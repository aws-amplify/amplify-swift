--- conflicted
+++ resolved
@@ -11,19 +11,13 @@
 		460AF4071FCD205E333B7B83 /* Pods_AmplifyCombineSupport_AmplifyCombineSupportTests.framework in Frameworks */ = {isa = PBXBuildFile; fileRef = F226E1FBC291A229DC3F519A /* Pods_AmplifyCombineSupport_AmplifyCombineSupportTests.framework */; };
 		FA01939C248956C400CC7FA0 /* AmplifyCombineSupport.framework in Frameworks */ = {isa = PBXBuildFile; fileRef = FA019392248956C400CC7FA0 /* AmplifyCombineSupport.framework */; };
 		FA0193A1248956C400CC7FA0 /* DataStoreGeneralTests.swift in Sources */ = {isa = PBXBuildFile; fileRef = FA0193A0248956C400CC7FA0 /* DataStoreGeneralTests.swift */; };
-<<<<<<< HEAD
 		FA12BAD224A009CE0088B748 /* AuthNSignInAndUpTests.swift in Sources */ = {isa = PBXBuildFile; fileRef = FA12BAD124A009CE0088B748 /* AuthNSignInAndUpTests.swift */; };
-=======
->>>>>>> 0a979a7c
 		FA1D07EF249AB315000B6C3E /* PredictionsChainTests.swift in Sources */ = {isa = PBXBuildFile; fileRef = FA1D07ED249AB1BA000B6C3E /* PredictionsChainTests.swift */; };
 		FA1D07F1249AB61C000B6C3E /* Storage.swift in Sources */ = {isa = PBXBuildFile; fileRef = FA1D07F0249AB61C000B6C3E /* Storage.swift */; };
 		FA1D07F5249ABE86000B6C3E /* StoragePublisherTests.swift in Sources */ = {isa = PBXBuildFile; fileRef = FA1D07F4249ABE86000B6C3E /* StoragePublisherTests.swift */; };
 		FA44D5EC249AC7F7001EED40 /* StorageChainTests.swift in Sources */ = {isa = PBXBuildFile; fileRef = FA44D5EB249AC7F6001EED40 /* StorageChainTests.swift */; };
-<<<<<<< HEAD
 		FA453B83249FF1BB00A29AA2 /* Auth+AuthNBehavior.swift in Sources */ = {isa = PBXBuildFile; fileRef = FA453B82249FF1BB00A29AA2 /* Auth+AuthNBehavior.swift */; };
 		FA453B8C24A004E400A29AA2 /* AuthNGeneralTests.swift in Sources */ = {isa = PBXBuildFile; fileRef = FA453B8A24A0043900A29AA2 /* AuthNGeneralTests.swift */; };
-=======
->>>>>>> 0a979a7c
 		FA51A701249D71D800DA27B9 /* API+APICategoryRESTBehavior.swift in Sources */ = {isa = PBXBuildFile; fileRef = FA51A700249D71D800DA27B9 /* API+APICategoryRESTBehavior.swift */; };
 		FA51A703249D73A700DA27B9 /* API+APICategoryGraphQLBehavior.swift in Sources */ = {isa = PBXBuildFile; fileRef = FA51A702249D73A600DA27B9 /* API+APICategoryGraphQLBehavior.swift */; };
 		FA51A705249D7AFE00DA27B9 /* APIRESTGeneralTests.swift in Sources */ = {isa = PBXBuildFile; fileRef = FA51A704249D7AFE00DA27B9 /* APIRESTGeneralTests.swift */; };
@@ -36,13 +30,10 @@
 		FAAD18812492F106006C27DD /* Predictions.swift in Sources */ = {isa = PBXBuildFile; fileRef = FAAD18802492F106006C27DD /* Predictions.swift */; };
 		FAAD18832492F5DF006C27DD /* PredictionsGeneralTests.swift in Sources */ = {isa = PBXBuildFile; fileRef = FAAD18822492F5DF006C27DD /* PredictionsGeneralTests.swift */; };
 		FAB7EF72249E960000D47B3A /* APIGraphQLChainTests.swift in Sources */ = {isa = PBXBuildFile; fileRef = FAB7EF71249E960000D47B3A /* APIGraphQLChainTests.swift */; };
-<<<<<<< HEAD
 		FAC3843D249FEC1F009FFA0E /* AuthDeviceBehaviorTests.swift in Sources */ = {isa = PBXBuildFile; fileRef = FAC3843C249FEC1F009FFA0E /* AuthDeviceBehaviorTests.swift */; };
 		FAC3843F249FEC84009FFA0E /* Auth+DeviceBehavior.swift in Sources */ = {isa = PBXBuildFile; fileRef = FAC3843E249FEC83009FFA0E /* Auth+DeviceBehavior.swift */; };
 		FAE074CD249FCE5000D20A47 /* Auth+UserBehavior.swift in Sources */ = {isa = PBXBuildFile; fileRef = FAE074CC249FCE5000D20A47 /* Auth+UserBehavior.swift */; };
 		FAE074D0249FD37B00D20A47 /* AuthUserBehaviorTests.swift in Sources */ = {isa = PBXBuildFile; fileRef = FAE074CF249FD37B00D20A47 /* AuthUserBehaviorTests.swift */; };
-=======
->>>>>>> 0a979a7c
 		FAE624E6249D7E620076BF35 /* APIRESTChainTests.swift in Sources */ = {isa = PBXBuildFile; fileRef = FAE624E5249D7E620076BF35 /* APIRESTChainTests.swift */; };
 		FAE624E8249E85060076BF35 /* APIGraphQLGeneralTests.swift in Sources */ = {isa = PBXBuildFile; fileRef = FAE624E7249E85060076BF35 /* APIGraphQLGeneralTests.swift */; };
 /* End PBXBuildFile section */
@@ -69,19 +60,13 @@
 		FA01939B248956C400CC7FA0 /* AmplifyCombineSupportTests.xctest */ = {isa = PBXFileReference; explicitFileType = wrapper.cfbundle; includeInIndex = 0; path = AmplifyCombineSupportTests.xctest; sourceTree = BUILT_PRODUCTS_DIR; };
 		FA0193A0248956C400CC7FA0 /* DataStoreGeneralTests.swift */ = {isa = PBXFileReference; lastKnownFileType = sourcecode.swift; path = DataStoreGeneralTests.swift; sourceTree = "<group>"; };
 		FA0193A2248956C400CC7FA0 /* Info.plist */ = {isa = PBXFileReference; lastKnownFileType = text.plist.xml; path = Info.plist; sourceTree = "<group>"; };
-<<<<<<< HEAD
 		FA12BAD124A009CE0088B748 /* AuthNSignInAndUpTests.swift */ = {isa = PBXFileReference; lastKnownFileType = sourcecode.swift; path = AuthNSignInAndUpTests.swift; sourceTree = "<group>"; };
-=======
->>>>>>> 0a979a7c
 		FA1D07ED249AB1BA000B6C3E /* PredictionsChainTests.swift */ = {isa = PBXFileReference; lastKnownFileType = sourcecode.swift; path = PredictionsChainTests.swift; sourceTree = "<group>"; };
 		FA1D07F0249AB61C000B6C3E /* Storage.swift */ = {isa = PBXFileReference; lastKnownFileType = sourcecode.swift; path = Storage.swift; sourceTree = "<group>"; };
 		FA1D07F4249ABE86000B6C3E /* StoragePublisherTests.swift */ = {isa = PBXFileReference; lastKnownFileType = sourcecode.swift; path = StoragePublisherTests.swift; sourceTree = "<group>"; };
 		FA44D5EB249AC7F6001EED40 /* StorageChainTests.swift */ = {isa = PBXFileReference; lastKnownFileType = sourcecode.swift; path = StorageChainTests.swift; sourceTree = "<group>"; };
-<<<<<<< HEAD
 		FA453B82249FF1BB00A29AA2 /* Auth+AuthNBehavior.swift */ = {isa = PBXFileReference; lastKnownFileType = sourcecode.swift; path = "Auth+AuthNBehavior.swift"; sourceTree = "<group>"; };
 		FA453B8A24A0043900A29AA2 /* AuthNGeneralTests.swift */ = {isa = PBXFileReference; lastKnownFileType = sourcecode.swift; path = AuthNGeneralTests.swift; sourceTree = "<group>"; };
-=======
->>>>>>> 0a979a7c
 		FA51A700249D71D800DA27B9 /* API+APICategoryRESTBehavior.swift */ = {isa = PBXFileReference; lastKnownFileType = sourcecode.swift; path = "API+APICategoryRESTBehavior.swift"; sourceTree = "<group>"; };
 		FA51A702249D73A600DA27B9 /* API+APICategoryGraphQLBehavior.swift */ = {isa = PBXFileReference; lastKnownFileType = sourcecode.swift; path = "API+APICategoryGraphQLBehavior.swift"; sourceTree = "<group>"; };
 		FA51A704249D7AFE00DA27B9 /* APIRESTGeneralTests.swift */ = {isa = PBXFileReference; lastKnownFileType = sourcecode.swift; path = APIRESTGeneralTests.swift; sourceTree = "<group>"; };
@@ -94,13 +79,10 @@
 		FAAD18802492F106006C27DD /* Predictions.swift */ = {isa = PBXFileReference; lastKnownFileType = sourcecode.swift; path = Predictions.swift; sourceTree = "<group>"; };
 		FAAD18822492F5DF006C27DD /* PredictionsGeneralTests.swift */ = {isa = PBXFileReference; lastKnownFileType = sourcecode.swift; path = PredictionsGeneralTests.swift; sourceTree = "<group>"; };
 		FAB7EF71249E960000D47B3A /* APIGraphQLChainTests.swift */ = {isa = PBXFileReference; lastKnownFileType = sourcecode.swift; path = APIGraphQLChainTests.swift; sourceTree = "<group>"; };
-<<<<<<< HEAD
 		FAC3843C249FEC1F009FFA0E /* AuthDeviceBehaviorTests.swift */ = {isa = PBXFileReference; lastKnownFileType = sourcecode.swift; path = AuthDeviceBehaviorTests.swift; sourceTree = "<group>"; };
 		FAC3843E249FEC83009FFA0E /* Auth+DeviceBehavior.swift */ = {isa = PBXFileReference; lastKnownFileType = sourcecode.swift; path = "Auth+DeviceBehavior.swift"; sourceTree = "<group>"; };
 		FAE074CC249FCE5000D20A47 /* Auth+UserBehavior.swift */ = {isa = PBXFileReference; lastKnownFileType = sourcecode.swift; path = "Auth+UserBehavior.swift"; sourceTree = "<group>"; };
 		FAE074CF249FD37B00D20A47 /* AuthUserBehaviorTests.swift */ = {isa = PBXFileReference; lastKnownFileType = sourcecode.swift; path = AuthUserBehaviorTests.swift; sourceTree = "<group>"; };
-=======
->>>>>>> 0a979a7c
 		FAE624E5249D7E620076BF35 /* APIRESTChainTests.swift */ = {isa = PBXFileReference; lastKnownFileType = sourcecode.swift; path = APIRESTChainTests.swift; sourceTree = "<group>"; };
 		FAE624E7249E85060076BF35 /* APIGraphQLGeneralTests.swift */ = {isa = PBXFileReference; lastKnownFileType = sourcecode.swift; path = APIGraphQLGeneralTests.swift; sourceTree = "<group>"; };
 /* End PBXFileReference section */
@@ -172,12 +154,9 @@
 				FA019396248956C400CC7FA0 /* Info.plist */,
 				FA51A702249D73A600DA27B9 /* API+APICategoryGraphQLBehavior.swift */,
 				FA51A700249D71D800DA27B9 /* API+APICategoryRESTBehavior.swift */,
-<<<<<<< HEAD
 				FA453B82249FF1BB00A29AA2 /* Auth+AuthNBehavior.swift */,
 				FAC3843E249FEC83009FFA0E /* Auth+DeviceBehavior.swift */,
 				FAE074CC249FCE5000D20A47 /* Auth+UserBehavior.swift */,
-=======
->>>>>>> 0a979a7c
 				FA94579524895B2C00A06087 /* DataStore.swift */,
 				FAAD18802492F106006C27DD /* Predictions.swift */,
 				FA1D07F0249AB61C000B6C3E /* Storage.swift */,
@@ -188,10 +167,7 @@
 		FA01939F248956C400CC7FA0 /* AmplifyCombineSupportTests */ = {
 			isa = PBXGroup;
 			children = (
-<<<<<<< HEAD
 				FAE074CE249FD36300D20A47 /* Auth */,
-=======
->>>>>>> 0a979a7c
 				FA51A6FF249D71B800DA27B9 /* API */,
 				FA651664249BF432002A1275 /* DataStore */,
 				FA651663249BF42C002A1275 /* Predictions */,
@@ -251,7 +227,6 @@
 			name = DataStore;
 			sourceTree = "<group>";
 		};
-<<<<<<< HEAD
 		FAE074CE249FD36300D20A47 /* Auth */ = {
 			isa = PBXGroup;
 			children = (
@@ -263,8 +238,6 @@
 			name = Auth;
 			sourceTree = "<group>";
 		};
-=======
->>>>>>> 0a979a7c
 /* End PBXGroup section */
 
 /* Begin PBXHeadersBuildPhase section */
@@ -524,10 +497,7 @@
 				FA51A703249D73A700DA27B9 /* API+APICategoryGraphQLBehavior.swift in Sources */,
 				FA51A701249D71D800DA27B9 /* API+APICategoryRESTBehavior.swift in Sources */,
 				FA1D07F1249AB61C000B6C3E /* Storage.swift in Sources */,
-<<<<<<< HEAD
 				FAE074CD249FCE5000D20A47 /* Auth+UserBehavior.swift in Sources */,
-=======
->>>>>>> 0a979a7c
 			);
 			runOnlyForDeploymentPostprocessing = 0;
 		};
@@ -536,10 +506,7 @@
 			buildActionMask = 2147483647;
 			files = (
 				FA1D07EF249AB315000B6C3E /* PredictionsChainTests.swift in Sources */,
-<<<<<<< HEAD
 				FA12BAD224A009CE0088B748 /* AuthNSignInAndUpTests.swift in Sources */,
-=======
->>>>>>> 0a979a7c
 				FA0193A1248956C400CC7FA0 /* DataStoreGeneralTests.swift in Sources */,
 				FA651661249BF3A9002A1275 /* DownloadDataTests.swift in Sources */,
 				FA651668249BFE63002A1275 /* UploadDataTests.swift in Sources */,
@@ -551,17 +518,14 @@
 				FA44D5EC249AC7F7001EED40 /* StorageChainTests.swift in Sources */,
 				FAB7EF72249E960000D47B3A /* APIGraphQLChainTests.swift in Sources */,
 				FAE624E6249D7E620076BF35 /* APIRESTChainTests.swift in Sources */,
-<<<<<<< HEAD
 				FA453B8C24A004E400A29AA2 /* AuthNGeneralTests.swift in Sources */,
 				FA65166A249C003D002A1275 /* UploadFileTests.swift in Sources */,
 				FA651666249BFC24002A1275 /* DownloadFileTests.swift in Sources */,
 				FAE074D0249FD37B00D20A47 /* AuthUserBehaviorTests.swift in Sources */,
 				FAC3843D249FEC1F009FFA0E /* AuthDeviceBehaviorTests.swift in Sources */,
-=======
 				FA44D5EC249AC7F7001EED40 /* StorageChainTests.swift in Sources */,
 				FA65166A249C003D002A1275 /* UploadFileTests.swift in Sources */,
 				FA651666249BFC24002A1275 /* DownloadFileTests.swift in Sources */,
->>>>>>> 0a979a7c
 			);
 			runOnlyForDeploymentPostprocessing = 0;
 		};
