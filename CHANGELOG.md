--- conflicted
+++ resolved
@@ -1,8 +1,6 @@
 # Changelog
 
 ## Unreleased
-<<<<<<< HEAD
-=======
 ## 1.26.2 (2022-06-10)
 
 ### Bug Fixes
@@ -73,7 +71,6 @@
 
 - **analytics**: Set pinpointConfiguration.debug on debug mode (#1689)
 - **DataStore**: Reconcile locally sourced mutations while subscriptions are disabled (#1712)
->>>>>>> 4080be98
 
 ### ⚠ BREAKING CHANGES
 - The escape hatch of Auth and Storage plugins now returns the underlying Swift SDK instead of AWSMobileClient and AWSTransferUtility.
