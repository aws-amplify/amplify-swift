# Changelog

All notable changes to this project will be documented in this file. See [standard-version](https://github.com/conventional-changelog/standard-version) for commit guidelines.

## Unreleased

<<<<<<< HEAD
### Features

* Added Combine support to Amplify APIs via the `AmplifyCombineSupport` module. See [README](./AmplifyCombineSupport/README.md) for details. ([#575](https://github.com/aws-amplify/amplify-ios/issues/575))

### ⚠ BREAKING CHANGES
* **Tools:** Update Amplify tools script to resolve min CLI version for codegen changes ([#554](https://github.com/aws-amplify/amplify-ios/pull/554))

=======
>>>>>>> 0e359d6d
### Bug Fixes

* **DataStore:** Fixed a DataStore issue where lazy `List<M>` initialization would fail for relationships 3+ levels deep ([#534](https://github.com/aws-amplify/amplify-ios/pull/534))
* **Tools:** Update Amplify tools script to resolve node correctly when NVM is installed ([#524](https://github.com/aws-amplify/amplify-ios/pull/524))
* **Tools:** Update Amplify tools script to resolve min CLI version for codegen changes ([#554](https://github.com/aws-amplify/amplify-ios/pull/554))

### Misc

* Changed the repo's default branch to 'main' ([#579](https://github.com/aws-amplify/amplify-ios/pull/579))

## 1.0.1 (2020-06-05)

### Bug Fixes

* **DataStore:** Fixed a DataStore issue where nested associations that were 3 levels or more deep would fail to decode into the Swift models ([#520](https://github.com/aws-amplify/amplify-ios/pull/520))
* **DataStore:** Support all Temporal types in predicates ([#513](https://github.com/aws-amplify/amplify-ios/pull/513))
* **API:** Fixed a problem with the selection set that is generated for a Model containing a connection to another Model ([#509](https://github.com/aws-amplify/amplify-ios/pull/509))
* **API:** Fixed a bug with nil value not updated in GraphQL model value to nil ([#519](https://github.com/aws-amplify/amplify-ios/pull/519))
* **API:** Fixed QueryPredicate to GraphQLValue logic, missing Temporal.DateTime conversion ([#508](https://github.com/aws-amplify/amplify-ios/pull/508))
* **Tools:** Allow Amplify tools to run if the project folder has a space char ([#506](https://github.com/aws-amplify/amplify-ios/pull/506))
* **Tools:** Update Amplify tools script to check for minimum version of amplify-app and amplify cli ([#511](https://github.com/aws-amplify/amplify-ios/pull/511))

### Misc

* Fixed build errors for fresh installation of Amplify pods ([#517](https://github.com/aws-amplify/amplify-ios/pull/517))
* Updated Datastore models for testing. ([#526](https://github.com/aws-amplify/amplify-ios/pull/526/))
* Integration test for Auth ([#497](https://github.com/aws-amplify/amplify-ios/pull/497))

## 1.0.0 (2020-05-26)

### Bug Fixes

* Tools: Add npx to amplify-app and fix typo ([#486](https://github.com/aws-amplify/amplify-ios/issues/486)) ([c7d11a7](https://github.com/aws-amplify/amplify-ios/commit/c7d11a7b1291a2aa588fdcca5bf51e259490d9b5))

### Misc

Misc cleanup, improved test coverage from RC1:

* **API:** Added SocialNote from codegen ([#469](https://github.com/aws-amplify/amplify-ios/issues/469)) ([79c6482](https://github.com/aws-amplify/amplify-ios/commit/79c648264d88683c7b2caa907f46984c811230e6))
* **Auth:** Hub events for signedIn signedOut and sessionExpire ([#457](https://github.com/aws-amplify/amplify-ios/issues/457)) ([38e0513](https://github.com/aws-amplify/amplify-ios/commit/38e0513545b6e5a5127e233ae414f247d68749be))
* **Auth:** Implementation of getCurrentUser api ([#455](https://github.com/aws-amplify/amplify-ios/issues/455)) ([59f6b18](https://github.com/aws-amplify/amplify-ios/commit/59f6b18651f1848d882c92203177981c5f195a9b))
* **Core:** bootstrap Auth configuration before other categories, and fixed analytics integration tests ([#475](https://github.com/aws-amplify/amplify-ios/issues/475)) ([c33bf1b](https://github.com/aws-amplify/amplify-ios/commit/c33bf1b11fb7496227917670dc4b75fc3f10430e))
* **DataStore:** StartSync with Auth ([#471](https://github.com/aws-amplify/amplify-ios/issues/471)) ([7cab76f](https://github.com/aws-amplify/amplify-ios/commit/7cab76fd785d7cd519280a912f8ab70fda87dc12))

## 1.0.0-rc.1 (2020-05-21)

### ⚠ BREAKING CHANGES

* The `AsyncEvent` type has been removed. Listeners to most Amplify APIs will now be invoked with standard Swift `Result`s. APIs that deliver multiple values over time also include an "in process" listener.
* **Auth** category error type is changed to `AuthError`. Current implementations that make use of `AmplifyAuthError` will break with build time error.
  * As part of this work, we deleted `AuthError` in the **Storage** category.

### Features

* Added **Auth** category
* Added AuthRule decorator to allow for granular ownership control of GraphQL models
* Miscellaneous improvements to API semantics and ergonomics throughout
* Increased test coverage throughout
* **Datastore** now exposes configurable syncMaxRecords and syncPageSize ([#388](https://github.com/aws-amplify/amplify-ios/issues/388)) ([ca15e88](https://github.com/aws-amplify/amplify-ios/commit/ca15e881d7479020053b0db15a844cd2584b1db1))

* [API] Merge non-GraphQL spec error fields into GraphQLError.extensions ([#401](https://github.com/aws-amplify/amplify-ios/issues/401)) ([b87811c](https://github.com/aws-amplify/amplify-ios/commit/b87811c5d1230c4d1f0a809192266a18bb3d7949))
* Using config to decide base query or delta query ([#386](https://github.com/aws-amplify/amplify-ios/issues/386)) ([b02c3b7](https://github.com/aws-amplify/amplify-ios/commit/b02c3b7fc6400d558ab9e0213eda404ebb3bae37))

### Bug Fixes

* **amplify-tools:**
  * Change the tools script to comply with amplify-app changes ([#445](https://github.com/aws-amplify/amplify-ios/issues/445)) ([67412ca](https://github.com/aws-amplify/amplify-ios/commit/67412ca1513057f7f6e473f37ec9b89230642655))
  * Fix escaped json in shell script ([#452](https://github.com/aws-amplify/amplify-ios/issues/452)) ([5b4b9d2](https://github.com/aws-amplify/amplify-ios/commit/5b4b9d2f802eb299f3399c9cf27d435cb919815b))
* **DataStore:**
  * Only start the remote sync engine if we have awsapiplugin ([#442](https://github.com/aws-amplify/amplify-ios/issues/442)) ([532058a](https://github.com/aws-amplify/amplify-ios/commit/532058a5052bc3a0a5565595708964c063b3c28a))
  * Bug where subscription connections happen at the same time ([#389](https://github.com/aws-amplify/amplify-ios/issues/389)) ([81e6111](https://github.com/aws-amplify/amplify-ios/commit/81e61116739aefa6b55b29e7e059edc0e51b5b94))
  * Clear inProcess state on startup of outgoing mutation queue ([#391](https://github.com/aws-amplify/amplify-ios/issues/391)) ([352680b](https://github.com/aws-amplify/amplify-ios/commit/352680bd95c2c6c38d8263e870658f96bef9172a))
  * Mark outgoing mutation as inProcess if nextEventPromise exists ([#392](https://github.com/aws-amplify/amplify-ios/issues/392)) ([3986cf5](https://github.com/aws-amplify/amplify-ios/commit/3986cf57bd042acdb2eb66bdce503616df05ed5f))

## 0.11.0

### New Features

- **Predictions**
  - Added the ability to transcribe text for both online and offline use cases. PR [#290](https://github.com/aws-amplify/amplify-ios/pull/290)
- **API**
  - Add GraphQLDocument builder classes for constructing Model-based GraphQL APIs. PR [#309](https://github.com/aws-amplify/amplify-ios/pull/309)
  - Add support for REST API with Cognito User Pools. PR [#312](https://github.com/aws-amplify/amplify-ios/pull/312)
- **DataStore**
  - DataStore.save() now supports passing in condition. PR [#355](https://github.com/aws-amplify/amplify-ios/pull/355)
  - Added reachability and retryability to remote sync engine. PRs [#321](https://github.com/aws-amplify/amplify-ios/pull/321) [#322](https://github.com/aws-amplify/amplify-ios/pull/322) [#323](https://github.com/aws-amplify/amplify-ios/pull/323) [#324](https://github.com/aws-amplify/amplify-ios/pull/324)
  - Datastore.delete(modelType) with predicate. PR [#346](https://github.com/aws-amplify/amplify-ios/pull/346)
  - Datastore.clear() async to remove local datastore. PR [#353](https://github.com/aws-amplify/amplify-ios/pull/353)
  - Add pagination support to DataStore. PR [#365](https://github.com/aws-amplify/amplify-ios/pull/365)
  - Add support for Enum and non-model types. PR [334](https://github.com/aws-amplify/amplify-ios/pull/334) Issues [#111](https://github.com/aws-amplify/amplify-ios/issues/111) [#240](https://github.com/aws-amplify/amplify-ios/issues/240) [#246](https://github.com/aws-amplify/amplify-ios/issues/246) [#318](https://github.com/aws-amplify/amplify-ios/issues/318) [#314](https://github.com/aws-amplify/amplify-ios/issues/314)

### Bug Fixes

- **DataStore**
  - Fix out of bounds case when retry handler >= 57. PR [#338](https://github.com/aws-amplify/amplify-ios/pull/338)

### Misc. Updates

- **General**
  - AWS iOS SDK Dependency upgrade to 2.13.x. PR [#360](https://github.com/aws-amplify/amplify-ios/pull/360)

- **API**
  - Migrate APIPlugin's websocket provider to use AppSyncRealTimeClient. PRs [#330](https://github.com/aws-amplify/amplify-ios/pull/330), [#341](https://github.com/aws-amplify/amplify-ios/pull/341), [#352](https://github.com/aws-amplify/amplify-ios/pull/352)

## 0.10.0

### New Features

- Adding amplify specific user agent, revival of PR#166 ([#271](https://github.com/aws-amplify/amplify-ios/issues/271))

### Updates

- **API**
  - Reprovision API Integration test backends ([#250](https://github.com/aws-amplify/amplify-ios/issues/250))
  - Remove dependency on ModelRegistry for adding syncable fields to selection set. ([#252](https://github.com/aws-amplify/amplify-ios/issues/252))
- **DataStore**
  - Adding unit tests for AWSMutationDatabaseAdapterTests ([#231](https://github.com/aws-amplify/amplify-ios/issues/231))
  - Initial sync startup/3-way merge ([#238](https://github.com/aws-amplify/amplify-ios/issues/238))
  - Integrate retryability for outgoing mutation queue ([#266](https://github.com/aws-amplify/amplify-ios/issues/266))
- **Storage**
  - Reprovision Storage Integration test backend ([#256](https://github.com/aws-amplify/amplify-ios/issues/256))

## 0.9.0

Initial release! Includes Core features, plus support for these categories:

- Analytics
- API
- DataStore
- Predictions
- Storage<|MERGE_RESOLUTION|>--- conflicted
+++ resolved
@@ -4,16 +4,10 @@
 
 ## Unreleased
 
-<<<<<<< HEAD
 ### Features
 
 * Added Combine support to Amplify APIs via the `AmplifyCombineSupport` module. See [README](./AmplifyCombineSupport/README.md) for details. ([#575](https://github.com/aws-amplify/amplify-ios/issues/575))
 
-### ⚠ BREAKING CHANGES
-* **Tools:** Update Amplify tools script to resolve min CLI version for codegen changes ([#554](https://github.com/aws-amplify/amplify-ios/pull/554))
-
-=======
->>>>>>> 0e359d6d
 ### Bug Fixes
 
 * **DataStore:** Fixed a DataStore issue where lazy `List<M>` initialization would fail for relationships 3+ levels deep ([#534](https://github.com/aws-amplify/amplify-ios/pull/534))
