# Changelog

All notable changes to this project will be documented in this file. See [standard-version](https://github.com/conventional-changelog/standard-version) for commit guidelines.

<<<<<<< HEAD
## 1.0.2 (2020-06-18)
=======
## Unreleased
>>>>>>> 468e885b

### Bug Fixes

* **DataStore:** Fixed a DataStore issue where lazy `List<M>` initialization would fail for relationships 3+ levels deep ([#534](https://github.com/aws-amplify/amplify-ios/pull/534))
<<<<<<< HEAD
* **DataStore/API:** Add Emeddable type to store schema info for custom types ([#539](https://github.com/aws-amplify/amplify-ios/pull/539) and [#562](https://github.com/aws-amplify/amplify-ios/pull/562)). This bug impacts developers with schemas containing embedded types when using DataStore with sync to cloud enabled or using API with Model classes. To fix this bug, upgrade both Amplify CLI to 4.21.4 and Amplify Libraries to 1.0.2. There is a known incompatibility if only upgrading CLI but not the Library. Then run `amplify codegen models` to regenerate the Model classes. The ModelFieldType `.customType` has been replaced with `embedded(type:)` and `embeddedCollection(of:)`. 
* **Tools:** Update Amplify tools script to resolve node correctly when NVM is installed ([#535](https://github.com/aws-amplify/amplify-ios/pull/535))
* **Tools:** Update Amplify tools script to resolve min CLI version for codegen changes ([#554](https://github.com/aws-amplify/amplify-ios/pull/554))
* **Auth** Signout will completely delete the session in webui ([#542](https://github.com/aws-amplify/amplify-ios/pull/542))
* **Core** Fix plugin configuration validation ([#543](https://github.com/aws-amplify/amplify-ios/pull/543))
* **DataStore** Model schema updates clears local database on configure ([#551](https://github.com/aws-amplify/amplify-ios/pull/551))

### Misc

* **Build** Add common dependency configuration, standardize environment across all modules, podspec source version tag and url ([#538](https://github.com/aws-amplify/amplify-ios/pull/538))
* **Build** Update CoreML podspec with amplify version ([#555](https://github.com/aws-amplify/amplify-ios/pull/555))
* **Build** Fix `pod lib lint` error using local variable definitions in Podspec files ([#557](https://github.com/aws-amplify/amplify-ios/pull/557))
* **Core** Move DataStore Model Schema related classes to Internal directory ([#563](https://github.com/aws-amplify/amplify-ios/pull/563))
=======
* **Tools:** Update Amplify tools script to resolve node correctly when NVM is installed ([#524](https://github.com/aws-amplify/amplify-ios/pull/524))
* **Tools:** Update Amplify tools script to resolve min CLI version for codegen changes ([#554](https://github.com/aws-amplify/amplify-ios/pull/554))

### Misc

* Changed the repo's default branch to 'main' ([#579](https://github.com/aws-amplify/amplify-ios/pull/579))
>>>>>>> 468e885b

## 1.0.1 (2020-06-05)

### Bug Fixes

* **DataStore:** Fixed a DataStore issue where nested associations that were 3 levels or more deep would fail to decode into the Swift models ([#520](https://github.com/aws-amplify/amplify-ios/pull/520))
* **DataStore:** Support all Temporal types in predicates ([#513](https://github.com/aws-amplify/amplify-ios/pull/513))
* **API:** Fixed a problem with the selection set that is generated for a Model containing a connection to another Model ([#509](https://github.com/aws-amplify/amplify-ios/pull/509))
* **API:** Fixed a bug with nil value not updated in GraphQL model value to nil ([#519](https://github.com/aws-amplify/amplify-ios/pull/519))
* **API:** Fixed QueryPredicate to GraphQLValue logic, missing Temporal.DateTime conversion ([#508](https://github.com/aws-amplify/amplify-ios/pull/508))
* **Tools:** Allow Amplify tools to run if the project folder has a space char ([#506](https://github.com/aws-amplify/amplify-ios/pull/506))
* **Tools:** Update Amplify tools script to check for minimum version of amplify-app and amplify cli ([#511](https://github.com/aws-amplify/amplify-ios/pull/511))

### Misc

* Fixed build errors for fresh installation of Amplify pods ([#517](https://github.com/aws-amplify/amplify-ios/pull/517))
* Updated Datastore models for testing. ([#526](https://github.com/aws-amplify/amplify-ios/pull/526/))
* Integration test for Auth ([#497](https://github.com/aws-amplify/amplify-ios/pull/497))

## 1.0.0 (2020-05-26)

### Bug Fixes

* Tools: Add npx to amplify-app and fix typo ([#486](https://github.com/aws-amplify/amplify-ios/issues/486)) ([c7d11a7](https://github.com/aws-amplify/amplify-ios/commit/c7d11a7b1291a2aa588fdcca5bf51e259490d9b5))

### Misc

Misc cleanup, improved test coverage from RC1:

* **API:** Added SocialNote from codegen ([#469](https://github.com/aws-amplify/amplify-ios/issues/469)) ([79c6482](https://github.com/aws-amplify/amplify-ios/commit/79c648264d88683c7b2caa907f46984c811230e6))
* **Auth:** Hub events for signedIn signedOut and sessionExpire ([#457](https://github.com/aws-amplify/amplify-ios/issues/457)) ([38e0513](https://github.com/aws-amplify/amplify-ios/commit/38e0513545b6e5a5127e233ae414f247d68749be))
* **Auth:** Implementation of getCurrentUser api ([#455](https://github.com/aws-amplify/amplify-ios/issues/455)) ([59f6b18](https://github.com/aws-amplify/amplify-ios/commit/59f6b18651f1848d882c92203177981c5f195a9b))
* **Core:** bootstrap Auth configuration before other categories, and fixed analytics integration tests ([#475](https://github.com/aws-amplify/amplify-ios/issues/475)) ([c33bf1b](https://github.com/aws-amplify/amplify-ios/commit/c33bf1b11fb7496227917670dc4b75fc3f10430e))
* **DataStore:** StartSync with Auth ([#471](https://github.com/aws-amplify/amplify-ios/issues/471)) ([7cab76f](https://github.com/aws-amplify/amplify-ios/commit/7cab76fd785d7cd519280a912f8ab70fda87dc12))

## 1.0.0-rc.1 (2020-05-21)

### ⚠ BREAKING CHANGES

* The `AsyncEvent` type has been removed. Listeners to most Amplify APIs will now be invoked with standard Swift `Result`s. APIs that deliver multiple values over time also include an "in process" listener.
* **Auth** category error type is changed to `AuthError`. Current implementations that make use of `AmplifyAuthError` will break with build time error.
  * As part of this work, we deleted `AuthError` in the **Storage** category.

### Features

* Added **Auth** category
* Added AuthRule decorator to allow for granular ownership control of GraphQL models
* Miscellaneous improvements to API semantics and ergonomics throughout
* Increased test coverage throughout
* **Datastore** now exposes configurable syncMaxRecords and syncPageSize ([#388](https://github.com/aws-amplify/amplify-ios/issues/388)) ([ca15e88](https://github.com/aws-amplify/amplify-ios/commit/ca15e881d7479020053b0db15a844cd2584b1db1))

* [API] Merge non-GraphQL spec error fields into GraphQLError.extensions ([#401](https://github.com/aws-amplify/amplify-ios/issues/401)) ([b87811c](https://github.com/aws-amplify/amplify-ios/commit/b87811c5d1230c4d1f0a809192266a18bb3d7949))
* Using config to decide base query or delta query ([#386](https://github.com/aws-amplify/amplify-ios/issues/386)) ([b02c3b7](https://github.com/aws-amplify/amplify-ios/commit/b02c3b7fc6400d558ab9e0213eda404ebb3bae37))

### Bug Fixes

* **amplify-tools:**
  * Change the tools script to comply with amplify-app changes ([#445](https://github.com/aws-amplify/amplify-ios/issues/445)) ([67412ca](https://github.com/aws-amplify/amplify-ios/commit/67412ca1513057f7f6e473f37ec9b89230642655))
  * Fix escaped json in shell script ([#452](https://github.com/aws-amplify/amplify-ios/issues/452)) ([5b4b9d2](https://github.com/aws-amplify/amplify-ios/commit/5b4b9d2f802eb299f3399c9cf27d435cb919815b))
* **DataStore:**
  * Only start the remote sync engine if we have awsapiplugin ([#442](https://github.com/aws-amplify/amplify-ios/issues/442)) ([532058a](https://github.com/aws-amplify/amplify-ios/commit/532058a5052bc3a0a5565595708964c063b3c28a))
  * Bug where subscription connections happen at the same time ([#389](https://github.com/aws-amplify/amplify-ios/issues/389)) ([81e6111](https://github.com/aws-amplify/amplify-ios/commit/81e61116739aefa6b55b29e7e059edc0e51b5b94))
  * Clear inProcess state on startup of outgoing mutation queue ([#391](https://github.com/aws-amplify/amplify-ios/issues/391)) ([352680b](https://github.com/aws-amplify/amplify-ios/commit/352680bd95c2c6c38d8263e870658f96bef9172a))
  * Mark outgoing mutation as inProcess if nextEventPromise exists ([#392](https://github.com/aws-amplify/amplify-ios/issues/392)) ([3986cf5](https://github.com/aws-amplify/amplify-ios/commit/3986cf57bd042acdb2eb66bdce503616df05ed5f))

## 0.11.0

### New Features

- **Predictions**
  - Added the ability to transcribe text for both online and offline use cases. PR [#290](https://github.com/aws-amplify/amplify-ios/pull/290)
- **API**
  - Add GraphQLDocument builder classes for constructing Model-based GraphQL APIs. PR [#309](https://github.com/aws-amplify/amplify-ios/pull/309)
  - Add support for REST API with Cognito User Pools. PR [#312](https://github.com/aws-amplify/amplify-ios/pull/312)
- **DataStore**
  - DataStore.save() now supports passing in condition. PR [#355](https://github.com/aws-amplify/amplify-ios/pull/355)
  - Added reachability and retryability to remote sync engine. PRs [#321](https://github.com/aws-amplify/amplify-ios/pull/321) [#322](https://github.com/aws-amplify/amplify-ios/pull/322) [#323](https://github.com/aws-amplify/amplify-ios/pull/323) [#324](https://github.com/aws-amplify/amplify-ios/pull/324)
  - Datastore.delete(modelType) with predicate. PR [#346](https://github.com/aws-amplify/amplify-ios/pull/346)
  - Datastore.clear() async to remove local datastore. PR [#353](https://github.com/aws-amplify/amplify-ios/pull/353)
  - Add pagination support to DataStore. PR [#365](https://github.com/aws-amplify/amplify-ios/pull/365)
  - Add support for Enum and non-model types. PR [334](https://github.com/aws-amplify/amplify-ios/pull/334) Issues [#111](https://github.com/aws-amplify/amplify-ios/issues/111) [#240](https://github.com/aws-amplify/amplify-ios/issues/240) [#246](https://github.com/aws-amplify/amplify-ios/issues/246) [#318](https://github.com/aws-amplify/amplify-ios/issues/318) [#314](https://github.com/aws-amplify/amplify-ios/issues/314)

### Bug Fixes

- **DataStore**
  - Fix out of bounds case when retry handler >= 57. PR [#338](https://github.com/aws-amplify/amplify-ios/pull/338)

### Misc. Updates

- **General**
  - AWS iOS SDK Dependency upgrade to 2.13.x. PR [#360](https://github.com/aws-amplify/amplify-ios/pull/360)

- **API**
  - Migrate APIPlugin's websocket provider to use AppSyncRealTimeClient. PRs [#330](https://github.com/aws-amplify/amplify-ios/pull/330), [#341](https://github.com/aws-amplify/amplify-ios/pull/341), [#352](https://github.com/aws-amplify/amplify-ios/pull/352)

## 0.10.0

### New Features

- Adding amplify specific user agent, revival of PR#166 ([#271](https://github.com/aws-amplify/amplify-ios/issues/271))

### Updates

- **API**
  - Reprovision API Integration test backends ([#250](https://github.com/aws-amplify/amplify-ios/issues/250))
  - Remove dependency on ModelRegistry for adding syncable fields to selection set. ([#252](https://github.com/aws-amplify/amplify-ios/issues/252))
- **DataStore**
  - Adding unit tests for AWSMutationDatabaseAdapterTests ([#231](https://github.com/aws-amplify/amplify-ios/issues/231))
  - Initial sync startup/3-way merge ([#238](https://github.com/aws-amplify/amplify-ios/issues/238))
  - Integrate retryability for outgoing mutation queue ([#266](https://github.com/aws-amplify/amplify-ios/issues/266))
- **Storage**
  - Reprovision Storage Integration test backend ([#256](https://github.com/aws-amplify/amplify-ios/issues/256))

## 0.9.0

Initial release! Includes Core features, plus support for these categories:

- Analytics
- API
- DataStore
- Predictions
- Storage<|MERGE_RESOLUTION|>--- conflicted
+++ resolved
@@ -2,37 +2,25 @@
 
 All notable changes to this project will be documented in this file. See [standard-version](https://github.com/conventional-changelog/standard-version) for commit guidelines.
 
-<<<<<<< HEAD
-## 1.0.2 (2020-06-18)
-=======
-## Unreleased
->>>>>>> 468e885b
+## 1.0.2 (2020-06-25)
 
 ### Bug Fixes
 
-* **DataStore:** Fixed a DataStore issue where lazy `List<M>` initialization would fail for relationships 3+ levels deep ([#534](https://github.com/aws-amplify/amplify-ios/pull/534))
-<<<<<<< HEAD
-* **DataStore/API:** Add Emeddable type to store schema info for custom types ([#539](https://github.com/aws-amplify/amplify-ios/pull/539) and [#562](https://github.com/aws-amplify/amplify-ios/pull/562)). This bug impacts developers with schemas containing embedded types when using DataStore with sync to cloud enabled or using API with Model classes. To fix this bug, upgrade both Amplify CLI to 4.21.4 and Amplify Libraries to 1.0.2. There is a known incompatibility if only upgrading CLI but not the Library. Then run `amplify codegen models` to regenerate the Model classes. The ModelFieldType `.customType` has been replaced with `embedded(type:)` and `embeddedCollection(of:)`. 
-* **Tools:** Update Amplify tools script to resolve node correctly when NVM is installed ([#535](https://github.com/aws-amplify/amplify-ios/pull/535))
-* **Tools:** Update Amplify tools script to resolve min CLI version for codegen changes ([#554](https://github.com/aws-amplify/amplify-ios/pull/554))
 * **Auth** Signout will completely delete the session in webui ([#542](https://github.com/aws-amplify/amplify-ios/pull/542))
 * **Core** Fix plugin configuration validation ([#543](https://github.com/aws-amplify/amplify-ios/pull/543))
+* **DataStore** Fixed a DataStore issue where lazy `List<M>` initialization would fail for relationships 3+ levels deep ([#534](https://github.com/aws-amplify/amplify-ios/pull/534))
 * **DataStore** Model schema updates clears local database on configure ([#551](https://github.com/aws-amplify/amplify-ios/pull/551))
+* **DataStore/API** Add Emeddable type to `Model` internals, to store schema info for custom types ([#539](https://github.com/aws-amplify/amplify-ios/pull/539) and [#562](https://github.com/aws-amplify/amplify-ios/pull/562)). This bug impacts developers with schemas containing embedded types when using DataStore with sync to cloud enabled or using API with Model classes. To fix this bug, upgrade both Amplify CLI to 4.22.0, and Amplify Libraries to 1.0.2. There is a known incompatibility if only upgrading CLI but not the Library. Then run `amplify codegen models` to regenerate the Model classes. The internal ModelFieldType `.customType` has been replaced with `.embedded(type:)` and `embeddedCollection(of:)`. 
+* **Tools** Update Amplify tools script to resolve node correctly when NVM is installed ([#535](https://github.com/aws-amplify/amplify-ios/pull/535))
+* **Tools** Update Amplify tools script to resolve min CLI version for codegen changes ([#554](https://github.com/aws-amplify/amplify-ios/pull/554))
 
 ### Misc
 
 * **Build** Add common dependency configuration, standardize environment across all modules, podspec source version tag and url ([#538](https://github.com/aws-amplify/amplify-ios/pull/538))
 * **Build** Update CoreML podspec with amplify version ([#555](https://github.com/aws-amplify/amplify-ios/pull/555))
 * **Build** Fix `pod lib lint` error using local variable definitions in Podspec files ([#557](https://github.com/aws-amplify/amplify-ios/pull/557))
+* **Build** Changed the repo's default branch to 'main' ([#579](https://github.com/aws-amplify/amplify-ios/pull/579))
 * **Core** Move DataStore Model Schema related classes to Internal directory ([#563](https://github.com/aws-amplify/amplify-ios/pull/563))
-=======
-* **Tools:** Update Amplify tools script to resolve node correctly when NVM is installed ([#524](https://github.com/aws-amplify/amplify-ios/pull/524))
-* **Tools:** Update Amplify tools script to resolve min CLI version for codegen changes ([#554](https://github.com/aws-amplify/amplify-ios/pull/554))
-
-### Misc
-
-* Changed the repo's default branch to 'main' ([#579](https://github.com/aws-amplify/amplify-ios/pull/579))
->>>>>>> 468e885b
 
 ## 1.0.1 (2020-06-05)
 
