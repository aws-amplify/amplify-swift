# Changelog

## Unreleased

### ⚠ BREAKING CHANGES
- The escape hatch of Auth and Storage plugins now returns the underlying Swift SDK instead of AWSMobileClient and AWSTransferUtility.
- Logging category loglevel enum were moved to Amplify class extension to namespace them.

### Features

- **Core**: Amplify now directly depends on AWS SDK for Swift.
- **Auth**: Redesigned AWSCognitoAuthPlugin implementation using a state machine architecture. Internal dependency on AWSMobileClient is removed and the plugin directly depends on AWS SDK for Swift. The escape hatch now returns the underlying Swift SDK for Cognito UserPool and Cognito Identity Pool.
- **Storage**: Removed the dependency on AWSTransferUtility and improved the internal logic of AWSS3StoragePlugin implementation.

<<<<<<< HEAD
=======
## 1.22.3 (2022-04-02)

## 1.22.2 (2022-03-29)

### Bug Fixes

- update SQLite dependency to 0.13.2 (#1696)

## 1.22.1 (2022-03-23)

>>>>>>> a749cb6d
## 1.22.0 (2022-03-16)

### Features

- **DataStore**: Create SQLite indexes when setting up datastore (#1634)

### Bug Fixes

- **DataStore**: Clear API should delete local store (#1685)
- **API**: DataRace - subscription cancel and OperationTaskMapper on reset (#1684)
- **DataStore**: Debugging - Access DB File path (#1678)
- **DataStore**: ObserveQuery InitialQuery empty modelIds set (#1663)
- **DataStore**: FatalError accessing SQLite connection (#1671)
- **DataStore**: add logging with model name for failed subscription request (#1665)
- **DataStore**: enable thread sanitzer, fix data races (#1656)
- **auth**: fix deleteUser Combine support (#1652)

## 1.21.0 (2022-02-23)

### Features

- **auth**: handle errors returned from Social SignIn sessions (#1642)

## 1.20.0 (2022-02-23)

### Features

- **API**: Set AppSyncRTClient log level from Amplify log level (#1637)

### Bug Fixes

- Handle .all predicate for create/update (#1640)

## 1.19.2 (2022-02-07)

### Bug Fixes

- **datastore**: Add DateTime, Date, Time, Int, Float, Enum field in indexes to GraphQL input correctly for mutations (#1612)

## 1.19.1 (2022-02-01)

### Bug Fixes

- **auth**: handle deleted account when fetching signed in session (#1604)

## 1.19.0 (2022-01-20)

### Features

- **auth**: add deleteUser API (#1598) [skip-ci]

## 1.18.3 (2022-01-20)

### Features

- **auth**: add deleteUser API (#1582)
- Update AWS SDKs to 2.27.0 (#1596)

## 1.18.2 (2022-01-19)

### Bug Fixes

- **datastore**: quote table name in create table-references SQL statement (#1485)

## 1.18.1 (2021-12-15)

## 1.18.0 (2021-12-15)

### Features

- **AWSPluginsCore**: Add non-blocking methods to AWSAuthServiceBehavior / deprecate existing blocking methods   (#1502)

### Bug Fixes

- **API**: Memory leak in GraphQLOperation (#1562)
- **Storage**: Use async getidentityid (#1544)

## 1.17.0 (2021-12-07)

### Features

- **Storage**: Add async resolvePrefix (#1539)

### Bug Fixes

- **datastore**: fix owner based subscriptions queries w/ multiauth (#1553)
- **auth**: Update the Auth plugin to enforce ordering of api calls (#1549)
- **DataStore**: Remove from snapshot when item no longer matches predicate (#1522)


### Features

- **Core**: Supports SwiftUI by not running `Amplify.configure` while running for Previews #1509


## 1.16.1 (2021-11-19)

## 1.16.0 (2021-11-18)

### Features

- **Geo**: Add Amplify Geo Category. Amplify Geo provides APIs for mobile app development such that you can add maps and search to your app with just a few lines of code.

### Bug Fixes

- **DataStore**: support predicate evaluation on model with Enum (#1516)

## 1.15.6 (2021-11-15)

### Bug Fixes

- **DataStore**: clear ModelSyncMetadata on duplicate ids found (#1515)
- **DataStore**: Allow different model types with the same ID (#1490)

## 1.15.5 (2021-11-04)

### Bug Fixes

- **DataStore**: ModelSyncedEventEmitter event order (#1494)

## 1.15.4 (2021-11-03)

### Bug Fixes

- Support new list name pluralization (#1451)

## 1.15.3 (2021-10-21)

### Bug Fixes

- **DataStore**: Optimize mutation event propagation after model synced in ModelSyncEventEmitter (#1479)
- **datastore**: Fixes SPM build error due to missing import Foundation in SyncEventEmitter.swift (#1481)
- **auth**: Replace force unwrap to throw an error in AWS credentials (#1476)
- **DataStore**: ModelSyncedEvent before last MutationEvent (#1472)
- **DataStore**: Reconciliation path avoid model.modelName (#1475)
- **DataStore**: Improve ObserveQuery for multiple sort input (#1464)

## 1.15.2 (2021-10-14)

### Bug Fixes

- **DataStore**: Fallback when missing auth rule providers to API requirements (#1465)

## 1.15.1 (2021-10-14)

### Bug Fixes

- **DataStore**: ObserveQueryOperation missing import for SPM (#1470)

## 1.15.0 (2021-10-12)

### Features

- **DataStore**: ObserveQuery API (#1422)

### Bug Fixes

- **datastore**: require auth plugin if provider is nil in sync-requirements (#1461)
- **datastore**: Sync engine fallback to API plugin config (#1460)
- **DataStore**: Avoid model name from mutation sync in ModelSyncedEventEmitter (#1454)

## 1.14.0 (2021-09-28)

### Features

- **Storage**: AWSS3PluginPrefixResolver (#1277)

### Bug Fixes

- **Logging**: fix concurrency issues with logLevel (#1431)
- **Datastore**: Consecutive Updates (Save, Sync, Update and Immediately Delete Scenario) (#1407)
- **DataStore**: ReconcileAndLocalSave schedule on internal queue (#1415)

## 1.13.4 (2021-08-25)

### Features
- Update AWS SDKs to 2.25.0 (#1395)

## 1.13.3 (2021-08-07)

### Bug Fixes

 - **DataStore**: add missing SQLite3 import (#1368)
 - **DataStore**: storage engine doesn't need auth plugin for api key (#1366)

## 1.13.1 (2021-08-05)

### Bug Fixes

- **Datastore**: consecutive updates nil version scenario (#1333)
- **DataStore**: Various mutation sync fixes (#1355)
- **DataStore**: do not send completion event to publisher on DataStore.clear() and DataStore.stop() (#1273)
- Fix data store mutation when restoring network (#1345)
- **DataStore**: drop failed constraint violation reconciliations (#1321)

## 1.13.0 (2021-07-30)

### Features

- support for lambda authorizer (#1334)

### Bug Fixes

- **amplify-xcode**: add files to primary target (#1313)
- **DataStore**: dynamic model support for cascade delete (#1296)

## 1.12.0 (2021-06-28)

### Features

- **datastore**: multi-auth support (#1260)

### Bug Fixes

- **datastore**: initalSync should be successful in case of unauthorized errors (#1299)

## 1.11.0 (2021-06-23)

### Features

- **api**: fix querystring encoding according to AWS SigV4 (#1068)

### Bug Fixes

- GraphQLBuilder use model name from schema instead of model (#1292)
- **api**: interceptors refactoring (#1247)
- **Model**: Apply codegen changes test models (#1145)

## 1.10.0 (2021-06-10)

### Features

- **DataStore**: Multiple models ReconcileAndLocalSave transaction (#1237)
- **datastore**: support for @auth provider attribute (#1258)
- **datastore**: support mutation (deletion) with custom primary keys (#1228)

### Bug Fixes

- increase sync concurrency count based on associations (#1267)

## 1.9.3 (2021-05-26)

### Bug Fixes

- Quote table names in CreateTableStatement (#1233)
- **DataStore**: redundant local metadata query in ReconcileAndLocalSaveOperation (#1217)

## 1.9.2 (2021-05-13)

### Bug Fixes

- **DataStore**: log metrics for ReconcileAndLocalSaveOperation (#1215)
- Pass additional info in signIn next step (#1201)

## 1.9.1 (2021-05-05)

### Bug Fixes

- **API**: Reachability resolve to GraphQL API (#1167)
- **auth**: pass public challenge parameters in nextstep when authenticating with custom challenge
- SQLLite dependency exact 0.12.2 version (#1199)
- AppSyncRealTimeClient dependency up to next major (#1198)

## 1.9.0 (2021-04-26)

### Features

- Update SDK to 2.24.0 and add override in AmplifyAWSServiceConfiguration (#1184)
- **datastore**: support for readonly fields (#1133)

## 1.8.1 (2021-04-15)

### Bug Fixes

- Throw error when plugin added post-configure (#1150)
- **API**: Subscriptions with IAM match signed headers (#1139)

## 1.8.0 (2021-04-07)

### Features

- Amplify iOS can now be installed via Swift Package Manager. See the [README](https://github.com/aws-amplify/amplify-ios/blob/main/README.md) for full details. (#1146)

## 1.7.2 (2021-04-02)

### Bug Fixes

- **DataStore**: remove reconcile operations serially (#1137)

## 1.7.1 (2021-04-01)

### Bug Fixes

- **datastore**: fix selective sync expressions to run DDB query when possible (#1100)
- **DataStore**: Reconcile and save serially (#1128)
- **auth**: handle tooManyRequests and limitExceeded separately in AuthErrorHelper (#1122)

## 1.7.0 (2021-03-19)

### Features

- **datastore**: process OperationDisabled error (#1104)
- **amplify-xcode**: generate JSON schema (#1080)

### Bug Fixes

- **API**: Return response body for non-2xx failure cases (#1076)
- **auth**: update warn to log for identity pool config (#1081)

## 1.6.1 (2021-02-19)
### Misc updates
- Amplify/Tools pod is currently deprecated and it will be completely removed in a future release. For now, Xcode will emit a deprecation warning if your project invokes AmplifyTools in a custom build phase.

## 1.6.0 (2021-02-04)

### Features

- Support lazy load and pagination for API (#1009)
- Separate DataStore List logic out to list provider (#1000)

### Behavior Change

- **Auth**: Fix cancelling hostedUI returning a generic error (#982).

    When a user cancels the sign in flow from `Amplify.Auth.signInWithWebUI`, the callback will now deliver an error of type `AuthError.service`, with an underlying error of `AWSCognitoAuthError.userCancelled`. Previously, the error was a `SFAuthenticationError.canceledLogin`. The `AuthError.service` error type will be returned regardless of whether the underlying HostedUI operation was performed via an SFAuthenticationSession or an ASWebAuthenticationSession.
    
    You can detect the user cancellation case by `switch`ing on the error, as in:
    
    ```swift
    switch result {
      case .success:
          print("SignOut")
      case .failure(let error):
          if case AuthError.service(_, _, let underlyingError) = error,
              case .userCancelled = (underlyingError as? AWSCognitoAuthError) {
              print("User cancelled")
          }
    }
    ```

### Misc updates

- **Auth**: `Amplify.Auth.signInWithWebUI` now automatically uses `ASWebAuthenticationSession` internally for iOS 13.0+. For older iOS versions, it will fall back to `SFAuthenticationSession`.
    This release also introduces a new `preferPrivateSession` flag to `AWSAuthWebUISignInOptions` during the sign in flow. If `preferPrivateSession` is set to `true` during sign in, and the user's preferred browser supports [`ASWebAuthenticationSession.prefersEphemeralWebBrowserSession`](https://developer.apple.com/documentation/authenticationservices/aswebauthenticationsession/3237231-prefersephemeralwebbrowsersessio), the user will not see a web view displayed when they sign out. 

    ```swift
    Amplify.Auth.signInWithWebUI(presentationAnchor: self.view.window!, 
                                options: .preferPrivateSession()) { ... }
    ```

## 1.5.5 (2021-01-26)

### Bug Fixes

- **AWSAPIPlugin**: Update dependencies to consume AppSyncRealTimeClient race condition fix (#1038)
- **datastore**: delete model with predicate (#1030)

## 1.5.4 (2021-01-21)

### Bug Fixes

- **DataStore**: Generate mutation events for associatedModels (#987)
- **DataStore**: support for QueryPredicateConstant.all for graphql queries (#1013)

## 1.5.3 (2021-01-09)

### Bug Fixes

- **Model**: retrieve correct associated target name (#965)

## 1.5.2 (2020-12-24)

### Bug Fixes

- **DataStore**: QueryPredicate translation (#961)
- refactor GraphQL response decoder (#971)
- add blog post comment schema and tests (#970)
- **Auth**: Dismiss empty UIViewController (#947)
- Add plugin conformances to AmplifyVersionable (#941)

## 1.5.1 (2020-12-11)

### Bug Fixes

- **predictions**: use string's unicode scalars view to compute indexes for Comprehend results (#904)
- **Predictions**: Callback is not triggered with URLError (#896)
- **amplify**: DataStore query fix column missing issue for @connection hasMany schema (#885)
- add targetName to hasOne relationships (#926)
- **API**: Fix unstable AWSAPICategoryPluginResetTests.testReset() (#937)

## 1.5.0 (2020-12-03)

### Features

- **datastore**: selective sync on initial sync & incoming subscription models (#884)
- **DataStore**: Start/Stop implementation (#919)
  - **Note:** In previous releases, the DataStore sync engine was started automatically on `Amplify.configure()`. With this release, the DataStore sync engine does not start on `Amplify.configure()`.  More information can be found in the documentation [here](https://docs.amplify.aws/lib/datastore/other-methods/q/platform/ios#start).


### Bug Fixes

- **API**: subscription cancel unit test failing intermittently (#927)
- **auth**: Fix an issue where the fetchAuthSession callback is called twice (#922)
- **DataStore**: SyncMutationToCloudOperationTests thread sanitizer bug (#915)
- **Predictions**: Avoid Multiple Rekognition Error Return (#910)
- **Predictions**: Fix of PredicationPlugin unit tests (#903)
- Use correct category plugins to populate dev menu (#897)
- **DataStore**: Nested query predicates are not stored properly (#905)

## 1.4.4 (2020-11-19)

### Bug Fixes

- Designate SwiftUI a weak_framework in podspec (#892)

## 1.4.3 (2020-11-13)

### Bug Fixes

- **DataStore**: failed subscriptions lead to instability in sync engine (#889)

## 1.4.2 (2020-11-11)

### Bug Fixes
- **amplify**: change reset method (#866)
- **datastore**: Fix regression caused by changing the public enum value (#883)

## 1.4.1 (2020-11-05)

This version has been deprecated. Please use the latest release.

## 1.4.0 (2020-10-23)

### Features

- **dev-menu**: add the Developer Menu to Amplify (#844)
- **datastore**: DataStore Hub events (#766) (#795)

### Bug Fixes

- **Core**: use groupClaim in @auth rule for oidc (#847)
- **API**: Support for auth api oidc provider (#842)
- **api**: make sure collections are not in the gql input - fixes #828 (#837)
- replace fastlane warn method (#835)

## 1.3.2 (2020-10-16)

### Bug Fixes

- move AWSServiceConfiguration Platform extension (#832)
- auth category should throw AuthError instead of PredictionsError (#830)
- **DataStore**: Owner and Group Combined @auth (#817)
- **auth**: rename conflicting name AWSAuthService to AWSCognitoAuthService (#824)
- **datastore**: Keep DataStore sync engine running even if models subscriptions fail (#815)
- **auth**: Dismiss UI first before sending callback for HostedUI (#820)
- **Core**: support for custom identity claim (#813)
- Parse and surface returned subscription @auth errors (#810)
- **Core**: support identityClaim "sub" (#794)
- **DataStore**: owner based auth, read operations (#788)

## 1.3.1 (2020-10-01)

### Bug Fixes

- Data race in AWSModelReconciliationQueue (#790)
- Remove unused RepeatingTimer (#786)

## 1.3.0 (2020-09-29)

### Features

- Support Xcode 12 (#779)
- **datastore**: Dispatch outboxMutationEnqueued, outboxMutationProcessed events (#759)

### Bug Fixes

- Remove enableThreadSanitizer flag from test invocation (#783)
- Add #if swift check for Combine publishers (#775)

## 1.2.0 (2020-09-16)

### Features

- **DataStore**: Dispatch outboxStatus, subscriptionsEstablished, syncQueriesStarted events ([#721](https://github.com/aws-amplify/amplify-ios/pull/721))

### Bug Fixes

- **DataStore**: Fix publishing events from model reconciliation queue ([#756](https://github.com/aws-amplify/amplify-ios/pull/756))
- **Core**: Fix default operator outside of guard statement ([#752](https://github.com/aws-amplify/amplify-ios/pull/752))

## 1.1.2 (2020-08-30)

### Bug Fixes

- **Auth**: Updated AWS SDK dependencies to fix crash during `federatedSignIn` (#640)
- **API**: Add custom 'items' deserialization for List (#711)
- Fix typo in iOS Combine docs (#747)

## 1.1.1 (2020-08-18)

### Bug Fixes

- Propagate @discardableResult to implementations (#719)

## 1.1.0 (2020-08-12)

### Features

- **auth**: Add metadata options for passing clientMetadata to APIs (#700)
- Add Combine support (#667)
- Mark APIs that return operations with @discardableResult (#633)
- Add AmplifyConfiguration file-based initializer (#707)

### Bug Fixes

- **Predictions**: rowIndex and columnIndex for cell (#704)
- **predictions**: TABLE, CELL & KEY_VALUE_SET blocks are not properly processed (#660)
- **api**: cognito user pool intercept with accessToken (#690)

## 1.0.6 (2020-08-03)

### Bug Fixes

- Update AppSyncRealTimeClient dependency (#683)

## 1.0.5 (2020-07-24)

### Bug Fixes

- **auth**: missing initializers for AWSAuth*Options (#658)
- **storage**: delete file if key not found on download (#652)
- Fix cancellation logic for AWSGraphQLSubscriptionOperation (#650)
- Plugins that are not configured correctly will be error at initial step (#642)
- **Datastore**: paginationInput not passed down in query (#647)
- **auth**: Fix an issue that prevents signInWithWebUI to present over a presenting vc (#635)
- **auth**: User pool token, user sub should be returned for signedIn user with no identityPool config (#632)

## 1.0.4 (2020-07-01)

### Bug Fixes

- DataStore E2E Integration Tests ([#596](https://github.com/aws-amplify/amplify-ios/pull/596))
- Auth updated the AWSMobileClient version to 2.14.0 to fix a crash related to nil user pool client ([#592](https://github.com/aws-amplify/amplify-ios/issues/592))

## 1.0.3 (2020-06-26)

### Bug Fixes

* **Auth** Fix issue in auth configure where it fails if one of the Cognito services is not present. ([#586](https://github.com/aws-amplify/amplify-ios/issues/586))

## 1.0.2 (2020-06-25)

### Bug Fixes

* **Auth** Signout will completely delete the session in webui ([#542](https://github.com/aws-amplify/amplify-ios/pull/542))
* **Core** Fix plugin configuration validation ([#543](https://github.com/aws-amplify/amplify-ios/pull/543))
* **DataStore** Fixed a DataStore issue where lazy `List<M>` initialization would fail for relationships 3+ levels deep ([#534](https://github.com/aws-amplify/amplify-ios/pull/534))
* **DataStore** Model schema updates clears local database on configure ([#551](https://github.com/aws-amplify/amplify-ios/pull/551))
* **DataStore/API** Add Emeddable type to `Model` internals, to store schema info for custom types ([#539](https://github.com/aws-amplify/amplify-ios/pull/539) and [#562](https://github.com/aws-amplify/amplify-ios/pull/562)). This bug impacts developers with schemas containing embedded types when using DataStore with sync to cloud enabled or using API with Model classes. To fix this bug, upgrade both Amplify CLI to 4.22.0, and Amplify Libraries to 1.0.2. There is a known incompatibility if only upgrading CLI but not the Library. Then run `amplify codegen models` to regenerate the Model classes. The internal ModelFieldType `.customType` has been replaced with `.embedded(type:)` and `embeddedCollection(of:)`. 
* **Tools** Update Amplify tools script to resolve node correctly when NVM is installed ([#535](https://github.com/aws-amplify/amplify-ios/pull/535))
* **Tools** Update Amplify tools script to resolve min CLI version for codegen changes ([#583](https://github.com/aws-amplify/amplify-ios/pull/583))

### Misc

* **Build** Add common dependency configuration, standardize environment across all modules, podspec source version tag and url ([#538](https://github.com/aws-amplify/amplify-ios/pull/538))
* **Build** Update CoreML podspec with amplify version ([#555](https://github.com/aws-amplify/amplify-ios/pull/555))
* **Build** Fix `pod lib lint` error using local variable definitions in Podspec files ([#557](https://github.com/aws-amplify/amplify-ios/pull/557))
* **Build** Changed the repo's default branch to 'main' ([#579](https://github.com/aws-amplify/amplify-ios/pull/579))
* **Core** Move DataStore Model Schema related classes to Internal directory ([#563](https://github.com/aws-amplify/amplify-ios/pull/563))

## 1.0.1 (2020-06-05)

### Bug Fixes

* **DataStore:** Fixed a DataStore issue where nested associations that were 3 levels or more deep would fail to decode into the Swift models ([#520](https://github.com/aws-amplify/amplify-ios/pull/520))
* **DataStore:** Support all Temporal types in predicates ([#513](https://github.com/aws-amplify/amplify-ios/pull/513))
* **API:** Fixed a problem with the selection set that is generated for a Model containing a connection to another Model ([#509](https://github.com/aws-amplify/amplify-ios/pull/509))
* **API:** Fixed a bug with nil value not updated in GraphQL model value to nil ([#519](https://github.com/aws-amplify/amplify-ios/pull/519))
* **API:** Fixed QueryPredicate to GraphQLValue logic, missing Temporal.DateTime conversion ([#508](https://github.com/aws-amplify/amplify-ios/pull/508))
* **Tools:** Allow Amplify tools to run if the project folder has a space char ([#506](https://github.com/aws-amplify/amplify-ios/pull/506))
* **Tools:** Update Amplify tools script to check for minimum version of amplify-app and amplify cli ([#511](https://github.com/aws-amplify/amplify-ios/pull/511))

### Misc

* Fixed build errors for fresh installation of Amplify pods ([#517](https://github.com/aws-amplify/amplify-ios/pull/517))
* Updated Datastore models for testing. ([#526](https://github.com/aws-amplify/amplify-ios/pull/526/))
* Integration test for Auth ([#497](https://github.com/aws-amplify/amplify-ios/pull/497))

## 1.0.0 (2020-05-26)

### Bug Fixes

* Tools: Add npx to amplify-app and fix typo ([#486](https://github.com/aws-amplify/amplify-ios/issues/486)) ([c7d11a7](https://github.com/aws-amplify/amplify-ios/commit/c7d11a7b1291a2aa588fdcca5bf51e259490d9b5))

### Misc

Misc cleanup, improved test coverage from RC1:

* **API:** Added SocialNote from codegen ([#469](https://github.com/aws-amplify/amplify-ios/issues/469)) ([79c6482](https://github.com/aws-amplify/amplify-ios/commit/79c648264d88683c7b2caa907f46984c811230e6))
* **Auth:** Hub events for signedIn signedOut and sessionExpire ([#457](https://github.com/aws-amplify/amplify-ios/issues/457)) ([38e0513](https://github.com/aws-amplify/amplify-ios/commit/38e0513545b6e5a5127e233ae414f247d68749be))
* **Auth:** Implementation of getCurrentUser api ([#455](https://github.com/aws-amplify/amplify-ios/issues/455)) ([59f6b18](https://github.com/aws-amplify/amplify-ios/commit/59f6b18651f1848d882c92203177981c5f195a9b))
* **Core:** bootstrap Auth configuration before other categories, and fixed analytics integration tests ([#475](https://github.com/aws-amplify/amplify-ios/issues/475)) ([c33bf1b](https://github.com/aws-amplify/amplify-ios/commit/c33bf1b11fb7496227917670dc4b75fc3f10430e))
* **DataStore:** StartSync with Auth ([#471](https://github.com/aws-amplify/amplify-ios/issues/471)) ([7cab76f](https://github.com/aws-amplify/amplify-ios/commit/7cab76fd785d7cd519280a912f8ab70fda87dc12))

## 1.0.0-rc.1 (2020-05-21)

### ⚠ BREAKING CHANGES

* The `AsyncEvent` type has been removed. Listeners to most Amplify APIs will now be invoked with standard Swift `Result`s. APIs that deliver multiple values over time also include an "in process" listener.
* **Auth** category error type is changed to `AuthError`. Current implementations that make use of `AmplifyAuthError` will break with build time error.
  * As part of this work, we deleted `AuthError` in the **Storage** category.

### Features

* Added **Auth** category
* Added AuthRule decorator to allow for granular ownership control of GraphQL models
* Miscellaneous improvements to API semantics and ergonomics throughout
* Increased test coverage throughout
* **Datastore** now exposes configurable syncMaxRecords and syncPageSize ([#388](https://github.com/aws-amplify/amplify-ios/issues/388)) ([ca15e88](https://github.com/aws-amplify/amplify-ios/commit/ca15e881d7479020053b0db15a844cd2584b1db1))

* [API] Merge non-GraphQL spec error fields into GraphQLError.extensions ([#401](https://github.com/aws-amplify/amplify-ios/issues/401)) ([b87811c](https://github.com/aws-amplify/amplify-ios/commit/b87811c5d1230c4d1f0a809192266a18bb3d7949))
* Using config to decide base query or delta query ([#386](https://github.com/aws-amplify/amplify-ios/issues/386)) ([b02c3b7](https://github.com/aws-amplify/amplify-ios/commit/b02c3b7fc6400d558ab9e0213eda404ebb3bae37))

### Bug Fixes

* **amplify-tools:**
  * Change the tools script to comply with amplify-app changes ([#445](https://github.com/aws-amplify/amplify-ios/issues/445)) ([67412ca](https://github.com/aws-amplify/amplify-ios/commit/67412ca1513057f7f6e473f37ec9b89230642655))
  * Fix escaped json in shell script ([#452](https://github.com/aws-amplify/amplify-ios/issues/452)) ([5b4b9d2](https://github.com/aws-amplify/amplify-ios/commit/5b4b9d2f802eb299f3399c9cf27d435cb919815b))
* **DataStore:**
  * Only start the remote sync engine if we have awsapiplugin ([#442](https://github.com/aws-amplify/amplify-ios/issues/442)) ([532058a](https://github.com/aws-amplify/amplify-ios/commit/532058a5052bc3a0a5565595708964c063b3c28a))
  * Bug where subscription connections happen at the same time ([#389](https://github.com/aws-amplify/amplify-ios/issues/389)) ([81e6111](https://github.com/aws-amplify/amplify-ios/commit/81e61116739aefa6b55b29e7e059edc0e51b5b94))
  * Clear inProcess state on startup of outgoing mutation queue ([#391](https://github.com/aws-amplify/amplify-ios/issues/391)) ([352680b](https://github.com/aws-amplify/amplify-ios/commit/352680bd95c2c6c38d8263e870658f96bef9172a))
  * Mark outgoing mutation as inProcess if nextEventPromise exists ([#392](https://github.com/aws-amplify/amplify-ios/issues/392)) ([3986cf5](https://github.com/aws-amplify/amplify-ios/commit/3986cf57bd042acdb2eb66bdce503616df05ed5f))

## 0.11.0

### New Features

- **Predictions**
  - Added the ability to transcribe text for both online and offline use cases. PR [#290](https://github.com/aws-amplify/amplify-ios/pull/290)
- **API**
  - Add GraphQLDocument builder classes for constructing Model-based GraphQL APIs. PR [#309](https://github.com/aws-amplify/amplify-ios/pull/309)
  - Add support for REST API with Cognito User Pools. PR [#312](https://github.com/aws-amplify/amplify-ios/pull/312)
- **DataStore**
  - DataStore.save() now supports passing in condition. PR [#355](https://github.com/aws-amplify/amplify-ios/pull/355)
  - Added reachability and retryability to remote sync engine. PRs [#321](https://github.com/aws-amplify/amplify-ios/pull/321) [#322](https://github.com/aws-amplify/amplify-ios/pull/322) [#323](https://github.com/aws-amplify/amplify-ios/pull/323) [#324](https://github.com/aws-amplify/amplify-ios/pull/324)
  - Datastore.delete(modelType) with predicate. PR [#346](https://github.com/aws-amplify/amplify-ios/pull/346)
  - Datastore.clear() async to remove local datastore. PR [#353](https://github.com/aws-amplify/amplify-ios/pull/353)
  - Add pagination support to DataStore. PR [#365](https://github.com/aws-amplify/amplify-ios/pull/365)
  - Add support for Enum and non-model types. PR [334](https://github.com/aws-amplify/amplify-ios/pull/334) Issues [#111](https://github.com/aws-amplify/amplify-ios/issues/111) [#240](https://github.com/aws-amplify/amplify-ios/issues/240) [#246](https://github.com/aws-amplify/amplify-ios/issues/246) [#318](https://github.com/aws-amplify/amplify-ios/issues/318) [#314](https://github.com/aws-amplify/amplify-ios/issues/314)

### Bug Fixes

- **DataStore**
  - Fix out of bounds case when retry handler >= 57. PR [#338](https://github.com/aws-amplify/amplify-ios/pull/338)

### Misc. Updates

- **General**
  - AWS iOS SDK Dependency upgrade to 2.13.x. PR [#360](https://github.com/aws-amplify/amplify-ios/pull/360)

- **API**
  - Migrate APIPlugin's websocket provider to use AppSyncRealTimeClient. PRs [#330](https://github.com/aws-amplify/amplify-ios/pull/330), [#341](https://github.com/aws-amplify/amplify-ios/pull/341), [#352](https://github.com/aws-amplify/amplify-ios/pull/352)

## 0.10.0

### New Features

- Adding amplify specific user agent, revival of PR#166 ([#271](https://github.com/aws-amplify/amplify-ios/issues/271))

### Updates

- **API**
  - Reprovision API Integration test backends ([#250](https://github.com/aws-amplify/amplify-ios/issues/250))
  - Remove dependency on ModelRegistry for adding syncable fields to selection set. ([#252](https://github.com/aws-amplify/amplify-ios/issues/252))
- **DataStore**
  - Adding unit tests for AWSMutationDatabaseAdapterTests ([#231](https://github.com/aws-amplify/amplify-ios/issues/231))
  - Initial sync startup/3-way merge ([#238](https://github.com/aws-amplify/amplify-ios/issues/238))
  - Integrate retryability for outgoing mutation queue ([#266](https://github.com/aws-amplify/amplify-ios/issues/266))
- **Storage**
  - Reprovision Storage Integration test backend ([#256](https://github.com/aws-amplify/amplify-ios/issues/256))

## 0.9.0

Initial release! Includes Core features, plus support for these categories:

- Analytics
- API
- DataStore
- Predictions
- Storage<|MERGE_RESOLUTION|>--- conflicted
+++ resolved
@@ -12,8 +12,6 @@
 - **Auth**: Redesigned AWSCognitoAuthPlugin implementation using a state machine architecture. Internal dependency on AWSMobileClient is removed and the plugin directly depends on AWS SDK for Swift. The escape hatch now returns the underlying Swift SDK for Cognito UserPool and Cognito Identity Pool.
 - **Storage**: Removed the dependency on AWSTransferUtility and improved the internal logic of AWSS3StoragePlugin implementation.
 
-<<<<<<< HEAD
-=======
 ## 1.22.3 (2022-04-02)
 
 ## 1.22.2 (2022-03-29)
@@ -24,7 +22,6 @@
 
 ## 1.22.1 (2022-03-23)
 
->>>>>>> a749cb6d
 ## 1.22.0 (2022-03-16)
 
 ### Features
