--- conflicted
+++ resolved
@@ -5,11 +5,8 @@
 ## Unreleased
 
 ### ⚠ BREAKING CHANGES
-<<<<<<< HEAD
 * **DataStore/API** category using generated Model classes from Amplify CLI will require the minimum Amplify CLI version of 4.21.4. Current implementations do not expect the field types `embedded(type:)` and `embeddedCollection(of:)` that will break with compile time error. When upgrading Amplify Library, please upgrade Amplify CLI before running `amplify codegen models` to codegen the new `Embeddable` types.
-=======
 * **Tools:** Update Amplify tools script to resolve min CLI version for codegen changes ([#554](https://github.com/aws-amplify/amplify-ios/pull/554))
->>>>>>> 67239401
 
 ### Bug Fixes
 
