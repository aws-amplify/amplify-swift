//
// Copyright 2018-2019 Amazon.com,
// Inc. or its affiliates. All Rights Reserved.
//
// SPDX-License-Identifier: Apache-2.0
//
import Foundation
extension StorageCategory: StorageCategoryClientBehavior {
    public func getURL(key: String,
                       options: StorageGetURLOptions?,
                       onEvent: StorageGetURLEventHandler?) -> StorageGetURLOperation {
        return plugin.getURL(key: key, options: options, onEvent: onEvent)
    }

    public func getURL(key: String) -> StorageGetURLOperation {
        return getURL(key: key, options: nil, onEvent: nil)
    }

    public func getURL(key: String, options: StorageGetURLOptions?) -> StorageGetURLOperation {
        return getURL(key: key, options: options, onEvent: nil)
    }

    public func getURL(key: String, onEvent: StorageGetURLEventHandler?) -> StorageGetURLOperation {
        return getURL(key: key, options: nil, onEvent: onEvent)
    }

    public func getData(key: String,
                        options: StorageGetDataOptions?,
                        onEvent: StorageGetDataEventHandler?) -> StorageGetDataOperation {
        return plugin.getData(key: key, options: options, onEvent: onEvent)
    }

    public func getData(key: String) -> StorageGetDataOperation {
        return getData(key: key, options: nil, onEvent: nil)
    }

    public func getData(key: String, options: StorageGetDataOptions?) -> StorageGetDataOperation {
        return getData(key: key, options: options, onEvent: nil)
    }

    public func getData(key: String, onEvent: StorageGetDataEventHandler?) -> StorageGetDataOperation {
        return getData(key: key, options: nil, onEvent: onEvent)
    }

    public func downloadFile(key: String,
                             local: URL,
                             options: StorageDownloadFileOptions?,
                             onEvent: StorageDownloadFileEventHandler?) -> StorageDownloadFileOperation {
        return plugin.downloadFile(key: key, local: local, options: options, onEvent: onEvent)
    }

<<<<<<< HEAD
    public func downloadFile(key: String, local: URL) -> StorageDownloadFileOperation {
        downloadFile(key: key, local: local, options: nil, onEvent: nil)
    }

    public func downloadFile(key: String, local: URL, options: StorageDownloadFileOptions?)
        -> StorageDownloadFileOperation {
        downloadFile(key: key, local: local, options: options, onEvent: nil)
    }

    public func downloadFile(key: String, local: URL, onEvent: StorageDownloadFileEventHandler?)
        -> StorageDownloadFileOperation {
            downloadFile(key: key, local: local, options: nil, onEvent: onEvent)
    }

    public func putData(key: String,
                        data: Data,
                        options: StoragePutDataOptions?,
                        onEvent: StoragePutDataEventHandler?) -> StoragePutOperation {

        switch pluginOrSelector {
        case .plugin(let plugin):
            return plugin.putData(key: key, data: data, options: options, onEvent: onEvent)
        case .selector(let selector):
            return plugin(from: selector).putData(key: key, data: data, options: options, onEvent: onEvent)
        }
    }

    public func putData(key: String, data: Data) -> StoragePutDataOperation {
        return putData(key: key, data: data, options: nil, onEvent: nil)
    }

    public func putData(key: String, data: Data, options: StoragePutDataOptions?) -> StoragePutDataOperation {
        return putData(key: key, data: data, options: options, onEvent: nil)
    }

    public func putData(key: String, data: Data, onEvent: StoragePutDataEventHandler?) -> StoragePutDataOperation {
        return putData(key: key, data: data, options: nil, onEvent: onEvent)
    }

    public func uploadFile(key: String,
                           local: URL,
                           options: StorageUploadFileOptions?,
                           onEvent: StorageUploadFileEventHandler?) -> StoragePutOperation {

        switch pluginOrSelector {
        case .plugin(let plugin):
            return plugin.uploadFile(key: key, local: local, options: options, onEvent: onEvent)
        case .selector(let selector):
            return plugin(from: selector).uploadFile(key: key, local: local, options: options, onEvent: onEvent)
        }
=======
    public func put(key: String,
                    data: Data,
                    options: StoragePutOptions?,
                    onEvent: StoragePutEventHandler?) -> StoragePutOperation {
        return plugin.put(key: key, data: data, options: options, onEvent: onEvent)
    }

    public func put(key: String,
                    local: URL,
                    options: StoragePutOptions?,
                    onEvent: StoragePutEventHandler?) -> StoragePutOperation {
        return plugin.put(key: key, local: local, options: options, onEvent: onEvent)
>>>>>>> 7e0a10b5
    }

    public func uploadFile(key: String, local: URL) -> StorageUploadFileOperation {
        return uploadFile(key: key, local: local, options: nil, onEvent: nil)
    }

    public func uploadFile(key: String, local: URL, options: StorageUploadFileOptions?) -> StorageUploadFileOperation {
        return uploadFile(key: key, local: local, options: options, onEvent: nil)
    }

    public func uploadFile(key: String, local: URL, onEvent: StorageUploadFileEventHandler?) -> StorageUploadFileOperation {
        return uploadFile(key: key, local: local, options: nil, onEvent: onEvent)
    }

    public func remove(key: String,
                       options: StorageRemoveOptions?,
                       onEvent: StorageRemoveEventHandler?) -> StorageRemoveOperation {
        return plugin.remove(key: key, options: options, onEvent: onEvent)
    }

    public func remove(key: String) -> StorageRemoveOperation {
        return remove(key: key, options: nil, onEvent: nil)
    }

    public func remove(key: String, options: StorageRemoveOptions?) -> StorageRemoveOperation {
        return remove(key: key, options: options, onEvent: nil)
    }

    public func remove(key: String, onEvent: StorageRemoveEventHandler?) -> StorageRemoveOperation {
        return remove(key: key, options: nil, onEvent: onEvent)
    }

    public func list(options: StorageListOptions?, onEvent: StorageListEventHandler?) -> StorageListOperation {
        return plugin.list(options: options, onEvent: onEvent)
    }

    public func list() -> StorageListOperation {
        return list(options: nil, onEvent: nil)
    }

    public func list(options: StorageListOptions?) -> StorageListOperation {
        return list(options: options, onEvent: nil)
    }

    public func list(onEvent: StorageListEventHandler?) -> StorageListOperation {
        return list(options: nil, onEvent: onEvent)
    }
}<|MERGE_RESOLUTION|>--- conflicted
+++ resolved
@@ -49,7 +49,6 @@
         return plugin.downloadFile(key: key, local: local, options: options, onEvent: onEvent)
     }
 
-<<<<<<< HEAD
     public func downloadFile(key: String, local: URL) -> StorageDownloadFileOperation {
         downloadFile(key: key, local: local, options: nil, onEvent: nil)
     }
@@ -100,20 +99,6 @@
         case .selector(let selector):
             return plugin(from: selector).uploadFile(key: key, local: local, options: options, onEvent: onEvent)
         }
-=======
-    public func put(key: String,
-                    data: Data,
-                    options: StoragePutOptions?,
-                    onEvent: StoragePutEventHandler?) -> StoragePutOperation {
-        return plugin.put(key: key, data: data, options: options, onEvent: onEvent)
-    }
-
-    public func put(key: String,
-                    local: URL,
-                    options: StoragePutOptions?,
-                    onEvent: StoragePutEventHandler?) -> StoragePutOperation {
-        return plugin.put(key: key, local: local, options: options, onEvent: onEvent)
->>>>>>> 7e0a10b5
     }
 
     public func uploadFile(key: String, local: URL) -> StorageUploadFileOperation {
