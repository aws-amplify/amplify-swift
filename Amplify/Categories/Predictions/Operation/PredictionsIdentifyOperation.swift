--- conflicted
+++ resolved
@@ -14,9 +14,5 @@
 
 public extension HubPayload.EventName.Predictions {
     static let identifyLabels = "Predictions.identifyLabels"
-<<<<<<< HEAD
     static let identifyCelebs = "Predictions.identifyCelebs"
-}
-=======
-}
->>>>>>> f163e65d
+}