//
// Copyright 2018-2019 Amazon.com,
// Inc. or its affiliates. All Rights Reserved.
//
// SPDX-License-Identifier: Apache-2.0
//

import Foundation
import UIKit

extension PredictionsCategory: PredictionsCategoryClientBehavior {

    public func convert(textToTranslate: String,
                        language: LanguageType?,
                        targetLanguage: LanguageType?,
                        listener: PredictionsTranslateTextOperation.EventListener?,
                        options: PredictionsTranslateTextRequest.Options? = nil) -> PredictionsTranslateTextOperation {
        plugin.convert(textToTranslate: textToTranslate,
                       language: language,
                       targetLanguage: targetLanguage,
                       listener: listener,
                       options: options)
    }

    public func identify(type: IdentifyType,
<<<<<<< HEAD
                         image: URL,
                         options: PredictionsIdentifyRequest.Options?,
=======
                         image: CGImage,
                         options: PredictionsIdentifyRequest.Options? = nil,
>>>>>>> f163e65d
                         listener: PredictionsIdentifyOperation.EventListener?) -> PredictionsIdentifyOperation {
        plugin.identify(type: type,
                        image: image,
                        options: options,
                        listener: listener)
    }

    public func interpret(text: String,
                          options: PredictionsInterpretRequest.Options? = nil,
                          listener: PredictionsInterpretOperation.EventListener?) -> PredictionsInterpretOperation {
        plugin.interpret(text: text,
                         options: options,
                         listener: listener)
    }
}<|MERGE_RESOLUTION|>--- conflicted
+++ resolved
@@ -23,13 +23,8 @@
     }
 
     public func identify(type: IdentifyType,
-<<<<<<< HEAD
                          image: URL,
                          options: PredictionsIdentifyRequest.Options?,
-=======
-                         image: CGImage,
-                         options: PredictionsIdentifyRequest.Options? = nil,
->>>>>>> f163e65d
                          listener: PredictionsIdentifyOperation.EventListener?) -> PredictionsIdentifyOperation {
         plugin.identify(type: type,
                         image: image,
