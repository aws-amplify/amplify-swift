//
// Copyright 2018-2019 Amazon.com,
// Inc. or its affiliates. All Rights Reserved.
//
// SPDX-License-Identifier: Apache-2.0
//

public struct IdentifyLabelsResult: IdentifyResult {
    public let labels: [Label]
    public let unsafeContent: Bool?

<<<<<<< HEAD

    public init(labels: [Label], unsafeContent:Bool? = nil) {

=======
    public init(labels: [Label], unsafeContent: Bool? = nil) {
>>>>>>> f40ec981
        self.labels = labels
        self.unsafeContent = unsafeContent
    }
}

public struct Label {
    public let name: String
    public let metadata: LabelMetadata?
    public let boundingBoxes: [BoundingBox]?

    public init(name: String,
                metadata: LabelMetadata? = nil,
                boundingBoxes: [BoundingBox]? = nil) {
        self.name = name
        self.metadata = metadata
        self.boundingBoxes = boundingBoxes
    }
}

public struct Parent {
    public let name: String

    public init(name: String) {
        self.name = name
    }
}

public struct LabelMetadata {
   public let confidence: Double
   public let parents: [Parent]?

    public init(confidence: Double, parents: [Parent]? = nil) {
        self.confidence = confidence
        self.parents = parents
    }
}

public struct BoundingBox {
    public let left: Double
    public let top: Double
    public let width: Double
    public let height: Double

    public init(left: Double, top: Double, width: Double, height: Double) {
        self.height = height
        self.left = left
        self.top = top
        self.width = width
    }

}<|MERGE_RESOLUTION|>--- conflicted
+++ resolved
@@ -9,13 +9,7 @@
     public let labels: [Label]
     public let unsafeContent: Bool?
 
-<<<<<<< HEAD
-
-    public init(labels: [Label], unsafeContent:Bool? = nil) {
-
-=======
     public init(labels: [Label], unsafeContent: Bool? = nil) {
->>>>>>> f40ec981
         self.labels = labels
         self.unsafeContent = unsafeContent
     }
