//
// Copyright 2018-2019 Amazon.com,
// Inc. or its affiliates. All Rights Reserved.
//
// SPDX-License-Identifier: Apache-2.0
//

import Foundation

public struct PredictionsTextToSpeechRequest: AmplifyOperationRequest, PredictionsConvertRequest {

    /// The text to synthesize to speech
    public let textToSpeech: String

    /// Options to adjust the behavior of this request, including plugin options
    public let options: Options

    public init(textToSpeech: String,
                options: Options) {
        self.textToSpeech = textToSpeech
        self.options = options
    }
}

public extension PredictionsTextToSpeechRequest {

    struct Options {

        /// The calltype for the operation. The default value will be `auto`.
<<<<<<< HEAD
        public let callType: CallType
=======
        public let callType: DefaultNetworkPolicy
>>>>>>> 9d88e9e8

        public let voiceType: VoiceType?

        /// Extra plugin specific options, only used in special circumstances when the existing options do not provide
        /// a way to utilize the underlying storage system's functionality. See plugin documentation for expected
        /// key/values
        public let pluginOptions: [String: Any]?

        public init(callType: DefaultNetworkPolicy = .auto,
                    voiceType: VoiceType? = nil,
                    pluginOptions: [String: Any]? = nil) {
            self.callType = callType
            self.voiceType = voiceType
            self.pluginOptions = pluginOptions
        }
    }
}<|MERGE_RESOLUTION|>--- conflicted
+++ resolved
@@ -27,11 +27,7 @@
     struct Options {
 
         /// The calltype for the operation. The default value will be `auto`.
-<<<<<<< HEAD
-        public let callType: CallType
-=======
         public let callType: DefaultNetworkPolicy
->>>>>>> 9d88e9e8
 
         public let voiceType: VoiceType?
 
