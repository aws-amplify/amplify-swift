--- conflicted
+++ resolved
@@ -7,9 +7,6 @@
 
 /// Behavior of the API category related to GraphQL operations
 public protocol APICategoryGraphQLBehavior {
-
-<<<<<<< HEAD
-=======
 
     /// Perform a GraphQL query for a single `Model` item. This operation will be asychronous, with the callback
     /// accessible both locally and via the Hub.
@@ -70,7 +67,6 @@
                              type: GraphQLSubscriptionType,
                              listener: GraphQLSubscriptionOperation<M>.EventListener?) -> GraphQLSubscriptionOperation<M>
 
->>>>>>> bd76d377
     /// Perform a GraphQL query operation against a previously configured API. This operation
     /// will be asynchronous, with the callback accessible both locally and via the Hub.
     ///
