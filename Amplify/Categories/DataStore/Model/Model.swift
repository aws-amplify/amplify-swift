//
// Copyright 2018-2019 Amazon.com,
// Inc. or its affiliates. All Rights Reserved.
//
// SPDX-License-Identifier: Apache-2.0
//

import Foundation

// MARK: - Model

/// All persistent models should conform to the Model protocol.
public protocol Model: Codable {

    /// Alias of Model identifier (i.e. primary key)
    typealias Identifier = String

    /// A reference to the `ModelSchema` associated with this model.
    static var schema: ModelSchema { get }

    /// The name of the model, as registered in `ModelRegistry`.
    static var modelName: String { get }

    /// Convenience property to return the Type's `modelName`. Developers are strongly encouraged not to override the
    /// instance property, as an implementation that returns a different value for the instance property will cause
    /// undefined behavior.
    var modelName: String { get }

    /// The Model identifier (aka primary key)
    var id: Identifier { get }
<<<<<<< HEAD
}

extension Model {
    public static var modelName: String {
        return String(describing: self)
    }

    public var modelName: String {
        return type(of: self).modelName
    }
}

// MARK: - Model subscript

/// Implement dynamic access to properties of a `Model`.
///
/// ```swift
/// let id = model["id"]
/// ```
extension Model {

    public subscript(_ key: String) -> Any? {
        // TODO cache this for the instance?
        let mirror = Mirror(reflecting: self)
        let property = mirror.children.first { $0.label == key }
        return property == nil ? nil : property!.value
    }

    public subscript(_ key: CodingKey) -> Any? {
        return self[key.stringValue]
    }

}

// MARK: - Persistable

/// Types that conform to the `Persistable` protocol represent values that can be
/// persisted in a database.
///
/// Core Types that conform to this protocol:
/// - `Bool`
/// - `Date`
/// - `Double`
/// - `Int`
/// - `String`
public protocol Persistable {}

extension Bool: Persistable {}
extension Date: Persistable {}
extension Double: Persistable {}
extension Int: Persistable {}
extension String: Persistable {}

//public protocol PersistableEnum: Persistable {
//    func value() -> String
//}
//
//extension PersistableEnum where Self: RawRepresentable, Self.RawValue == String {
//    public func value() -> String {
//        return rawValue
//    }
//}

struct PersistableHelper {

    /// Polymorphic utility that allows two persistable references to be checked
    /// for equality regardless of their concrete type.
    ///
    /// - Note: Maintainers need to keep this utility updated when news types that conform
    /// to `Persistable` are added.
    ///
    /// - Parameters:
    ///   - lhs: a reference to a Persistable object
    ///   - rhs: another reference
    /// - Returns: `true` in case both values are equal or `false` otherwise
    public static func isEqual(_ lhs: Persistable?, _ rhs: Persistable?) -> Bool {
        if lhs == nil && rhs == nil {
            return true
        }
        switch (lhs, rhs) {
        case let (lhs, rhs) as (Bool, Bool):
            return lhs == rhs
        case let (lhs, rhs) as (Date, Date):
            return lhs == rhs
        case let (lhs, rhs) as (Double, Double):
            return lhs == rhs
        case let (lhs, rhs) as (Int, Int):
            return lhs == rhs
        case let (lhs, rhs) as (String, String):
            return lhs == rhs
        default:
            return false
        }
    }
=======
>>>>>>> 8b328713
}<|MERGE_RESOLUTION|>--- conflicted
+++ resolved
@@ -28,101 +28,4 @@
 
     /// The Model identifier (aka primary key)
     var id: Identifier { get }
-<<<<<<< HEAD
-}
-
-extension Model {
-    public static var modelName: String {
-        return String(describing: self)
-    }
-
-    public var modelName: String {
-        return type(of: self).modelName
-    }
-}
-
-// MARK: - Model subscript
-
-/// Implement dynamic access to properties of a `Model`.
-///
-/// ```swift
-/// let id = model["id"]
-/// ```
-extension Model {
-
-    public subscript(_ key: String) -> Any? {
-        // TODO cache this for the instance?
-        let mirror = Mirror(reflecting: self)
-        let property = mirror.children.first { $0.label == key }
-        return property == nil ? nil : property!.value
-    }
-
-    public subscript(_ key: CodingKey) -> Any? {
-        return self[key.stringValue]
-    }
-
-}
-
-// MARK: - Persistable
-
-/// Types that conform to the `Persistable` protocol represent values that can be
-/// persisted in a database.
-///
-/// Core Types that conform to this protocol:
-/// - `Bool`
-/// - `Date`
-/// - `Double`
-/// - `Int`
-/// - `String`
-public protocol Persistable {}
-
-extension Bool: Persistable {}
-extension Date: Persistable {}
-extension Double: Persistable {}
-extension Int: Persistable {}
-extension String: Persistable {}
-
-//public protocol PersistableEnum: Persistable {
-//    func value() -> String
-//}
-//
-//extension PersistableEnum where Self: RawRepresentable, Self.RawValue == String {
-//    public func value() -> String {
-//        return rawValue
-//    }
-//}
-
-struct PersistableHelper {
-
-    /// Polymorphic utility that allows two persistable references to be checked
-    /// for equality regardless of their concrete type.
-    ///
-    /// - Note: Maintainers need to keep this utility updated when news types that conform
-    /// to `Persistable` are added.
-    ///
-    /// - Parameters:
-    ///   - lhs: a reference to a Persistable object
-    ///   - rhs: another reference
-    /// - Returns: `true` in case both values are equal or `false` otherwise
-    public static func isEqual(_ lhs: Persistable?, _ rhs: Persistable?) -> Bool {
-        if lhs == nil && rhs == nil {
-            return true
-        }
-        switch (lhs, rhs) {
-        case let (lhs, rhs) as (Bool, Bool):
-            return lhs == rhs
-        case let (lhs, rhs) as (Date, Date):
-            return lhs == rhs
-        case let (lhs, rhs) as (Double, Double):
-            return lhs == rhs
-        case let (lhs, rhs) as (Int, Int):
-            return lhs == rhs
-        case let (lhs, rhs) as (String, String):
-            return lhs == rhs
-        default:
-            return false
-        }
-    }
-=======
->>>>>>> 8b328713
 }