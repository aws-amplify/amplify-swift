--- conflicted
+++ resolved
@@ -38,7 +38,6 @@
     /// HubPayload `syncQueriesStartedEvent` contains an array of each model's `name`
     static let syncQueriesStarted = "DataStore.syncQueriesStarted"
 
-<<<<<<< HEAD
     /// Dispatched once for each model after the model instances have been synced from the cloud.
     /// HubPayload `modelSyncedEvent` contains:
     /// - `modelName` (String): the name of the model that was synced
@@ -51,7 +50,7 @@
 
     /// Dispatched when all models have been synced
     static let syncQueriesReady = "DataStore.syncQueriesReady"
-=======
+
     /// Dispatched when a local mutation is enqueued into the outgoing mutation queue `outbox`
     /// HubPayload `outboxMutationEvent` contains the name and instance of the model
     static let outboxMutationEnqueued = "DataStore.outboxMutationEnqueued"
@@ -59,5 +58,4 @@
     /// Dispatched when a mutation from outgoing mutation queue `outbox` is sent to backend and updated locally.
     /// HubPayload `outboxMutationEvent` contains the name and instance of the model
     static let outboxMutationProcessed = "DataStore.outboxMutationProcessed"
->>>>>>> 2c76122b
 }