{
  "pins" : [
    {
      "identity" : "amplify-swift-utils-notifications",
      "kind" : "remoteSourceControl",
      "location" : "https://github.com/aws-amplify/amplify-swift-utils-notifications.git",
      "state" : {
        "revision" : "f970384ad1035732f99259255cd2f97564807e41",
        "version" : "1.1.0"
      }
    },
    {
      "identity" : "aws-appsync-realtime-client-ios",
      "kind" : "remoteSourceControl",
      "location" : "https://github.com/aws-amplify/aws-appsync-realtime-client-ios.git",
      "state" : {
<<<<<<< HEAD
        "revision" : "b036e83716789c13a3480eeb292b70caa54114f2",
        "version" : "3.1.0"
=======
        "revision" : "a08684c5004e2049c29f57a5938beae9695a1ef7",
        "version" : "3.1.2"
>>>>>>> bdb1567c
      }
    },
    {
      "identity" : "aws-crt-swift",
      "kind" : "remoteSourceControl",
      "location" : "https://github.com/awslabs/aws-crt-swift",
      "state" : {
        "revision" : "fd1756b6e5c9fd1a906edfb743f7cb64c2c98639",
        "version" : "0.17.0"
      }
    },
    {
      "identity" : "aws-sdk-swift",
      "kind" : "remoteSourceControl",
      "location" : "https://github.com/awslabs/aws-sdk-swift.git",
      "state" : {
        "revision" : "387016f3e62119e9962da4357c63671c694554e6",
        "version" : "0.31.0"
      }
    },
    {
      "identity" : "cwlcatchexception",
      "kind" : "remoteSourceControl",
      "location" : "https://github.com/mattgallagher/CwlCatchException.git",
      "state" : {
        "revision" : "3b123999de19bf04905bc1dfdb76f817b0f2cc00",
        "version" : "2.1.2"
      }
    },
    {
      "identity" : "cwlpreconditiontesting",
      "kind" : "remoteSourceControl",
      "location" : "https://github.com/mattgallagher/CwlPreconditionTesting.git",
      "state" : {
        "revision" : "dc9af4781f2afdd1e68e90f80b8603be73ea7abc",
        "version" : "2.2.0"
      }
    },
    {
      "identity" : "smithy-swift",
      "kind" : "remoteSourceControl",
      "location" : "https://github.com/smithy-lang/smithy-swift",
      "state" : {
        "revision" : "ab999a9f0c972adcb350beda3c630a35697f7e8e",
        "version" : "0.35.0"
      }
    },
    {
      "identity" : "sqlite.swift",
      "kind" : "remoteSourceControl",
      "location" : "https://github.com/stephencelis/SQLite.swift.git",
      "state" : {
        "revision" : "5f5ad81ac0d0a0f3e56e39e646e8423c617df523",
        "version" : "0.13.2"
      }
    },
    {
      "identity" : "starscream",
      "kind" : "remoteSourceControl",
      "location" : "https://github.com/daltoniam/Starscream",
      "state" : {
        "revision" : "df8d82047f6654d8e4b655d1b1525c64e1059d21",
        "version" : "4.0.4"
      }
    },
    {
      "identity" : "swift-collections",
      "kind" : "remoteSourceControl",
      "location" : "https://github.com/apple/swift-collections",
      "state" : {
        "revision" : "a902f1823a7ff3c9ab2fba0f992396b948eda307",
        "version" : "1.0.5"
      }
    },
    {
      "identity" : "swift-log",
      "kind" : "remoteSourceControl",
      "location" : "https://github.com/apple/swift-log.git",
      "state" : {
        "revision" : "532d8b529501fb73a2455b179e0bbb6d49b652ed",
        "version" : "1.5.3"
      }
    },
    {
      "identity" : "xmlcoder",
      "kind" : "remoteSourceControl",
      "location" : "https://github.com/MaxDesiatov/XMLCoder.git",
      "state" : {
        "revision" : "80b4a1646399b8e4e0ce80711653476a85bd5e37",
        "version" : "0.17.0"
      }
    }
  ],
  "version" : 2
}<|MERGE_RESOLUTION|>--- conflicted
+++ resolved
@@ -14,13 +14,8 @@
       "kind" : "remoteSourceControl",
       "location" : "https://github.com/aws-amplify/aws-appsync-realtime-client-ios.git",
       "state" : {
-<<<<<<< HEAD
-        "revision" : "b036e83716789c13a3480eeb292b70caa54114f2",
-        "version" : "3.1.0"
-=======
         "revision" : "a08684c5004e2049c29f57a5938beae9695a1ef7",
         "version" : "3.1.2"
->>>>>>> bdb1567c
       }
     },
     {
