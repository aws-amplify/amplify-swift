--- conflicted
+++ resolved
@@ -30,7 +30,7 @@
     .target(
         name: "AWSPluginsCore",
         dependencies: [
-            "Amplify"  
+            "Amplify"
         ],
         path: "AmplifyPlugins/Core/AWSPluginsCore",
         exclude: [
@@ -128,14 +128,8 @@
         name: "AWSAPIPlugin",
         dependencies: [
             .target(name: "Amplify"),
-<<<<<<< HEAD
-            .target(name: "AWSPluginsCore"),
-            .target(name: "AWSPluginsSDKCore"),
-            .product(name: "AppSyncRealTimeClient", package: "aws-appsync-realtime-client-ios")],
-=======
             .target(name: "AWSPluginsCore")
         ],
->>>>>>> 946600a7
         path: "AmplifyPlugins/API/Sources/AWSAPIPlugin",
         exclude: [
             "Info.plist",
