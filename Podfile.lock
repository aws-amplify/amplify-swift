PODS:
  - AWSAuthCore (2.12.1):
    - AWSCore (= 2.12.1)
  - AWSCognitoIdentityProvider (2.12.1):
    - AWSCognitoIdentityProviderASF (= 1.0.1)
    - AWSCore (= 2.12.1)
  - AWSCognitoIdentityProviderASF (1.0.1)
  - AWSComprehend (2.12.1):
    - AWSCore (= 2.12.1)
  - AWSCore (2.12.1)
  - AWSMobileClient (2.12.1):
    - AWSAuthCore (= 2.12.1)
    - AWSCognitoIdentityProvider (= 2.12.1)
  - AWSPolly (2.12.1):
    - AWSCore (= 2.12.1)
  - AWSRekognition (2.12.1):
    - AWSCore (= 2.12.1)
<<<<<<< HEAD
  - AWSS3 (2.12.1):
    - AWSCore (= 2.12.1)
  - AWSTextract (2.12.1):
    - AWSCore (= 2.12.1)
=======
>>>>>>> 4fc9b89e
  - AWSTranscribe (2.12.1):
    - AWSCore (= 2.12.1)
  - AWSTranslate (2.12.1):
    - AWSCore (= 2.12.1)
  - CwlCatchException (1.0.2)
  - CwlPreconditionTesting (1.1.1):
    - CwlCatchException
  - SQLite.swift (0.12.2):
    - SQLite.swift/standard (= 0.12.2)
  - SQLite.swift/standard (0.12.2)
  - SwiftFormat/CLI (0.40.14)
  - SwiftLint (0.36.0)

DEPENDENCIES:
  - AWSComprehend (~> 2.12.0)
  - AWSMobileClient (~> 2.12.0)
  - AWSPolly (~> 2.12.0)
  - AWSRekognition (~> 2.12.0)
<<<<<<< HEAD
  - AWSS3 (~> 2.12.0)
  - AWSTextract (~> 2.12.0)
=======
>>>>>>> 4fc9b89e
  - AWSTranscribe (~> 2.12.0)
  - AWSTranslate (~> 2.12.0)
  - CwlCatchException (from `https://github.com/mattgallagher/CwlCatchException.git`, tag `1.2.0`)
  - CwlPreconditionTesting (from `https://github.com/mattgallagher/CwlPreconditionTesting.git`, tag `1.2.0`)
  - SQLite.swift (~> 0.12.0)
  - SwiftFormat/CLI
  - SwiftLint

SPEC REPOS:
  trunk:
    - AWSAuthCore
    - AWSCognitoIdentityProvider
    - AWSCognitoIdentityProviderASF
    - AWSComprehend
    - AWSCore
    - AWSMobileClient
    - AWSPolly
    - AWSRekognition
<<<<<<< HEAD
    - AWSS3
    - AWSTextract
=======
>>>>>>> 4fc9b89e
    - AWSTranscribe
    - AWSTranslate
    - SQLite.swift
    - SwiftFormat
    - SwiftLint

EXTERNAL SOURCES:
  CwlCatchException:
    :git: https://github.com/mattgallagher/CwlCatchException.git
    :tag: 1.2.0
  CwlPreconditionTesting:
    :git: https://github.com/mattgallagher/CwlPreconditionTesting.git
    :tag: 1.2.0

CHECKOUT OPTIONS:
  CwlCatchException:
    :git: https://github.com/mattgallagher/CwlCatchException.git
    :tag: 1.2.0
  CwlPreconditionTesting:
    :git: https://github.com/mattgallagher/CwlPreconditionTesting.git
    :tag: 1.2.0

SPEC CHECKSUMS:
  AWSAuthCore: fa908a4df2feb3c978dfabb9a0927dffc69b112d
  AWSCognitoIdentityProvider: 4b453fa8ae677dd9646fe5cb137b520105f33d08
  AWSCognitoIdentityProviderASF: f94f1a502e72ef3d0a1de93e10bf7a79c8698118
  AWSComprehend: 0569d41d91d30100bf24200e3267e1c5fcc9b9f5
  AWSCore: 0a4431f74d9dbf084d420b887a6a21042b423c5c
  AWSMobileClient: b178cd21ba500030e727c6afcc00dda438b1fecd
  AWSPolly: c09cb781e533199cc9fa884a679f3f182c533517
  AWSRekognition: 95ccdecf21033c08d28feac4f8ebe07e6b02c79e
<<<<<<< HEAD
  AWSS3: 640fad8279e2c5b02d803a82ff5dd6ee75d65c39
  AWSTextract: 937c60e3f31c5221ac122e66fa010409a1f59d2e
=======
>>>>>>> 4fc9b89e
  AWSTranscribe: 66b9d40c98fddcafc0f1c6450d2d841425e3b292
  AWSTranslate: b476a09a7fbaf5b67464dcac561acc40a4c176f8
  CwlCatchException: 70a52ae44ea5d46db7bd385f801a94942420cd8c
  CwlPreconditionTesting: d33a4e4f285c0b885fddcae5dfedfbb34d4f3961
  SQLite.swift: d2b4642190917051ce6bd1d49aab565fe794eea3
  SwiftFormat: 21c9c3c748d5fcece493d8610eee23df15393458
  SwiftLint: fc9859e4e1752340664851f667bb1898b9c90114

<<<<<<< HEAD
PODFILE CHECKSUM: f3ecb84f4a32580ba343d51fa59eac46254dc7a5
=======
PODFILE CHECKSUM: b81228d69f53da3122946ee3d49ea7ba639bf2be
>>>>>>> 4fc9b89e

COCOAPODS: 1.8.3<|MERGE_RESOLUTION|>--- conflicted
+++ resolved
@@ -15,13 +15,6 @@
     - AWSCore (= 2.12.1)
   - AWSRekognition (2.12.1):
     - AWSCore (= 2.12.1)
-<<<<<<< HEAD
-  - AWSS3 (2.12.1):
-    - AWSCore (= 2.12.1)
-  - AWSTextract (2.12.1):
-    - AWSCore (= 2.12.1)
-=======
->>>>>>> 4fc9b89e
   - AWSTranscribe (2.12.1):
     - AWSCore (= 2.12.1)
   - AWSTranslate (2.12.1):
@@ -40,11 +33,6 @@
   - AWSMobileClient (~> 2.12.0)
   - AWSPolly (~> 2.12.0)
   - AWSRekognition (~> 2.12.0)
-<<<<<<< HEAD
-  - AWSS3 (~> 2.12.0)
-  - AWSTextract (~> 2.12.0)
-=======
->>>>>>> 4fc9b89e
   - AWSTranscribe (~> 2.12.0)
   - AWSTranslate (~> 2.12.0)
   - CwlCatchException (from `https://github.com/mattgallagher/CwlCatchException.git`, tag `1.2.0`)
@@ -54,7 +42,7 @@
   - SwiftLint
 
 SPEC REPOS:
-  trunk:
+  https://cdn.cocoapods.org/:
     - AWSAuthCore
     - AWSCognitoIdentityProvider
     - AWSCognitoIdentityProviderASF
@@ -63,11 +51,6 @@
     - AWSMobileClient
     - AWSPolly
     - AWSRekognition
-<<<<<<< HEAD
-    - AWSS3
-    - AWSTextract
-=======
->>>>>>> 4fc9b89e
     - AWSTranscribe
     - AWSTranslate
     - SQLite.swift
@@ -99,11 +82,6 @@
   AWSMobileClient: b178cd21ba500030e727c6afcc00dda438b1fecd
   AWSPolly: c09cb781e533199cc9fa884a679f3f182c533517
   AWSRekognition: 95ccdecf21033c08d28feac4f8ebe07e6b02c79e
-<<<<<<< HEAD
-  AWSS3: 640fad8279e2c5b02d803a82ff5dd6ee75d65c39
-  AWSTextract: 937c60e3f31c5221ac122e66fa010409a1f59d2e
-=======
->>>>>>> 4fc9b89e
   AWSTranscribe: 66b9d40c98fddcafc0f1c6450d2d841425e3b292
   AWSTranslate: b476a09a7fbaf5b67464dcac561acc40a4c176f8
   CwlCatchException: 70a52ae44ea5d46db7bd385f801a94942420cd8c
@@ -112,10 +90,6 @@
   SwiftFormat: 21c9c3c748d5fcece493d8610eee23df15393458
   SwiftLint: fc9859e4e1752340664851f667bb1898b9c90114
 
-<<<<<<< HEAD
-PODFILE CHECKSUM: f3ecb84f4a32580ba343d51fa59eac46254dc7a5
-=======
 PODFILE CHECKSUM: b81228d69f53da3122946ee3d49ea7ba639bf2be
->>>>>>> 4fc9b89e
 
-COCOAPODS: 1.8.3+COCOAPODS: 1.8.4