//
// Copyright 2018-2019 Amazon.com,
// Inc. or its affiliates. All Rights Reserved.
//
// SPDX-License-Identifier: Apache-2.0
//

import Amplify
import UIKit
import Foundation

class MockPredictionsCategoryPlugin: MessageReporter, PredictionsCategoryPlugin {

    func configure(using configuration: Any) throws {
        notify()
    }

    func convert(textToTranslate: String,
                 language: LanguageType?,
                 targetLanguage: LanguageType?,
                 listener: PredictionsTranslateTextOperation.EventListener?,
                 options: PredictionsTranslateTextRequest.Options?) -> PredictionsTranslateTextOperation {
        notify("textToTranslate")
        let request = PredictionsTranslateTextRequest(textToTranslate: textToTranslate,
                                                      targetLanguage: targetLanguage ?? .italian,
                                                      language: language ?? .english,
                                                      options: options ?? PredictionsTranslateTextRequest.Options())
        return MockPredictionsTranslateTextOperation(request: request)

    }

    func identify(type: IdentifyType,
                  image: UIImage,
                  options: PredictionsIdentifyRequest.Options?,
                  listener: ((AsyncEvent<Void, IdentifyResult, PredictionsError>) -> Void)?)
        -> PredictionsIdentifyOperation {

        notify("identifyLabels")
<<<<<<< HEAD

        let request = PredictionsIdentifyRequest(
            image: image,
            identifyType: type,
            options: options ?? PredictionsIdentifyRequest.Options())
=======
        let request = PredictionsIdentifyRequest(image: image,
                                                 identifyType: type,
                                                 options: options ?? PredictionsIdentifyRequest.Options())
>>>>>>> f163e65d
        return MockPredictionsIdentifyOperation(request: request)
    }

    func interpret(text: String,
                   options: PredictionsInterpretRequest.Options?,
                   listener: PredictionsInterpretOperation.EventListener?) -> PredictionsInterpretOperation {
        notify("interpret")
        let request = PredictionsInterpretRequest(textToInterpret: text,
                                                  options: options ?? PredictionsInterpretRequest.Options())
        return MockPredictionsInterpretOperation(request: request)
    }

    func reset(onComplete: @escaping BasicClosure) {
        notify("reset")
        onComplete()
    }

    var key: String {
        return "MockPredictionsCategoryPlugin"
    }
}

class MockSecondPredictionsCategoryPlugin: MockPredictionsCategoryPlugin {
    override var key: String {
        return "MockSecondPredictionsCategoryPlugin"
    }
}

class MockPredictionsTranslateTextOperation: AmplifyOperation<PredictionsTranslateTextRequest,
Void,
TranslateTextResult,
PredictionsError>, PredictionsTranslateTextOperation {

    override func pause() {
    }

    override func resume() {
    }

    init(request: Request) {
        super.init(categoryType: .predictions,
                   eventName: HubPayload.EventName.Predictions.translate,
                   request: request)
    }

}

class MockPredictionsIdentifyOperation: AmplifyOperation<PredictionsIdentifyRequest,
Void,
IdentifyResult,
PredictionsError>, PredictionsIdentifyOperation {

    override func pause() {
    }

    override func resume() {
    }

    init(request: Request) {
        super.init(categoryType: .predictions,
                   eventName: HubPayload.EventName.Predictions.identifyLabels,
                   request: request)
    }

}

class MockPredictionsInterpretOperation: AmplifyOperation<PredictionsInterpretRequest,
Void,
InterpretResult,
PredictionsError>, PredictionsInterpretOperation {

    override func pause() {
    }

    override func resume() {
    }

    init(request: Request) {
        super.init(categoryType: .predictions,
                   eventName: HubPayload.EventName.Predictions.interpret,
                   request: request)
    }

}<|MERGE_RESOLUTION|>--- conflicted
+++ resolved
@@ -36,17 +36,11 @@
         -> PredictionsIdentifyOperation {
 
         notify("identifyLabels")
-<<<<<<< HEAD
 
-        let request = PredictionsIdentifyRequest(
-            image: image,
-            identifyType: type,
-            options: options ?? PredictionsIdentifyRequest.Options())
-=======
+
         let request = PredictionsIdentifyRequest(image: image,
                                                  identifyType: type,
                                                  options: options ?? PredictionsIdentifyRequest.Options())
->>>>>>> f163e65d
         return MockPredictionsIdentifyOperation(request: request)
     }
 
