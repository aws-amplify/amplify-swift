--- conflicted
+++ resolved
@@ -42,12 +42,8 @@
             .field(post.updatedAt, is: .optional, ofType: .dateTime),
             .field(post.rating, is: .optional, ofType: .double),
             .field(post.draft, is: .required, ofType: .bool),
-<<<<<<< HEAD
+            .field(post._version, is: .optional, ofType: .int),
             .hasMany(post.comments, ofType: Comment.self, associatedWith: Comment.keys.post)
-=======
-            .field(post._version, is: .optional, ofType: .int),
-            .connected(post.comments, .oneToMany(Comment.self), withName: "PostComments")
->>>>>>> 8b328713
         )
     }
 
