type Post @model {
    id: ID!
    title: String!
    content: String!
    createdAt: AWSDateTime!
    updatedAt: AWSDateTime
    draft: Boolean
<<<<<<< HEAD
    rating: Float
=======
    rating: Double
>>>>>>> 0e8044af
    comments: [Comment] @connection(name: "PostComment")
}

type Comment @model {
    id: ID!
    content: String!
<<<<<<< HEAD
    createdAt: AWSDateTime!
    post: Post @connection(name: "PostComment")
}
=======
    createdAt: AWSDate!
    post: Post @connection(name: "PostComment")
}
>>>>>>> 0e8044af
<|MERGE_RESOLUTION|>--- conflicted
+++ resolved
@@ -5,23 +5,13 @@
     createdAt: AWSDateTime!
     updatedAt: AWSDateTime
     draft: Boolean
-<<<<<<< HEAD
-    rating: Float
-=======
     rating: Double
->>>>>>> 0e8044af
     comments: [Comment] @connection(name: "PostComment")
 }
 
 type Comment @model {
     id: ID!
     content: String!
-<<<<<<< HEAD
-    createdAt: AWSDateTime!
-    post: Post @connection(name: "PostComment")
-}
-=======
     createdAt: AWSDate!
     post: Post @connection(name: "PostComment")
-}
->>>>>>> 0e8044af
+}