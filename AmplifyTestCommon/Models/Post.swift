//
// Copyright 2018-2019 Amazon.com,
// Inc. or its affiliates. All Rights Reserved.
//
// SPDX-License-Identifier: Apache-2.0
//

import Amplify
import Foundation

// TODO: Remove once we remove _version
// swiftlint:disable identifier_name
public struct Post: Model {

    public let id: String
    public let title: String
    public let content: String
    public let createdAt: Date
    public let updatedAt: Date?
    public let rating: Double?
    public let draft: Bool?
    public let comments: [Comment]?

    // TODO: Remove this once we get sync metadata wired up
    public let _version: Int?

    public init(id: String = UUID().uuidString,
                title: String,
                content: String,
                createdAt: Date = Date(),
                updatedAt: Date? = nil,
                rating: Double? = nil,
<<<<<<< HEAD
                draft: Bool? = nil,
=======
                draft: Bool = false,
                _version: Int? = nil,
>>>>>>> bd76d377
                comments: [Comment] = []) {
        self.id = id
        self.title = title
        self.content = content
        self.createdAt = createdAt
        self.updatedAt = updatedAt
        self.rating = rating
        self.draft = draft
        self.comments = comments
        self._version = _version
    }

}<|MERGE_RESOLUTION|>--- conflicted
+++ resolved
@@ -30,12 +30,8 @@
                 createdAt: Date = Date(),
                 updatedAt: Date? = nil,
                 rating: Double? = nil,
-<<<<<<< HEAD
                 draft: Bool? = nil,
-=======
-                draft: Bool = false,
                 _version: Int? = nil,
->>>>>>> bd76d377
                 comments: [Comment] = []) {
         self.id = id
         self.title = title
