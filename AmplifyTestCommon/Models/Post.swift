--- conflicted
+++ resolved
@@ -31,12 +31,8 @@
                 updatedAt: Date? = nil,
                 rating: Double? = nil,
                 draft: Bool = false,
-<<<<<<< HEAD
+                _version: Int? = nil,
                 comments: List<Comment> = []) {
-=======
-                _version: Int? = nil,
-                comments: [Comment] = []) {
->>>>>>> 8b328713
         self.id = id
         self.title = title
         self.content = content
