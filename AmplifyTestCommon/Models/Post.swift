--- conflicted
+++ resolved
@@ -13,19 +13,6 @@
 public struct Post: Model {
 
     public let id: String
-<<<<<<< HEAD
-    public let title: String
-    public let content: String
-    public let createdAt: Date
-    public let updatedAt: Date?
-    public let rating: Double?
-    public let draft: Bool?
-    public let comments: [Comment]?
-
-    // TODO: Remove these once we get sync metadata wired up
-    public let _version: Int?
-    public let _deleted: Bool?
-=======
     public var title: String
     public var content: String
     public var createdAt: Date
@@ -34,9 +21,9 @@
     public var draft: Bool?
     public var comments: List<Comment>
 
-    // TODO: Remove this once we get sync metadata wired up
+    // TODO: Remove these once we get sync metadata wired up
     public var _version: Int?
->>>>>>> 796a3c7e
+    public var _deleted: Bool?
 
     public init(id: String = UUID().uuidString,
                 title: String,
@@ -46,12 +33,8 @@
                 rating: Double? = nil,
                 draft: Bool? = nil,
                 _version: Int? = nil,
-<<<<<<< HEAD
                 _deleted: Bool? = nil,
-                comments: [Comment] = []) {
-=======
                 comments: List<Comment> = []) {
->>>>>>> 796a3c7e
         self.id = id
         self.title = title
         self.content = content
