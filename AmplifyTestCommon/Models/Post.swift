--- conflicted
+++ resolved
@@ -13,23 +13,13 @@
 public struct Post: Model {
 
     public let id: String
-<<<<<<< HEAD
     public var title: String
     public var content: String
     public var createdAt: Date
     public var updatedAt: Date?
     public var rating: Double?
-    public var draft: Bool
+    public var draft: Bool?
     public var comments: List<Comment>
-=======
-    public let title: String
-    public let content: String
-    public let createdAt: Date
-    public let updatedAt: Date?
-    public let rating: Double?
-    public let draft: Bool?
-    public let comments: [Comment]?
->>>>>>> 2d5eb130
 
     // TODO: Remove this once we get sync metadata wired up
     public var _version: Int?
