--- conflicted
+++ resolved
@@ -28,20 +28,6 @@
 /* End PBXAggregateTarget section */
 
 /* Begin PBXBuildFile section */
-<<<<<<< HEAD
-		004DE85F3AE8FFE0816925652FFFBB75 /* AWSCognitoCredentialsProvider+Extension.h in Headers */ = {isa = PBXBuildFile; fileRef = 953E533AB3626686BC0DCFEE4DCDBCC9 /* AWSCognitoCredentialsProvider+Extension.h */; settings = {ATTRIBUTES = (Public, ); }; };
-		00F52188FE076B3977A110330D3A48C7 /* AWSCognitoIdentityProviderResources.h in Headers */ = {isa = PBXBuildFile; fileRef = 77BAFF4FE895704E891DA828C3F2CA60 /* AWSCognitoIdentityProviderResources.h */; settings = {ATTRIBUTES = (Public, ); }; };
-		01A5950E9EFD7E3A5B723870607D30BA /* AWSService.h in Headers */ = {isa = PBXBuildFile; fileRef = 760FEF898396FB1D507B4561369EC431 /* AWSService.h */; settings = {ATTRIBUTES = (Public, ); }; };
-		02AB04EAA02008DCACB322A63238278A /* AWSCategory.m in Sources */ = {isa = PBXBuildFile; fileRef = B0C4B1EB0A6EE847AB190230311FEDD2 /* AWSCategory.m */; };
-		0500B5952A472F8A25D1B1FC9347F745 /* AWSAuthCore.framework in Frameworks */ = {isa = PBXBuildFile; fileRef = C49CC694143B932ACAEDAB2B998DE32A /* AWSAuthCore.framework */; };
-		067065D83D1701E8457EFF708593E7CF /* AWSDDAssertMacros.h in Headers */ = {isa = PBXBuildFile; fileRef = F6F2FC19E23CBF1C81BE3432A3164D83 /* AWSDDAssertMacros.h */; settings = {ATTRIBUTES = (Public, ); }; };
-		06FCF9F78279F32E1AD8A412C1C22847 /* AWSDDOSLogger.m in Sources */ = {isa = PBXBuildFile; fileRef = AFB26DF1FE16A5A49EE8FE0638EDE5C8 /* AWSDDOSLogger.m */; };
-		07B59E01154974D12F41F89734C12541 /* AWSSTS.h in Headers */ = {isa = PBXBuildFile; fileRef = 989EDB692EAD309BA42690776AF9415E /* AWSSTS.h */; settings = {ATTRIBUTES = (Public, ); }; };
-		07E00EE1AEB8DB9013DC357339E01573 /* AWSJKBigInteger.h in Headers */ = {isa = PBXBuildFile; fileRef = CEBD24D90E4FFBE94B3CE017E20BBC63 /* AWSJKBigInteger.h */; settings = {ATTRIBUTES = (Project, ); }; };
-		0987A78DE6F0F75CAFBE9B683D640A02 /* JSONHelper.swift in Sources */ = {isa = PBXBuildFile; fileRef = E0D51F01A2CCD2C6FB8821C4F7CC4507 /* JSONHelper.swift */; };
-		09D0000737838FD4D8234BBE7B52BCE7 /* AWSMTLJSONAdapter.h in Headers */ = {isa = PBXBuildFile; fileRef = 97E93588591EFDC4639A147B175BCCDD /* AWSMTLJSONAdapter.h */; settings = {ATTRIBUTES = (Public, ); }; };
-		0B2EFA3514269B1827188E84004105AD /* Foundation.framework in Frameworks */ = {isa = PBXBuildFile; fileRef = 5798D4EE25C6144BE3EE4EE7CD4AAE7B /* Foundation.framework */; };
-=======
 		00245045D5E45577751253E413EB5A41 /* AWSCancellationToken.m in Sources */ = {isa = PBXBuildFile; fileRef = 6B78D374D0A051D9C447BCFAE475F4E2 /* AWSCancellationToken.m */; };
 		00F52188FE076B3977A110330D3A48C7 /* AWSCognitoIdentityProviderResources.h in Headers */ = {isa = PBXBuildFile; fileRef = FABA1EBEF087305EAED9649E53354E5E /* AWSCognitoIdentityProviderResources.h */; settings = {ATTRIBUTES = (Public, ); }; };
 		014D5B8A4928C9A387534875206E8AFE /* AWSDDASLLogCapture.h in Headers */ = {isa = PBXBuildFile; fileRef = F512671A8CA89ACEF7575B062F6AD0DC /* AWSDDASLLogCapture.h */; settings = {ATTRIBUTES = (Public, ); }; };
@@ -52,7 +38,6 @@
 		07E00EE1AEB8DB9013DC357339E01573 /* AWSJKBigInteger.h in Headers */ = {isa = PBXBuildFile; fileRef = CEAA8CF19472EC4ACF9D738F775FC832 /* AWSJKBigInteger.h */; settings = {ATTRIBUTES = (Project, ); }; };
 		080A963CA88B480650FFE9DA4C1FB652 /* AWSCognitoAuth_Internal.h in Headers */ = {isa = PBXBuildFile; fileRef = 57E610DB1C9834B93B86B32AE203D34B /* AWSCognitoAuth_Internal.h */; settings = {ATTRIBUTES = (Project, ); }; };
 		090E87DED2A7E745AB4B80D9D40A3B0F /* Fabric+FABKits.h in Headers */ = {isa = PBXBuildFile; fileRef = ACCDDF8A621C80784B35192C5C55D9ED /* Fabric+FABKits.h */; settings = {ATTRIBUTES = (Private, ); }; };
->>>>>>> fdd09aa2
 		0BE7171684CA5D10C9831EC4DFF28406 /* Foundation.framework in Frameworks */ = {isa = PBXBuildFile; fileRef = 5798D4EE25C6144BE3EE4EE7CD4AAE7B /* Foundation.framework */; };
 		0D975819F09C9DCD588638EC7D2C3C91 /* AWSIdentityProvider.h in Headers */ = {isa = PBXBuildFile; fileRef = ED595581B874044815E93AAC0D4FB3A4 /* AWSIdentityProvider.h */; settings = {ATTRIBUTES = (Public, ); }; };
 		0DA5E07E1BA323EEA73D7E1675363EA2 /* AWSCognitoIdentityUserPool.h in Headers */ = {isa = PBXBuildFile; fileRef = 7B5D74163C65BA45F129C2F75A244A26 /* AWSCognitoIdentityUserPool.h */; settings = {ATTRIBUTES = (Public, ); }; };
@@ -68,23 +53,6 @@
 		14BB10E6F64439F078229540A0807EE6 /* Security.framework in Frameworks */ = {isa = PBXBuildFile; fileRef = 0B8DB7849FE18394F4C1421ABE0CEA2E /* Security.framework */; };
 		15558E6E6B5B340AE9A56594910085DC /* AWSCancellationTokenRegistration.m in Sources */ = {isa = PBXBuildFile; fileRef = 281AC237A5385219FDCE6717E9C69709 /* AWSCancellationTokenRegistration.m */; };
 		176EE1FC318E9CD5AA1E79B1A79070D7 /* CwlCatchException.framework in Frameworks */ = {isa = PBXBuildFile; fileRef = 7E95AAB996428D7874DB2E4B93260F35 /* CwlCatchException.framework */; };
-<<<<<<< HEAD
-		177AF0BB8CCB1E9F6E3B59C63653D6BF /* AWSNetworking.h in Headers */ = {isa = PBXBuildFile; fileRef = 18D74676CDF8DA9E34ACD1D1FB077F8D /* AWSNetworking.h */; settings = {ATTRIBUTES = (Public, ); }; };
-		1826140B28141D15526A6496F027EEA2 /* AWSServiceEnum.h in Headers */ = {isa = PBXBuildFile; fileRef = 887EDB2AF4A6615AB0046559981DDC4A /* AWSServiceEnum.h */; settings = {ATTRIBUTES = (Public, ); }; };
-		1912D9BBE939D40B7F1D5D5006671F32 /* AWSCognitoIdentityProvider-umbrella.h in Headers */ = {isa = PBXBuildFile; fileRef = 998EE64602226D70380E0CEB420DE53C /* AWSCognitoIdentityProvider-umbrella.h */; settings = {ATTRIBUTES = (Public, ); }; };
-		19CE9907C75259C041A78F894689E189 /* NSValueTransformer+AWSMTLPredefinedTransformerAdditions.h in Headers */ = {isa = PBXBuildFile; fileRef = C668F5F5F1FCA13477AEA34A9A87FB75 /* NSValueTransformer+AWSMTLPredefinedTransformerAdditions.h */; settings = {ATTRIBUTES = (Public, ); }; };
-		1A02B3201A7036F4A28FD76E097B654B /* AWSBolts.m in Sources */ = {isa = PBXBuildFile; fileRef = 954C6F2887E29DB41520A7D369558C27 /* AWSBolts.m */; };
-		1B792DF647AA6A2BE2F0DCF2706ED403 /* AWSSTSService.h in Headers */ = {isa = PBXBuildFile; fileRef = 302410B8A963352D5D9582F1052A757E /* AWSSTSService.h */; settings = {ATTRIBUTES = (Public, ); }; };
-		1BB794FB213EC4CA73B3C8BC4D05C3A5 /* CwlCatchException-dummy.m in Sources */ = {isa = PBXBuildFile; fileRef = CF91665F677AFEFDDEBA8528174E0846 /* CwlCatchException-dummy.m */; };
-		1C3989F261B6DEB7427157E58FFAF18E /* AWSCognitoIdentityProvider.h in Headers */ = {isa = PBXBuildFile; fileRef = 09CF2AF892B02F271301BDC969A95E14 /* AWSCognitoIdentityProvider.h */; settings = {ATTRIBUTES = (Public, ); }; };
-		1CFD278435B7BB1D3F2F37EEB5B75E23 /* AWSSignature.m in Sources */ = {isa = PBXBuildFile; fileRef = 2A78B2CC4203D1B81AC6F03B00947583 /* AWSSignature.m */; };
-		1D9A5130624A73FF361E1E21F4FD6EFC /* AWSURLResponseSerialization.m in Sources */ = {isa = PBXBuildFile; fileRef = 2331E13421EDE769751BEB53A865341B /* AWSURLResponseSerialization.m */; };
-		1DF599F2B8BF8C21CC90E0EBC96FEA09 /* AWSGeneric.h in Headers */ = {isa = PBXBuildFile; fileRef = 619965D8A2E8B9EBD1D1D6AD46124CF8 /* AWSGeneric.h */; settings = {ATTRIBUTES = (Public, ); }; };
-		1E650874FB9DB87F5841D5B9A2F316C9 /* AWSSerialization.h in Headers */ = {isa = PBXBuildFile; fileRef = C1B8B4FEACAF1420B0B96475BE90AD87 /* AWSSerialization.h */; settings = {ATTRIBUTES = (Public, ); }; };
-		1FEDF05177016B30BEE6388DE35BCDE8 /* AWSDDTTYLogger.h in Headers */ = {isa = PBXBuildFile; fileRef = E93B01FE03FA51348290E064579C896C /* AWSDDTTYLogger.h */; settings = {ATTRIBUTES = (Public, ); }; };
-		204CE0D1375D7D27DB6707826EE0BB17 /* AWSTMDiskCache.m in Sources */ = {isa = PBXBuildFile; fileRef = 6ADEE001834A1EB63E83AD9FF5E2E657 /* AWSTMDiskCache.m */; };
-		20B984C335C8FC46AB2E1F2EE8804028 /* AWSDDLogMacros.h in Headers */ = {isa = PBXBuildFile; fileRef = 550678CEB07A27206F9F706AC35ECB8E /* AWSDDLogMacros.h */; settings = {ATTRIBUTES = (Public, ); }; };
-=======
 		189C52695A137B58704DF3C5BD57BCA7 /* AWSDDTTYLogger.h in Headers */ = {isa = PBXBuildFile; fileRef = 0E02F91D7B07EC8FC39A4CAF40D39746 /* AWSDDTTYLogger.h */; settings = {ATTRIBUTES = (Public, ); }; };
 		1912D9BBE939D40B7F1D5D5006671F32 /* AWSCognitoIdentityProvider-umbrella.h in Headers */ = {isa = PBXBuildFile; fileRef = 82AE0D4FE2C5DA296BA6072367A2F9F6 /* AWSCognitoIdentityProvider-umbrella.h */; settings = {ATTRIBUTES = (Public, ); }; };
 		1A39D1693474EB62977EF09A9433600E /* AWSTaskCompletionSource.h in Headers */ = {isa = PBXBuildFile; fileRef = 30642F131CF85895AB20D4764112A7B1 /* AWSTaskCompletionSource.h */; settings = {ATTRIBUTES = (Public, ); }; };
@@ -97,7 +65,6 @@
 		1CEC54C8680C61BAE07A09608EE075A1 /* AWSDDOSLogger.h in Headers */ = {isa = PBXBuildFile; fileRef = 745068DD32DDB8617322A32B3A678DDD /* AWSDDOSLogger.h */; settings = {ATTRIBUTES = (Public, ); }; };
 		1D9389F46394D8B887F9274E2E038ECB /* Foundation.framework in Frameworks */ = {isa = PBXBuildFile; fileRef = 5798D4EE25C6144BE3EE4EE7CD4AAE7B /* Foundation.framework */; };
 		1E29991B354E1B87850873D180C2A2D8 /* Foundation.framework in Frameworks */ = {isa = PBXBuildFile; fileRef = 5798D4EE25C6144BE3EE4EE7CD4AAE7B /* Foundation.framework */; };
->>>>>>> fdd09aa2
 		20D58851C6F80D8EC03E236B6066D2E4 /* Foundation.framework in Frameworks */ = {isa = PBXBuildFile; fileRef = 5798D4EE25C6144BE3EE4EE7CD4AAE7B /* Foundation.framework */; };
 		20DE217DA9E41A2BFD1E4A71C564929B /* AWSSTSResources.m in Sources */ = {isa = PBXBuildFile; fileRef = 0A3B34FAA9B84A5377B2D5C709DA6B92 /* AWSSTSResources.m */; };
 		20F5B6668A2D5C62774918E1554E7B1D /* CwlBadInstructionException.swift in Sources */ = {isa = PBXBuildFile; fileRef = 38B52AFD8824D96B30C353421A67E04F /* CwlBadInstructionException.swift */; };
@@ -105,37 +72,6 @@
 		221795EAC91598916CB8F66DAEEB2AE1 /* AWSCognitoIdentityModel.h in Headers */ = {isa = PBXBuildFile; fileRef = 4E57BA4A95EE17DEB99ECB5EBFC44EA9 /* AWSCognitoIdentityModel.h */; settings = {ATTRIBUTES = (Public, ); }; };
 		224E2C74968842E2CB20C0E708373B39 /* AWSCognitoIdentityProviderModel.m in Sources */ = {isa = PBXBuildFile; fileRef = 557CB74CF255046C393A564440AE135F /* AWSCognitoIdentityProviderModel.m */; };
 		23B8ECAE96DAB3886CCE1CE90B8277F9 /* Pods-Amplify-AWSPluginsCore-AWSPluginsTestConfigs-AWSPluginsCoreTests-dummy.m in Sources */ = {isa = PBXBuildFile; fileRef = 03D039338D77A6CA524CBC57DE6E2BCF /* Pods-Amplify-AWSPluginsCore-AWSPluginsTestConfigs-AWSPluginsCoreTests-dummy.m */; };
-<<<<<<< HEAD
-		248189324987696703F2538E3505E96E /* FABKitProtocol.h in Headers */ = {isa = PBXBuildFile; fileRef = 7D63B32CF1F9ED5B8E6C8305468A8484 /* FABKitProtocol.h */; settings = {ATTRIBUTES = (Private, ); }; };
-		253D4842116A87463AE2FE2E6F22C11E /* AWSMobileOptions.swift in Sources */ = {isa = PBXBuildFile; fileRef = 5BAA1591C171FABA209F8DD8CBDD9474 /* AWSMobileOptions.swift */; };
-		2663B6509C0E948A2AB8F026F958C991 /* AWSEXTKeyPathCoding.h in Headers */ = {isa = PBXBuildFile; fileRef = A8408C93D1D7483BF3AF2267895FB47A /* AWSEXTKeyPathCoding.h */; settings = {ATTRIBUTES = (Private, ); }; };
-		2777406E199904C8BA33A1B3D608EE75 /* AWSMobileClientUserDetails.swift in Sources */ = {isa = PBXBuildFile; fileRef = FD4A5C49B68FFDF313E84752A7A8C833 /* AWSMobileClientUserDetails.swift */; };
-		283D6D2E0D6D3C28C6111AE57D50F9DC /* AWSDDDispatchQueueLogFormatter.h in Headers */ = {isa = PBXBuildFile; fileRef = BCE30B479D2F9EEE3D3AC4ECDC256CD2 /* AWSDDDispatchQueueLogFormatter.h */; settings = {ATTRIBUTES = (Public, ); }; };
-		2918ACDE197F4019785CDAAD6EE91694 /* AWSDDLog.m in Sources */ = {isa = PBXBuildFile; fileRef = 00A9F9D487F770ACF4AE33F74AB275D3 /* AWSDDLog.m */; };
-		29A30DF1ED433FF2CF086D2CD5FDE391 /* aws_tommath_superclass.h in Headers */ = {isa = PBXBuildFile; fileRef = 0C05D3E8BB489B73FDF8C5A2F0993DC1 /* aws_tommath_superclass.h */; settings = {ATTRIBUTES = (Project, ); }; };
-		2A306E0FAEC68DCFD212A47F58E4C992 /* AWSMobileResults.swift in Sources */ = {isa = PBXBuildFile; fileRef = 82AB238158A3FCE734364EDE3C8F998A /* AWSMobileResults.swift */; };
-		2A87B8AEB95293084FE0C7EBC1232791 /* AWSCancellationToken.m in Sources */ = {isa = PBXBuildFile; fileRef = E7B6AAB2A324861F81A30FFE86E53DF5 /* AWSCancellationToken.m */; };
-		2AAB30EBA4663ED5F7D8753356C26F2E /* AWSDDFileLogger.h in Headers */ = {isa = PBXBuildFile; fileRef = EDAF6B48646B5CF2EC92CB5195E0F966 /* AWSDDFileLogger.h */; settings = {ATTRIBUTES = (Public, ); }; };
-		2B798A8D55F738CB910A57B79A33156D /* AWSCognitoAuth+Extensions.m in Sources */ = {isa = PBXBuildFile; fileRef = C21BE7FA37988912443776169E6B9145 /* AWSCognitoAuth+Extensions.m */; };
-		2BCA4C45CE7BE68A677F5B3042BC4BD7 /* Pods-Amplify-AmplifyTestConfigs-AmplifyTestCommon-dummy.m in Sources */ = {isa = PBXBuildFile; fileRef = 70EF68EF61C4587DEC5119A866265B57 /* Pods-Amplify-AmplifyTestConfigs-AmplifyTestCommon-dummy.m */; };
-		2C2E4BD9840B2B646A8FF31C7B5D221B /* AWSCognitoIdentityModel.m in Sources */ = {isa = PBXBuildFile; fileRef = 535C83A91CC020AFB7530E10C8EEF27F /* AWSCognitoIdentityModel.m */; };
-		2C4C1A6C7BED9A111DA724CAB2AB778C /* AWSCognitoIdentityProviderASF-umbrella.h in Headers */ = {isa = PBXBuildFile; fileRef = 0310E0B59C9259ADAB4636C5A7010C7E /* AWSCognitoIdentityProviderASF-umbrella.h */; settings = {ATTRIBUTES = (Public, ); }; };
-		2D1078002F1C28A0C300A25FE1D56F6A /* AWSTMMemoryCache.m in Sources */ = {isa = PBXBuildFile; fileRef = E98868DF74CFC121476E71CAF5D5B917 /* AWSTMMemoryCache.m */; };
-		2D43D835AE1B1C72D2F8663693B99E55 /* AWSFMResultSet.m in Sources */ = {isa = PBXBuildFile; fileRef = CD01F6BEAD7597F2BE12DF5DEAD8EFCE /* AWSFMResultSet.m */; };
-		2D60A8250C636D5DA78E1A8214DE3E00 /* AWSMTLJSONAdapter.m in Sources */ = {isa = PBXBuildFile; fileRef = 2B50B70E9AB640910D0909A9A6D00D10 /* AWSMTLJSONAdapter.m */; };
-		2EA2267D6B555455AD9F617935CD1F16 /* AWSURLRequestRetryHandler.m in Sources */ = {isa = PBXBuildFile; fileRef = 46E25C0067451C42478D6F8D0E2D0BB4 /* AWSURLRequestRetryHandler.m */; };
-		30069C4206C76CA80F829F9E30AD8846 /* AWSFMDatabase.m in Sources */ = {isa = PBXBuildFile; fileRef = 52E2C3D83CDE56B97DAB55CAA571A422 /* AWSFMDatabase.m */; };
-		30426E1360A92453C47781E08C3C6719 /* AWSCognitoAuth_Internal.h in Headers */ = {isa = PBXBuildFile; fileRef = 167AA0AB77323674B63505B4C320DE54 /* AWSCognitoAuth_Internal.h */; settings = {ATTRIBUTES = (Project, ); }; };
-		33438D6A7B769D16F1D528B0ADC783C6 /* AWSCognitoIdentityASF.h in Headers */ = {isa = PBXBuildFile; fileRef = DA1C66EA6864356E4922848C7144C4DF /* AWSCognitoIdentityASF.h */; settings = {ATTRIBUTES = (Private, ); }; };
-		35439200B23D406C07D5161DAEB9F046 /* AWSCognitoIdentityUser_Internal.h in Headers */ = {isa = PBXBuildFile; fileRef = 5471E69EB7F11DB1920AFA5EFA4CFF00 /* AWSCognitoIdentityUser_Internal.h */; settings = {ATTRIBUTES = (Private, ); }; };
-		369225211AFC463F2090CEE05DC5A97E /* AWSTMMemoryCache.h in Headers */ = {isa = PBXBuildFile; fileRef = 29C1909F8CEAA8A3BD1A7E3D3B2094E9 /* AWSTMMemoryCache.h */; settings = {ATTRIBUTES = (Public, ); }; };
-		369BCA5193B509F7ED9C4510C0B854C4 /* _AWSMobileClient.h in Headers */ = {isa = PBXBuildFile; fileRef = 8319645FEC9FDF368C1C182C318B5C74 /* _AWSMobileClient.h */; settings = {ATTRIBUTES = (Public, ); }; };
-		37220D2A3B31AF9959B09420F265BD8B /* AWSEXTScope.m in Sources */ = {isa = PBXBuildFile; fileRef = 1210644233B0F05F9A3BF152ADCAF1AF /* AWSEXTScope.m */; };
-		37CF2468721210240B585FC038355BAD /* AWSJKBigDecimal.m in Sources */ = {isa = PBXBuildFile; fileRef = FD8ABFA6F971C7126B39B12AED1B60B8 /* AWSJKBigDecimal.m */; };
-		3800CA780F69128004ED8D8477F8387A /* AWSEXTRuntimeExtensions.h in Headers */ = {isa = PBXBuildFile; fileRef = 05C3FADC70C4131D4CE2CA995C9B4732 /* AWSEXTRuntimeExtensions.h */; settings = {ATTRIBUTES = (Private, ); }; };
-		383EC2E1434114137D1F92B759289079 /* _AWSMobileClient.m in Sources */ = {isa = PBXBuildFile; fileRef = 24D7C4A40FE6A6E8B9A1408D69A1312E /* _AWSMobileClient.m */; };
-		3AA24C39040281FDD5BA57C431899954 /* AWSCancellationTokenRegistration.h in Headers */ = {isa = PBXBuildFile; fileRef = BF574DD5F235DC4861034E0CA2A88D7F /* AWSCancellationTokenRegistration.h */; settings = {ATTRIBUTES = (Public, ); }; };
-=======
 		23E9DF17803D4DB31F18E219C2A6F653 /* Pods-Amplify-AmplifyTestConfigs-AmplifyTestCommon-dummy.m in Sources */ = {isa = PBXBuildFile; fileRef = 70EF68EF61C4587DEC5119A866265B57 /* Pods-Amplify-AmplifyTestConfigs-AmplifyTestCommon-dummy.m */; };
 		248507F49B3F12E442FE6AC425DD398B /* AWSIdentityManager.h in Headers */ = {isa = PBXBuildFile; fileRef = C5C34C491A183A09D49EF0138F8202FE /* AWSIdentityManager.h */; settings = {ATTRIBUTES = (Public, ); }; };
 		264783C2F064A47445C5894BC568C1EB /* AWSNetworkingHelpers.h in Headers */ = {isa = PBXBuildFile; fileRef = 285440696A5920B5E6B03DE8351989B8 /* AWSNetworkingHelpers.h */; settings = {ATTRIBUTES = (Public, ); }; };
@@ -170,7 +106,6 @@
 		3A211A601A173429FC164E21BFBD925C /* AWSCognitoIdentityResources.m in Sources */ = {isa = PBXBuildFile; fileRef = 185F0DC6368FA1D4547527B451DB8EB9 /* AWSCognitoIdentityResources.m */; };
 		3A7F8C983F3205D2586B913580D7818D /* AWSSignInManager.m in Sources */ = {isa = PBXBuildFile; fileRef = 13F6EC075EF080997FC5EAA557A51049 /* AWSSignInManager.m */; };
 		3B0F330CAAE0F4DF8D362E5C00EF3715 /* AWSKSReachability.h in Headers */ = {isa = PBXBuildFile; fileRef = 0D58BF63FD36A36860F5EB44E38DD099 /* AWSKSReachability.h */; settings = {ATTRIBUTES = (Public, ); }; };
->>>>>>> fdd09aa2
 		3B9FFB26452B15D69C725846E481624F /* Security.framework in Frameworks */ = {isa = PBXBuildFile; fileRef = 0B8DB7849FE18394F4C1421ABE0CEA2E /* Security.framework */; };
 		3C295496C91AFABA2DA6D3202C7C482B /* AWSUICKeyChainStore.h in Headers */ = {isa = PBXBuildFile; fileRef = 73D6A1A96394F99C88C2D192F6EE2472 /* AWSUICKeyChainStore.h */; settings = {ATTRIBUTES = (Public, ); }; };
 		3C5CF7D00A143641F05F9B6BC1C1FEB1 /* Pods-Amplify-AWSPluginsCore-umbrella.h in Headers */ = {isa = PBXBuildFile; fileRef = 0B350FFEF637C6AF934EE101CD54DCE5 /* Pods-Amplify-AWSPluginsCore-umbrella.h */; settings = {ATTRIBUTES = (Public, ); }; };
@@ -193,24 +128,6 @@
 		46818E554C7902ABE93D24966BB50EE3 /* AWSAuthCore.framework in Frameworks */ = {isa = PBXBuildFile; fileRef = C49CC694143B932ACAEDAB2B998DE32A /* AWSAuthCore.framework */; };
 		4724A9B83CF9F3763A6C9B7AB185F780 /* AWSSignInProvider.h in Headers */ = {isa = PBXBuildFile; fileRef = 316D632308F1EFBC2C0DF047773030DF /* AWSSignInProvider.h */; settings = {ATTRIBUTES = (Public, ); }; };
 		4746D2E0317722A3DED3470DB2DBFCD7 /* Foundation.framework in Frameworks */ = {isa = PBXBuildFile; fileRef = 5798D4EE25C6144BE3EE4EE7CD4AAE7B /* Foundation.framework */; };
-<<<<<<< HEAD
-		4894E3D5FE3088AB3E36EF52ACE38761 /* Fabric.h in Headers */ = {isa = PBXBuildFile; fileRef = 1E45C810F244B77A58178FD3D2B7BB80 /* Fabric.h */; settings = {ATTRIBUTES = (Private, ); }; };
-		499E5B186AB37B5EAE9524B3F6A1543C /* AWSUICKeyChainStore.h in Headers */ = {isa = PBXBuildFile; fileRef = 1857920E16FDBE7B45549583A1E0F961 /* AWSUICKeyChainStore.h */; settings = {ATTRIBUTES = (Public, ); }; };
-		49BFAFCF8CD24786DBEE0DB525590378 /* AWSCognitoIdentityUserPool.m in Sources */ = {isa = PBXBuildFile; fileRef = 754CA60E9D4F3F509CD3D0CD69803593 /* AWSCognitoIdentityUserPool.m */; };
-		49FB3545535B5BA67CAC16F4ADEC0D39 /* CwlPreconditionTesting-umbrella.h in Headers */ = {isa = PBXBuildFile; fileRef = 02E17769E68C64E4ED79B645F74F2E65 /* CwlPreconditionTesting-umbrella.h */; settings = {ATTRIBUTES = (Public, ); }; };
-		4A1EC2418BCB3DAF31BCF0D2E53972B7 /* AWSTaskCompletionSource.h in Headers */ = {isa = PBXBuildFile; fileRef = 19893BD9311EEA1ED479F6A2BC5C66A1 /* AWSTaskCompletionSource.h */; settings = {ATTRIBUTES = (Public, ); }; };
-		4A8E2E181E0171FDE012F1B5765BD726 /* AWSGZIP.h in Headers */ = {isa = PBXBuildFile; fileRef = 0576434B9FA7F8432DB8317EFE254CE6 /* AWSGZIP.h */; settings = {ATTRIBUTES = (Public, ); }; };
-		4BDF2CD9D7938D71F3DEDE57E5A4DA20 /* AWSXMLWriter.h in Headers */ = {isa = PBXBuildFile; fileRef = AE67B5FC8A1D844635C8C85C6836466D /* AWSXMLWriter.h */; settings = {ATTRIBUTES = (Private, ); }; };
-		4D68B5FF0FDD5D66EC75E01E4E55E881 /* Pods-Amplify-AmplifyTestConfigs-AmplifyFunctionalTests-dummy.m in Sources */ = {isa = PBXBuildFile; fileRef = 8A7F5959C56A2F6E93DDA0D9EB3274DE /* Pods-Amplify-AmplifyTestConfigs-AmplifyFunctionalTests-dummy.m */; };
-		4E12FAB55DF8FEBBECCDAAD2EEF41A6D /* AWSSTSResources.h in Headers */ = {isa = PBXBuildFile; fileRef = 6E21FE623B6D96ED3B851CE8586FD882 /* AWSSTSResources.h */; settings = {ATTRIBUTES = (Public, ); }; };
-		4F775EE0184C10B66E9DCFC15493E1A3 /* AWSCognitoIdentityProviderSrpHelper.m in Sources */ = {isa = PBXBuildFile; fileRef = 2116F89D162EED1D1AF6937894DFAADE /* AWSCognitoIdentityProviderSrpHelper.m */; };
-		4FDF5A63D4580132177948D42603FB35 /* AWSCognitoIdentityProviderResources.m in Sources */ = {isa = PBXBuildFile; fileRef = EA658D78FC406AFA945D31B0D046AB03 /* AWSCognitoIdentityProviderResources.m */; };
-		500E1A7931E8A0AE6D2700B384B00653 /* NSObject+AWSMTLComparisonAdditions.h in Headers */ = {isa = PBXBuildFile; fileRef = AB024C083DC49727FA7E4F405892ED3A /* NSObject+AWSMTLComparisonAdditions.h */; settings = {ATTRIBUTES = (Public, ); }; };
-		508AEBB842172D9A8A8E6F868E533147 /* AWSMobileClient.swift in Sources */ = {isa = PBXBuildFile; fileRef = A1DAC56F84465C1D97C25BC1495B7607 /* AWSMobileClient.swift */; };
-		50C0FACEDA7EAF330865E3ABCF646734 /* CwlPreconditionTesting-dummy.m in Sources */ = {isa = PBXBuildFile; fileRef = 0276AA0305ACFA3EEB7AC9822B834C03 /* CwlPreconditionTesting-dummy.m */; };
-		51A2C93AC4E003767439629FCDB9CD03 /* AWSCognitoIdentity.h in Headers */ = {isa = PBXBuildFile; fileRef = B39F1BB26E3CFBE20F7F3FE417B47FD8 /* AWSCognitoIdentity.h */; settings = {ATTRIBUTES = (Public, ); }; };
-		51BB5558A79C35EFC02ED63C95726B97 /* Pods-Amplify-AmplifyTestConfigs-AmplifyTestCommon-umbrella.h in Headers */ = {isa = PBXBuildFile; fileRef = 5E7D5AC68E43CA3768505A58681304E1 /* Pods-Amplify-AmplifyTestConfigs-AmplifyTestCommon-umbrella.h */; settings = {ATTRIBUTES = (Public, ); }; };
-=======
 		4851DF7728E1A4D83BEBD0259F55894A /* AWSValidation.h in Headers */ = {isa = PBXBuildFile; fileRef = AD1FFEF90711E0EC311224E066703638 /* AWSValidation.h */; settings = {ATTRIBUTES = (Public, ); }; };
 		49BFAFCF8CD24786DBEE0DB525590378 /* AWSCognitoIdentityUserPool.m in Sources */ = {isa = PBXBuildFile; fileRef = A1163FE82E3D89D2C4D5F59685F700D0 /* AWSCognitoIdentityUserPool.m */; };
 		49FB3545535B5BA67CAC16F4ADEC0D39 /* CwlPreconditionTesting-umbrella.h in Headers */ = {isa = PBXBuildFile; fileRef = D7E8BDCF5CB5DF64785E0DE7EDD5371A /* CwlPreconditionTesting-umbrella.h */; settings = {ATTRIBUTES = (Public, ); }; };
@@ -226,7 +143,6 @@
 		50C0FACEDA7EAF330865E3ABCF646734 /* CwlPreconditionTesting-dummy.m in Sources */ = {isa = PBXBuildFile; fileRef = F14752C7AAF0C272D64F8DB9DB35D1FB /* CwlPreconditionTesting-dummy.m */; };
 		51250616CA565F13AACEBE3D53B538A9 /* AWSMobileClient-umbrella.h in Headers */ = {isa = PBXBuildFile; fileRef = B3AE5FD3791D0D949459393DD40CD3DF /* AWSMobileClient-umbrella.h */; settings = {ATTRIBUTES = (Public, ); }; };
 		5296910C64F9CFF68149C484D4FCB927 /* AWSCognitoAuthUICKeyChainStore.m in Sources */ = {isa = PBXBuildFile; fileRef = E8D2519C6A2A39EC2767637F8B899FDB /* AWSCognitoAuthUICKeyChainStore.m */; };
->>>>>>> fdd09aa2
 		52CE898391D84D10885B9453ADF3335F /* AWSCore.framework in Frameworks */ = {isa = PBXBuildFile; fileRef = 47D46D2BEC1D90EDAE4F1B547348EEFB /* AWSCore.framework */; };
 		53BB8CAB8C037542DF1E4D61B141C140 /* AWSXMLWriter.h in Headers */ = {isa = PBXBuildFile; fileRef = CAB31BB0CB1979BC02AE603D4C767273 /* AWSXMLWriter.h */; settings = {ATTRIBUTES = (Private, ); }; };
 		551C054C3C2762ED76904044493A3649 /* AWSCognitoIdentityProviderService.m in Sources */ = {isa = PBXBuildFile; fileRef = 27556645674390E079A50FAE1D38FFF1 /* AWSCognitoIdentityProviderService.m */; };
@@ -237,18 +153,6 @@
 		58BD66C69F22A39246C34EF273B1F368 /* aws_tommath.h in Headers */ = {isa = PBXBuildFile; fileRef = 2791EB61C4AFF9075545494144A5BD95 /* aws_tommath.h */; settings = {ATTRIBUTES = (Project, ); }; };
 		58F04275CDDD17740755E139361A104A /* AWSCancellationTokenSource.h in Headers */ = {isa = PBXBuildFile; fileRef = 12D212D94038E4481D8C3C8043590F7C /* AWSCancellationTokenSource.h */; settings = {ATTRIBUTES = (Public, ); }; };
 		590D69E6710099A3290F2650B7FB5BB5 /* Pods-AmplifyTestApp-umbrella.h in Headers */ = {isa = PBXBuildFile; fileRef = D7E43FB42F81273FADA2B41F8A59397E /* Pods-AmplifyTestApp-umbrella.h */; settings = {ATTRIBUTES = (Public, ); }; };
-<<<<<<< HEAD
-		5948FB5077F766182F92BD1A5A9D7D79 /* AWSURLRequestSerialization.m in Sources */ = {isa = PBXBuildFile; fileRef = 12F91AD721DA3E5AEAEDF9C4C2D5F9B6 /* AWSURLRequestSerialization.m */; };
-		5997B9CD7C53755E5280D4C388059906 /* AWSJKBigDecimal.h in Headers */ = {isa = PBXBuildFile; fileRef = BFDD9C67B3B6CB96B20718D49380ECE9 /* AWSJKBigDecimal.h */; settings = {ATTRIBUTES = (Project, ); }; };
-		59ED9B8BC229B43BC758FE771D7ACAFD /* AWSDDContextFilterLogFormatter.m in Sources */ = {isa = PBXBuildFile; fileRef = 03CADE1D8C5CA75A636F2DE98BF8FC26 /* AWSDDContextFilterLogFormatter.m */; };
-		5A41DCFDD03C1FDF56839D98E31941EB /* AWSCognitoIdentityProviderSrpHelper.h in Headers */ = {isa = PBXBuildFile; fileRef = 4847747404AB74113FFD8EC4DA63AA4E /* AWSCognitoIdentityProviderSrpHelper.h */; settings = {ATTRIBUTES = (Private, ); }; };
-		62BFE5376C245EAA54F1F93E7B335459 /* AWSLogging.h in Headers */ = {isa = PBXBuildFile; fileRef = 285C6FD84C4982A2B5F25DABB08C7897 /* AWSLogging.h */; settings = {ATTRIBUTES = (Public, ); }; };
-		64FB0F82B4B57ACAB52BC6917BBA1972 /* AWSAuthCore.h in Headers */ = {isa = PBXBuildFile; fileRef = EFFCCAE331008549C9E453221F29B95B /* AWSAuthCore.h */; settings = {ATTRIBUTES = (Public, ); }; };
-		6748B3A09288B9405215998F2284851F /* AWSSerialization.m in Sources */ = {isa = PBXBuildFile; fileRef = E4CC35AA518D998C368B3FE4C929B95A /* AWSSerialization.m */; };
-		69426D3130E20C2B3A6679390F539131 /* AWSCognitoIdentityProvider-dummy.m in Sources */ = {isa = PBXBuildFile; fileRef = 448B7D6B55A4A3F3BCE22250E82D5EB5 /* AWSCognitoIdentityProvider-dummy.m */; };
-		6B1C83D7CC83EE2DAA018496423257C2 /* AWSSignInButtonView.h in Headers */ = {isa = PBXBuildFile; fileRef = B8E90544C20A9FE810B7903869974FD1 /* AWSSignInButtonView.h */; settings = {ATTRIBUTES = (Public, ); }; };
-		6C1438AA5192213903C163AAA8810952 /* NSDictionary+AWSMTLManipulationAdditions.m in Sources */ = {isa = PBXBuildFile; fileRef = 61A099F78198AE7CBE498B4173A29059 /* NSDictionary+AWSMTLManipulationAdditions.m */; };
-=======
 		5997B9CD7C53755E5280D4C388059906 /* AWSJKBigDecimal.h in Headers */ = {isa = PBXBuildFile; fileRef = 5CDCA759E2B524AD0D5B0529F695A28C /* AWSJKBigDecimal.h */; settings = {ATTRIBUTES = (Project, ); }; };
 		5A41DCFDD03C1FDF56839D98E31941EB /* AWSCognitoIdentityProviderSrpHelper.h in Headers */ = {isa = PBXBuildFile; fileRef = 2B531E9546AD9DB8A58EDF26D38A9FE1 /* AWSCognitoIdentityProviderSrpHelper.h */; settings = {ATTRIBUTES = (Private, ); }; };
 		5C6F85ECFE37588A579291C57BA28E44 /* NSArray+AWSMTLManipulationAdditions.h in Headers */ = {isa = PBXBuildFile; fileRef = 0A075F8FA03A8A6E504C77FC33DE7E6D /* NSArray+AWSMTLManipulationAdditions.h */; settings = {ATTRIBUTES = (Public, ); }; };
@@ -268,24 +172,11 @@
 		69426D3130E20C2B3A6679390F539131 /* AWSCognitoIdentityProvider-dummy.m in Sources */ = {isa = PBXBuildFile; fileRef = A077A3D16945E07EBB64DF9B37B77A62 /* AWSCognitoIdentityProvider-dummy.m */; };
 		6A5FF2CC5DCDE4058E15C4B80C69F919 /* Pods-Amplify-AmplifyTestConfigs-AmplifyTestCommon-umbrella.h in Headers */ = {isa = PBXBuildFile; fileRef = 5E7D5AC68E43CA3768505A58681304E1 /* Pods-Amplify-AmplifyTestConfigs-AmplifyTestCommon-umbrella.h */; settings = {ATTRIBUTES = (Public, ); }; };
 		6A6F7F27DCCF6D5F73EA43FCCA1DAB92 /* _AWSMobileClient.m in Sources */ = {isa = PBXBuildFile; fileRef = F5DABEBB1A7AE30FC002FA9F7D7C32BC /* _AWSMobileClient.m */; };
->>>>>>> fdd09aa2
 		6CC5A1D52EF2B655C4F784DDF05E6570 /* Foundation.framework in Frameworks */ = {isa = PBXBuildFile; fileRef = 5798D4EE25C6144BE3EE4EE7CD4AAE7B /* Foundation.framework */; };
 		6D4394F1745698365A9C40BB0A7A7AD2 /* AWSMTLModel.h in Headers */ = {isa = PBXBuildFile; fileRef = F9E0D46A0F53CEF014CB608689479F5A /* AWSMTLModel.h */; settings = {ATTRIBUTES = (Public, ); }; };
 		6E4FD2AB420D24BA1FE7D53D4CABEAC8 /* AWSSignInButtonView.h in Headers */ = {isa = PBXBuildFile; fileRef = EA5ACF18886A4FF581354E7504E25CCD /* AWSSignInButtonView.h */; settings = {ATTRIBUTES = (Public, ); }; };
 		719C0EFB3578E7E5303BDE1B25596ABD /* Pods-Amplify-AWSPluginsCore-dummy.m in Sources */ = {isa = PBXBuildFile; fileRef = DEC3E3C3510C8A55F95F909E0207C7DD /* Pods-Amplify-AWSPluginsCore-dummy.m */; };
 		7220D03973258EA8DE357E18142CFBCE /* Pods-Amplify-umbrella.h in Headers */ = {isa = PBXBuildFile; fileRef = 64802F2E333FD29A93B939784FB965FE /* Pods-Amplify-umbrella.h */; settings = {ATTRIBUTES = (Public, ); }; };
-<<<<<<< HEAD
-		737BF3747D1EA411B13BAFDBD564288C /* AWSSynchronizedMutableDictionary.m in Sources */ = {isa = PBXBuildFile; fileRef = B2C7AF41AC3469F6AA08497AB92DED4F /* AWSSynchronizedMutableDictionary.m */; };
-		73A9A7C30E71B2ADA50DDC2A8132C4DC /* AWSSTSResources.m in Sources */ = {isa = PBXBuildFile; fileRef = F8C0DA431C7BEEB8C8DBDC93FC331138 /* AWSSTSResources.m */; };
-		76C2EE375F6E45975723188B609D8CFC /* NSDictionary+AWSMTLManipulationAdditions.h in Headers */ = {isa = PBXBuildFile; fileRef = AB74DE22440765B4DB2FA75152FCDB4E /* NSDictionary+AWSMTLManipulationAdditions.h */; settings = {ATTRIBUTES = (Public, ); }; };
-		78BEB096DCE534C58CDB8F3F30E7DCEC /* AWSEXTRuntimeExtensions.m in Sources */ = {isa = PBXBuildFile; fileRef = 3A611C30E177DDD6F14CECE647238E0F /* AWSEXTRuntimeExtensions.m */; };
-		7A055B5CFE741CF5E8D86258EA7B1332 /* AWSCategory.h in Headers */ = {isa = PBXBuildFile; fileRef = 72A71B300822301B02175A776829FDD5 /* AWSCategory.h */; settings = {ATTRIBUTES = (Public, ); }; };
-		7A56A77E670018AD7C96B575EDD2F2D8 /* AWSExecutor.h in Headers */ = {isa = PBXBuildFile; fileRef = 027E6E6E1397ECEC532588E2FEA6CF38 /* AWSExecutor.h */; settings = {ATTRIBUTES = (Public, ); }; };
-		7A91CEDA043B8B5257FD9D1EAA5614A7 /* AWSJKBigInteger.m in Sources */ = {isa = PBXBuildFile; fileRef = 986C98B931A676FC118C9E1BBD676265 /* AWSJKBigInteger.m */; };
-		7AAEE9E9F355EFB9B22A47AC3E2D8BA1 /* AWSCognitoAuth+Extensions.h in Headers */ = {isa = PBXBuildFile; fileRef = 37306661AA76074040E8089831654A0E /* AWSCognitoAuth+Extensions.h */; settings = {ATTRIBUTES = (Public, ); }; };
-		7B05CC1AF6780F68F1FF089B48652318 /* AWSFMDatabaseAdditions.m in Sources */ = {isa = PBXBuildFile; fileRef = 5C87FDEBC481B70900979EF90CF27CFF /* AWSFMDatabaseAdditions.m */; };
-		7B81C22E00652B512C92118BE69467EE /* AWSCognitoIdentityProviderASF.h in Headers */ = {isa = PBXBuildFile; fileRef = 4D79EA8A0193479BD7F7E122F9C1E9C0 /* AWSCognitoIdentityProviderASF.h */; settings = {ATTRIBUTES = (Public, ); }; };
-=======
 		781205D14C8BB2089F3A5EACB8D848CC /* AWSFMDatabase.m in Sources */ = {isa = PBXBuildFile; fileRef = 9D814B6AF5A67FF1828ECF314845D1BD /* AWSFMDatabase.m */; };
 		7823E936D9B566B90F997812337AFF6D /* AWSTMDiskCache.m in Sources */ = {isa = PBXBuildFile; fileRef = C163507295304A519E85051ED74A6209 /* AWSTMDiskCache.m */; };
 		786A00B206FE67A484E80BB4F52C65D5 /* AWSXMLDictionary.h in Headers */ = {isa = PBXBuildFile; fileRef = 49C1DACDE13725ACAFADE7825739F218 /* AWSXMLDictionary.h */; settings = {ATTRIBUTES = (Public, ); }; };
@@ -296,7 +187,6 @@
 		7BA450B429AD6BFB0CD6903F48A3A73A /* AWSAuthCore.h in Headers */ = {isa = PBXBuildFile; fileRef = A46B3233721574887E89B7E89E73CB49 /* AWSAuthCore.h */; settings = {ATTRIBUTES = (Public, ); }; };
 		7C54E87DA0FEDA01C2E6466361F2E915 /* NSError+AWSMTLModelException.m in Sources */ = {isa = PBXBuildFile; fileRef = C9022B2A001A348E8DEDD1296B5E0716 /* NSError+AWSMTLModelException.m */; };
 		7CD5E763591926474347285C4FA25E49 /* Pods-Amplify-AmplifyTestConfigs-AmplifyTests-umbrella.h in Headers */ = {isa = PBXBuildFile; fileRef = 16B0120C1306E487433FCA2B1B0D2673 /* Pods-Amplify-AmplifyTestConfigs-AmplifyTests-umbrella.h */; settings = {ATTRIBUTES = (Public, ); }; };
->>>>>>> fdd09aa2
 		7E563800D6BC72004F79096CF284A320 /* Pods-Amplify-dummy.m in Sources */ = {isa = PBXBuildFile; fileRef = B8A667E74EC0A8A4EDFB8F2D2364FC92 /* Pods-Amplify-dummy.m */; };
 		7E72445D57E2B1377BB8C31D0D45F583 /* AWSDDAbstractDatabaseLogger.h in Headers */ = {isa = PBXBuildFile; fileRef = 3F3CA727772902D38F633984F132084D /* AWSDDAbstractDatabaseLogger.h */; settings = {ATTRIBUTES = (Public, ); }; };
 		7FAAD3074FCCD0FB5F7DC085A79F1352 /* AWSMTLManagedObjectAdapter.m in Sources */ = {isa = PBXBuildFile; fileRef = 0E3D65FEA8DF69AB59F24058F42DCED6 /* AWSMTLManagedObjectAdapter.m */; };
@@ -309,38 +199,6 @@
 		8B56F42D143D78C6F5BD42A941106BA9 /* AWSService.m in Sources */ = {isa = PBXBuildFile; fileRef = 65A25F6FD0D61706F9535950AFC406E4 /* AWSService.m */; };
 		8B674E154C488891F92084314F681415 /* AWSCognitoIdentityProviderService.h in Headers */ = {isa = PBXBuildFile; fileRef = 58C89AD838EDC38CC8C7DBB462B82E56 /* AWSCognitoIdentityProviderService.h */; settings = {ATTRIBUTES = (Public, ); }; };
 		8C3D6083788CFA96F014554916B47E96 /* Pods-AmplifyTestApp-dummy.m in Sources */ = {isa = PBXBuildFile; fileRef = 5CC60529D233360B1F356DC750E15164 /* Pods-AmplifyTestApp-dummy.m */; };
-<<<<<<< HEAD
-		8C779BB6EEC04BE3152B057CD6695282 /* AWSMTLModel.m in Sources */ = {isa = PBXBuildFile; fileRef = A6E435979BE405717E44EA6820003765 /* AWSMTLModel.m */; };
-		8E17B1081D3CEBCA661AF6EF03AA9B91 /* AWSCognitoIdentityProviderASF.m in Sources */ = {isa = PBXBuildFile; fileRef = C2DAAF70CB9E19EA4D2313D99B529CBA /* AWSCognitoIdentityProviderASF.m */; };
-		8F6A4531EC93144BE668A81137B2DF44 /* AWSDDAbstractDatabaseLogger.m in Sources */ = {isa = PBXBuildFile; fileRef = 470DACED7FA482EE4F2D2F781A78EB9B /* AWSDDAbstractDatabaseLogger.m */; };
-		938E74E70E290A74DF2953430022C5F1 /* AWSCognitoIdentityProvider.framework in Frameworks */ = {isa = PBXBuildFile; fileRef = 897BE0E1152364146DF9E84966A20D23 /* AWSCognitoIdentityProvider.framework */; };
-		94DF5723F5F4F98EED3FAF91CA73F685 /* AWSUserPoolOperationsHandler.swift in Sources */ = {isa = PBXBuildFile; fileRef = 5ACEAA077B4DC5FF33706180C515F269 /* AWSUserPoolOperationsHandler.swift */; };
-		95C3EDA1C39362E679186B1905041F62 /* AWSFMDatabase+Private.h in Headers */ = {isa = PBXBuildFile; fileRef = 9ECDF6559A006DFA06D0518D79726410 /* AWSFMDatabase+Private.h */; settings = {ATTRIBUTES = (Private, ); }; };
-		970F0A8B1FBD05F16DAC6BE24F2E2AA9 /* NSValueTransformer+AWSMTLInversionAdditions.h in Headers */ = {isa = PBXBuildFile; fileRef = 372F6716342DA6EE1616FE8E41DCF50F /* NSValueTransformer+AWSMTLInversionAdditions.h */; settings = {ATTRIBUTES = (Public, ); }; };
-		994AD321CFD65367815ACF04BAB369AA /* AWSFMDB+AWSHelpers.h in Headers */ = {isa = PBXBuildFile; fileRef = 95EE31B5AE458FE53DD0805178E1CD88 /* AWSFMDB+AWSHelpers.h */; settings = {ATTRIBUTES = (Public, ); }; };
-		9A4979568AB7A750A8303BDD21E1F230 /* AWSClientContext.m in Sources */ = {isa = PBXBuildFile; fileRef = B6678B3BFB137395C6BFB6442F592DAF /* AWSClientContext.m */; };
-		9AEAF6CAD298F286AE1BC32B731A99FF /* AWSCore.framework in Frameworks */ = {isa = PBXBuildFile; fileRef = 47D46D2BEC1D90EDAE4F1B547348EEFB /* AWSCore.framework */; };
-		9B33FC6B8FDB513847D980A15669BB87 /* AWSDDLegacyMacros.h in Headers */ = {isa = PBXBuildFile; fileRef = 597F1FBC284F71F3B4FA26BA2D7073CF /* AWSDDLegacyMacros.h */; settings = {ATTRIBUTES = (Public, ); }; };
-		9BB751C6E1D43B8323EFC34DCB0A39EB /* AWSService.m in Sources */ = {isa = PBXBuildFile; fileRef = 5EAB57F27B14013C8DD9ACC0853D0832 /* AWSService.m */; };
-		9BF996D39A3A712D2A41F03F493B708D /* AWSDDTTYLogger.m in Sources */ = {isa = PBXBuildFile; fileRef = C542DA5A0D1AC50D6BBE628AD7322953 /* AWSDDTTYLogger.m */; };
-		9C29016A79E85593D4903D4AC0EE9795 /* AWSCancellationTokenSource.m in Sources */ = {isa = PBXBuildFile; fileRef = 7615572287FFAD3ADADE3696B49FBEA0 /* AWSCancellationTokenSource.m */; };
-		9CE73F8C8F261B13AF986C3A19ADD23C /* FABAttributes.h in Headers */ = {isa = PBXBuildFile; fileRef = F48C0396440C39938B23C0BD6D7F0102 /* FABAttributes.h */; settings = {ATTRIBUTES = (Private, ); }; };
-		9D914E2C5BB01F438CE2CEFAF3518D6F /* Pods-Amplify-AmplifyTestConfigs-AmplifyFunctionalTests-umbrella.h in Headers */ = {isa = PBXBuildFile; fileRef = 5C6DDDDA1D966AED315AB70664004815 /* Pods-Amplify-AmplifyTestConfigs-AmplifyFunctionalTests-umbrella.h */; settings = {ATTRIBUTES = (Public, ); }; };
-		9F031D2C1D45AF3F7F9F802CD43F4CB4 /* AWSURLSessionManager.h in Headers */ = {isa = PBXBuildFile; fileRef = 5658CFB1EE58DB90BACB45071B93D3FA /* AWSURLSessionManager.h */; settings = {ATTRIBUTES = (Public, ); }; };
-		9F35EB8A76445B4265DBD4D0C1D81CDC /* AWSDDASLLogCapture.m in Sources */ = {isa = PBXBuildFile; fileRef = B17B2529C82595074FBB5299CA4C33F4 /* AWSDDASLLogCapture.m */; };
-		9F8E4A338D88949F73048DC5C6BCA831 /* AWSSTSModel.h in Headers */ = {isa = PBXBuildFile; fileRef = 58CAF26D90978B1CEF93B2CE577F090E /* AWSSTSModel.h */; settings = {ATTRIBUTES = (Public, ); }; };
-		A1B8BC6F446260D9062F08EE602A11BB /* CwlMachBadInstructionHandler.m in Sources */ = {isa = PBXBuildFile; fileRef = 8D7C69697E9FEB677A5FD0883D9E63DE /* CwlMachBadInstructionHandler.m */; };
-		A2C6D38BF055B80D1E379AC093FC07E6 /* AWSModel.m in Sources */ = {isa = PBXBuildFile; fileRef = 6FA8ED3AD37F037DC824A5F6E91A7405 /* AWSModel.m */; };
-		A2FF0AACA73E0D90A8E4E4B4E92F64E0 /* AWSDDLog.h in Headers */ = {isa = PBXBuildFile; fileRef = EDE386C04D660CD52D88BD3C45334C9D /* AWSDDLog.h */; settings = {ATTRIBUTES = (Public, ); }; };
-		A4C8EAA5B9CFA9409292F5A4632B5383 /* AWSMantle.h in Headers */ = {isa = PBXBuildFile; fileRef = 799B96796EC00C7068F5E7BBAB3EC905 /* AWSMantle.h */; settings = {ATTRIBUTES = (Public, ); }; };
-		A5C6D3348F0648627589AF623D7EFDC5 /* AWSCognitoIdentityResources.h in Headers */ = {isa = PBXBuildFile; fileRef = 7EF841B46EC42CD1F560B98CD32D7CEE /* AWSCognitoIdentityResources.h */; settings = {ATTRIBUTES = (Public, ); }; };
-		A694F17C4E57537B8C1F4BC122E5F725 /* SystemConfiguration.framework in Frameworks */ = {isa = PBXBuildFile; fileRef = 1073C3EE5CBDD8387A3FB523E790C5CA /* SystemConfiguration.framework */; };
-		A6A9848E773D9E5E0AB1550639A9D748 /* AWSDDLog+LOGV.h in Headers */ = {isa = PBXBuildFile; fileRef = 2133A4C34B9432D76D7E52785CF5DFA3 /* AWSDDLog+LOGV.h */; settings = {ATTRIBUTES = (Public, ); }; };
-		A713621EF397D381EE3C41219649F48D /* AWSValidation.h in Headers */ = {isa = PBXBuildFile; fileRef = BAACC47EBE7463E76E1A7A527FEFD7E2 /* AWSValidation.h */; settings = {ATTRIBUTES = (Public, ); }; };
-		A77676E23AADF400ACFEFDC714FE69B4 /* AWSURLResponseSerialization.h in Headers */ = {isa = PBXBuildFile; fileRef = 4309152BC40096DDD5A7CD143D059A18 /* AWSURLResponseSerialization.h */; settings = {ATTRIBUTES = (Public, ); }; };
-		A81152A334E18EC67B13C8DE062572C9 /* CwlCatchException.h in Headers */ = {isa = PBXBuildFile; fileRef = AA7CA64F79A273DFB20A0536914C253F /* CwlCatchException.h */; settings = {ATTRIBUTES = (Public, ); }; };
-		A835CA432F8492BBFBBDDBA98F66D1BE /* AWSCancellationTokenSource.h in Headers */ = {isa = PBXBuildFile; fileRef = C8A48FB23DA4C723054237DD88FF8627 /* AWSCancellationTokenSource.h */; settings = {ATTRIBUTES = (Public, ); }; };
-=======
 		8C4F65C6BCEB1D62FD195E15403F01F9 /* AWSGZIP.m in Sources */ = {isa = PBXBuildFile; fileRef = C0DB0C0B9E1C812A42914C8AA7BF1A8D /* AWSGZIP.m */; };
 		8DE2768806CC526886BF6D06E8E83C1D /* AWSInfo.m in Sources */ = {isa = PBXBuildFile; fileRef = 2C5FAED483BFCC2F6ED318BFC0A89612 /* AWSInfo.m */; };
 		8E17B1081D3CEBCA661AF6EF03AA9B91 /* AWSCognitoIdentityProviderASF.m in Sources */ = {isa = PBXBuildFile; fileRef = 4108872B2D9F35982F849D20935EFE58 /* AWSCognitoIdentityProviderASF.m */; };
@@ -369,7 +227,6 @@
 		A81152A334E18EC67B13C8DE062572C9 /* CwlCatchException.h in Headers */ = {isa = PBXBuildFile; fileRef = E727F698E5184B8A8F0AEF9CAF632FA8 /* CwlCatchException.h */; settings = {ATTRIBUTES = (Public, ); }; };
 		A83B63B8B1496067BDA327FA12314DED /* Foundation.framework in Frameworks */ = {isa = PBXBuildFile; fileRef = 5798D4EE25C6144BE3EE4EE7CD4AAE7B /* Foundation.framework */; };
 		A9E6B3F4412CAA30168D675A302122E9 /* AWSNetworking.h in Headers */ = {isa = PBXBuildFile; fileRef = 1E2AEE92884E8A3660E2A5C368A9D134 /* AWSNetworking.h */; settings = {ATTRIBUTES = (Public, ); }; };
->>>>>>> fdd09aa2
 		AA518F23ECB9642D933EEB2D112C00FB /* AWSCognitoIdentityProviderASF.framework in Frameworks */ = {isa = PBXBuildFile; fileRef = B4144DE60EA249CC4A98549069F402FB /* AWSCognitoIdentityProviderASF.framework */; };
 		AA66B7FEEAF81CA08B1515A1BDFA8511 /* Foundation.framework in Frameworks */ = {isa = PBXBuildFile; fileRef = 5798D4EE25C6144BE3EE4EE7CD4AAE7B /* Foundation.framework */; };
 		ABC164C2B5402553E19E1CE32AE65E14 /* AWSCredentialsProvider.h in Headers */ = {isa = PBXBuildFile; fileRef = 13A6AC4F2598B540AB29DEA12B8DA004 /* AWSCredentialsProvider.h */; settings = {ATTRIBUTES = (Public, ); }; };
@@ -381,16 +238,6 @@
 		AFD9EAAB3DD21504017BEA68684667AD /* AWSFMDatabaseAdditions.h in Headers */ = {isa = PBXBuildFile; fileRef = 810E6C0AEAF81CEF142AD224BC9FA4D7 /* AWSFMDatabaseAdditions.h */; settings = {ATTRIBUTES = (Public, ); }; };
 		B12C8A1CC225C17AFCA43D4BAF707E7B /* AWSCocoaLumberjack.h in Headers */ = {isa = PBXBuildFile; fileRef = 9348F3E0355579436D403C96DB0D7EF4 /* AWSCocoaLumberjack.h */; settings = {ATTRIBUTES = (Public, ); }; };
 		B496D83E23179346F1978A44D72C8CA5 /* Foundation.framework in Frameworks */ = {isa = PBXBuildFile; fileRef = 5798D4EE25C6144BE3EE4EE7CD4AAE7B /* Foundation.framework */; };
-<<<<<<< HEAD
-		B4E9077F189C342F80BADA5A2CE1A110 /* AWSURLRequestRetryHandler.h in Headers */ = {isa = PBXBuildFile; fileRef = 8F02B57322A914C3ABD0AEC8402B3EE6 /* AWSURLRequestRetryHandler.h */; settings = {ATTRIBUTES = (Public, ); }; };
-		B5F01854ADFAC527435AAC6D505D9A46 /* Pods-Amplify-AmplifyTestConfigs-AmplifyTests-dummy.m in Sources */ = {isa = PBXBuildFile; fileRef = 11618E052B1995FC3B058B8E47104CFA /* Pods-Amplify-AmplifyTestConfigs-AmplifyTests-dummy.m */; };
-		B6BBFC993B975EE185C9ADD4C5D2420B /* AWSExecutor.m in Sources */ = {isa = PBXBuildFile; fileRef = 35EBDFBE4DD338E13AE38E0D38C691A3 /* AWSExecutor.m */; };
-		B79F025D9EF7BB4E4860A39308B967B1 /* AWSCognitoIdentityUser.h in Headers */ = {isa = PBXBuildFile; fileRef = 2B2CEB7C609DE754234286DB0B2099D2 /* AWSCognitoIdentityUser.h */; settings = {ATTRIBUTES = (Public, ); }; };
-		B924412F3326FD285D0DF5145D1AFF3E /* AWSMTLManagedObjectAdapter.m in Sources */ = {isa = PBXBuildFile; fileRef = 17BE1A5690F7F5D226BB85EE0C715F82 /* AWSMTLManagedObjectAdapter.m */; };
-		BAF1E92557EF7F7F16BEBAB2E1A512A7 /* CwlPreconditionTesting.h in Headers */ = {isa = PBXBuildFile; fileRef = C57087617E12CE6B735EB2F37693BF70 /* CwlPreconditionTesting.h */; settings = {ATTRIBUTES = (Public, ); }; };
-		BAFF65E2953B8E9393F1294F1D380458 /* NSValueTransformer+AWSMTLPredefinedTransformerAdditions.m in Sources */ = {isa = PBXBuildFile; fileRef = DCEB76D109419AFAE5EF55575C9F69EE /* NSValueTransformer+AWSMTLPredefinedTransformerAdditions.m */; };
-		BC816D50344B3DD5EBBEB5357A59C346 /* AWSBolts.h in Headers */ = {isa = PBXBuildFile; fileRef = C53B9703FFDCF5CAC036A262B1D4F62C /* AWSBolts.h */; settings = {ATTRIBUTES = (Public, ); }; };
-=======
 		B5AFCE15B9D849BD84A6D6E46C144F16 /* AWSSerialization.h in Headers */ = {isa = PBXBuildFile; fileRef = F2F95957A8A28F91A1A0FE2164F2234D /* AWSSerialization.h */; settings = {ATTRIBUTES = (Public, ); }; };
 		B67CE9FC51F77CC591562D2BF2CA3EA2 /* AWSSTSResources.h in Headers */ = {isa = PBXBuildFile; fileRef = 8A6AB7B64F3EA49D82336E6F2342E8F4 /* AWSSTSResources.h */; settings = {ATTRIBUTES = (Public, ); }; };
 		B79F025D9EF7BB4E4860A39308B967B1 /* AWSCognitoIdentityUser.h in Headers */ = {isa = PBXBuildFile; fileRef = 506993FFD5E43321C8EE111378E6B6C5 /* AWSCognitoIdentityUser.h */; settings = {ATTRIBUTES = (Public, ); }; };
@@ -401,7 +248,6 @@
 		BE6A0ECFE8619D15EF84F45C240644F5 /* AWSMTLModel.m in Sources */ = {isa = PBXBuildFile; fileRef = 18F8E4C791238DE2BC89F84EF383A00D /* AWSMTLModel.m */; };
 		BE7ADABCCDB533FDC0433D0D631EF85E /* AWSMobileOptions.swift in Sources */ = {isa = PBXBuildFile; fileRef = 05F0A6A210EDEAFCB636DEF2E8E2C143 /* AWSMobileOptions.swift */; };
 		BE8ABD8C2F11BF351AEC13B6FFFDF99A /* NSValueTransformer+AWSMTLInversionAdditions.h in Headers */ = {isa = PBXBuildFile; fileRef = F427531291DB1D1C9D8F6A709F1BBD2A /* NSValueTransformer+AWSMTLInversionAdditions.h */; settings = {ATTRIBUTES = (Public, ); }; };
->>>>>>> fdd09aa2
 		BEA4DBC17C6B9BCE2C41179ECC3DAA1D /* Foundation.framework in Frameworks */ = {isa = PBXBuildFile; fileRef = 5798D4EE25C6144BE3EE4EE7CD4AAE7B /* Foundation.framework */; };
 		BEEC4A944FADA30EC4B4A113212AEEE5 /* UIKit.framework in Frameworks */ = {isa = PBXBuildFile; fileRef = EE49F6473631850D3EC76C328D5772CB /* UIKit.framework */; };
 		C2A8E95E1378D95C29118217596E5EEA /* AWSDDDispatchQueueLogFormatter.h in Headers */ = {isa = PBXBuildFile; fileRef = A30C60B5CD0C127A0F791708CFE9B42D /* AWSDDDispatchQueueLogFormatter.h */; settings = {ATTRIBUTES = (Public, ); }; };
@@ -421,54 +267,6 @@
 		CAD5041B5768C4F6E0EE0C3D3EA1C439 /* AWSCognitoIdentityProviderHKDF.h in Headers */ = {isa = PBXBuildFile; fileRef = 1B0AAF84EC698F11CC63045004A9ED58 /* AWSCognitoIdentityProviderHKDF.h */; settings = {ATTRIBUTES = (Private, ); }; };
 		CBFDA937C68D277582439A7F827791FA /* AWSBolts.m in Sources */ = {isa = PBXBuildFile; fileRef = D87BBA54881BE0850CBFFDC4D8114FCA /* AWSBolts.m */; };
 		CC3489D3AE121850205206C8DA3AC9BB /* Pods-Amplify-AWSPluginsCore-AWSPluginsTestConfigs-AWSPluginsTestCommon-umbrella.h in Headers */ = {isa = PBXBuildFile; fileRef = 71803B908C82923324FBC55B50603420 /* Pods-Amplify-AWSPluginsCore-AWSPluginsTestConfigs-AWSPluginsTestCommon-umbrella.h */; settings = {ATTRIBUTES = (Public, ); }; };
-<<<<<<< HEAD
-		CE5D986CDF7DBEF4F11DCC9EA3B5B929 /* DeviceOperations.swift in Sources */ = {isa = PBXBuildFile; fileRef = 2E0FC39EDE37B13F74EFD7D11094F05E /* DeviceOperations.swift */; };
-		CF78E377AE49A86D20A00D51793979C9 /* AWSCancellationTokenRegistration.m in Sources */ = {isa = PBXBuildFile; fileRef = CB96EAB0130FC52A057E49780D95D87B /* AWSCancellationTokenRegistration.m */; };
-		D1BEC8D155F8C308122CDE89D5E8BD64 /* AWSCognitoIdentityResources.m in Sources */ = {isa = PBXBuildFile; fileRef = AEF6FE2870E54B10EF30BE095D07ADE5 /* AWSCognitoIdentityResources.m */; };
-		D3F34BB211709B19D794F38CAE744DCF /* CwlCatchException.swift in Sources */ = {isa = PBXBuildFile; fileRef = 4AEDCAB69641F21BD95E3D9568D7CBF2 /* CwlCatchException.swift */; };
-		D57941F71569BF2BD17F084BA72A870B /* NSArray+AWSMTLManipulationAdditions.m in Sources */ = {isa = PBXBuildFile; fileRef = AF646CD18863080860DF747A69722D6B /* NSArray+AWSMTLManipulationAdditions.m */; };
-		D5C3DC01A7E8D3CA0C9F9E2A09D56C86 /* UIKit.framework in Frameworks */ = {isa = PBXBuildFile; fileRef = EE49F6473631850D3EC76C328D5772CB /* UIKit.framework */; };
-		D68A1087FDAFC7AFDA9E7EDEEAC760BC /* AWSModel.h in Headers */ = {isa = PBXBuildFile; fileRef = F0572A28051693DA8F8FEFDD2D1AB217 /* AWSModel.h */; settings = {ATTRIBUTES = (Public, ); }; };
-		D6B6F05BD0397853158A47B854089582 /* Foundation.framework in Frameworks */ = {isa = PBXBuildFile; fileRef = 5798D4EE25C6144BE3EE4EE7CD4AAE7B /* Foundation.framework */; };
-		D73D19AACFA1A61E7C5B338298ABFA74 /* AWSFMDatabasePool.h in Headers */ = {isa = PBXBuildFile; fileRef = 191511A3810F3B192E24B321C4589C46 /* AWSFMDatabasePool.h */; settings = {ATTRIBUTES = (Public, ); }; };
-		D749F6C4A5B21788FB368EFFA00196F1 /* AWSSynchronizedMutableDictionary.h in Headers */ = {isa = PBXBuildFile; fileRef = 776091FCE4C283ABB38949973F5703CD /* AWSSynchronizedMutableDictionary.h */; settings = {ATTRIBUTES = (Public, ); }; };
-		D76CECDB2FAB94F3D8DD51B54EA7F510 /* Foundation.framework in Frameworks */ = {isa = PBXBuildFile; fileRef = 5798D4EE25C6144BE3EE4EE7CD4AAE7B /* Foundation.framework */; };
-		D7DB71375E75568144A6F44787C896AE /* AWSXMLWriter.m in Sources */ = {isa = PBXBuildFile; fileRef = ED507E39D0E6A513CFA5C09ADDBBE7F7 /* AWSXMLWriter.m */; };
-		DA8E7AD70C4E70661341B17628B98B9D /* CwlCatchException-umbrella.h in Headers */ = {isa = PBXBuildFile; fileRef = 22BE5BDD8BEA74A45AE7BA7B7E27C2CA /* CwlCatchException-umbrella.h */; settings = {ATTRIBUTES = (Public, ); }; };
-		DABD5E5E42113F1287706F95ED57787F /* AWSCognitoIdentityService.m in Sources */ = {isa = PBXBuildFile; fileRef = 526789E47E87CD57DC238155C82E851D /* AWSCognitoIdentityService.m */; };
-		DDA5DD81D769898BD292F0B182859EFE /* AWSCredentialsProvider.h in Headers */ = {isa = PBXBuildFile; fileRef = 7B77ED9825E341DEF2A12FAE12D669D2 /* AWSCredentialsProvider.h */; settings = {ATTRIBUTES = (Public, ); }; };
-		E2E307C6CB768DB60D6FE577A8492AEF /* AWSCognitoIdentityService.h in Headers */ = {isa = PBXBuildFile; fileRef = 4AD77E92817948CBE257C0921A8168E1 /* AWSCognitoIdentityService.h */; settings = {ATTRIBUTES = (Public, ); }; };
-		E55CFDBB36EBDE881066C3DBF58B8DAC /* AWSDDASLLogCapture.h in Headers */ = {isa = PBXBuildFile; fileRef = 18239979C2E3508F26FBE3C76EBAB6F9 /* AWSDDASLLogCapture.h */; settings = {ATTRIBUTES = (Public, ); }; };
-		E561099206E38F18CF7EBEB5B1B78E80 /* AWSCocoaLumberjack.h in Headers */ = {isa = PBXBuildFile; fileRef = C60A8B140370A37C7542F37266CDA34A /* AWSCocoaLumberjack.h */; settings = {ATTRIBUTES = (Public, ); }; };
-		E590C90C490A4CB76A59FC13589FB166 /* AWSFMDB+AWSHelpers.m in Sources */ = {isa = PBXBuildFile; fileRef = 643A75097C14026359E5647074040E50 /* AWSFMDB+AWSHelpers.m */; };
-		E5F9A1CF6A4BE96B761B733635FFA377 /* AWSInfo.m in Sources */ = {isa = PBXBuildFile; fileRef = E167A6671830F3708A2B1FB69032281F /* AWSInfo.m */; };
-		E65A2AD89A723E22FF8244A0CC487318 /* NSError+AWSMTLModelException.m in Sources */ = {isa = PBXBuildFile; fileRef = A95E336C4D29585F2AD392A2F8D10FFC /* NSError+AWSMTLModelException.m */; };
-		E70FC945E697C5DB7BEB83F5DDA67DA4 /* Pods-Amplify-AmplifyTestConfigs-AmplifyTests-umbrella.h in Headers */ = {isa = PBXBuildFile; fileRef = 16B0120C1306E487433FCA2B1B0D2673 /* Pods-Amplify-AmplifyTestConfigs-AmplifyTests-umbrella.h */; settings = {ATTRIBUTES = (Public, ); }; };
-		E929D0F5359AE8857624AA8CDEACD8AB /* AWSClientContext.h in Headers */ = {isa = PBXBuildFile; fileRef = 6075D205854C3273C42D6872BB69588E /* AWSClientContext.h */; settings = {ATTRIBUTES = (Public, ); }; };
-		EA97672CE9D5E84D129FBFA113A74D18 /* AWSMobileClientExtensions.swift in Sources */ = {isa = PBXBuildFile; fileRef = 53FDA22EA479098F4BD726442ADB34A1 /* AWSMobileClientExtensions.swift */; };
-		EBA1D2EEAF45E71A8E2079605D3746E2 /* AWSGZIP.m in Sources */ = {isa = PBXBuildFile; fileRef = 9E0D15EADD3AADC19B695054A1D13C64 /* AWSGZIP.m */; };
-		EC025F0FE35A6932FAE9C9A66EFFBF91 /* UIKit.framework in Frameworks */ = {isa = PBXBuildFile; fileRef = EE49F6473631850D3EC76C328D5772CB /* UIKit.framework */; };
-		EC2BC6AB009C3407813297E7660041CD /* Foundation.framework in Frameworks */ = {isa = PBXBuildFile; fileRef = 5798D4EE25C6144BE3EE4EE7CD4AAE7B /* Foundation.framework */; };
-		EE24CB2671D97C781BA65442CA43DB00 /* AWSCognitoIdentityUser.m in Sources */ = {isa = PBXBuildFile; fileRef = 9D48C5F3D2DEEE640B846066CB4126EA /* AWSCognitoIdentityUser.m */; };
-		EE8E9629C3ACB289EDC89260B539BD41 /* AWSCore-umbrella.h in Headers */ = {isa = PBXBuildFile; fileRef = 2A961C296142A0DF7ECC521DE76D4B01 /* AWSCore-umbrella.h */; settings = {ATTRIBUTES = (Public, ); }; };
-		EF34D0B237DCB7D3209E3489B5568CE9 /* AWSTMDiskCache.h in Headers */ = {isa = PBXBuildFile; fileRef = 6D0D8DBA1E4C65DC5ABCA805122C1EAB /* AWSTMDiskCache.h */; settings = {ATTRIBUTES = (Public, ); }; };
-		EF48789F2529FBABFC8032DD7CD2C023 /* AWSTask.h in Headers */ = {isa = PBXBuildFile; fileRef = 166566D85854749EA3E2EA5703125695 /* AWSTask.h */; settings = {ATTRIBUTES = (Public, ); }; };
-		F06C38ADE5EBE33DB5A49FB236597552 /* AWSTMCache.h in Headers */ = {isa = PBXBuildFile; fileRef = 165FBC6E04E5ACC477E3062D62C32B2E /* AWSTMCache.h */; settings = {ATTRIBUTES = (Public, ); }; };
-		F1958DDD97662963D1D386A7274A4C3B /* AWSFMDatabaseAdditions.h in Headers */ = {isa = PBXBuildFile; fileRef = 4A2E468F0E0CED3E36EB9CB4C868FEB9 /* AWSFMDatabaseAdditions.h */; settings = {ATTRIBUTES = (Public, ); }; };
-		F234C9C6995F787397767C99BAE466FE /* AWSDDMultiFormatter.m in Sources */ = {isa = PBXBuildFile; fileRef = 4536DFB3A87AAD633645038FAD6A82FC /* AWSDDMultiFormatter.m */; };
-		F3909ADAF51026D1484701DFCB9F515D /* NSData+AWSCognitoIdentityProvider.h in Headers */ = {isa = PBXBuildFile; fileRef = 79D06071864E7D2C2A583BA20A80FE96 /* NSData+AWSCognitoIdentityProvider.h */; settings = {ATTRIBUTES = (Private, ); }; };
-		F3F88A9F3028498A198989B1AACCC93A /* AWSSignInManager.h in Headers */ = {isa = PBXBuildFile; fileRef = 94AD95A8DB82AF9AD0B9B7C124E6109E /* AWSSignInManager.h */; settings = {ATTRIBUTES = (Public, ); }; };
-		F5BCDBEEE390E1ED42E433E015CF3265 /* AWSCore-dummy.m in Sources */ = {isa = PBXBuildFile; fileRef = 5B135F6001AFFAF6D2C0B9753AFD9497 /* AWSCore-dummy.m */; };
-		F785DACA06792679253D0114D2B1B1C1 /* AWSCognitoIdentityProviderModel.h in Headers */ = {isa = PBXBuildFile; fileRef = FA45D1A07F3B26B40BCAE39A6FC72003 /* AWSCognitoIdentityProviderModel.h */; settings = {ATTRIBUTES = (Public, ); }; };
-		F7ECDD7582930DBC43027FF5FBF8E44F /* AWSTMCacheBackgroundTaskManager.h in Headers */ = {isa = PBXBuildFile; fileRef = B61A4055F0155D4A7FAEE9EA54CB4A60 /* AWSTMCacheBackgroundTaskManager.h */; settings = {ATTRIBUTES = (Public, ); }; };
-		F96D20AF94D29F7EF73DD8CD5F3197E0 /* AWSCognitoIdentityUserPool_Internal.h in Headers */ = {isa = PBXBuildFile; fileRef = E0C152ACE24CF32262809F5D86181BBF /* AWSCognitoIdentityUserPool_Internal.h */; settings = {ATTRIBUTES = (Private, ); }; };
-		FB1F231D217D2914C4C03FE5B66F6301 /* AWSCognitoAuthUICKeyChainStore.m in Sources */ = {isa = PBXBuildFile; fileRef = 689C85B7A1BA6D62F0D490ABAD8A14D0 /* AWSCognitoAuthUICKeyChainStore.m */; };
-		FB8B41B95B8FCACA60CD482A37357212 /* mach_excServer.h in Headers */ = {isa = PBXBuildFile; fileRef = 849F64B469D3BB22311DDDB52E8CDF2D /* mach_excServer.h */; settings = {ATTRIBUTES = (Public, ); }; };
-		FC1BFF263F28DF45B48C6088192D5479 /* AWSXMLDictionary.m in Sources */ = {isa = PBXBuildFile; fileRef = 1493B5FD643C880E892290EEFF76F37A /* AWSXMLDictionary.m */; };
-		FCAB654F98D73A6F5EFE4EA356EF600D /* AWSIdentityProvider.m in Sources */ = {isa = PBXBuildFile; fileRef = 6964272CECA346AC5ED20E7B33457069 /* AWSIdentityProvider.m */; };
-		FD85A372868510FDFD6534963B952E71 /* AWSMobileClient.h in Headers */ = {isa = PBXBuildFile; fileRef = 559ED735E06A51AB1E085F76D239ECE2 /* AWSMobileClient.h */; settings = {ATTRIBUTES = (Public, ); }; };
-		FEBE606A0C5598ACFD3AB28694B62852 /* AWSMTLValueTransformer.h in Headers */ = {isa = PBXBuildFile; fileRef = 7B83B37411DCD7F7FA695BF3ADFB3477 /* AWSMTLValueTransformer.h */; settings = {ATTRIBUTES = (Public, ); }; };
-=======
 		CCF3D812222A96CB42B542F4D68A6B3F /* AWSUserPoolOperationsHandler.swift in Sources */ = {isa = PBXBuildFile; fileRef = B5FA5040145A5FC42FC743FA56514940 /* AWSUserPoolOperationsHandler.swift */; };
 		CD670349157D1CC299C595DBC118D553 /* AWSMobileResults.swift in Sources */ = {isa = PBXBuildFile; fileRef = 2F8E1C643E55898382E15AC05AA7365E /* AWSMobileResults.swift */; };
 		CD9C8503D19F1E4D26A2D1705B7C922C /* AWSURLRequestRetryHandler.m in Sources */ = {isa = PBXBuildFile; fileRef = 2EDE3BF19468DE4E9605AD1B08021DF4 /* AWSURLRequestRetryHandler.m */; };
@@ -520,7 +318,6 @@
 		FF2758D837FB5A2D465659698E8D095F /* AWSMTLModel+NSCoding.m in Sources */ = {isa = PBXBuildFile; fileRef = BC067900E6CC27C9DAEE297A89AD2D0F /* AWSMTLModel+NSCoding.m */; };
 		FF35610D44E99E6782EF579730D183DF /* AWSNetworkingHelpers.m in Sources */ = {isa = PBXBuildFile; fileRef = 42BB3C6979837861377DA5A89549AE64 /* AWSNetworkingHelpers.m */; };
 		FF5A3D0068C906E484D9FB5CC613556E /* AWSCognitoAuthUICKeyChainStore.h in Headers */ = {isa = PBXBuildFile; fileRef = 1B7083ED686E473C67DDF5D1E86E724C /* AWSCognitoAuthUICKeyChainStore.h */; settings = {ATTRIBUTES = (Project, ); }; };
->>>>>>> fdd09aa2
 /* End PBXBuildFile section */
 
 /* Begin PBXContainerItemProxy section */
@@ -601,298 +398,278 @@
 			remoteGlobalIDString = 29212B2F049288E035AB98405A23E41E;
 			remoteInfo = AWSCognitoIdentityProvider;
 		};
-<<<<<<< HEAD
-		30894E0F73D05EABEF118596786A61A7 /* PBXContainerItemProxy */ = {
+		359890B3103A0EC283114129E593819A /* PBXContainerItemProxy */ = {
+			isa = PBXContainerItemProxy;
+			containerPortal = BFDFE7DC352907FC980B868725387E98 /* Project object */;
+			proxyType = 1;
+			remoteGlobalIDString = 29212B2F049288E035AB98405A23E41E;
+			remoteInfo = AWSCognitoIdentityProvider;
+		};
+		3A9920B76D2D0C7A97C61BDC011F6E04 /* PBXContainerItemProxy */ = {
+			isa = PBXContainerItemProxy;
+			containerPortal = BFDFE7DC352907FC980B868725387E98 /* Project object */;
+			proxyType = 1;
+			remoteGlobalIDString = 6428ED7DAC8003D918A4F549769F079D;
+			remoteInfo = AWSMobileClient;
+		};
+		3C8F087850A785C814157E25220E9FC6 /* PBXContainerItemProxy */ = {
+			isa = PBXContainerItemProxy;
+			containerPortal = BFDFE7DC352907FC980B868725387E98 /* Project object */;
+			proxyType = 1;
+			remoteGlobalIDString = E4D853F6FBAB5A9BDBE843E4EFB22EB7;
+			remoteInfo = CwlPreconditionTesting;
+		};
+		42BB810391704FA207C9B4392E085878 /* PBXContainerItemProxy */ = {
+			isa = PBXContainerItemProxy;
+			containerPortal = BFDFE7DC352907FC980B868725387E98 /* Project object */;
+			proxyType = 1;
+			remoteGlobalIDString = 29212B2F049288E035AB98405A23E41E;
+			remoteInfo = AWSCognitoIdentityProvider;
+		};
+		430135B0DCC30608159A2D2942D75C16 /* PBXContainerItemProxy */ = {
+			isa = PBXContainerItemProxy;
+			containerPortal = BFDFE7DC352907FC980B868725387E98 /* Project object */;
+			proxyType = 1;
+			remoteGlobalIDString = 6428ED7DAC8003D918A4F549769F079D;
+			remoteInfo = AWSMobileClient;
+		};
+		4432AE2ECA30D393BCAFD277639F0336 /* PBXContainerItemProxy */ = {
+			isa = PBXContainerItemProxy;
+			containerPortal = BFDFE7DC352907FC980B868725387E98 /* Project object */;
+			proxyType = 1;
+			remoteGlobalIDString = 52B60EC2A583F24ACBB69C113F5488B9;
+			remoteInfo = SwiftLint;
+		};
+		449DB2E0843B7766A719EBC62794B41C /* PBXContainerItemProxy */ = {
+			isa = PBXContainerItemProxy;
+			containerPortal = BFDFE7DC352907FC980B868725387E98 /* Project object */;
+			proxyType = 1;
+			remoteGlobalIDString = E4D853F6FBAB5A9BDBE843E4EFB22EB7;
+			remoteInfo = CwlPreconditionTesting;
+		};
+		44C077A70050198E3E7355CBCBEFE5DB /* PBXContainerItemProxy */ = {
+			isa = PBXContainerItemProxy;
+			containerPortal = BFDFE7DC352907FC980B868725387E98 /* Project object */;
+			proxyType = 1;
+			remoteGlobalIDString = 52B60EC2A583F24ACBB69C113F5488B9;
+			remoteInfo = SwiftLint;
+		};
+		4CDC55DDAE075A7EC5D5B3A0EA37FC07 /* PBXContainerItemProxy */ = {
 			isa = PBXContainerItemProxy;
 			containerPortal = BFDFE7DC352907FC980B868725387E98 /* Project object */;
 			proxyType = 1;
 			remoteGlobalIDString = 9B172FACE90046AA5E100E650B6109DD;
 			remoteInfo = AWSCore;
 		};
-		36CF06C3E14C7BBA38DC5D502E356CA0 /* PBXContainerItemProxy */ = {
-=======
-		359890B3103A0EC283114129E593819A /* PBXContainerItemProxy */ = {
->>>>>>> fdd09aa2
+		52CA11979803A75E9C201C0A40F73850 /* PBXContainerItemProxy */ = {
 			isa = PBXContainerItemProxy;
 			containerPortal = BFDFE7DC352907FC980B868725387E98 /* Project object */;
 			proxyType = 1;
 			remoteGlobalIDString = 29212B2F049288E035AB98405A23E41E;
 			remoteInfo = AWSCognitoIdentityProvider;
 		};
-		3A9920B76D2D0C7A97C61BDC011F6E04 /* PBXContainerItemProxy */ = {
+		560A9D9BD89014581B3B4CD3CBF2F0B5 /* PBXContainerItemProxy */ = {
+			isa = PBXContainerItemProxy;
+			containerPortal = BFDFE7DC352907FC980B868725387E98 /* Project object */;
+			proxyType = 1;
+			remoteGlobalIDString = E4D853F6FBAB5A9BDBE843E4EFB22EB7;
+			remoteInfo = CwlPreconditionTesting;
+		};
+		574EEA8892AE051CDB24F87BC31B4BDD /* PBXContainerItemProxy */ = {
+			isa = PBXContainerItemProxy;
+			containerPortal = BFDFE7DC352907FC980B868725387E98 /* Project object */;
+			proxyType = 1;
+			remoteGlobalIDString = 8042F2B0721B13AEDEB81F058C2B2125;
+			remoteInfo = AWSAuthCore;
+		};
+		5D5DBB0E286FE35D88BF36A3E5066D42 /* PBXContainerItemProxy */ = {
+			isa = PBXContainerItemProxy;
+			containerPortal = BFDFE7DC352907FC980B868725387E98 /* Project object */;
+			proxyType = 1;
+			remoteGlobalIDString = E4D853F6FBAB5A9BDBE843E4EFB22EB7;
+			remoteInfo = CwlPreconditionTesting;
+		};
+		64D33CCA8C986FD4F0DE98C883594278 /* PBXContainerItemProxy */ = {
+			isa = PBXContainerItemProxy;
+			containerPortal = BFDFE7DC352907FC980B868725387E98 /* Project object */;
+			proxyType = 1;
+			remoteGlobalIDString = E4D853F6FBAB5A9BDBE843E4EFB22EB7;
+			remoteInfo = CwlPreconditionTesting;
+		};
+		66B90808145F25AA49BFC3E6C1BFC330 /* PBXContainerItemProxy */ = {
+			isa = PBXContainerItemProxy;
+			containerPortal = BFDFE7DC352907FC980B868725387E98 /* Project object */;
+			proxyType = 1;
+			remoteGlobalIDString = 8042F2B0721B13AEDEB81F058C2B2125;
+			remoteInfo = AWSAuthCore;
+		};
+		6860108ED9B7FBDB49EAD74D7FC78392 /* PBXContainerItemProxy */ = {
+			isa = PBXContainerItemProxy;
+			containerPortal = BFDFE7DC352907FC980B868725387E98 /* Project object */;
+			proxyType = 1;
+			remoteGlobalIDString = BBF90BA4F6EC5653945C7B0FFD9128D2;
+			remoteInfo = AWSCognitoIdentityProviderASF;
+		};
+		6A15FCB4D92F66CB0E6A8583471CB49B /* PBXContainerItemProxy */ = {
+			isa = PBXContainerItemProxy;
+			containerPortal = BFDFE7DC352907FC980B868725387E98 /* Project object */;
+			proxyType = 1;
+			remoteGlobalIDString = 308B5C440C446909122081D367A27A8F;
+			remoteInfo = CwlCatchException;
+		};
+		6BBE9554AFE9C6780B4378D9340BF495 /* PBXContainerItemProxy */ = {
+			isa = PBXContainerItemProxy;
+			containerPortal = BFDFE7DC352907FC980B868725387E98 /* Project object */;
+			proxyType = 1;
+			remoteGlobalIDString = 8042F2B0721B13AEDEB81F058C2B2125;
+			remoteInfo = AWSAuthCore;
+		};
+		6C7D06C6A6E994FA39698C445E69E1FF /* PBXContainerItemProxy */ = {
+			isa = PBXContainerItemProxy;
+			containerPortal = BFDFE7DC352907FC980B868725387E98 /* Project object */;
+			proxyType = 1;
+			remoteGlobalIDString = E4D853F6FBAB5A9BDBE843E4EFB22EB7;
+			remoteInfo = CwlPreconditionTesting;
+		};
+		6C92993519E56D07E1760A14970F2D72 /* PBXContainerItemProxy */ = {
 			isa = PBXContainerItemProxy;
 			containerPortal = BFDFE7DC352907FC980B868725387E98 /* Project object */;
 			proxyType = 1;
 			remoteGlobalIDString = 6428ED7DAC8003D918A4F549769F079D;
 			remoteInfo = AWSMobileClient;
 		};
-		3C8F087850A785C814157E25220E9FC6 /* PBXContainerItemProxy */ = {
-			isa = PBXContainerItemProxy;
-			containerPortal = BFDFE7DC352907FC980B868725387E98 /* Project object */;
-			proxyType = 1;
-			remoteGlobalIDString = E4D853F6FBAB5A9BDBE843E4EFB22EB7;
-			remoteInfo = CwlPreconditionTesting;
-		};
-		42BB810391704FA207C9B4392E085878 /* PBXContainerItemProxy */ = {
+		79033E4F4F1C0C3F143CAB7370425C6D /* PBXContainerItemProxy */ = {
+			isa = PBXContainerItemProxy;
+			containerPortal = BFDFE7DC352907FC980B868725387E98 /* Project object */;
+			proxyType = 1;
+			remoteGlobalIDString = 308B5C440C446909122081D367A27A8F;
+			remoteInfo = CwlCatchException;
+		};
+		808E02155DEA9FFFA7AB26A41DE112FA /* PBXContainerItemProxy */ = {
 			isa = PBXContainerItemProxy;
 			containerPortal = BFDFE7DC352907FC980B868725387E98 /* Project object */;
 			proxyType = 1;
 			remoteGlobalIDString = 29212B2F049288E035AB98405A23E41E;
 			remoteInfo = AWSCognitoIdentityProvider;
 		};
-		430135B0DCC30608159A2D2942D75C16 /* PBXContainerItemProxy */ = {
+		823ACA39C425FB28F6D8371F2DAAC525 /* PBXContainerItemProxy */ = {
 			isa = PBXContainerItemProxy;
 			containerPortal = BFDFE7DC352907FC980B868725387E98 /* Project object */;
 			proxyType = 1;
 			remoteGlobalIDString = 6428ED7DAC8003D918A4F549769F079D;
 			remoteInfo = AWSMobileClient;
 		};
-		4432AE2ECA30D393BCAFD277639F0336 /* PBXContainerItemProxy */ = {
+		8876737C92C5CBABCAE215C489920945 /* PBXContainerItemProxy */ = {
+			isa = PBXContainerItemProxy;
+			containerPortal = BFDFE7DC352907FC980B868725387E98 /* Project object */;
+			proxyType = 1;
+			remoteGlobalIDString = BBF90BA4F6EC5653945C7B0FFD9128D2;
+			remoteInfo = AWSCognitoIdentityProviderASF;
+		};
+		919619F0537578DA7168BD2B81BC1C1D /* PBXContainerItemProxy */ = {
 			isa = PBXContainerItemProxy;
 			containerPortal = BFDFE7DC352907FC980B868725387E98 /* Project object */;
 			proxyType = 1;
 			remoteGlobalIDString = 52B60EC2A583F24ACBB69C113F5488B9;
 			remoteInfo = SwiftLint;
 		};
-		449DB2E0843B7766A719EBC62794B41C /* PBXContainerItemProxy */ = {
-			isa = PBXContainerItemProxy;
-			containerPortal = BFDFE7DC352907FC980B868725387E98 /* Project object */;
-			proxyType = 1;
-			remoteGlobalIDString = E4D853F6FBAB5A9BDBE843E4EFB22EB7;
-			remoteInfo = CwlPreconditionTesting;
-		};
-		44C077A70050198E3E7355CBCBEFE5DB /* PBXContainerItemProxy */ = {
+		93416D59A0F66EF47546C94108C8C69B /* PBXContainerItemProxy */ = {
+			isa = PBXContainerItemProxy;
+			containerPortal = BFDFE7DC352907FC980B868725387E98 /* Project object */;
+			proxyType = 1;
+			remoteGlobalIDString = BBF90BA4F6EC5653945C7B0FFD9128D2;
+			remoteInfo = AWSCognitoIdentityProviderASF;
+		};
+		95AF594731E7B749152FEA1779660277 /* PBXContainerItemProxy */ = {
+			isa = PBXContainerItemProxy;
+			containerPortal = BFDFE7DC352907FC980B868725387E98 /* Project object */;
+			proxyType = 1;
+			remoteGlobalIDString = 1CD0618C486973D5588EF20D2E8C0AEA;
+			remoteInfo = SwiftFormat;
+		};
+		9BDBC3DB6123C5E321A9D881CB6D0EC3 /* PBXContainerItemProxy */ = {
+			isa = PBXContainerItemProxy;
+			containerPortal = BFDFE7DC352907FC980B868725387E98 /* Project object */;
+			proxyType = 1;
+			remoteGlobalIDString = 1CD0618C486973D5588EF20D2E8C0AEA;
+			remoteInfo = SwiftFormat;
+		};
+		9D22606D821067F25E86018211694D86 /* PBXContainerItemProxy */ = {
+			isa = PBXContainerItemProxy;
+			containerPortal = BFDFE7DC352907FC980B868725387E98 /* Project object */;
+			proxyType = 1;
+			remoteGlobalIDString = 9B172FACE90046AA5E100E650B6109DD;
+			remoteInfo = AWSCore;
+		};
+		9EBEAA48F69AF3400278FF7F3D55A5C4 /* PBXContainerItemProxy */ = {
+			isa = PBXContainerItemProxy;
+			containerPortal = BFDFE7DC352907FC980B868725387E98 /* Project object */;
+			proxyType = 1;
+			remoteGlobalIDString = 6428ED7DAC8003D918A4F549769F079D;
+			remoteInfo = AWSMobileClient;
+		};
+		A68AF5640A6E97313D54A72A3A2AD281 /* PBXContainerItemProxy */ = {
 			isa = PBXContainerItemProxy;
 			containerPortal = BFDFE7DC352907FC980B868725387E98 /* Project object */;
 			proxyType = 1;
 			remoteGlobalIDString = 52B60EC2A583F24ACBB69C113F5488B9;
 			remoteInfo = SwiftLint;
 		};
-		4CDC55DDAE075A7EC5D5B3A0EA37FC07 /* PBXContainerItemProxy */ = {
+		AB85CE4D9F07BEB40DCB1C1D76787BA2 /* PBXContainerItemProxy */ = {
+			isa = PBXContainerItemProxy;
+			containerPortal = BFDFE7DC352907FC980B868725387E98 /* Project object */;
+			proxyType = 1;
+			remoteGlobalIDString = 29212B2F049288E035AB98405A23E41E;
+			remoteInfo = AWSCognitoIdentityProvider;
+		};
+		ABF241B4BEC3E8ADB5E0B8D8BB34B97C /* PBXContainerItemProxy */ = {
+			isa = PBXContainerItemProxy;
+			containerPortal = BFDFE7DC352907FC980B868725387E98 /* Project object */;
+			proxyType = 1;
+			remoteGlobalIDString = 8042F2B0721B13AEDEB81F058C2B2125;
+			remoteInfo = AWSAuthCore;
+		};
+		ACA985698F78CE51CD54B4CC2C26CF5A /* PBXContainerItemProxy */ = {
+			isa = PBXContainerItemProxy;
+			containerPortal = BFDFE7DC352907FC980B868725387E98 /* Project object */;
+			proxyType = 1;
+			remoteGlobalIDString = 308B5C440C446909122081D367A27A8F;
+			remoteInfo = CwlCatchException;
+		};
+		B4576C929B4F810F85F7E9AD69CA011B /* PBXContainerItemProxy */ = {
+			isa = PBXContainerItemProxy;
+			containerPortal = BFDFE7DC352907FC980B868725387E98 /* Project object */;
+			proxyType = 1;
+			remoteGlobalIDString = 52B60EC2A583F24ACBB69C113F5488B9;
+			remoteInfo = SwiftLint;
+		};
+		B74E5D04FC60F052519803DF490FA801 /* PBXContainerItemProxy */ = {
+			isa = PBXContainerItemProxy;
+			containerPortal = BFDFE7DC352907FC980B868725387E98 /* Project object */;
+			proxyType = 1;
+			remoteGlobalIDString = 1CD0618C486973D5588EF20D2E8C0AEA;
+			remoteInfo = SwiftFormat;
+		};
+		B94E3D9B6AE9FAD3EEFCECDEDB59DE58 /* PBXContainerItemProxy */ = {
 			isa = PBXContainerItemProxy;
 			containerPortal = BFDFE7DC352907FC980B868725387E98 /* Project object */;
 			proxyType = 1;
 			remoteGlobalIDString = 9B172FACE90046AA5E100E650B6109DD;
 			remoteInfo = AWSCore;
 		};
-		52CA11979803A75E9C201C0A40F73850 /* PBXContainerItemProxy */ = {
-			isa = PBXContainerItemProxy;
-			containerPortal = BFDFE7DC352907FC980B868725387E98 /* Project object */;
-			proxyType = 1;
-			remoteGlobalIDString = 29212B2F049288E035AB98405A23E41E;
-			remoteInfo = AWSCognitoIdentityProvider;
-		};
-		560A9D9BD89014581B3B4CD3CBF2F0B5 /* PBXContainerItemProxy */ = {
-			isa = PBXContainerItemProxy;
-			containerPortal = BFDFE7DC352907FC980B868725387E98 /* Project object */;
-			proxyType = 1;
-			remoteGlobalIDString = E4D853F6FBAB5A9BDBE843E4EFB22EB7;
-			remoteInfo = CwlPreconditionTesting;
-		};
-		574EEA8892AE051CDB24F87BC31B4BDD /* PBXContainerItemProxy */ = {
-			isa = PBXContainerItemProxy;
-			containerPortal = BFDFE7DC352907FC980B868725387E98 /* Project object */;
-			proxyType = 1;
-			remoteGlobalIDString = 8042F2B0721B13AEDEB81F058C2B2125;
-			remoteInfo = AWSAuthCore;
-		};
-		5D5DBB0E286FE35D88BF36A3E5066D42 /* PBXContainerItemProxy */ = {
-			isa = PBXContainerItemProxy;
-			containerPortal = BFDFE7DC352907FC980B868725387E98 /* Project object */;
-			proxyType = 1;
-			remoteGlobalIDString = E4D853F6FBAB5A9BDBE843E4EFB22EB7;
-			remoteInfo = CwlPreconditionTesting;
-		};
-		64D33CCA8C986FD4F0DE98C883594278 /* PBXContainerItemProxy */ = {
-			isa = PBXContainerItemProxy;
-			containerPortal = BFDFE7DC352907FC980B868725387E98 /* Project object */;
-			proxyType = 1;
-			remoteGlobalIDString = E4D853F6FBAB5A9BDBE843E4EFB22EB7;
-			remoteInfo = CwlPreconditionTesting;
-		};
-		66B90808145F25AA49BFC3E6C1BFC330 /* PBXContainerItemProxy */ = {
-			isa = PBXContainerItemProxy;
-			containerPortal = BFDFE7DC352907FC980B868725387E98 /* Project object */;
-			proxyType = 1;
-			remoteGlobalIDString = 8042F2B0721B13AEDEB81F058C2B2125;
-			remoteInfo = AWSAuthCore;
-		};
-		6860108ED9B7FBDB49EAD74D7FC78392 /* PBXContainerItemProxy */ = {
-			isa = PBXContainerItemProxy;
-			containerPortal = BFDFE7DC352907FC980B868725387E98 /* Project object */;
-			proxyType = 1;
-			remoteGlobalIDString = BBF90BA4F6EC5653945C7B0FFD9128D2;
-			remoteInfo = AWSCognitoIdentityProviderASF;
-		};
-		6A15FCB4D92F66CB0E6A8583471CB49B /* PBXContainerItemProxy */ = {
-			isa = PBXContainerItemProxy;
-			containerPortal = BFDFE7DC352907FC980B868725387E98 /* Project object */;
-			proxyType = 1;
-			remoteGlobalIDString = 308B5C440C446909122081D367A27A8F;
-			remoteInfo = CwlCatchException;
-		};
-		6BBE9554AFE9C6780B4378D9340BF495 /* PBXContainerItemProxy */ = {
-			isa = PBXContainerItemProxy;
-			containerPortal = BFDFE7DC352907FC980B868725387E98 /* Project object */;
-			proxyType = 1;
-			remoteGlobalIDString = 8042F2B0721B13AEDEB81F058C2B2125;
-			remoteInfo = AWSAuthCore;
-		};
-		6C7D06C6A6E994FA39698C445E69E1FF /* PBXContainerItemProxy */ = {
-			isa = PBXContainerItemProxy;
-			containerPortal = BFDFE7DC352907FC980B868725387E98 /* Project object */;
-			proxyType = 1;
-			remoteGlobalIDString = E4D853F6FBAB5A9BDBE843E4EFB22EB7;
-			remoteInfo = CwlPreconditionTesting;
-		};
-		6C92993519E56D07E1760A14970F2D72 /* PBXContainerItemProxy */ = {
-			isa = PBXContainerItemProxy;
-			containerPortal = BFDFE7DC352907FC980B868725387E98 /* Project object */;
-			proxyType = 1;
-			remoteGlobalIDString = 6428ED7DAC8003D918A4F549769F079D;
-			remoteInfo = AWSMobileClient;
-		};
-		79033E4F4F1C0C3F143CAB7370425C6D /* PBXContainerItemProxy */ = {
-			isa = PBXContainerItemProxy;
-			containerPortal = BFDFE7DC352907FC980B868725387E98 /* Project object */;
-			proxyType = 1;
-			remoteGlobalIDString = 308B5C440C446909122081D367A27A8F;
-			remoteInfo = CwlCatchException;
-		};
-		808E02155DEA9FFFA7AB26A41DE112FA /* PBXContainerItemProxy */ = {
-			isa = PBXContainerItemProxy;
-			containerPortal = BFDFE7DC352907FC980B868725387E98 /* Project object */;
-			proxyType = 1;
-			remoteGlobalIDString = 29212B2F049288E035AB98405A23E41E;
-			remoteInfo = AWSCognitoIdentityProvider;
-		};
-		823ACA39C425FB28F6D8371F2DAAC525 /* PBXContainerItemProxy */ = {
-			isa = PBXContainerItemProxy;
-			containerPortal = BFDFE7DC352907FC980B868725387E98 /* Project object */;
-			proxyType = 1;
-			remoteGlobalIDString = 6428ED7DAC8003D918A4F549769F079D;
-			remoteInfo = AWSMobileClient;
-		};
-		8876737C92C5CBABCAE215C489920945 /* PBXContainerItemProxy */ = {
-			isa = PBXContainerItemProxy;
-			containerPortal = BFDFE7DC352907FC980B868725387E98 /* Project object */;
-			proxyType = 1;
-			remoteGlobalIDString = BBF90BA4F6EC5653945C7B0FFD9128D2;
-			remoteInfo = AWSCognitoIdentityProviderASF;
-		};
-		919619F0537578DA7168BD2B81BC1C1D /* PBXContainerItemProxy */ = {
-			isa = PBXContainerItemProxy;
-			containerPortal = BFDFE7DC352907FC980B868725387E98 /* Project object */;
-			proxyType = 1;
-			remoteGlobalIDString = 52B60EC2A583F24ACBB69C113F5488B9;
-			remoteInfo = SwiftLint;
-		};
-		93416D59A0F66EF47546C94108C8C69B /* PBXContainerItemProxy */ = {
-			isa = PBXContainerItemProxy;
-			containerPortal = BFDFE7DC352907FC980B868725387E98 /* Project object */;
-			proxyType = 1;
-			remoteGlobalIDString = BBF90BA4F6EC5653945C7B0FFD9128D2;
-			remoteInfo = AWSCognitoIdentityProviderASF;
-		};
-		95AF594731E7B749152FEA1779660277 /* PBXContainerItemProxy */ = {
+		BAD993CF7CBF13AD68986605D9DDE0D1 /* PBXContainerItemProxy */ = {
+			isa = PBXContainerItemProxy;
+			containerPortal = BFDFE7DC352907FC980B868725387E98 /* Project object */;
+			proxyType = 1;
+			remoteGlobalIDString = 9B172FACE90046AA5E100E650B6109DD;
+			remoteInfo = AWSCore;
+		};
+		BBFC0EB403B21FF9D718BC3BAB88BD11 /* PBXContainerItemProxy */ = {
 			isa = PBXContainerItemProxy;
 			containerPortal = BFDFE7DC352907FC980B868725387E98 /* Project object */;
 			proxyType = 1;
 			remoteGlobalIDString = 1CD0618C486973D5588EF20D2E8C0AEA;
 			remoteInfo = SwiftFormat;
-		};
-		9BDBC3DB6123C5E321A9D881CB6D0EC3 /* PBXContainerItemProxy */ = {
-			isa = PBXContainerItemProxy;
-			containerPortal = BFDFE7DC352907FC980B868725387E98 /* Project object */;
-			proxyType = 1;
-			remoteGlobalIDString = 1CD0618C486973D5588EF20D2E8C0AEA;
-			remoteInfo = SwiftFormat;
-		};
-		9D22606D821067F25E86018211694D86 /* PBXContainerItemProxy */ = {
-			isa = PBXContainerItemProxy;
-			containerPortal = BFDFE7DC352907FC980B868725387E98 /* Project object */;
-			proxyType = 1;
-			remoteGlobalIDString = 9B172FACE90046AA5E100E650B6109DD;
-			remoteInfo = AWSCore;
-		};
-		9EBEAA48F69AF3400278FF7F3D55A5C4 /* PBXContainerItemProxy */ = {
-			isa = PBXContainerItemProxy;
-			containerPortal = BFDFE7DC352907FC980B868725387E98 /* Project object */;
-			proxyType = 1;
-			remoteGlobalIDString = 6428ED7DAC8003D918A4F549769F079D;
-			remoteInfo = AWSMobileClient;
-		};
-		A68AF5640A6E97313D54A72A3A2AD281 /* PBXContainerItemProxy */ = {
-			isa = PBXContainerItemProxy;
-			containerPortal = BFDFE7DC352907FC980B868725387E98 /* Project object */;
-			proxyType = 1;
-			remoteGlobalIDString = 52B60EC2A583F24ACBB69C113F5488B9;
-			remoteInfo = SwiftLint;
-		};
-		AB85CE4D9F07BEB40DCB1C1D76787BA2 /* PBXContainerItemProxy */ = {
-			isa = PBXContainerItemProxy;
-			containerPortal = BFDFE7DC352907FC980B868725387E98 /* Project object */;
-			proxyType = 1;
-			remoteGlobalIDString = 29212B2F049288E035AB98405A23E41E;
-			remoteInfo = AWSCognitoIdentityProvider;
-		};
-		ABF241B4BEC3E8ADB5E0B8D8BB34B97C /* PBXContainerItemProxy */ = {
-			isa = PBXContainerItemProxy;
-			containerPortal = BFDFE7DC352907FC980B868725387E98 /* Project object */;
-			proxyType = 1;
-			remoteGlobalIDString = 8042F2B0721B13AEDEB81F058C2B2125;
-			remoteInfo = AWSAuthCore;
-		};
-		ACA985698F78CE51CD54B4CC2C26CF5A /* PBXContainerItemProxy */ = {
-			isa = PBXContainerItemProxy;
-			containerPortal = BFDFE7DC352907FC980B868725387E98 /* Project object */;
-			proxyType = 1;
-			remoteGlobalIDString = 308B5C440C446909122081D367A27A8F;
-			remoteInfo = CwlCatchException;
-		};
-		B4576C929B4F810F85F7E9AD69CA011B /* PBXContainerItemProxy */ = {
-			isa = PBXContainerItemProxy;
-			containerPortal = BFDFE7DC352907FC980B868725387E98 /* Project object */;
-			proxyType = 1;
-			remoteGlobalIDString = 52B60EC2A583F24ACBB69C113F5488B9;
-			remoteInfo = SwiftLint;
-		};
-		B74E5D04FC60F052519803DF490FA801 /* PBXContainerItemProxy */ = {
-			isa = PBXContainerItemProxy;
-			containerPortal = BFDFE7DC352907FC980B868725387E98 /* Project object */;
-			proxyType = 1;
-			remoteGlobalIDString = 1CD0618C486973D5588EF20D2E8C0AEA;
-			remoteInfo = SwiftFormat;
-		};
-		B94E3D9B6AE9FAD3EEFCECDEDB59DE58 /* PBXContainerItemProxy */ = {
-			isa = PBXContainerItemProxy;
-			containerPortal = BFDFE7DC352907FC980B868725387E98 /* Project object */;
-			proxyType = 1;
-			remoteGlobalIDString = 9B172FACE90046AA5E100E650B6109DD;
-			remoteInfo = AWSCore;
-		};
-		BAD993CF7CBF13AD68986605D9DDE0D1 /* PBXContainerItemProxy */ = {
-			isa = PBXContainerItemProxy;
-			containerPortal = BFDFE7DC352907FC980B868725387E98 /* Project object */;
-			proxyType = 1;
-			remoteGlobalIDString = 9B172FACE90046AA5E100E650B6109DD;
-			remoteInfo = AWSCore;
-		};
-<<<<<<< HEAD
-		BE94540EF0C0E21FBAB6B1151DB42390 /* PBXContainerItemProxy */ = {
-			isa = PBXContainerItemProxy;
-			containerPortal = BFDFE7DC352907FC980B868725387E98 /* Project object */;
-			proxyType = 1;
-			remoteGlobalIDString = 29212B2F049288E035AB98405A23E41E;
-			remoteInfo = AWSCognitoIdentityProvider;
-=======
-		BBFC0EB403B21FF9D718BC3BAB88BD11 /* PBXContainerItemProxy */ = {
-			isa = PBXContainerItemProxy;
-			containerPortal = BFDFE7DC352907FC980B868725387E98 /* Project object */;
-			proxyType = 1;
-			remoteGlobalIDString = 1CD0618C486973D5588EF20D2E8C0AEA;
-			remoteInfo = SwiftFormat;
->>>>>>> fdd09aa2
 		};
 		C11EDAD6A1504B19CF07D09E6310F723 /* PBXContainerItemProxy */ = {
 			isa = PBXContainerItemProxy;
@@ -2402,123 +2179,11 @@
 			);
 			runOnlyForDeploymentPostprocessing = 0;
 		};
-<<<<<<< HEAD
-		8E14DE40B992C12B3B7B4B5CE570901B /* Headers */ = {
-			isa = PBXHeadersBuildPhase;
-			buildActionMask = 2147483647;
-			files = (
-				BC816D50344B3DD5EBBEB5357A59C346 /* AWSBolts.h in Headers */,
-				3D99527A2F315AB5E526327D7CE1FA8C /* AWSCancellationToken.h in Headers */,
-				3AA24C39040281FDD5BA57C431899954 /* AWSCancellationTokenRegistration.h in Headers */,
-				A835CA432F8492BBFBBDDBA98F66D1BE /* AWSCancellationTokenSource.h in Headers */,
-				7A055B5CFE741CF5E8D86258EA7B1332 /* AWSCategory.h in Headers */,
-				E929D0F5359AE8857624AA8CDEACD8AB /* AWSClientContext.h in Headers */,
-				E561099206E38F18CF7EBEB5B1B78E80 /* AWSCocoaLumberjack.h in Headers */,
-				164E856DD6E9D75266BD63DBE756E8D5 /* AWSCognitoIdentity+Fabric.h in Headers */,
-				51A2C93AC4E003767439629FCDB9CD03 /* AWSCognitoIdentity.h in Headers */,
-				236F8B8D6AC456B756907BB2304A845C /* AWSCognitoIdentityModel.h in Headers */,
-				A5C6D3348F0648627589AF623D7EFDC5 /* AWSCognitoIdentityResources.h in Headers */,
-				E2E307C6CB768DB60D6FE577A8492AEF /* AWSCognitoIdentityService.h in Headers */,
-				EE8E9629C3ACB289EDC89260B539BD41 /* AWSCore-umbrella.h in Headers */,
-				B249CEEC9F02F95B0382FFF224AC495C /* AWSCore.h in Headers */,
-				DDA5DD81D769898BD292F0B182859EFE /* AWSCredentialsProvider.h in Headers */,
-				71320470245F75D31B044D2124F50B4D /* AWSDDAbstractDatabaseLogger.h in Headers */,
-				E55CFDBB36EBDE881066C3DBF58B8DAC /* AWSDDASLLogCapture.h in Headers */,
-				BEB73441F0DAC067FDACBDFA540901CD /* AWSDDASLLogger.h in Headers */,
-				067065D83D1701E8457EFF708593E7CF /* AWSDDAssertMacros.h in Headers */,
-				B2055B59F47FA0688CF56E1959CF9703 /* AWSDDContextFilterLogFormatter.h in Headers */,
-				283D6D2E0D6D3C28C6111AE57D50F9DC /* AWSDDDispatchQueueLogFormatter.h in Headers */,
-				2AAB30EBA4663ED5F7D8753356C26F2E /* AWSDDFileLogger.h in Headers */,
-				9B33FC6B8FDB513847D980A15669BB87 /* AWSDDLegacyMacros.h in Headers */,
-				A6A9848E773D9E5E0AB1550639A9D748 /* AWSDDLog+LOGV.h in Headers */,
-				A2FF0AACA73E0D90A8E4E4B4E92F64E0 /* AWSDDLog.h in Headers */,
-				20B984C335C8FC46AB2E1F2EE8804028 /* AWSDDLogMacros.h in Headers */,
-				54D748980BE1085042B7CA495973F34E /* AWSDDMultiFormatter.h in Headers */,
-				C4D4135EC7E448AF8291FD16971D51BF /* AWSDDOSLogger.h in Headers */,
-				1FEDF05177016B30BEE6388DE35BCDE8 /* AWSDDTTYLogger.h in Headers */,
-				7A56A77E670018AD7C96B575EDD2F2D8 /* AWSExecutor.h in Headers */,
-				2663B6509C0E948A2AB8F026F958C991 /* AWSEXTKeyPathCoding.h in Headers */,
-				3800CA780F69128004ED8D8477F8387A /* AWSEXTRuntimeExtensions.h in Headers */,
-				56A4293D4326B2AD8C75AE6363CAFE6A /* AWSEXTScope.h in Headers */,
-				95C3EDA1C39362E679186B1905041F62 /* AWSFMDatabase+Private.h in Headers */,
-				5357D2210C2C37C547AAFB35C2685C7B /* AWSFMDatabase.h in Headers */,
-				F1958DDD97662963D1D386A7274A4C3B /* AWSFMDatabaseAdditions.h in Headers */,
-				D73D19AACFA1A61E7C5B338298ABFA74 /* AWSFMDatabasePool.h in Headers */,
-				CBFC476A9C141CA0FA835A672F10BD62 /* AWSFMDatabaseQueue.h in Headers */,
-				994AD321CFD65367815ACF04BAB369AA /* AWSFMDB+AWSHelpers.h in Headers */,
-				C493C5E2602242F0F5DDECCFCF9D1AFA /* AWSFMDB.h in Headers */,
-				C04F7B51A7AD38D0055EA82A0176EED1 /* AWSFMResultSet.h in Headers */,
-				1DF599F2B8BF8C21CC90E0EBC96FEA09 /* AWSGeneric.h in Headers */,
-				4A8E2E181E0171FDE012F1B5765BD726 /* AWSGZIP.h in Headers */,
-				0F5FE030071823DFE9F130C40B19BEC0 /* AWSIdentityProvider.h in Headers */,
-				B4103ECBACFEA13A55407D22F3E56A33 /* AWSInfo.h in Headers */,
-				219CB19925CD761730E5AFC746D07A33 /* AWSKSReachability.h in Headers */,
-				62BFE5376C245EAA54F1F93E7B335459 /* AWSLogging.h in Headers */,
-				A4C8EAA5B9CFA9409292F5A4632B5383 /* AWSMantle.h in Headers */,
-				84C888AA44AC965AA122EFDC5E9DFA33 /* AWSmetamacros.h in Headers */,
-				D68A1087FDAFC7AFDA9E7EDEEAC760BC /* AWSModel.h in Headers */,
-				09D0000737838FD4D8234BBE7B52BCE7 /* AWSMTLJSONAdapter.h in Headers */,
-				C671EBBDB2A304FE606E2A7689AC44B4 /* AWSMTLManagedObjectAdapter.h in Headers */,
-				0CE4D459B21390FBAA64FDB4213E6FAB /* AWSMTLModel+NSCoding.h in Headers */,
-				8768FC3B9795070C95E616AD2F604712 /* AWSMTLModel.h in Headers */,
-				4454CCAB09AB97EC1F396D37DFF469ED /* AWSMTLReflection.h in Headers */,
-				FEBE606A0C5598ACFD3AB28694B62852 /* AWSMTLValueTransformer.h in Headers */,
-				177AF0BB8CCB1E9F6E3B59C63653D6BF /* AWSNetworking.h in Headers */,
-				1E650874FB9DB87F5841D5B9A2F316C9 /* AWSSerialization.h in Headers */,
-				01A5950E9EFD7E3A5B723870607D30BA /* AWSService.h in Headers */,
-				1826140B28141D15526A6496F027EEA2 /* AWSServiceEnum.h in Headers */,
-				45A7F1B5826DB4453A9221390FDB4283 /* AWSSignature.h in Headers */,
-				07B59E01154974D12F41F89734C12541 /* AWSSTS.h in Headers */,
-				9F8E4A338D88949F73048DC5C6BCA831 /* AWSSTSModel.h in Headers */,
-				4E12FAB55DF8FEBBECCDAAD2EEF41A6D /* AWSSTSResources.h in Headers */,
-				1B792DF647AA6A2BE2F0DCF2706ED403 /* AWSSTSService.h in Headers */,
-				D749F6C4A5B21788FB368EFFA00196F1 /* AWSSynchronizedMutableDictionary.h in Headers */,
-				EF48789F2529FBABFC8032DD7CD2C023 /* AWSTask.h in Headers */,
-				4A1EC2418BCB3DAF31BCF0D2E53972B7 /* AWSTaskCompletionSource.h in Headers */,
-				F06C38ADE5EBE33DB5A49FB236597552 /* AWSTMCache.h in Headers */,
-				F7ECDD7582930DBC43027FF5FBF8E44F /* AWSTMCacheBackgroundTaskManager.h in Headers */,
-				EF34D0B237DCB7D3209E3489B5568CE9 /* AWSTMDiskCache.h in Headers */,
-				369225211AFC463F2090CEE05DC5A97E /* AWSTMMemoryCache.h in Headers */,
-				499E5B186AB37B5EAE9524B3F6A1543C /* AWSUICKeyChainStore.h in Headers */,
-				B4E9077F189C342F80BADA5A2CE1A110 /* AWSURLRequestRetryHandler.h in Headers */,
-				AF0DFE57311A572448946175FA8ABAA2 /* AWSURLRequestSerialization.h in Headers */,
-				A77676E23AADF400ACFEFDC714FE69B4 /* AWSURLResponseSerialization.h in Headers */,
-				9F031D2C1D45AF3F7F9F802CD43F4CB4 /* AWSURLSessionManager.h in Headers */,
-				A713621EF397D381EE3C41219649F48D /* AWSValidation.h in Headers */,
-				0D9F55C573A165D3B7437DEE8F91BFFD /* AWSXMLDictionary.h in Headers */,
-				4BDF2CD9D7938D71F3DEDE57E5A4DA20 /* AWSXMLWriter.h in Headers */,
-				9CE73F8C8F261B13AF986C3A19ADD23C /* FABAttributes.h in Headers */,
-				248189324987696703F2538E3505E96E /* FABKitProtocol.h in Headers */,
-				8125C10721A3639BD9ACF9335897111A /* Fabric+FABKits.h in Headers */,
-				4894E3D5FE3088AB3E36EF52ACE38761 /* Fabric.h in Headers */,
-				AC78540F570C892CFB0617CC99A6D87A /* NSArray+AWSMTLManipulationAdditions.h in Headers */,
-				76C2EE375F6E45975723188B609D8CFC /* NSDictionary+AWSMTLManipulationAdditions.h in Headers */,
-				55F93CF763DD2623520A0B800B7B58D2 /* NSError+AWSMTLModelException.h in Headers */,
-				500E1A7931E8A0AE6D2700B384B00653 /* NSObject+AWSMTLComparisonAdditions.h in Headers */,
-				970F0A8B1FBD05F16DAC6BE24F2E2AA9 /* NSValueTransformer+AWSMTLInversionAdditions.h in Headers */,
-				19CE9907C75259C041A78F894689E189 /* NSValueTransformer+AWSMTLPredefinedTransformerAdditions.h in Headers */,
-			);
-			runOnlyForDeploymentPostprocessing = 0;
-		};
-		A5443B3B896F59B89BCDF35C19A1D5E3 /* Headers */ = {
-			isa = PBXHeadersBuildPhase;
-			buildActionMask = 2147483647;
-			files = (
-				0F8A8555DB78C4DCE2A50E397F9B292F /* AWSAuthCore-umbrella.h in Headers */,
-				64FB0F82B4B57ACAB52BC6917BBA1972 /* AWSAuthCore.h in Headers */,
-				C64E8C289FE51FD28664A25A6AF7B95C /* AWSIdentityManager.h in Headers */,
-				6B1C83D7CC83EE2DAA018496423257C2 /* AWSSignInButtonView.h in Headers */,
-				F3F88A9F3028498A198989B1AACCC93A /* AWSSignInManager.h in Headers */,
-				B05C34E599B60EE6147198C28771EA0E /* AWSSignInProvider.h in Headers */,
-				82BFAD55E61B70C232D78AED3AA10431 /* AWSSignInProviderApplicationIntercept.h in Headers */,
-				47330E097ADC7F4D604B2D1E95959D17 /* AWSUIConfiguration.h in Headers */,
-=======
 		8DDDEE9B04FC810D3B84532E5A781995 /* Headers */ = {
 			isa = PBXHeadersBuildPhase;
 			buildActionMask = 2147483647;
 			files = (
 				6A5FF2CC5DCDE4058E15C4B80C69F919 /* Pods-Amplify-AmplifyTestConfigs-AmplifyTestCommon-umbrella.h in Headers */,
->>>>>>> fdd09aa2
 			);
 			runOnlyForDeploymentPostprocessing = 0;
 		};
@@ -2977,66 +2642,42 @@
 			);
 			runOnlyForDeploymentPostprocessing = 0;
 		};
-<<<<<<< HEAD
+		2827631FC40A3F6C617D9E65A33BE298 /* Resources */ = {
+			isa = PBXResourcesBuildPhase;
+			buildActionMask = 2147483647;
+			files = (
+			);
+			runOnlyForDeploymentPostprocessing = 0;
+		};
+		342071AAA83D96C08C350811DA2A4EBB /* Resources */ = {
+			isa = PBXResourcesBuildPhase;
+			buildActionMask = 2147483647;
+			files = (
+			);
+			runOnlyForDeploymentPostprocessing = 0;
+		};
 		4B124986EE1B96094B062771EA3D80AE /* Resources */ = {
-=======
-		2827631FC40A3F6C617D9E65A33BE298 /* Resources */ = {
->>>>>>> fdd09aa2
 			isa = PBXResourcesBuildPhase;
 			buildActionMask = 2147483647;
 			files = (
 			);
 			runOnlyForDeploymentPostprocessing = 0;
 		};
-<<<<<<< HEAD
 		56E5637BE0A32312A4C4AA6BF56511B1 /* Resources */ = {
-=======
-		342071AAA83D96C08C350811DA2A4EBB /* Resources */ = {
->>>>>>> fdd09aa2
 			isa = PBXResourcesBuildPhase;
 			buildActionMask = 2147483647;
 			files = (
 			);
 			runOnlyForDeploymentPostprocessing = 0;
 		};
-<<<<<<< HEAD
-		69DD9CD935A6DEC5C35DE88D20FF51C3 /* Resources */ = {
-=======
-		4B124986EE1B96094B062771EA3D80AE /* Resources */ = {
->>>>>>> fdd09aa2
+		810D0E62A2DFAE3C55FC42223A4AB080 /* Resources */ = {
 			isa = PBXResourcesBuildPhase;
 			buildActionMask = 2147483647;
 			files = (
 			);
 			runOnlyForDeploymentPostprocessing = 0;
 		};
-<<<<<<< HEAD
-		7DCAD016931269B379CD59AA00103216 /* Resources */ = {
-=======
-		56E5637BE0A32312A4C4AA6BF56511B1 /* Resources */ = {
->>>>>>> fdd09aa2
-			isa = PBXResourcesBuildPhase;
-			buildActionMask = 2147483647;
-			files = (
-			);
-			runOnlyForDeploymentPostprocessing = 0;
-		};
-<<<<<<< HEAD
-		85B6296E174618E1DE5D8860A3A1D180 /* Resources */ = {
-=======
-		810D0E62A2DFAE3C55FC42223A4AB080 /* Resources */ = {
->>>>>>> fdd09aa2
-			isa = PBXResourcesBuildPhase;
-			buildActionMask = 2147483647;
-			files = (
-			);
-			runOnlyForDeploymentPostprocessing = 0;
-		};
-<<<<<<< HEAD
-		9A9C5EBEA61B12750F7051B701A0FE44 /* Resources */ = {
-=======
 		887D04FB0859D20C38B7417F6B854761 /* Resources */ = {
->>>>>>> fdd09aa2
 			isa = PBXResourcesBuildPhase;
 			buildActionMask = 2147483647;
 			files = (
@@ -3064,11 +2705,7 @@
 			);
 			runOnlyForDeploymentPostprocessing = 0;
 		};
-<<<<<<< HEAD
-		B9311AFD8AC2DD0D5BABA9D418762F1D /* Resources */ = {
-=======
 		B457E7266BF38EDCA65F8F420AFF4729 /* Resources */ = {
->>>>>>> fdd09aa2
 			isa = PBXResourcesBuildPhase;
 			buildActionMask = 2147483647;
 			files = (
@@ -3453,19 +3090,11 @@
 			target = E4D853F6FBAB5A9BDBE843E4EFB22EB7 /* CwlPreconditionTesting */;
 			targetProxy = 3C8F087850A785C814157E25220E9FC6 /* PBXContainerItemProxy */;
 		};
-<<<<<<< HEAD
-		4FD3FB7BC4D49D78D78F4CD847DA0ACB /* PBXTargetDependency */ = {
-			isa = PBXTargetDependency;
-			name = AWSAuthCore;
-			target = 8042F2B0721B13AEDEB81F058C2B2125 /* AWSAuthCore */;
-			targetProxy = 380E6810679FD8527F8690183215C99C /* PBXContainerItemProxy */;
-=======
 		5184C7F7246465011707DE8E1F488EE3 /* PBXTargetDependency */ = {
 			isa = PBXTargetDependency;
 			name = SwiftFormat;
 			target = 1CD0618C486973D5588EF20D2E8C0AEA /* SwiftFormat */;
 			targetProxy = 713A74D810B96D2175FFDFDDD00DF774 /* PBXContainerItemProxy */;
->>>>>>> fdd09aa2
 		};
 		555C6CEB7B08255F87C3FC5B93473E46 /* PBXTargetDependency */ = {
 			isa = PBXTargetDependency;
@@ -3503,31 +3132,11 @@
 			target = 9B172FACE90046AA5E100E650B6109DD /* AWSCore */;
 			targetProxy = B94E3D9B6AE9FAD3EEFCECDEDB59DE58 /* PBXContainerItemProxy */;
 		};
-<<<<<<< HEAD
-		65011614B1B95762C26436253D5B8A26 /* PBXTargetDependency */ = {
-			isa = PBXTargetDependency;
-			name = AWSCognitoIdentityProviderASF;
-			target = BBF90BA4F6EC5653945C7B0FFD9128D2 /* AWSCognitoIdentityProviderASF */;
-			targetProxy = 8876737C92C5CBABCAE215C489920945 /* PBXContainerItemProxy */;
-		};
-		6916518F1708EF2ADA451FCBBC094D4A /* PBXTargetDependency */ = {
-			isa = PBXTargetDependency;
-			name = AWSCore;
-			target = 9B172FACE90046AA5E100E650B6109DD /* AWSCore */;
-			targetProxy = 0BF9E0DE7F9BD115106C7D14B4FBBF44 /* PBXContainerItemProxy */;
-		};
-		6AD6EA8AFC5C5AC5372551F0D44FED3F /* PBXTargetDependency */ = {
-			isa = PBXTargetDependency;
-			name = AWSCognitoIdentityProvider;
-			target = 29212B2F049288E035AB98405A23E41E /* AWSCognitoIdentityProvider */;
-			targetProxy = 42BB810391704FA207C9B4392E085878 /* PBXContainerItemProxy */;
-=======
 		69FCA5BFE1F9B83AA980D65FFA2CCBAA /* PBXTargetDependency */ = {
 			isa = PBXTargetDependency;
 			name = AWSCore;
 			target = 9B172FACE90046AA5E100E650B6109DD /* AWSCore */;
 			targetProxy = 198F4C9BE19725A59DDC93CD8A13CAE0 /* PBXContainerItemProxy */;
->>>>>>> fdd09aa2
 		};
 		6EDF3B53FC8160A77B6CE0104B76B3CC /* PBXTargetDependency */ = {
 			isa = PBXTargetDependency;
@@ -3631,21 +3240,6 @@
 			target = BBF90BA4F6EC5653945C7B0FFD9128D2 /* AWSCognitoIdentityProviderASF */;
 			targetProxy = C11EDAD6A1504B19CF07D09E6310F723 /* PBXContainerItemProxy */;
 		};
-<<<<<<< HEAD
-		B7BBCF7EA09C9EA97960EE8C7CD8A034 /* PBXTargetDependency */ = {
-			isa = PBXTargetDependency;
-			name = AWSCognitoIdentityProvider;
-			target = 29212B2F049288E035AB98405A23E41E /* AWSCognitoIdentityProvider */;
-			targetProxy = BE94540EF0C0E21FBAB6B1151DB42390 /* PBXContainerItemProxy */;
-		};
-		BA1256D3979F86507DF549BB8DA24477 /* PBXTargetDependency */ = {
-			isa = PBXTargetDependency;
-			name = CwlCatchException;
-			target = 308B5C440C446909122081D367A27A8F /* CwlCatchException */;
-			targetProxy = F0293309935E1334E6AE50699FD8BD05 /* PBXContainerItemProxy */;
-		};
-=======
->>>>>>> fdd09aa2
 		BAAA3DFA948F508B4FD0FAA63643ADB7 /* PBXTargetDependency */ = {
 			isa = PBXTargetDependency;
 			name = AWSCore;
@@ -3884,19 +3478,10 @@
 			};
 			name = Release;
 		};
-<<<<<<< HEAD
-		1470B3EEE121006994B619BF5AE2E7ED /* Release */ = {
-			isa = XCBuildConfiguration;
-			baseConfigurationReference = D278F5748D57849269D3BC19FE845B99 /* Pods-Amplify-AmplifyTestConfigs-AmplifyTestCommon.release.xcconfig */;
-			buildSettings = {
-				ALWAYS_EMBED_SWIFT_STANDARD_LIBRARIES = NO;
-				CLANG_ENABLE_OBJC_WEAK = NO;
-=======
 		0AB23DA2C855470186D5B8116100B50B /* Debug */ = {
 			isa = XCBuildConfiguration;
 			baseConfigurationReference = 80C849937AD2C88BA17636FFE3EEE60C /* AWSCore.xcconfig */;
 			buildSettings = {
->>>>>>> fdd09aa2
 				CODE_SIGN_IDENTITY = "";
 				"CODE_SIGN_IDENTITY[sdk=appletvos*]" = "";
 				"CODE_SIGN_IDENTITY[sdk=iphoneos*]" = "";
@@ -3906,77 +3491,15 @@
 				DYLIB_COMPATIBILITY_VERSION = 1;
 				DYLIB_CURRENT_VERSION = 1;
 				DYLIB_INSTALL_NAME_BASE = "@rpath";
-<<<<<<< HEAD
-				INFOPLIST_FILE = "Target Support Files/Pods-Amplify-AmplifyTestConfigs-AmplifyTestCommon/Pods-Amplify-AmplifyTestConfigs-AmplifyTestCommon-Info.plist";
-				INSTALL_PATH = "$(LOCAL_LIBRARY_DIR)/Frameworks";
-				IPHONEOS_DEPLOYMENT_TARGET = 11.0;
-=======
 				GCC_PREFIX_HEADER = "Target Support Files/AWSCore/AWSCore-prefix.pch";
 				INFOPLIST_FILE = "Target Support Files/AWSCore/AWSCore-Info.plist";
 				INSTALL_PATH = "$(LOCAL_LIBRARY_DIR)/Frameworks";
 				IPHONEOS_DEPLOYMENT_TARGET = 8.0;
->>>>>>> fdd09aa2
 				LD_RUNPATH_SEARCH_PATHS = (
 					"$(inherited)",
 					"@executable_path/Frameworks",
 					"@loader_path/Frameworks",
 				);
-<<<<<<< HEAD
-				MACH_O_TYPE = staticlib;
-				MODULEMAP_FILE = "Target Support Files/Pods-Amplify-AmplifyTestConfigs-AmplifyTestCommon/Pods-Amplify-AmplifyTestConfigs-AmplifyTestCommon.modulemap";
-				OTHER_LDFLAGS = "";
-				OTHER_LIBTOOLFLAGS = "";
-				PODS_ROOT = "$(SRCROOT)";
-				PRODUCT_BUNDLE_IDENTIFIER = "org.cocoapods.${PRODUCT_NAME:rfc1034identifier}";
-				PRODUCT_NAME = "$(TARGET_NAME:c99extidentifier)";
-				SDKROOT = iphoneos;
-				SKIP_INSTALL = YES;
-				TARGETED_DEVICE_FAMILY = "1,2";
-				VALIDATE_PRODUCT = YES;
-				VERSIONING_SYSTEM = "apple-generic";
-				VERSION_INFO_PREFIX = "";
-			};
-			name = Release;
-		};
-		22E6A0638A0F44E34C21C7820C8A5F34 /* Release */ = {
-			isa = XCBuildConfiguration;
-			baseConfigurationReference = 77145BB1E378943FCB981368F4B9E771 /* Pods-Amplify-AmplifyTestConfigs-AmplifyTests.release.xcconfig */;
-			buildSettings = {
-				ALWAYS_EMBED_SWIFT_STANDARD_LIBRARIES = NO;
-				CLANG_ENABLE_OBJC_WEAK = NO;
-				CODE_SIGN_IDENTITY = "";
-				"CODE_SIGN_IDENTITY[sdk=appletvos*]" = "";
-				"CODE_SIGN_IDENTITY[sdk=iphoneos*]" = "";
-				"CODE_SIGN_IDENTITY[sdk=watchos*]" = "";
-				CURRENT_PROJECT_VERSION = 1;
-				DEFINES_MODULE = YES;
-				DYLIB_COMPATIBILITY_VERSION = 1;
-				DYLIB_CURRENT_VERSION = 1;
-				DYLIB_INSTALL_NAME_BASE = "@rpath";
-				INFOPLIST_FILE = "Target Support Files/Pods-Amplify-AmplifyTestConfigs-AmplifyTests/Pods-Amplify-AmplifyTestConfigs-AmplifyTests-Info.plist";
-				INSTALL_PATH = "$(LOCAL_LIBRARY_DIR)/Frameworks";
-				IPHONEOS_DEPLOYMENT_TARGET = 11.0;
-				LD_RUNPATH_SEARCH_PATHS = (
-					"$(inherited)",
-					"@executable_path/Frameworks",
-					"@loader_path/Frameworks",
-				);
-				MACH_O_TYPE = staticlib;
-				MODULEMAP_FILE = "Target Support Files/Pods-Amplify-AmplifyTestConfigs-AmplifyTests/Pods-Amplify-AmplifyTestConfigs-AmplifyTests.modulemap";
-				OTHER_LDFLAGS = "";
-				OTHER_LIBTOOLFLAGS = "";
-				PODS_ROOT = "$(SRCROOT)";
-				PRODUCT_BUNDLE_IDENTIFIER = "org.cocoapods.${PRODUCT_NAME:rfc1034identifier}";
-				PRODUCT_NAME = "$(TARGET_NAME:c99extidentifier)";
-				SDKROOT = iphoneos;
-				SKIP_INSTALL = YES;
-				TARGETED_DEVICE_FAMILY = "1,2";
-				VALIDATE_PRODUCT = YES;
-				VERSIONING_SYSTEM = "apple-generic";
-				VERSION_INFO_PREFIX = "";
-			};
-			name = Release;
-=======
 				MODULEMAP_FILE = "Target Support Files/AWSCore/AWSCore.modulemap";
 				PRODUCT_MODULE_NAME = AWSCore;
 				PRODUCT_NAME = AWSCore;
@@ -3989,7 +3512,6 @@
 				VERSION_INFO_PREFIX = "";
 			};
 			name = Debug;
->>>>>>> fdd09aa2
 		};
 		257497152829C177993B5EC99C1D227A /* Release */ = {
 			isa = XCBuildConfiguration;
@@ -4276,9 +3798,6 @@
 				VERSIONING_SYSTEM = "apple-generic";
 				VERSION_INFO_PREFIX = "";
 			};
-<<<<<<< HEAD
-			name = Debug;
-=======
 			name = Release;
 		};
 		61D16562C88F67A248B236668FAC8E96 /* Release */ = {
@@ -4297,7 +3816,6 @@
 				VALIDATE_PRODUCT = YES;
 			};
 			name = Release;
->>>>>>> fdd09aa2
 		};
 		5237C234F425AA1ACC05EF5AD5F68592 /* Release */ = {
 			isa = XCBuildConfiguration;
@@ -4338,11 +3856,6 @@
 			};
 			name = Release;
 		};
-<<<<<<< HEAD
-		61D16562C88F67A248B236668FAC8E96 /* Release */ = {
-			isa = XCBuildConfiguration;
-			baseConfigurationReference = 188D37813096871738338C0AE719885C /* SwiftFormat.xcconfig */;
-=======
 		64A9859A733876E4E55A5B60695C5E4B /* Debug */ = {
 			isa = XCBuildConfiguration;
 			baseConfigurationReference = 25DFBB76C1BF492E05A46B34178281AD /* AWSAuthCore.xcconfig */;
@@ -4381,7 +3894,6 @@
 		84D7C4574E8F0F3095623F0E06F5B402 /* Release */ = {
 			isa = XCBuildConfiguration;
 			baseConfigurationReference = 3CE55D53ECA949420B445EF748A6B476 /* SwiftLint.xcconfig */;
->>>>>>> fdd09aa2
 			buildSettings = {
 				ASSETCATALOG_COMPILER_APPICON_NAME = AppIcon;
 				CODE_SIGN_IDENTITY = "iPhone Developer";
@@ -5105,19 +4617,11 @@
 			defaultConfigurationIsVisible = 0;
 			defaultConfigurationName = Release;
 		};
-<<<<<<< HEAD
-		32E28BE0C04E600583DE9AA1EDA65262 /* Build configuration list for PBXNativeTarget "Pods-Amplify-AmplifyTestConfigs-AmplifyTestCommon" */ = {
-			isa = XCConfigurationList;
-			buildConfigurations = (
-				088A037AAA15258326D176EB1EA95A09 /* Debug */,
-				1470B3EEE121006994B619BF5AE2E7ED /* Release */,
-=======
 		3C091373BF430C54D1D7ECA69D4440CF /* Build configuration list for PBXNativeTarget "AWSCore" */ = {
 			isa = XCConfigurationList;
 			buildConfigurations = (
 				0AB23DA2C855470186D5B8116100B50B /* Debug */,
 				97FC9D3288E512074D4653E6D51CCA73 /* Release */,
->>>>>>> fdd09aa2
 			);
 			defaultConfigurationIsVisible = 0;
 			defaultConfigurationName = Release;
@@ -5230,28 +4734,11 @@
 			defaultConfigurationIsVisible = 0;
 			defaultConfigurationName = Release;
 		};
-<<<<<<< HEAD
-		B7A25F64167EDC70379CA76465F9D769 /* Build configuration list for PBXNativeTarget "AWSMobileClient" */ = {
-			isa = XCConfigurationList;
-			buildConfigurations = (
-				ACCDEF4EA3CB6A4AAFDB92543A36446D /* Debug */,
-				BE4E7E2A89502B88620F2CEABA0A2D85 /* Release */,
-			);
-			defaultConfigurationIsVisible = 0;
-			defaultConfigurationName = Release;
-		};
-		CAC51FDC5DF9384861199B5F7A442D45 /* Build configuration list for PBXNativeTarget "AWSAuthCore" */ = {
-			isa = XCConfigurationList;
-			buildConfigurations = (
-				B00E79F7A6EAB86AE6C5AD0B2FDD323A /* Debug */,
-				9F2D973A9F79FA887D4C5AA6A472FF3A /* Release */,
-=======
 		BF215AC0B3E20C7E253537BEBF711229 /* Build configuration list for PBXNativeTarget "Pods-Amplify-AmplifyTestConfigs-AmplifyTestCommon" */ = {
 			isa = XCConfigurationList;
 			buildConfigurations = (
 				EC44A63BB91128518D070D673D262DC7 /* Debug */,
 				CC5089AF30AB6FCC77E5449460BA9231 /* Release */,
->>>>>>> fdd09aa2
 			);
 			defaultConfigurationIsVisible = 0;
 			defaultConfigurationName = Release;
