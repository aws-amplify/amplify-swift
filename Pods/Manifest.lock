--- conflicted
+++ resolved
@@ -16,12 +16,6 @@
   - CwlCatchException (1.0.2)
   - CwlPreconditionTesting (1.1.1):
     - CwlCatchException
-<<<<<<< HEAD
-  - SQLite.swift (0.12.2):
-    - SQLite.swift/standard (= 0.12.2)
-  - SQLite.swift/standard (0.12.2)
-=======
->>>>>>> 43817369
   - SwiftFormat/CLI (0.40.13)
   - SwiftLint (0.35.0)
 
@@ -74,17 +68,9 @@
   AWSS3: 738419b8039230423e4734556983a463466a9d7a
   CwlCatchException: 70a52ae44ea5d46db7bd385f801a94942420cd8c
   CwlPreconditionTesting: d33a4e4f285c0b885fddcae5dfedfbb34d4f3961
-<<<<<<< HEAD
-  SQLite.swift: d2b4642190917051ce6bd1d49aab565fe794eea3
-  SwiftFormat: d548b3585a6dbe64390177b386e95375b8c300b6
-  SwiftLint: 5553187048b900c91aa03552807681bb6b027846
-
-PODFILE CHECKSUM: aaa95ac4c122a0321d7795784fb253d72dd8016b
-=======
   SwiftFormat: d548b3585a6dbe64390177b386e95375b8c300b6
   SwiftLint: 5553187048b900c91aa03552807681bb6b027846
 
 PODFILE CHECKSUM: 69013d36d1b2a108ccea47f132326ab4230a7a40
->>>>>>> 43817369
 
 COCOAPODS: 1.7.5