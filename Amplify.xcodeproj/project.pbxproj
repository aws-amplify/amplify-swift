--- conflicted
+++ resolved
@@ -165,7 +165,6 @@
 		B98E9D122372236300934B51 /* QueryField.swift in Sources */ = {isa = PBXBuildFile; fileRef = B98E9D0A2372236200934B51 /* QueryField.swift */; };
 		B98E9D132372236300934B51 /* QueryOperator+Equatable.swift in Sources */ = {isa = PBXBuildFile; fileRef = B98E9D0B2372236200934B51 /* QueryOperator+Equatable.swift */; };
 		B98E9D142372236300934B51 /* QueryPredicate+Equatable.swift in Sources */ = {isa = PBXBuildFile; fileRef = B98E9D0C2372236200934B51 /* QueryPredicate+Equatable.swift */; };
-<<<<<<< HEAD
 		B9FB05EA2383123000DE1FD4 /* SQLStatement.swift in Sources */ = {isa = PBXBuildFile; fileRef = B9FB05E92383123000DE1FD4 /* SQLStatement.swift */; };
 		B9FB05EC238313CD00DE1FD4 /* SQLStatement+Insert.swift in Sources */ = {isa = PBXBuildFile; fileRef = B9FB05EB238313CD00DE1FD4 /* SQLStatement+Insert.swift */; };
 		B9FB05EE238315E100DE1FD4 /* SQLStatement+CreateTable.swift in Sources */ = {isa = PBXBuildFile; fileRef = B9FB05ED238315E100DE1FD4 /* SQLStatement+CreateTable.swift */; };
@@ -174,9 +173,6 @@
 		B9FB05F42383222300DE1FD4 /* SQLStatement+Update.swift in Sources */ = {isa = PBXBuildFile; fileRef = B9FB05F32383222300DE1FD4 /* SQLStatement+Update.swift */; };
 		B9FB05F623836F8700DE1FD4 /* SQLStatement+Condition.swift in Sources */ = {isa = PBXBuildFile; fileRef = B9FB05F523836F8700DE1FD4 /* SQLStatement+Condition.swift */; };
 		B9FB05F82383740D00DE1FD4 /* DataStoreStatement.swift in Sources */ = {isa = PBXBuildFile; fileRef = B9FB05F72383740D00DE1FD4 /* DataStoreStatement.swift */; };
-		E9E4AB6175A0B21B46C875CE /* Pods_Amplify_AWSPluginsCore_AWSPluginsTestConfigs_AWSPluginsTestCommon.framework in Frameworks */ = {isa = PBXBuildFile; fileRef = 34A4D98AFFD4B65AEAE350EC /* Pods_Amplify_AWSPluginsCore_AWSPluginsTestConfigs_AWSPluginsTestCommon.framework */; };
-=======
->>>>>>> c10a3bac
 		FA0173352375F8A5005DDDFC /* LoggingError.swift in Sources */ = {isa = PBXBuildFile; fileRef = FA0173342375F8A5005DDDFC /* LoggingError.swift */; };
 		FA0173372375FAA5005DDDFC /* HubError.swift in Sources */ = {isa = PBXBuildFile; fileRef = FA0173362375FAA5005DDDFC /* HubError.swift */; };
 		FA09337C23844E9F00C2FD5F /* GraphQLOperationRequest.swift in Sources */ = {isa = PBXBuildFile; fileRef = FA09337B23844E9F00C2FD5F /* GraphQLOperationRequest.swift */; };
@@ -1451,12 +1447,9 @@
 				B92E03D12367CFF3006CEB8D /* Info.plist */,
 				B922E27B236BC59F00D09250 /* QueryPredicateTests.swift */,
 				B92E03EF2367D2BB006CEB8D /* SQLiteStorageEngineAdapterTests.swift */,
-<<<<<<< HEAD
 				B922E275236A083B00D09250 /* SQLStatementTests.swift */,
-=======
 				FAD393752382036000463F5E /* SubscribeTests.swift */,
 				FAD3937723820BB000463F5E /* SyncTests.swift */,
->>>>>>> c10a3bac
 			);
 			path = AWSDataStoreCategoryPluginTests;
 			sourceTree = "<group>";
@@ -1541,11 +1534,7 @@
 		B9DD3F0B23552C4E00D62C65 /* DataStore */ = {
 			isa = PBXGroup;
 			children = (
-<<<<<<< HEAD
-=======
-				B952181D237CD16200F53237 /* GraphQL */,
 				FAD393802382130B00463F5E /* Internal */,
->>>>>>> c10a3bac
 				B92E03A62367CE7A006CEB8D /* Model */,
 				B98E9D042372236200934B51 /* Query */,
 				FAD3936C2381F91C00463F5E /* Subscribe */,
@@ -3271,12 +3260,8 @@
 			isa = PBXSourcesBuildPhase;
 			buildActionMask = 2147483647;
 			files = (
-<<<<<<< HEAD
 				B9FB05F623836F8700DE1FD4 /* SQLStatement+Condition.swift in Sources */,
-=======
-				B922E274236A07CA00D09250 /* QueryTranslator+SQLite.swift in Sources */,
 				FA9FD23C2381CFC300A7CAF5 /* OutgoingMutationQueue.swift in Sources */,
->>>>>>> c10a3bac
 				B92E03E72367D2A4006CEB8D /* StorageEngineBehavior.swift in Sources */,
 				B9FB05F023831A1000DE1FD4 /* SQLStatement+Select.swift in Sources */,
 				B92E03E92367D2A4006CEB8D /* StorageEngine.swift in Sources */,
@@ -3305,12 +3290,8 @@
 				B92E040423680E2C006CEB8D /* SQLiteStorageEngineAdapterTests.swift in Sources */,
 				FAD393762382036000463F5E /* SubscribeTests.swift in Sources */,
 				B922E27C236BC5A000D09250 /* QueryPredicateTests.swift in Sources */,
-<<<<<<< HEAD
 				B922E276236A083B00D09250 /* SQLStatementTests.swift in Sources */,
-=======
-				B922E276236A083B00D09250 /* SQLiteQueryTranslatorTests.swift in Sources */,
 				FAD3937823820BB000463F5E /* SyncTests.swift in Sources */,
->>>>>>> c10a3bac
 			);
 			runOnlyForDeploymentPostprocessing = 0;
 		};
@@ -3543,12 +3524,8 @@
 				FAC23522227A053D00424678 /* LoggingCategory.swift in Sources */,
 				FAC2358F227A4A6E00424678 /* HubCategory.swift in Sources */,
 				B98E9D0E2372236300934B51 /* ModelKey.swift in Sources */,
-<<<<<<< HEAD
-=======
-				B98E9D0D2372236300934B51 /* Query.swift in Sources */,
 				95DAAB86237F13A10028544F /* PredictionsTextToSpeechOperation.swift in Sources */,
 				95DAAB8A237F13B70028544F /* TextToSpeechResult.swift in Sources */,
->>>>>>> c10a3bac
 				B98E9D122372236300934B51 /* QueryField.swift in Sources */,
 				B98E9D0F2372236300934B51 /* QueryOperator.swift in Sources */,
 				B98E9D132372236300934B51 /* QueryOperator+Equatable.swift in Sources */,
