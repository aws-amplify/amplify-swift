--- conflicted
+++ resolved
@@ -4745,11 +4745,8 @@
 				FAC2356C227A056600424678 /* LoggingCategoryClientAPITests.swift in Sources */,
 				FAC23586227A443200424678 /* HubCategoryConfigurationTests.swift in Sources */,
 				B99EF4B523DB020C00D821BC /* TemporalComparableTests.swift in Sources */,
-<<<<<<< HEAD
 				976D4D5324DC90610083F5AC /* PersistentLogWrapperTests.swift in Sources */,
-=======
 				FA58456924DA29B00028D65A /* AmplifyInProcessReportingOperationCombineTests.swift in Sources */,
->>>>>>> 64fcd539
 			);
 			runOnlyForDeploymentPostprocessing = 0;
 		};
