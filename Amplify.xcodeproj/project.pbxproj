--- conflicted
+++ resolved
@@ -1366,8 +1366,6 @@
 			path = Predictions;
 			sourceTree = "<group>";
 		};
-<<<<<<< HEAD
-=======
 		B4F1566F2388847A00B49C43 /* ModelsTest */ = {
 			isa = PBXGroup;
 			children = (
@@ -1376,17 +1374,6 @@
 			path = ModelsTest;
 			sourceTree = "<group>";
 		};
-		B92E039D2367CE2D006CEB8D /* DataStore */ = {
-			isa = PBXGroup;
-			children = (
-				B92E03C12367CFF2006CEB8D /* AWSDataStoreCategoryPlugin */,
-				B92E040F2368FE5B006CEB8D /* AWSDataStoreCategoryPluginIntegrationTests */,
-				B92E03CE2367CFF3006CEB8D /* AWSDataStoreCategoryPluginTests */,
-			);
-			path = DataStore;
-			sourceTree = "<group>";
-		};
->>>>>>> bd76d377
 		B92E03A62367CE7A006CEB8D /* Model */ = {
 			isa = PBXGroup;
 			children = (
