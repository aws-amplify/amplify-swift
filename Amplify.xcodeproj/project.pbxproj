// !$*UTF8*$!
{
	archiveVersion = 1;
	classes = {
	};
	objectVersion = 52;
	objects = {

/* Begin PBXBuildFile section */
		1FF7EE471A0044C2DD4B7E5D /* Pods_AmplifyTestApp_AWSDataStoreCategoryPluginIntegrationTests.framework in Frameworks */ = {isa = PBXBuildFile; fileRef = 854C8E1C5075968A06BBEEBD /* Pods_AmplifyTestApp_AWSDataStoreCategoryPluginIntegrationTests.framework */; };
		210922502359634C00CEC295 /* AnalyticsProfile.swift in Sources */ = {isa = PBXBuildFile; fileRef = 210922492359634B00CEC295 /* AnalyticsProfile.swift */; };
		210922522359634C00CEC295 /* AnalyticsPropertyValue.swift in Sources */ = {isa = PBXBuildFile; fileRef = 2109224B2359634C00CEC295 /* AnalyticsPropertyValue.swift */; };
		210922572359693900CEC295 /* BasicAnalyticsEvent.swift in Sources */ = {isa = PBXBuildFile; fileRef = 210922562359693800CEC295 /* BasicAnalyticsEvent.swift */; };
		2109225A23596BCD00CEC295 /* AnalyticsCategoryClientBehavior.swift in Sources */ = {isa = PBXBuildFile; fileRef = 2109225923596BCD00CEC295 /* AnalyticsCategoryClientBehavior.swift */; };
		210DBC122332B3C0009B9E51 /* StorageDownloadFileOperation.swift in Sources */ = {isa = PBXBuildFile; fileRef = 210DBC112332B3C0009B9E51 /* StorageDownloadFileOperation.swift */; };
		210DBC142332B3C6009B9E51 /* StorageGetURLOperation.swift in Sources */ = {isa = PBXBuildFile; fileRef = 210DBC132332B3C6009B9E51 /* StorageGetURLOperation.swift */; };
		210DBC162332B3CB009B9E51 /* StorageGetDataOperation.swift in Sources */ = {isa = PBXBuildFile; fileRef = 210DBC152332B3CB009B9E51 /* StorageGetDataOperation.swift */; };
		210DBC472332F0C5009B9E51 /* StorageError.swift in Sources */ = {isa = PBXBuildFile; fileRef = 210DBC462332F0C5009B9E51 /* StorageError.swift */; };
		2125E2542319EC3100B3DEB5 /* AppDelegate.swift in Sources */ = {isa = PBXBuildFile; fileRef = 2125E2532319EC3100B3DEB5 /* AppDelegate.swift */; };
		2125E2562319EC3100B3DEB5 /* ViewController.swift in Sources */ = {isa = PBXBuildFile; fileRef = 2125E2552319EC3100B3DEB5 /* ViewController.swift */; };
		2125E2592319EC3100B3DEB5 /* Main.storyboard in Resources */ = {isa = PBXBuildFile; fileRef = 2125E2572319EC3100B3DEB5 /* Main.storyboard */; };
		2125E25B2319EC3200B3DEB5 /* Assets.xcassets in Resources */ = {isa = PBXBuildFile; fileRef = 2125E25A2319EC3200B3DEB5 /* Assets.xcassets */; };
		2125E25E2319EC3200B3DEB5 /* LaunchScreen.storyboard in Resources */ = {isa = PBXBuildFile; fileRef = 2125E25C2319EC3200B3DEB5 /* LaunchScreen.storyboard */; };
		2125E265231C2D3100B3DEB5 /* awsconfiguration.json in Resources */ = {isa = PBXBuildFile; fileRef = 2125E2102318D73B00B3DEB5 /* awsconfiguration.json */; };
		2142099623721F4400FA140C /* GraphQLOperationType.swift in Sources */ = {isa = PBXBuildFile; fileRef = 2142099223721F4400FA140C /* GraphQLOperationType.swift */; };
		2142099723721F4400FA140C /* RESTOperationType.swift in Sources */ = {isa = PBXBuildFile; fileRef = 2142099323721F4400FA140C /* RESTOperationType.swift */; };
		2142099823721F4400FA140C /* RESTRequest.swift in Sources */ = {isa = PBXBuildFile; fileRef = 2142099423721F4400FA140C /* RESTRequest.swift */; };
		21420A8F237222A900FA140C /* AWSIAMConfiguration.swift in Sources */ = {isa = PBXBuildFile; fileRef = 21420A7B237222A700FA140C /* AWSIAMConfiguration.swift */; };
		21420A90237222A900FA140C /* APIKeyConfiguration.swift in Sources */ = {isa = PBXBuildFile; fileRef = 21420A7C237222A700FA140C /* APIKeyConfiguration.swift */; };
		21420A91237222A900FA140C /* AWSAuthorizationConfiguration.swift in Sources */ = {isa = PBXBuildFile; fileRef = 21420A7D237222A700FA140C /* AWSAuthorizationConfiguration.swift */; };
		21420A92237222A900FA140C /* OIDCConfiguration.swift in Sources */ = {isa = PBXBuildFile; fileRef = 21420A7E237222A700FA140C /* OIDCConfiguration.swift */; };
		21420A93237222A900FA140C /* CognitoUserPoolsConfiguration.swift in Sources */ = {isa = PBXBuildFile; fileRef = 21420A7F237222A700FA140C /* CognitoUserPoolsConfiguration.swift */; };
		21420A95237222A900FA140C /* AWSAuthServiceBehavior.swift in Sources */ = {isa = PBXBuildFile; fileRef = 21420A81237222A700FA140C /* AWSAuthServiceBehavior.swift */; };
		21420A97237222A900FA140C /* IAMCredentialProvider.swift in Sources */ = {isa = PBXBuildFile; fileRef = 21420A84237222A800FA140C /* IAMCredentialProvider.swift */; };
		21420A98237222A900FA140C /* AuthTokenProvider.swift in Sources */ = {isa = PBXBuildFile; fileRef = 21420A85237222A800FA140C /* AuthTokenProvider.swift */; };
		21420A99237222A900FA140C /* APIKeyProvider.swift in Sources */ = {isa = PBXBuildFile; fileRef = 21420A86237222A800FA140C /* APIKeyProvider.swift */; };
		21420A9C237222A900FA140C /* AWSAuthService.swift in Sources */ = {isa = PBXBuildFile; fileRef = 21420A89237222A800FA140C /* AWSAuthService.swift */; };
		21420A9F237222A900FA140C /* AWSMobileClientAdapter.swift in Sources */ = {isa = PBXBuildFile; fileRef = 21420A8C237222A900FA140C /* AWSMobileClientAdapter.swift */; };
		21420AA0237222A900FA140C /* AWSAuthorizationType.swift in Sources */ = {isa = PBXBuildFile; fileRef = 21420A8D237222A900FA140C /* AWSAuthorizationType.swift */; };
		21420AA1237222A900FA140C /* AWSMobileClientBehavior.swift in Sources */ = {isa = PBXBuildFile; fileRef = 21420A8E237222A900FA140C /* AWSMobileClientBehavior.swift */; };
		2144226C234BDD9B009357F7 /* StorageUploadFileRequest.swift in Sources */ = {isa = PBXBuildFile; fileRef = 2144226B234BDD9B009357F7 /* StorageUploadFileRequest.swift */; };
		2144226E234BDE23009357F7 /* StorageUploadFileOperation.swift in Sources */ = {isa = PBXBuildFile; fileRef = 2144226D234BDE23009357F7 /* StorageUploadFileOperation.swift */; };
		21558E3E237BB4BF0032A5BB /* GraphQLRequest.swift in Sources */ = {isa = PBXBuildFile; fileRef = 21558E3D237BB4BF0032A5BB /* GraphQLRequest.swift */; };
		21558E40237CB8640032A5BB /* GraphQLError.swift in Sources */ = {isa = PBXBuildFile; fileRef = 21558E3F237CB8640032A5BB /* GraphQLError.swift */; };
		216879FE23636A0A004A056E /* RepeatingTimer.swift in Sources */ = {isa = PBXBuildFile; fileRef = 216879FD23636A0A004A056E /* RepeatingTimer.swift */; };
		21687A3E236371C4004A056E /* AnalyticsCategory+HubPayloadEventName.swift in Sources */ = {isa = PBXBuildFile; fileRef = 21687A3D236371C4004A056E /* AnalyticsCategory+HubPayloadEventName.swift */; };
		21687A41236371E1004A056E /* AnalyticsError.swift in Sources */ = {isa = PBXBuildFile; fileRef = 21687A40236371E1004A056E /* AnalyticsError.swift */; };
		21D1CE8C2334233F0003BAA8 /* AuthError.swift in Sources */ = {isa = PBXBuildFile; fileRef = 21D1CE8B2334233F0003BAA8 /* AuthError.swift */; };
		21D79FDA237617C60057D00D /* SubscriptionEvent.swift in Sources */ = {isa = PBXBuildFile; fileRef = 21D79FD9237617C60057D00D /* SubscriptionEvent.swift */; };
		21D79FE12377BF4B0057D00D /* AuthProvider.swift in Sources */ = {isa = PBXBuildFile; fileRef = 21D79FE02377BF4B0057D00D /* AuthProvider.swift */; };
		21D79FE32377F4120057D00D /* SubscriptionConnectionState.swift in Sources */ = {isa = PBXBuildFile; fileRef = 21D79FE22377F4120057D00D /* SubscriptionConnectionState.swift */; };
		21FFF988230B7B2C005878EA /* AsychronousOperation.swift in Sources */ = {isa = PBXBuildFile; fileRef = 21FFF986230B7A5D005878EA /* AsychronousOperation.swift */; };
		21FFF98E230C81E6005878EA /* StorageAccessLevel.swift in Sources */ = {isa = PBXBuildFile; fileRef = 21FFF98D230C81E6005878EA /* StorageAccessLevel.swift */; };
		21FFF994230C96CB005878EA /* StoragePutDataOperation.swift in Sources */ = {isa = PBXBuildFile; fileRef = 21FFF98F230C96CA005878EA /* StoragePutDataOperation.swift */; };
		21FFF995230C96CB005878EA /* StorageListOperation.swift in Sources */ = {isa = PBXBuildFile; fileRef = 21FFF990230C96CB005878EA /* StorageListOperation.swift */; };
		21FFF997230C96CB005878EA /* StorageRemoveOperation.swift in Sources */ = {isa = PBXBuildFile; fileRef = 21FFF992230C96CB005878EA /* StorageRemoveOperation.swift */; };
		21FFF9A2230C9731005878EA /* StorageListResult.swift in Sources */ = {isa = PBXBuildFile; fileRef = 21FFF9A1230C9730005878EA /* StorageListResult.swift */; };
		2861F5F799C24671B5C4DB8D /* Pods_Amplify_AmplifyTestConfigs_AmplifyTestCommon.framework in Frameworks */ = {isa = PBXBuildFile; fileRef = C448F4F6DD01A268675E1C68 /* Pods_Amplify_AmplifyTestConfigs_AmplifyTestCommon.framework */; };
		3263D332138415AF42E64FF7 /* Pods_AmplifyTestApp.framework in Frameworks */ = {isa = PBXBuildFile; fileRef = CDC7F1C368154B364CB74742 /* Pods_AmplifyTestApp.framework */; };
		6B1F15122383671B00AB23EF /* NetworkReachability.swift in Sources */ = {isa = PBXBuildFile; fileRef = 6B1F15102383671B00AB23EF /* NetworkReachability.swift */; };
		6B1F15132383671B00AB23EF /* NetworkReachability.swift in Sources */ = {isa = PBXBuildFile; fileRef = 6B1F15102383671B00AB23EF /* NetworkReachability.swift */; };
		6B1F15142383671B00AB23EF /* NetworkReachability.swift in Sources */ = {isa = PBXBuildFile; fileRef = 6B1F15102383671B00AB23EF /* NetworkReachability.swift */; };
		6B1F15152383671B00AB23EF /* NetworkReachabilityNotifier.swift in Sources */ = {isa = PBXBuildFile; fileRef = 6B1F15112383671B00AB23EF /* NetworkReachabilityNotifier.swift */; };
		6B1F15162383671B00AB23EF /* NetworkReachabilityNotifier.swift in Sources */ = {isa = PBXBuildFile; fileRef = 6B1F15112383671B00AB23EF /* NetworkReachabilityNotifier.swift */; };
		6B1F15172383671B00AB23EF /* NetworkReachabilityNotifier.swift in Sources */ = {isa = PBXBuildFile; fileRef = 6B1F15112383671B00AB23EF /* NetworkReachabilityNotifier.swift */; };
		6B1F15192383691B00AB23EF /* NetworkReachabilityNotifierTests.swift in Sources */ = {isa = PBXBuildFile; fileRef = 6B1F15182383691B00AB23EF /* NetworkReachabilityNotifierTests.swift */; };
		7D5ED6C78E25246DDAF2F2EC /* Pods_Amplify.framework in Frameworks */ = {isa = PBXBuildFile; fileRef = 84F3A76FB68CEFA45F4BB1BB /* Pods_Amplify.framework */; platformFilter = ios; };
		7F27B1DCE59C1E674172CCD6 /* Pods_Amplify_AmplifyTestConfigs_AmplifyTests.framework in Frameworks */ = {isa = PBXBuildFile; fileRef = 976D972EC2BBCAAD023694EB /* Pods_Amplify_AmplifyTestConfigs_AmplifyTests.framework */; };
		80CF9ED038D61833716854B8 /* Pods_Amplify_AWSPluginsCore_AWSDataStoreCategoryPlugin.framework in Frameworks */ = {isa = PBXBuildFile; fileRef = 9ED013FD8A569C8E3D67506B /* Pods_Amplify_AWSPluginsCore_AWSDataStoreCategoryPlugin.framework */; };
		881246F5DCC59436DC932469 /* Pods_Amplify_AWSPluginsCore.framework in Frameworks */ = {isa = PBXBuildFile; fileRef = 35D92182B8445C8F9B0FAE94 /* Pods_Amplify_AWSPluginsCore.framework */; };
		95DAAB1D237E63370028544F /* IdentifiedWord.swift in Sources */ = {isa = PBXBuildFile; fileRef = 95DAAB01237E63370028544F /* IdentifiedWord.swift */; };
		95DAAB1E237E63370028544F /* TextFormatType.swift in Sources */ = {isa = PBXBuildFile; fileRef = 95DAAB02237E63370028544F /* TextFormatType.swift */; };
		95DAAB20237E63370028544F /* SyntaxToken.swift in Sources */ = {isa = PBXBuildFile; fileRef = 95DAAB04237E63370028544F /* SyntaxToken.swift */; };
		95DAAB21237E63370028544F /* LanguageDetectionResult.swift in Sources */ = {isa = PBXBuildFile; fileRef = 95DAAB05237E63370028544F /* LanguageDetectionResult.swift */; };
		95DAAB22237E63370028544F /* SpeechType.swift in Sources */ = {isa = PBXBuildFile; fileRef = 95DAAB06237E63370028544F /* SpeechType.swift */; };
		95DAAB23237E63370028544F /* BoundedKeyValue.swift in Sources */ = {isa = PBXBuildFile; fileRef = 95DAAB07237E63370028544F /* BoundedKeyValue.swift */; };
		95DAAB24237E63370028544F /* IdentifiedText.swift in Sources */ = {isa = PBXBuildFile; fileRef = 95DAAB08237E63370028544F /* IdentifiedText.swift */; };
		95DAAB25237E63370028544F /* Entity.swift in Sources */ = {isa = PBXBuildFile; fileRef = 95DAAB09237E63370028544F /* Entity.swift */; };
		95DAAB26237E63370028544F /* Sentiment.swift in Sources */ = {isa = PBXBuildFile; fileRef = 95DAAB0A237E63370028544F /* Sentiment.swift */; };
		95DAAB27237E63370028544F /* GenderType.swift in Sources */ = {isa = PBXBuildFile; fileRef = 95DAAB0B237E63370028544F /* GenderType.swift */; };
		95DAAB28237E63370028544F /* Celebrity.swift in Sources */ = {isa = PBXBuildFile; fileRef = 95DAAB0C237E63370028544F /* Celebrity.swift */; };
		95DAAB29237E63370028544F /* EntityDetectionResult.swift in Sources */ = {isa = PBXBuildFile; fileRef = 95DAAB0D237E63370028544F /* EntityDetectionResult.swift */; };
		95DAAB2A237E63370028544F /* Pose.swift in Sources */ = {isa = PBXBuildFile; fileRef = 95DAAB0E237E63370028544F /* Pose.swift */; };
		95DAAB2B237E63370028544F /* Table.swift in Sources */ = {isa = PBXBuildFile; fileRef = 95DAAB0F237E63370028544F /* Table.swift */; };
		95DAAB2C237E63370028544F /* IdentifiedLine.swift in Sources */ = {isa = PBXBuildFile; fileRef = 95DAAB10237E63370028544F /* IdentifiedLine.swift */; };
		95DAAB2D237E63370028544F /* EmotionType.swift in Sources */ = {isa = PBXBuildFile; fileRef = 95DAAB11237E63370028544F /* EmotionType.swift */; };
		95DAAB2E237E63370028544F /* AgeRange.swift in Sources */ = {isa = PBXBuildFile; fileRef = 95DAAB12237E63370028544F /* AgeRange.swift */; };
		95DAAB2F237E63370028544F /* LanguageType.swift in Sources */ = {isa = PBXBuildFile; fileRef = 95DAAB13237E63370028544F /* LanguageType.swift */; };
		95DAAB30237E63370028544F /* IdentifyAction.swift in Sources */ = {isa = PBXBuildFile; fileRef = 95DAAB14237E63370028544F /* IdentifyAction.swift */; };
		95DAAB31237E63370028544F /* PartOfSpeech.swift in Sources */ = {isa = PBXBuildFile; fileRef = 95DAAB15237E63370028544F /* PartOfSpeech.swift */; };
		95DAAB32237E63370028544F /* EntityType.swift in Sources */ = {isa = PBXBuildFile; fileRef = 95DAAB16237E63370028544F /* EntityType.swift */; };
		95DAAB33237E63370028544F /* KeyPhrase.swift in Sources */ = {isa = PBXBuildFile; fileRef = 95DAAB17237E63370028544F /* KeyPhrase.swift */; };
		95DAAB34237E63370028544F /* Emotion.swift in Sources */ = {isa = PBXBuildFile; fileRef = 95DAAB18237E63370028544F /* Emotion.swift */; };
		95DAAB35237E63370028544F /* Polygon.swift in Sources */ = {isa = PBXBuildFile; fileRef = 95DAAB19237E63370028544F /* Polygon.swift */; };
		95DAAB36237E63370028544F /* Selection.swift in Sources */ = {isa = PBXBuildFile; fileRef = 95DAAB1A237E63370028544F /* Selection.swift */; };
		95DAAB37237E63370028544F /* Attribute.swift in Sources */ = {isa = PBXBuildFile; fileRef = 95DAAB1B237E63370028544F /* Attribute.swift */; };
		95DAAB38237E63370028544F /* Landmark.swift in Sources */ = {isa = PBXBuildFile; fileRef = 95DAAB1C237E63370028544F /* Landmark.swift */; };
		95DAAB44237E639E0028544F /* ConvertResult.swift in Sources */ = {isa = PBXBuildFile; fileRef = 95DAAB3A237E639E0028544F /* ConvertResult.swift */; };
		95DAAB45237E639E0028544F /* IdentifyResult.swift in Sources */ = {isa = PBXBuildFile; fileRef = 95DAAB3B237E639E0028544F /* IdentifyResult.swift */; };
		95DAAB46237E639E0028544F /* IdentifyTextResult.swift in Sources */ = {isa = PBXBuildFile; fileRef = 95DAAB3C237E639E0028544F /* IdentifyTextResult.swift */; };
		95DAAB47237E639E0028544F /* IdentifyLabelsResult.swift in Sources */ = {isa = PBXBuildFile; fileRef = 95DAAB3D237E639E0028544F /* IdentifyLabelsResult.swift */; };
		95DAAB48237E639E0028544F /* IdentifyCelebritiesResult.swift in Sources */ = {isa = PBXBuildFile; fileRef = 95DAAB3E237E639E0028544F /* IdentifyCelebritiesResult.swift */; };
		95DAAB49237E639E0028544F /* IdentifyDocumentTextResult.swift in Sources */ = {isa = PBXBuildFile; fileRef = 95DAAB3F237E639E0028544F /* IdentifyDocumentTextResult.swift */; };
		95DAAB4A237E639E0028544F /* InterpretResult.swift in Sources */ = {isa = PBXBuildFile; fileRef = 95DAAB40237E639E0028544F /* InterpretResult.swift */; };
		95DAAB4B237E639E0028544F /* TranslateTextResult.swift in Sources */ = {isa = PBXBuildFile; fileRef = 95DAAB41237E639E0028544F /* TranslateTextResult.swift */; };
		95DAAB4C237E639E0028544F /* IdentifyEntitiesResult.swift in Sources */ = {isa = PBXBuildFile; fileRef = 95DAAB42237E639E0028544F /* IdentifyEntitiesResult.swift */; };
		95DAAB83237F13940028544F /* EntityMatch.swift in Sources */ = {isa = PBXBuildFile; fileRef = 95DAAB81237F13940028544F /* EntityMatch.swift */; };
		95DAAB84237F13940028544F /* VoiceType.swift in Sources */ = {isa = PBXBuildFile; fileRef = 95DAAB82237F13940028544F /* VoiceType.swift */; };
		95DAAB86237F13A10028544F /* PredictionsTextToSpeechOperation.swift in Sources */ = {isa = PBXBuildFile; fileRef = 95DAAB85237F13A10028544F /* PredictionsTextToSpeechOperation.swift */; };
		95DAAB89237F13B70028544F /* IdentifyEntityMatchesResult.swift in Sources */ = {isa = PBXBuildFile; fileRef = 95DAAB87237F13B70028544F /* IdentifyEntityMatchesResult.swift */; };
		95DAAB8A237F13B70028544F /* TextToSpeechResult.swift in Sources */ = {isa = PBXBuildFile; fileRef = 95DAAB88237F13B70028544F /* TextToSpeechResult.swift */; };
		95DAAB8C237F13D10028544F /* PredictionsTextToSpeechRequest.swift in Sources */ = {isa = PBXBuildFile; fileRef = 95DAAB8B237F13D10028544F /* PredictionsTextToSpeechRequest.swift */; };
		B4340A24238325B900101BBA /* DefaultNetworkPolicy.swift in Sources */ = {isa = PBXBuildFile; fileRef = B4340A23238325B900101BBA /* DefaultNetworkPolicy.swift */; };
		B4BD6B3323708C0000A1F0A7 /* PredictionsCategoryClientAPITests.swift in Sources */ = {isa = PBXBuildFile; fileRef = B4BD6B3223708C0000A1F0A7 /* PredictionsCategoryClientAPITests.swift */; };
		B4BD6B3523708C1200A1F0A7 /* PredictionsCategoryConfigurationTests.swift in Sources */ = {isa = PBXBuildFile; fileRef = B4BD6B3423708C1200A1F0A7 /* PredictionsCategoryConfigurationTests.swift */; };
		B4BD6B3723708C6700A1F0A7 /* MockPredictionsCategoryPlugin.swift in Sources */ = {isa = PBXBuildFile; fileRef = B4BD6B3623708C6700A1F0A7 /* MockPredictionsCategoryPlugin.swift */; };
		B4BD6B392370932300A1F0A7 /* PredictionsIdentifyRequest.swift in Sources */ = {isa = PBXBuildFile; fileRef = B4BD6B382370932300A1F0A7 /* PredictionsIdentifyRequest.swift */; };
		B4D3852E236C97360014653D /* PredictionsIdentifyOperation.swift in Sources */ = {isa = PBXBuildFile; fileRef = B4D38517236C97350014653D /* PredictionsIdentifyOperation.swift */; };
		B4D3852F236C97360014653D /* PredictionsTranslateTextOperation.swift in Sources */ = {isa = PBXBuildFile; fileRef = B4D38518236C97350014653D /* PredictionsTranslateTextOperation.swift */; };
		B4D38530236C97360014653D /* PredictionsInterpretOperation.swift in Sources */ = {isa = PBXBuildFile; fileRef = B4D38519236C97350014653D /* PredictionsInterpretOperation.swift */; };
		B4D38531236C97360014653D /* PredictionsCategoryClientBehavior.swift in Sources */ = {isa = PBXBuildFile; fileRef = B4D3851A236C97350014653D /* PredictionsCategoryClientBehavior.swift */; };
		B4D38535236C97360014653D /* PredictionsCategory.swift in Sources */ = {isa = PBXBuildFile; fileRef = B4D3851F236C97350014653D /* PredictionsCategory.swift */; };
		B4D38537236C97360014653D /* PredictionsCategory+CategoryConfigurable.swift in Sources */ = {isa = PBXBuildFile; fileRef = B4D38522236C97350014653D /* PredictionsCategory+CategoryConfigurable.swift */; };
		B4D38538236C97360014653D /* PredictionsCategoryConfiguration.swift in Sources */ = {isa = PBXBuildFile; fileRef = B4D38523236C97350014653D /* PredictionsCategoryConfiguration.swift */; };
		B4D38539236C97360014653D /* PredictionsCategory+ClientBehavior.swift in Sources */ = {isa = PBXBuildFile; fileRef = B4D38524236C97350014653D /* PredictionsCategory+ClientBehavior.swift */; };
		B4D3853A236C97360014653D /* PredictionsInterpretRequest.swift in Sources */ = {isa = PBXBuildFile; fileRef = B4D38526236C97350014653D /* PredictionsInterpretRequest.swift */; };
		B4D3853B236C97360014653D /* PredictionsConvertRequest.swift in Sources */ = {isa = PBXBuildFile; fileRef = B4D38527236C97350014653D /* PredictionsConvertRequest.swift */; };
		B4D3853C236C97360014653D /* PredictionsTranslateTextRequest.swift in Sources */ = {isa = PBXBuildFile; fileRef = B4D38528236C97350014653D /* PredictionsTranslateTextRequest.swift */; };
		B4D3853E236C97360014653D /* PredictionsCategory+HubPayloadEventName.swift in Sources */ = {isa = PBXBuildFile; fileRef = B4D3852A236C97350014653D /* PredictionsCategory+HubPayloadEventName.swift */; };
		B4D3853F236C97360014653D /* PredictionsError.swift in Sources */ = {isa = PBXBuildFile; fileRef = B4D3852C236C97350014653D /* PredictionsError.swift */; };
		B4D38540236C97360014653D /* PredictionsCategoryPlugin.swift in Sources */ = {isa = PBXBuildFile; fileRef = B4D3852D236C97350014653D /* PredictionsCategoryPlugin.swift */; };
		B8E8D759314BE9D6BD462E87 /* Pods_Amplify_AmplifyTestConfigs_AmplifyFunctionalTests.framework in Frameworks */ = {isa = PBXBuildFile; fileRef = B868B395CBEDBAE5565C25D5 /* Pods_Amplify_AmplifyTestConfigs_AmplifyFunctionalTests.framework */; };
		B922E273236A07CA00D09250 /* QueryPredicate+SQLite.swift in Sources */ = {isa = PBXBuildFile; fileRef = B922E271236A07C900D09250 /* QueryPredicate+SQLite.swift */; };
		B922E276236A083B00D09250 /* SQLStatementTests.swift in Sources */ = {isa = PBXBuildFile; fileRef = B922E275236A083B00D09250 /* SQLStatementTests.swift */; };
		B922E27C236BC5A000D09250 /* QueryPredicateTests.swift in Sources */ = {isa = PBXBuildFile; fileRef = B922E27B236BC59F00D09250 /* QueryPredicateTests.swift */; };
		B92E03AD2367CE7A006CEB8D /* DataStoreCategory+Behavior.swift in Sources */ = {isa = PBXBuildFile; fileRef = B92E039E2367CE79006CEB8D /* DataStoreCategory+Behavior.swift */; };
		B92E03AE2367CE7A006CEB8D /* DataStoreCategoryPlugin.swift in Sources */ = {isa = PBXBuildFile; fileRef = B92E039F2367CE79006CEB8D /* DataStoreCategoryPlugin.swift */; };
		B92E03AF2367CE7A006CEB8D /* DataStoreCategoryBehavior.swift in Sources */ = {isa = PBXBuildFile; fileRef = B92E03A02367CE79006CEB8D /* DataStoreCategoryBehavior.swift */; };
		B92E03B02367CE7A006CEB8D /* DataStoreCallback.swift in Sources */ = {isa = PBXBuildFile; fileRef = B92E03A12367CE79006CEB8D /* DataStoreCallback.swift */; };
		B92E03B12367CE7A006CEB8D /* DataStoreError.swift in Sources */ = {isa = PBXBuildFile; fileRef = B92E03A22367CE79006CEB8D /* DataStoreError.swift */; };
		B92E03B22367CE7A006CEB8D /* DataStoreCategoryConfiguration.swift in Sources */ = {isa = PBXBuildFile; fileRef = B92E03A32367CE79006CEB8D /* DataStoreCategoryConfiguration.swift */; };
		B92E03B32367CE7A006CEB8D /* DataStoreCategory.swift in Sources */ = {isa = PBXBuildFile; fileRef = B92E03A42367CE7A006CEB8D /* DataStoreCategory.swift */; };
		B92E03B42367CE7A006CEB8D /* DataStoreCategory+Configurable.swift in Sources */ = {isa = PBXBuildFile; fileRef = B92E03A52367CE7A006CEB8D /* DataStoreCategory+Configurable.swift */; };
		B92E03B52367CE7A006CEB8D /* Model.swift in Sources */ = {isa = PBXBuildFile; fileRef = B92E03A72367CE7A006CEB8D /* Model.swift */; };
		B92E03B62367CE7A006CEB8D /* ModelSchema.swift in Sources */ = {isa = PBXBuildFile; fileRef = B92E03A82367CE7A006CEB8D /* ModelSchema.swift */; };
		B92E03B72367CE7A006CEB8D /* ModelRegistry.swift in Sources */ = {isa = PBXBuildFile; fileRef = B92E03A92367CE7A006CEB8D /* ModelRegistry.swift */; };
		B92E03B82367CE7A006CEB8D /* ModelSchema+Definition.swift in Sources */ = {isa = PBXBuildFile; fileRef = B92E03AA2367CE7A006CEB8D /* ModelSchema+Definition.swift */; };
		B92E03B92367CE7A006CEB8D /* Model+Schema.swift in Sources */ = {isa = PBXBuildFile; fileRef = B92E03AB2367CE7A006CEB8D /* Model+Schema.swift */; };
		B92E03BA2367CE7A006CEB8D /* Model+Codable.swift in Sources */ = {isa = PBXBuildFile; fileRef = B92E03AC2367CE7A006CEB8D /* Model+Codable.swift */; };
		B92E03C92367CFF3006CEB8D /* AWSDataStoreCategoryPlugin.framework in Frameworks */ = {isa = PBXBuildFile; fileRef = B92E03C02367CFF2006CEB8D /* AWSDataStoreCategoryPlugin.framework */; };
		B92E03D52367CFF3006CEB8D /* AWSDataStoreCategoryPlugin.framework in Frameworks */ = {isa = PBXBuildFile; fileRef = B92E03C02367CFF2006CEB8D /* AWSDataStoreCategoryPlugin.framework */; };
		B92E03D62367CFF3006CEB8D /* AWSDataStoreCategoryPlugin.framework in Embed Frameworks */ = {isa = PBXBuildFile; fileRef = B92E03C02367CFF2006CEB8D /* AWSDataStoreCategoryPlugin.framework */; settings = {ATTRIBUTES = (CodeSignOnCopy, RemoveHeadersOnCopy, ); }; };
		B92E03E72367D2A4006CEB8D /* StorageEngineBehavior.swift in Sources */ = {isa = PBXBuildFile; fileRef = B92E03DE2367D2A4006CEB8D /* StorageEngineBehavior.swift */; };
		B92E03E82367D2A4006CEB8D /* StorageEngineAdapter.swift in Sources */ = {isa = PBXBuildFile; fileRef = B92E03DF2367D2A4006CEB8D /* StorageEngineAdapter.swift */; };
		B92E03E92367D2A4006CEB8D /* StorageEngine.swift in Sources */ = {isa = PBXBuildFile; fileRef = B92E03E02367D2A4006CEB8D /* StorageEngine.swift */; };
		B92E03EA2367D2A4006CEB8D /* ModelSchema+SQLite.swift in Sources */ = {isa = PBXBuildFile; fileRef = B92E03E22367D2A4006CEB8D /* ModelSchema+SQLite.swift */; };
		B92E03EB2367D2A4006CEB8D /* Model+SQLite.swift in Sources */ = {isa = PBXBuildFile; fileRef = B92E03E32367D2A4006CEB8D /* Model+SQLite.swift */; };
		B92E03EC2367D2A4006CEB8D /* StorageEngineAdapter+SQLite.swift in Sources */ = {isa = PBXBuildFile; fileRef = B92E03E42367D2A4006CEB8D /* StorageEngineAdapter+SQLite.swift */; };
		B92E03ED2367D2A4006CEB8D /* Statement+Model.swift in Sources */ = {isa = PBXBuildFile; fileRef = B92E03E52367D2A4006CEB8D /* Statement+Model.swift */; };
		B92E03EE2367D2A4006CEB8D /* AWSDataStoreCategoryPlugin.swift in Sources */ = {isa = PBXBuildFile; fileRef = B92E03E62367D2A4006CEB8D /* AWSDataStoreCategoryPlugin.swift */; };
		B92E040423680E2C006CEB8D /* SQLiteStorageEngineAdapterTests.swift in Sources */ = {isa = PBXBuildFile; fileRef = B92E03EF2367D2BB006CEB8D /* SQLiteStorageEngineAdapterTests.swift */; };
		B92E04112368FE5B006CEB8D /* AWSDataStoreCategoryPluginIntegrationTests.swift in Sources */ = {isa = PBXBuildFile; fileRef = B92E04102368FE5B006CEB8D /* AWSDataStoreCategoryPluginIntegrationTests.swift */; };
		B92E04132368FE5B006CEB8D /* AWSDataStoreCategoryPlugin.framework in Frameworks */ = {isa = PBXBuildFile; fileRef = B92E03C02367CFF2006CEB8D /* AWSDataStoreCategoryPlugin.framework */; };
		B9521833237E21BA00F53237 /* Comment+Schema.swift in Sources */ = {isa = PBXBuildFile; fileRef = B952182E237E21B900F53237 /* Comment+Schema.swift */; };
		B9521834237E21BA00F53237 /* schema.graphql in Resources */ = {isa = PBXBuildFile; fileRef = B952182F237E21B900F53237 /* schema.graphql */; };
		B9521835237E21BA00F53237 /* Comment.swift in Sources */ = {isa = PBXBuildFile; fileRef = B9521830237E21B900F53237 /* Comment.swift */; };
		B9521836237E21BA00F53237 /* Post+Schema.swift in Sources */ = {isa = PBXBuildFile; fileRef = B9521831237E21B900F53237 /* Post+Schema.swift */; };
		B9521837237E21BA00F53237 /* Post.swift in Sources */ = {isa = PBXBuildFile; fileRef = B9521832237E21B900F53237 /* Post.swift */; };
		B98E9D0E2372236300934B51 /* ModelKey.swift in Sources */ = {isa = PBXBuildFile; fileRef = B98E9D062372236200934B51 /* ModelKey.swift */; };
		B98E9D0F2372236300934B51 /* QueryOperator.swift in Sources */ = {isa = PBXBuildFile; fileRef = B98E9D072372236200934B51 /* QueryOperator.swift */; };
		B98E9D102372236300934B51 /* QueryPredicate.swift in Sources */ = {isa = PBXBuildFile; fileRef = B98E9D082372236200934B51 /* QueryPredicate.swift */; };
		B98E9D122372236300934B51 /* QueryField.swift in Sources */ = {isa = PBXBuildFile; fileRef = B98E9D0A2372236200934B51 /* QueryField.swift */; };
		B98E9D132372236300934B51 /* QueryOperator+Equatable.swift in Sources */ = {isa = PBXBuildFile; fileRef = B98E9D0B2372236200934B51 /* QueryOperator+Equatable.swift */; };
		B98E9D142372236300934B51 /* QueryPredicate+Equatable.swift in Sources */ = {isa = PBXBuildFile; fileRef = B98E9D0C2372236200934B51 /* QueryPredicate+Equatable.swift */; };
<<<<<<< HEAD
		B9FB05EA2383123000DE1FD4 /* SQLStatement.swift in Sources */ = {isa = PBXBuildFile; fileRef = B9FB05E92383123000DE1FD4 /* SQLStatement.swift */; };
		B9FB05EC238313CD00DE1FD4 /* SQLStatement+Insert.swift in Sources */ = {isa = PBXBuildFile; fileRef = B9FB05EB238313CD00DE1FD4 /* SQLStatement+Insert.swift */; };
		B9FB05EE238315E100DE1FD4 /* SQLStatement+CreateTable.swift in Sources */ = {isa = PBXBuildFile; fileRef = B9FB05ED238315E100DE1FD4 /* SQLStatement+CreateTable.swift */; };
		B9FB05F023831A1000DE1FD4 /* SQLStatement+Select.swift in Sources */ = {isa = PBXBuildFile; fileRef = B9FB05EF23831A1000DE1FD4 /* SQLStatement+Select.swift */; };
		B9FB05F22383220300DE1FD4 /* SQLStatement+Delete.swift in Sources */ = {isa = PBXBuildFile; fileRef = B9FB05F12383220300DE1FD4 /* SQLStatement+Delete.swift */; };
		B9FB05F42383222300DE1FD4 /* SQLStatement+Update.swift in Sources */ = {isa = PBXBuildFile; fileRef = B9FB05F32383222300DE1FD4 /* SQLStatement+Update.swift */; };
		B9FB05F623836F8700DE1FD4 /* SQLStatement+Condition.swift in Sources */ = {isa = PBXBuildFile; fileRef = B9FB05F523836F8700DE1FD4 /* SQLStatement+Condition.swift */; };
		B9FB05F82383740D00DE1FD4 /* DataStoreStatement.swift in Sources */ = {isa = PBXBuildFile; fileRef = B9FB05F72383740D00DE1FD4 /* DataStoreStatement.swift */; };
=======
		D42A205FF2A946E41A8463C0 /* Pods_Amplify_AWSPluginsCore_AWSPluginsTestConfigs_AWSPluginsTestCommon.framework in Frameworks */ = {isa = PBXBuildFile; fileRef = 34A4D98AFFD4B65AEAE350EC /* Pods_Amplify_AWSPluginsCore_AWSPluginsTestConfigs_AWSPluginsTestCommon.framework */; };
>>>>>>> 030b985e
		FA0173352375F8A5005DDDFC /* LoggingError.swift in Sources */ = {isa = PBXBuildFile; fileRef = FA0173342375F8A5005DDDFC /* LoggingError.swift */; };
		FA0173372375FAA5005DDDFC /* HubError.swift in Sources */ = {isa = PBXBuildFile; fileRef = FA0173362375FAA5005DDDFC /* HubError.swift */; };
		FA09337C23844E9F00C2FD5F /* GraphQLOperationRequest.swift in Sources */ = {isa = PBXBuildFile; fileRef = FA09337B23844E9F00C2FD5F /* GraphQLOperationRequest.swift */; };
		FA09B92B2321A10E000E064D /* AnalyticsCategory+CategoryConfigurable.swift in Sources */ = {isa = PBXBuildFile; fileRef = FA09B92A2321A10E000E064D /* AnalyticsCategory+CategoryConfigurable.swift */; };
		FA09B92D2321A27F000E064D /* CategoryConfigurable.swift in Sources */ = {isa = PBXBuildFile; fileRef = FA09B92C2321A27F000E064D /* CategoryConfigurable.swift */; };
		FA09B92F2321A2DE000E064D /* APICategory+CategoryConfigurable.swift in Sources */ = {isa = PBXBuildFile; fileRef = FA09B92E2321A2DE000E064D /* APICategory+CategoryConfigurable.swift */; };
		FA09B9332321A305000E064D /* HubCategory+CategoryConfigurable.swift in Sources */ = {isa = PBXBuildFile; fileRef = FA09B9322321A305000E064D /* HubCategory+CategoryConfigurable.swift */; };
		FA09B9382321A359000E064D /* LoggingCategory+CategoryConfigurable.swift in Sources */ = {isa = PBXBuildFile; fileRef = FA09B9372321A359000E064D /* LoggingCategory+CategoryConfigurable.swift */; };
		FA09B93B2321A36F000E064D /* StorageCategory+CategoryConfigurable.swift in Sources */ = {isa = PBXBuildFile; fileRef = FA09B93A2321A36F000E064D /* StorageCategory+CategoryConfigurable.swift */; };
		FA09B9412321BB78000E064D /* JSONValue.swift in Sources */ = {isa = PBXBuildFile; fileRef = FA09B9402321BB78000E064D /* JSONValue.swift */; };
		FA09B9432321CB0C000E064D /* JSONValueTests.swift in Sources */ = {isa = PBXBuildFile; fileRef = FA09B9422321CB0C000E064D /* JSONValueTests.swift */; };
		FA09B9452322C9E8000E064D /* AnalyticsCategoryConfiguration.swift in Sources */ = {isa = PBXBuildFile; fileRef = FA09B9442322C9E8000E064D /* AnalyticsCategoryConfiguration.swift */; };
		FA09B9472322CBA7000E064D /* APICategoryConfiguration.swift in Sources */ = {isa = PBXBuildFile; fileRef = FA09B9462322CBA7000E064D /* APICategoryConfiguration.swift */; };
		FA09B9492322CBD5000E064D /* HubCategoryConfiguration.swift in Sources */ = {isa = PBXBuildFile; fileRef = FA09B9482322CBD5000E064D /* HubCategoryConfiguration.swift */; };
		FA09B94B2322CBEB000E064D /* LoggingCategoryConfiguration.swift in Sources */ = {isa = PBXBuildFile; fileRef = FA09B94A2322CBEB000E064D /* LoggingCategoryConfiguration.swift */; };
		FA09B94D2322CC05000E064D /* StorageCategoryConfiguration.swift in Sources */ = {isa = PBXBuildFile; fileRef = FA09B94C2322CC04000E064D /* StorageCategoryConfiguration.swift */; };
		FA131AB32360FE070008381C /* AWSPluginsCore.framework in Frameworks */ = {isa = PBXBuildFile; fileRef = FA131AAA2360FE070008381C /* AWSPluginsCore.framework */; };
		FA131ABA2360FE070008381C /* AWSPluginsCoreTests.swift in Sources */ = {isa = PBXBuildFile; fileRef = FA131AB92360FE070008381C /* AWSPluginsCoreTests.swift */; };
		FA131ABC2360FE070008381C /* AWSPluginsCore.h in Headers */ = {isa = PBXBuildFile; fileRef = FA131AAC2360FE070008381C /* AWSPluginsCore.h */; settings = {ATTRIBUTES = (Public, ); }; };
		FA131ABF2360FE070008381C /* AWSPluginsCore.framework in Frameworks */ = {isa = PBXBuildFile; fileRef = FA131AAA2360FE070008381C /* AWSPluginsCore.framework */; };
		FA131AC02360FE070008381C /* AWSPluginsCore.framework in Embed Frameworks */ = {isa = PBXBuildFile; fileRef = FA131AAA2360FE070008381C /* AWSPluginsCore.framework */; settings = {ATTRIBUTES = (CodeSignOnCopy, RemoveHeadersOnCopy, ); }; };
		FA315295233D634900DE78E7 /* StorageDownloadFileRequest.swift in Sources */ = {isa = PBXBuildFile; fileRef = FA315294233D634900DE78E7 /* StorageDownloadFileRequest.swift */; };
		FA315298233D644F00DE78E7 /* StorageGetDataRequest.swift in Sources */ = {isa = PBXBuildFile; fileRef = FA315297233D644F00DE78E7 /* StorageGetDataRequest.swift */; };
		FA31529A233D645200DE78E7 /* StorageGetURLRequest.swift in Sources */ = {isa = PBXBuildFile; fileRef = FA315299233D645200DE78E7 /* StorageGetURLRequest.swift */; };
		FA31529C233D645400DE78E7 /* StorageListRequest.swift in Sources */ = {isa = PBXBuildFile; fileRef = FA31529B233D645400DE78E7 /* StorageListRequest.swift */; };
		FA31529E233D645800DE78E7 /* StoragePutDataRequest.swift in Sources */ = {isa = PBXBuildFile; fileRef = FA31529D233D645800DE78E7 /* StoragePutDataRequest.swift */; };
		FA3152A0233D645B00DE78E7 /* StorageRemoveRequest.swift in Sources */ = {isa = PBXBuildFile; fileRef = FA31529F233D645A00DE78E7 /* StorageRemoveRequest.swift */; };
		FA317108232AE8DF009BC140 /* SerialDispatcherPerformanceTests.swift in Sources */ = {isa = PBXBuildFile; fileRef = FA317107232AE8DF009BC140 /* SerialDispatcherPerformanceTests.swift */; };
		FA31710A232AEAEC009BC140 /* DefaultHubPluginTestHelpers.swift in Sources */ = {isa = PBXBuildFile; fileRef = FA317109232AEAEC009BC140 /* DefaultHubPluginTestHelpers.swift */; };
		FA47B8362350C2D60031A0E3 /* AutoUnsubscribeOperationTests.swift in Sources */ = {isa = PBXBuildFile; fileRef = FA47B8352350C2D60031A0E3 /* AutoUnsubscribeOperationTests.swift */; };
		FA47B8382350C58B0031A0E3 /* AutoUnsubscribeHubListenToOperationTests.swift in Sources */ = {isa = PBXBuildFile; fileRef = FA47B8372350C58B0031A0E3 /* AutoUnsubscribeHubListenToOperationTests.swift */; };
		FA4E730A232828EA003B8EEB /* Amplify+Reset.swift in Sources */ = {isa = PBXBuildFile; fileRef = FA4E7309232828EA003B8EEB /* Amplify+Reset.swift */; };
		FA4E730C23282917003B8EEB /* Amplify+Resolve.swift in Sources */ = {isa = PBXBuildFile; fileRef = FA4E730B23282917003B8EEB /* Amplify+Resolve.swift */; };
		FA4E730E232829F1003B8EEB /* Plugin+Reset.swift in Sources */ = {isa = PBXBuildFile; fileRef = FA4E730D232829F1003B8EEB /* Plugin+Reset.swift */; };
		FA4E731623294B6E003B8EEB /* AWSHubPlugin.swift in Sources */ = {isa = PBXBuildFile; fileRef = FA4E731523294B6E003B8EEB /* AWSHubPlugin.swift */; };
		FA56F71E22B144F80039754A /* AsyncEvent.swift in Sources */ = {isa = PBXBuildFile; fileRef = FA56F71D22B144F80039754A /* AsyncEvent.swift */; };
		FA56F72322B14B420039754A /* Cancellable.swift in Sources */ = {isa = PBXBuildFile; fileRef = FA56F72222B14B420039754A /* Cancellable.swift */; };
		FA56F72522B14B6A0039754A /* Resumable.swift in Sources */ = {isa = PBXBuildFile; fileRef = FA56F72422B14B6A0039754A /* Resumable.swift */; };
		FA56F72722B14BF70039754A /* AmplifyOperation.swift in Sources */ = {isa = PBXBuildFile; fileRef = FA56F72622B14BF70039754A /* AmplifyOperation.swift */; };
		FA607FE2233D131B00DFEA24 /* AmplifyOperationHubTests.swift in Sources */ = {isa = PBXBuildFile; fileRef = FA607FE1233D131B00DFEA24 /* AmplifyOperationHubTests.swift */; };
		FA6BC869235F52740001A882 /* APICategoryClientGraphQLTests.swift in Sources */ = {isa = PBXBuildFile; fileRef = FA6BC868235F52740001A882 /* APICategoryClientGraphQLTests.swift */; };
		FA6BC86B235F57920001A882 /* APIError.swift in Sources */ = {isa = PBXBuildFile; fileRef = FA6BC86A235F57920001A882 /* APIError.swift */; };
		FA6BC86D235F5AE30001A882 /* APICategory+HubPayloadEventName.swift in Sources */ = {isa = PBXBuildFile; fileRef = FA6BC86C235F5AE30001A882 /* APICategory+HubPayloadEventName.swift */; };
		FA6BC872235F5BD60001A882 /* GraphQLOperation.swift in Sources */ = {isa = PBXBuildFile; fileRef = FA6BC871235F5BD60001A882 /* GraphQLOperation.swift */; };
		FA6BC87B235F5D240001A882 /* APICategoryGraphQLBehavior.swift in Sources */ = {isa = PBXBuildFile; fileRef = FA6BC87A235F5D240001A882 /* APICategoryGraphQLBehavior.swift */; };
		FA6BC87D235F5D490001A882 /* APICategoryRESTBehavior.swift in Sources */ = {isa = PBXBuildFile; fileRef = FA6BC87C235F5D490001A882 /* APICategoryRESTBehavior.swift */; };
		FA6BC87F235F5DAE0001A882 /* APICategoryInterceptorBehavior.swift in Sources */ = {isa = PBXBuildFile; fileRef = FA6BC87E235F5DAE0001A882 /* APICategoryInterceptorBehavior.swift */; };
		FA76A2D12342B1A600B91ADB /* StorageCategory+HubPayloadEventName.swift in Sources */ = {isa = PBXBuildFile; fileRef = FA76A2D02342B1A600B91ADB /* StorageCategory+HubPayloadEventName.swift */; };
		FA76A2D32342B47100B91ADB /* HubPayloadEventName.swift in Sources */ = {isa = PBXBuildFile; fileRef = FA76A2D22342B47100B91ADB /* HubPayloadEventName.swift */; };
		FA9FB7792329D4D400C04D32 /* HubFilter.swift in Sources */ = {isa = PBXBuildFile; fileRef = FA9FB7782329D4D400C04D32 /* HubFilter.swift */; };
		FA9FB77B2329D4FB00C04D32 /* UnsubscribeToken.swift in Sources */ = {isa = PBXBuildFile; fileRef = FA9FB77A2329D4FB00C04D32 /* UnsubscribeToken.swift */; };
		FA9FB77D232AA0D800C04D32 /* FilteredListener.swift in Sources */ = {isa = PBXBuildFile; fileRef = FA9FB77C232AA0D800C04D32 /* FilteredListener.swift */; };
		FA9FB780232AA11A00C04D32 /* HubChannelDispatcher.swift in Sources */ = {isa = PBXBuildFile; fileRef = FA9FB77F232AA11A00C04D32 /* HubChannelDispatcher.swift */; };
		FA9FB782232AA26500C04D32 /* DefaultHubPluginCustomChannelTests.swift in Sources */ = {isa = PBXBuildFile; fileRef = FA9FB781232AA26500C04D32 /* DefaultHubPluginCustomChannelTests.swift */; };
		FA9FD23A2381CFC300A7CAF5 /* CloudSyncEngine.swift in Sources */ = {isa = PBXBuildFile; fileRef = FA9FD2372381CFC300A7CAF5 /* CloudSyncEngine.swift */; };
		FA9FD23C2381CFC300A7CAF5 /* OutgoingMutationQueue.swift in Sources */ = {isa = PBXBuildFile; fileRef = FA9FD2392381CFC300A7CAF5 /* OutgoingMutationQueue.swift */; };
		FAA274B12382EA7100EDD2EA /* SyncingMutationSubscriber.swift in Sources */ = {isa = PBXBuildFile; fileRef = FAA274B02382EA7100EDD2EA /* SyncingMutationSubscriber.swift */; };
		FAA9FC3B23620CE50012638A /* URLRequestInterceptor.swift in Sources */ = {isa = PBXBuildFile; fileRef = FAA9FC3A23620CE50012638A /* URLRequestInterceptor.swift */; };
		FAA9FC3E236210840012638A /* APICategoryClientInterceptorTests.swift in Sources */ = {isa = PBXBuildFile; fileRef = FAA9FC3D236210840012638A /* APICategoryClientInterceptorTests.swift */; };
		FAB2C9A42384B218008EE879 /* MockAWSMobileClient.swift in Sources */ = {isa = PBXBuildFile; fileRef = 2125E20D2318CD3900B3DEB5 /* MockAWSMobileClient.swift */; };
		FAB2C9A52384B21C008EE879 /* MockAWSAuthService.swift in Sources */ = {isa = PBXBuildFile; fileRef = 2125E2A72321DCDD00B3DEB5 /* MockAWSAuthService.swift */; };
		FAB2C9A62384B229008EE879 /* AWSPluginsTestCommon.h in Headers */ = {isa = PBXBuildFile; fileRef = FA131AE023610B6A0008381C /* AWSPluginsTestCommon.h */; settings = {ATTRIBUTES = (Public, ); }; };
		FAB9D811233BF5F600928AA9 /* AmplifyOperationContext.swift in Sources */ = {isa = PBXBuildFile; fileRef = FAB9D810233BF5F600928AA9 /* AmplifyOperationContext.swift */; };
		FAC0A29B22B3DEEE00B50912 /* HubPayload.swift in Sources */ = {isa = PBXBuildFile; fileRef = FAC0A29A22B3DEEE00B50912 /* HubPayload.swift */; };
		FAC0A2AD22B43FE700B50912 /* HubCategory+ClientBehavior.swift in Sources */ = {isa = PBXBuildFile; fileRef = FAC0A2AC22B43FE700B50912 /* HubCategory+ClientBehavior.swift */; };
		FAC0A2AF22B4400100B50912 /* LoggingCategory+ClientBehavior.swift in Sources */ = {isa = PBXBuildFile; fileRef = FAC0A2AE22B4400100B50912 /* LoggingCategory+ClientBehavior.swift */; };
		FAC0A2B222B4402000B50912 /* StorageCategory+ClientBehavior.swift in Sources */ = {isa = PBXBuildFile; fileRef = FAC0A2B122B4402000B50912 /* StorageCategory+ClientBehavior.swift */; };
		FAC234DC2279F8DA00424678 /* Amplify.framework in Frameworks */ = {isa = PBXBuildFile; fileRef = FAC234D22279F8DA00424678 /* Amplify.framework */; };
		FAC23516227A053D00424678 /* StorageCategoryClientBehavior.swift in Sources */ = {isa = PBXBuildFile; fileRef = FAC234F6227A053D00424678 /* StorageCategoryClientBehavior.swift */; };
		FAC23518227A053D00424678 /* StorageCategoryPlugin.swift in Sources */ = {isa = PBXBuildFile; fileRef = FAC234F8227A053D00424678 /* StorageCategoryPlugin.swift */; };
		FAC2351A227A053D00424678 /* StorageCategory.swift in Sources */ = {isa = PBXBuildFile; fileRef = FAC234FA227A053D00424678 /* StorageCategory.swift */; };
		FAC2351B227A053D00424678 /* APICategoryClientBehavior.swift in Sources */ = {isa = PBXBuildFile; fileRef = FAC234FC227A053D00424678 /* APICategoryClientBehavior.swift */; };
		FAC2351C227A053D00424678 /* APICategoryPlugin.swift in Sources */ = {isa = PBXBuildFile; fileRef = FAC234FD227A053D00424678 /* APICategoryPlugin.swift */; };
		FAC2351E227A053D00424678 /* APICategory.swift in Sources */ = {isa = PBXBuildFile; fileRef = FAC234FF227A053D00424678 /* APICategory.swift */; };
		FAC23522227A053D00424678 /* LoggingCategory.swift in Sources */ = {isa = PBXBuildFile; fileRef = FAC23504227A053D00424678 /* LoggingCategory.swift */; };
		FAC23523227A053D00424678 /* LoggingCategoryPlugin.swift in Sources */ = {isa = PBXBuildFile; fileRef = FAC23505227A053D00424678 /* LoggingCategoryPlugin.swift */; };
		FAC23525227A053D00424678 /* LogLevel.swift in Sources */ = {isa = PBXBuildFile; fileRef = FAC23507227A053D00424678 /* LogLevel.swift */; };
		FAC23527227A053D00424678 /* LoggingCategoryClientBehavior.swift in Sources */ = {isa = PBXBuildFile; fileRef = FAC23509227A053D00424678 /* LoggingCategoryClientBehavior.swift */; };
		FAC23528227A053D00424678 /* AnalyticsCategory+ClientBehavior.swift in Sources */ = {isa = PBXBuildFile; fileRef = FAC2350B227A053D00424678 /* AnalyticsCategory+ClientBehavior.swift */; };
		FAC2352A227A053D00424678 /* AnalyticsCategory.swift in Sources */ = {isa = PBXBuildFile; fileRef = FAC2350D227A053D00424678 /* AnalyticsCategory.swift */; };
		FAC2352B227A053D00424678 /* AnalyticsEvent.swift in Sources */ = {isa = PBXBuildFile; fileRef = FAC2350E227A053D00424678 /* AnalyticsEvent.swift */; };
		FAC2352D227A053D00424678 /* AnalyticsCategoryPlugin.swift in Sources */ = {isa = PBXBuildFile; fileRef = FAC23510227A053D00424678 /* AnalyticsCategoryPlugin.swift */; };
		FAC2353D227A055200424678 /* CategoryConfiguration.swift in Sources */ = {isa = PBXBuildFile; fileRef = FAC2352F227A055200424678 /* CategoryConfiguration.swift */; };
		FAC2353F227A055200424678 /* PluginError.swift in Sources */ = {isa = PBXBuildFile; fileRef = FAC23531227A055200424678 /* PluginError.swift */; };
		FAC23541227A055200424678 /* CategoryType.swift in Sources */ = {isa = PBXBuildFile; fileRef = FAC23533227A055200424678 /* CategoryType.swift */; };
		FAC23542227A055200424678 /* Foundation+Utils.swift in Sources */ = {isa = PBXBuildFile; fileRef = FAC23535227A055200424678 /* Foundation+Utils.swift */; };
		FAC23543227A055200424678 /* Category+Configuration.swift in Sources */ = {isa = PBXBuildFile; fileRef = FAC23536227A055200424678 /* Category+Configuration.swift */; };
		FAC23544227A055200424678 /* ConfigurationError.swift in Sources */ = {isa = PBXBuildFile; fileRef = FAC23537227A055200424678 /* ConfigurationError.swift */; };
		FAC23545227A055200424678 /* AmplifyConfiguration.swift in Sources */ = {isa = PBXBuildFile; fileRef = FAC23538227A055200424678 /* AmplifyConfiguration.swift */; };
		FAC23546227A055200424678 /* AmplifyError.swift in Sources */ = {isa = PBXBuildFile; fileRef = FAC23539227A055200424678 /* AmplifyError.swift */; };
		FAC23547227A055200424678 /* Plugin.swift in Sources */ = {isa = PBXBuildFile; fileRef = FAC2353A227A055200424678 /* Plugin.swift */; };
		FAC23548227A055200424678 /* Category.swift in Sources */ = {isa = PBXBuildFile; fileRef = FAC2353B227A055200424678 /* Category.swift */; };
		FAC2354B227A055A00424678 /* Amplify.swift in Sources */ = {isa = PBXBuildFile; fileRef = FAC2354A227A055A00424678 /* Amplify.swift */; };
		FAC23564227A056600424678 /* StorageCategoryClientAPITests.swift in Sources */ = {isa = PBXBuildFile; fileRef = FAC23552227A056600424678 /* StorageCategoryClientAPITests.swift */; };
		FAC23566227A056600424678 /* StorageCategoryConfigurationTests.swift in Sources */ = {isa = PBXBuildFile; fileRef = FAC23554227A056600424678 /* StorageCategoryConfigurationTests.swift */; };
		FAC23567227A056600424678 /* APICategoryClientRESTTests.swift in Sources */ = {isa = PBXBuildFile; fileRef = FAC23556227A056600424678 /* APICategoryClientRESTTests.swift */; };
		FAC23569227A056600424678 /* APICategoryConfigurationTests.swift in Sources */ = {isa = PBXBuildFile; fileRef = FAC23558227A056600424678 /* APICategoryConfigurationTests.swift */; };
		FAC2356A227A056600424678 /* LoggingCategoryConfigurationTests.swift in Sources */ = {isa = PBXBuildFile; fileRef = FAC2355A227A056600424678 /* LoggingCategoryConfigurationTests.swift */; };
		FAC2356C227A056600424678 /* LoggingCategoryClientAPITests.swift in Sources */ = {isa = PBXBuildFile; fileRef = FAC2355C227A056600424678 /* LoggingCategoryClientAPITests.swift */; };
		FAC2356E227A056600424678 /* AnalyticsCategoryClientAPITests.swift in Sources */ = {isa = PBXBuildFile; fileRef = FAC2355F227A056600424678 /* AnalyticsCategoryClientAPITests.swift */; };
		FAC2356F227A056600424678 /* AnalyticsCategoryConfigurationTests.swift in Sources */ = {isa = PBXBuildFile; fileRef = FAC23560227A056600424678 /* AnalyticsCategoryConfigurationTests.swift */; };
		FAC23574227A056B00424678 /* ConfigurationTests.swift in Sources */ = {isa = PBXBuildFile; fileRef = FAC23571227A056B00424678 /* ConfigurationTests.swift */; };
		FAC23575227A056B00424678 /* FoundationUtilsTests.swift in Sources */ = {isa = PBXBuildFile; fileRef = FAC23572227A056B00424678 /* FoundationUtilsTests.swift */; };
		FAC23586227A443200424678 /* HubCategoryConfigurationTests.swift in Sources */ = {isa = PBXBuildFile; fileRef = FAC23585227A443200424678 /* HubCategoryConfigurationTests.swift */; };
		FAC23588227A446C00424678 /* HubClientAPITests.swift in Sources */ = {isa = PBXBuildFile; fileRef = FAC23587227A446C00424678 /* HubClientAPITests.swift */; };
		FAC2358F227A4A6E00424678 /* HubCategory.swift in Sources */ = {isa = PBXBuildFile; fileRef = FAC2358E227A4A6E00424678 /* HubCategory.swift */; };
		FAC23591227A4AF000424678 /* HubCategoryClientBehavior.swift in Sources */ = {isa = PBXBuildFile; fileRef = FAC23590227A4AF000424678 /* HubCategoryClientBehavior.swift */; };
		FAC23595227A4B9800424678 /* HubCategoryPlugin.swift in Sources */ = {isa = PBXBuildFile; fileRef = FAC23594227A4B9800424678 /* HubCategoryPlugin.swift */; };
		FAC23599227A598B00424678 /* DefaultHubPluginTests.swift in Sources */ = {isa = PBXBuildFile; fileRef = FAC23598227A598B00424678 /* DefaultHubPluginTests.swift */; };
		FAC235A1227A5D8C00424678 /* DefaultHubPluginConcurrencyTests.swift in Sources */ = {isa = PBXBuildFile; fileRef = FAC235A0227A5D8C00424678 /* DefaultHubPluginConcurrencyTests.swift */; };
		FAC235A3227A5ED000424678 /* HubChannel.swift in Sources */ = {isa = PBXBuildFile; fileRef = FAC235A2227A5ED000424678 /* HubChannel.swift */; };
		FAC428A0235F7F980000F221 /* APICategory+RESTBehavior.swift in Sources */ = {isa = PBXBuildFile; fileRef = FAC4289F235F7F980000F221 /* APICategory+RESTBehavior.swift */; };
		FAC428A2235F80000000F221 /* APICategory+GraphQLBehavior.swift in Sources */ = {isa = PBXBuildFile; fileRef = FAC428A1235F80000000F221 /* APICategory+GraphQLBehavior.swift */; };
		FAC428A4235F802A0000F221 /* APICategory+InterceptorBehavior.swift in Sources */ = {isa = PBXBuildFile; fileRef = FAC428A3235F802A0000F221 /* APICategory+InterceptorBehavior.swift */; };
		FAC428A6235F83770000F221 /* RESTOperation.swift in Sources */ = {isa = PBXBuildFile; fileRef = FAC428A5235F83770000F221 /* RESTOperation.swift */; };
		FAC679292329A5D1004DDFE8 /* SynchronizedQueue.swift in Sources */ = {isa = PBXBuildFile; fileRef = FAC679282329A5D1004DDFE8 /* SynchronizedQueue.swift */; };
		FAC6792B2329AA7B004DDFE8 /* SynchronizedQueueTests.swift in Sources */ = {isa = PBXBuildFile; fileRef = FAC6792A2329AA7B004DDFE8 /* SynchronizedQueueTests.swift */; };
		FAC6792D2329B267004DDFE8 /* AtomicValue.swift in Sources */ = {isa = PBXBuildFile; fileRef = FAC6792C2329B267004DDFE8 /* AtomicValue.swift */; };
		FACA35EB2326B217000E74F6 /* AmplifyConfigurationInitializationTests.swift in Sources */ = {isa = PBXBuildFile; fileRef = FACA35EA2326B217000E74F6 /* AmplifyConfigurationInitializationTests.swift */; };
		FACA35ED2326BB54000E74F6 /* AmplifyConfigurationInitialization.swift in Sources */ = {isa = PBXBuildFile; fileRef = FACA35EC2326BB54000E74F6 /* AmplifyConfigurationInitialization.swift */; };
		FACA35F52327FB14000E74F6 /* AmplifyConfigurationTests.swift in Sources */ = {isa = PBXBuildFile; fileRef = FACA35F42327FB14000E74F6 /* AmplifyConfigurationTests.swift */; };
		FACA35F72327FB14000E74F6 /* Amplify.framework in Frameworks */ = {isa = PBXBuildFile; fileRef = FAC234D22279F8DA00424678 /* Amplify.framework */; };
		FACA36082327FBD4000E74F6 /* AmplifyTestCommon.h in Headers */ = {isa = PBXBuildFile; fileRef = FACA36062327FBD4000E74F6 /* AmplifyTestCommon.h */; settings = {ATTRIBUTES = (Public, ); }; };
		FACA360B2327FBD4000E74F6 /* AmplifyTestCommon.framework in Frameworks */ = {isa = PBXBuildFile; fileRef = FACA36042327FBD4000E74F6 /* AmplifyTestCommon.framework */; };
		FACA360C2327FBD4000E74F6 /* AmplifyTestCommon.framework in Embed Frameworks */ = {isa = PBXBuildFile; fileRef = FACA36042327FBD4000E74F6 /* AmplifyTestCommon.framework */; settings = {ATTRIBUTES = (CodeSignOnCopy, RemoveHeadersOnCopy, ); }; };
		FACA36152327FC39000E74F6 /* MessageReporter.swift in Sources */ = {isa = PBXBuildFile; fileRef = FAC23578227A056F00424678 /* MessageReporter.swift */; };
		FACA361A2327FC69000E74F6 /* MockStorageCategoryPlugin.swift in Sources */ = {isa = PBXBuildFile; fileRef = FAC23553227A056600424678 /* MockStorageCategoryPlugin.swift */; };
		FACA361B2327FC74000E74F6 /* MockLoggingCategoryPlugin.swift in Sources */ = {isa = PBXBuildFile; fileRef = FAC0A2BB22B4603800B50912 /* MockLoggingCategoryPlugin.swift */; };
		FACA361C2327FC7D000E74F6 /* MockHubCategoryPlugin.swift in Sources */ = {isa = PBXBuildFile; fileRef = FAC23589227A45D500424678 /* MockHubCategoryPlugin.swift */; };
		FACA361D2327FC84000E74F6 /* MockAPICategoryPlugin.swift in Sources */ = {isa = PBXBuildFile; fileRef = FAC23557227A056600424678 /* MockAPICategoryPlugin.swift */; };
		FACA361E2327FC8E000E74F6 /* MockAnalyticsCategoryPlugin.swift in Sources */ = {isa = PBXBuildFile; fileRef = FAC2355E227A056600424678 /* MockAnalyticsCategoryPlugin.swift */; };
		FACA36222327FDD7000E74F6 /* amplifyconfiguration.json in Resources */ = {isa = PBXBuildFile; fileRef = FACA36212327FDD2000E74F6 /* amplifyconfiguration.json */; };
		FACF52042329633500646E10 /* TestExtensions.swift in Sources */ = {isa = PBXBuildFile; fileRef = FACF52032329633500646E10 /* TestExtensions.swift */; };
		FACF520723298BF100646E10 /* SynchronizedDictionary.swift in Sources */ = {isa = PBXBuildFile; fileRef = FACF520623298BF100646E10 /* SynchronizedDictionary.swift */; };
		FACF520923298C1200646E10 /* SynchronizedDictionaryTests.swift in Sources */ = {isa = PBXBuildFile; fileRef = FACF520823298C1200646E10 /* SynchronizedDictionaryTests.swift */; };
		FAD2A1892374D5DC0005CD6B /* GraphQLResponse.swift in Sources */ = {isa = PBXBuildFile; fileRef = FAD2A1882374D5DC0005CD6B /* GraphQLResponse.swift */; };
		FAD3936B2381F91100463F5E /* MutationEvent.swift in Sources */ = {isa = PBXBuildFile; fileRef = FA9FD2332381CD0000A7CAF5 /* MutationEvent.swift */; };
		FAD3936D2381FA1700463F5E /* MutationEvent+Schema.swift in Sources */ = {isa = PBXBuildFile; fileRef = FA9FD2322381CD0000A7CAF5 /* MutationEvent+Schema.swift */; };
		FAD393712381FD3C00463F5E /* DataStoreCategory+Subscribe.swift in Sources */ = {isa = PBXBuildFile; fileRef = FAD393702381FD3C00463F5E /* DataStoreCategory+Subscribe.swift */; };
		FAD393732381FF4200463F5E /* DataStorePublisher.swift in Sources */ = {isa = PBXBuildFile; fileRef = FAD393722381FF4200463F5E /* DataStorePublisher.swift */; };
		FAD393762382036000463F5E /* SubscribeTests.swift in Sources */ = {isa = PBXBuildFile; fileRef = FAD393752382036000463F5E /* SubscribeTests.swift */; };
		FAD3937823820BB000463F5E /* SyncTests.swift in Sources */ = {isa = PBXBuildFile; fileRef = FAD3937723820BB000463F5E /* SyncTests.swift */; };
		FAD3937A23820CDB00463F5E /* DataStoreCategoryClientAPITests.swift in Sources */ = {isa = PBXBuildFile; fileRef = FAD3937923820CDB00463F5E /* DataStoreCategoryClientAPITests.swift */; };
		FAD3937D23820D0200463F5E /* DataStoreCategoryConfigurationTests.swift in Sources */ = {isa = PBXBuildFile; fileRef = FAD3937C23820D0200463F5E /* DataStoreCategoryConfigurationTests.swift */; };
		FAD3937F23820DAE00463F5E /* MockDataStoreCategoryPlugin.swift in Sources */ = {isa = PBXBuildFile; fileRef = FAD3937E23820DAE00463F5E /* MockDataStoreCategoryPlugin.swift */; };
		FAD3E11E2384956600F6F41C /* LabelType.swift in Sources */ = {isa = PBXBuildFile; fileRef = FAD3E11D2384956600F6F41C /* LabelType.swift */; };
		FADB3A6823612940006D6FE9 /* BasicClosure.swift in Sources */ = {isa = PBXBuildFile; fileRef = FADB3A6723612940006D6FE9 /* BasicClosure.swift */; };
		FAF1B88423392F7C007F1435 /* ConcurrentDispatcher.swift in Sources */ = {isa = PBXBuildFile; fileRef = FAF1B88323392F7C007F1435 /* ConcurrentDispatcher.swift */; };
		FAF1B88623392F96007F1435 /* SerialDispatcher.swift in Sources */ = {isa = PBXBuildFile; fileRef = FAF1B88523392F96007F1435 /* SerialDispatcher.swift */; };
		FAF1B8882339633C007F1435 /* ConcurrentDispatcherPerformanceTests.swift in Sources */ = {isa = PBXBuildFile; fileRef = FAF1B8872339633C007F1435 /* ConcurrentDispatcherPerformanceTests.swift */; };
		FAF1B88B23397791007F1435 /* DefaultHubPluginPerformanceTestHelpers.swift in Sources */ = {isa = PBXBuildFile; fileRef = FAF1B88A23397791007F1435 /* DefaultHubPluginPerformanceTestHelpers.swift */; };
		FC9671570FB0BA0BC31F4019 /* Pods_Amplify_AWSPluginsCore_AWSPluginsTestConfigs_AWSDataStoreCategoryPluginTests.framework in Frameworks */ = {isa = PBXBuildFile; fileRef = 9883B94C1A1C9D551AC012AE /* Pods_Amplify_AWSPluginsCore_AWSPluginsTestConfigs_AWSDataStoreCategoryPluginTests.framework */; };
/* End PBXBuildFile section */

/* Begin PBXContainerItemProxy section */
		B92E03CA2367CFF3006CEB8D /* PBXContainerItemProxy */ = {
			isa = PBXContainerItemProxy;
			containerPortal = FAC234C92279F8DA00424678 /* Project object */;
			proxyType = 1;
			remoteGlobalIDString = B92E03BF2367CFF2006CEB8D;
			remoteInfo = AWSDataStoreCategoryPlugin;
		};
		B92E03CC2367CFF3006CEB8D /* PBXContainerItemProxy */ = {
			isa = PBXContainerItemProxy;
			containerPortal = FAC234C92279F8DA00424678 /* Project object */;
			proxyType = 1;
			remoteGlobalIDString = 2125E2502319EC3000B3DEB5;
			remoteInfo = AmplifyTestApp;
		};
		B92E03D32367CFF3006CEB8D /* PBXContainerItemProxy */ = {
			isa = PBXContainerItemProxy;
			containerPortal = FAC234C92279F8DA00424678 /* Project object */;
			proxyType = 1;
			remoteGlobalIDString = B92E03BF2367CFF2006CEB8D;
			remoteInfo = AWSDataStoreCategoryPlugin;
		};
		B92E03FC2367D6F3006CEB8D /* PBXContainerItemProxy */ = {
			isa = PBXContainerItemProxy;
			containerPortal = FAC234C92279F8DA00424678 /* Project object */;
			proxyType = 1;
			remoteGlobalIDString = FA131AA92360FE070008381C;
			remoteInfo = AWSPluginsCore;
		};
		B92E03FE2367D6F3006CEB8D /* PBXContainerItemProxy */ = {
			isa = PBXContainerItemProxy;
			containerPortal = FAC234C92279F8DA00424678 /* Project object */;
			proxyType = 1;
			remoteGlobalIDString = FAC234D12279F8DA00424678;
			remoteInfo = Amplify;
		};
		B92E04142368FE5B006CEB8D /* PBXContainerItemProxy */ = {
			isa = PBXContainerItemProxy;
			containerPortal = FAC234C92279F8DA00424678 /* Project object */;
			proxyType = 1;
			remoteGlobalIDString = B92E03BF2367CFF2006CEB8D;
			remoteInfo = AWSDataStoreCategoryPlugin;
		};
		B92E04192368FE96006CEB8D /* PBXContainerItemProxy */ = {
			isa = PBXContainerItemProxy;
			containerPortal = FAC234C92279F8DA00424678 /* Project object */;
			proxyType = 1;
			remoteGlobalIDString = 2125E2502319EC3000B3DEB5;
			remoteInfo = AmplifyTestApp;
		};
		FA131AB42360FE070008381C /* PBXContainerItemProxy */ = {
			isa = PBXContainerItemProxy;
			containerPortal = FAC234C92279F8DA00424678 /* Project object */;
			proxyType = 1;
			remoteGlobalIDString = FA131AA92360FE070008381C;
			remoteInfo = AWSPluginsCore;
		};
		FA131AB62360FE070008381C /* PBXContainerItemProxy */ = {
			isa = PBXContainerItemProxy;
			containerPortal = FAC234C92279F8DA00424678 /* Project object */;
			proxyType = 1;
			remoteGlobalIDString = 2125E2502319EC3000B3DEB5;
			remoteInfo = AmplifyTestApp;
		};
		FA131ACD2360FEBB0008381C /* PBXContainerItemProxy */ = {
			isa = PBXContainerItemProxy;
			containerPortal = FAC234C92279F8DA00424678 /* Project object */;
			proxyType = 1;
			remoteGlobalIDString = FAC234D12279F8DA00424678;
			remoteInfo = Amplify;
		};
		FAC234DD2279F8DA00424678 /* PBXContainerItemProxy */ = {
			isa = PBXContainerItemProxy;
			containerPortal = FAC234C92279F8DA00424678 /* Project object */;
			proxyType = 1;
			remoteGlobalIDString = FAC234D12279F8DA00424678;
			remoteInfo = Amplify;
		};
		FACA35F82327FB14000E74F6 /* PBXContainerItemProxy */ = {
			isa = PBXContainerItemProxy;
			containerPortal = FAC234C92279F8DA00424678 /* Project object */;
			proxyType = 1;
			remoteGlobalIDString = FAC234D12279F8DA00424678;
			remoteInfo = Amplify;
		};
		FACA35FD2327FB31000E74F6 /* PBXContainerItemProxy */ = {
			isa = PBXContainerItemProxy;
			containerPortal = FAC234C92279F8DA00424678 /* Project object */;
			proxyType = 1;
			remoteGlobalIDString = 2125E2502319EC3000B3DEB5;
			remoteInfo = AmplifyTestApp;
		};
		FACA36092327FBD4000E74F6 /* PBXContainerItemProxy */ = {
			isa = PBXContainerItemProxy;
			containerPortal = FAC234C92279F8DA00424678 /* Project object */;
			proxyType = 1;
			remoteGlobalIDString = FACA36032327FBD4000E74F6;
			remoteInfo = AmplifyTestCommon;
		};
		FACA36112327FBE4000E74F6 /* PBXContainerItemProxy */ = {
			isa = PBXContainerItemProxy;
			containerPortal = FAC234C92279F8DA00424678 /* Project object */;
			proxyType = 1;
			remoteGlobalIDString = FACA36032327FBD4000E74F6;
			remoteInfo = AmplifyTestCommon;
		};
		FACA36132327FBEF000E74F6 /* PBXContainerItemProxy */ = {
			isa = PBXContainerItemProxy;
			containerPortal = FAC234C92279F8DA00424678 /* Project object */;
			proxyType = 1;
			remoteGlobalIDString = FACA36032327FBD4000E74F6;
			remoteInfo = AmplifyTestCommon;
		};
		FACA361F2327FDB2000E74F6 /* PBXContainerItemProxy */ = {
			isa = PBXContainerItemProxy;
			containerPortal = FAC234C92279F8DA00424678 /* Project object */;
			proxyType = 1;
			remoteGlobalIDString = FAC234D12279F8DA00424678;
			remoteInfo = Amplify;
		};
/* End PBXContainerItemProxy section */

/* Begin PBXCopyFilesBuildPhase section */
		FACA36102327FBD4000E74F6 /* Embed Frameworks */ = {
			isa = PBXCopyFilesBuildPhase;
			buildActionMask = 2147483647;
			dstPath = "";
			dstSubfolderSpec = 10;
			files = (
				FA131AC02360FE070008381C /* AWSPluginsCore.framework in Embed Frameworks */,
				FACA360C2327FBD4000E74F6 /* AmplifyTestCommon.framework in Embed Frameworks */,
				B92E03D62367CFF3006CEB8D /* AWSDataStoreCategoryPlugin.framework in Embed Frameworks */,
			);
			name = "Embed Frameworks";
			runOnlyForDeploymentPostprocessing = 0;
		};
/* End PBXCopyFilesBuildPhase section */

/* Begin PBXFileReference section */
		008BFFD1C24CCA788C88CF4C /* Pods-AWSPlugins-AWSAuthService-AWSS3StoragePlugin-AWSS3StoragePluginTests.release.xcconfig */ = {isa = PBXFileReference; includeInIndex = 1; lastKnownFileType = text.xcconfig; name = "Pods-AWSPlugins-AWSAuthService-AWSS3StoragePlugin-AWSS3StoragePluginTests.release.xcconfig"; path = "Target Support Files/Pods-AWSPlugins-AWSAuthService-AWSS3StoragePlugin-AWSS3StoragePluginTests/Pods-AWSPlugins-AWSAuthService-AWSS3StoragePlugin-AWSS3StoragePluginTests.release.xcconfig"; sourceTree = "<group>"; };
		031438953280EA4A537D2817 /* Pods-Amplify-AmplifyAWSPlugins-AWSPluginsCore-AWSPinpointAnalyticsPlugin-AWSPinpointAnalyticsPluginTests.debug.xcconfig */ = {isa = PBXFileReference; includeInIndex = 1; lastKnownFileType = text.xcconfig; name = "Pods-Amplify-AmplifyAWSPlugins-AWSPluginsCore-AWSPinpointAnalyticsPlugin-AWSPinpointAnalyticsPluginTests.debug.xcconfig"; path = "Target Support Files/Pods-Amplify-AmplifyAWSPlugins-AWSPluginsCore-AWSPinpointAnalyticsPlugin-AWSPinpointAnalyticsPluginTests/Pods-Amplify-AmplifyAWSPlugins-AWSPluginsCore-AWSPinpointAnalyticsPlugin-AWSPinpointAnalyticsPluginTests.debug.xcconfig"; sourceTree = "<group>"; };
		04764F685DBE17F7CEC92A62 /* Pods-Amplify-AmplifyAWSPlugins-AWSPluginsCore-AWSAPICategoryPlugin-AWSAPICategoryPluginTests.release.xcconfig */ = {isa = PBXFileReference; includeInIndex = 1; lastKnownFileType = text.xcconfig; name = "Pods-Amplify-AmplifyAWSPlugins-AWSPluginsCore-AWSAPICategoryPlugin-AWSAPICategoryPluginTests.release.xcconfig"; path = "Target Support Files/Pods-Amplify-AmplifyAWSPlugins-AWSPluginsCore-AWSAPICategoryPlugin-AWSAPICategoryPluginTests/Pods-Amplify-AmplifyAWSPlugins-AWSPluginsCore-AWSAPICategoryPlugin-AWSAPICategoryPluginTests.release.xcconfig"; sourceTree = "<group>"; };
		082C9C1A32F62C25D01A1AB2 /* Pods-Amplify-AmplifyAWSPlugins-AWSS3StoragePlugin.release.xcconfig */ = {isa = PBXFileReference; includeInIndex = 1; lastKnownFileType = text.xcconfig; name = "Pods-Amplify-AmplifyAWSPlugins-AWSS3StoragePlugin.release.xcconfig"; path = "Target Support Files/Pods-Amplify-AmplifyAWSPlugins-AWSS3StoragePlugin/Pods-Amplify-AmplifyAWSPlugins-AWSS3StoragePlugin.release.xcconfig"; sourceTree = "<group>"; };
		1AEE54C5DD1856A3C9251736 /* Pods-Amplify-AmplifyTestConfigs-AmplifyTests.debug.xcconfig */ = {isa = PBXFileReference; includeInIndex = 1; lastKnownFileType = text.xcconfig; name = "Pods-Amplify-AmplifyTestConfigs-AmplifyTests.debug.xcconfig"; path = "Target Support Files/Pods-Amplify-AmplifyTestConfigs-AmplifyTests/Pods-Amplify-AmplifyTestConfigs-AmplifyTests.debug.xcconfig"; sourceTree = "<group>"; };
		1C23249CCA99AACFE0A2E5D9 /* Pods-AWSPlugins-AWSAuthService-AWSPinpointAnalyticsPlugin.debug.xcconfig */ = {isa = PBXFileReference; includeInIndex = 1; lastKnownFileType = text.xcconfig; name = "Pods-AWSPlugins-AWSAuthService-AWSPinpointAnalyticsPlugin.debug.xcconfig"; path = "Target Support Files/Pods-AWSPlugins-AWSAuthService-AWSPinpointAnalyticsPlugin/Pods-AWSPlugins-AWSAuthService-AWSPinpointAnalyticsPlugin.debug.xcconfig"; sourceTree = "<group>"; };
		1C4F08891CECABC699AB133D /* Pods-Amplify-AWSPluginsCore-AWSPluginsTestConfigs-AWSPredictionsPluginTests.release.xcconfig */ = {isa = PBXFileReference; includeInIndex = 1; lastKnownFileType = text.xcconfig; name = "Pods-Amplify-AWSPluginsCore-AWSPluginsTestConfigs-AWSPredictionsPluginTests.release.xcconfig"; path = "Target Support Files/Pods-Amplify-AWSPluginsCore-AWSPluginsTestConfigs-AWSPredictionsPluginTests/Pods-Amplify-AWSPluginsCore-AWSPluginsTestConfigs-AWSPredictionsPluginTests.release.xcconfig"; sourceTree = "<group>"; };
		1C6DDB91072543DBE60E1140 /* Pods-AWSPlugins-AWSAuthService-AWSAPICategoryPlugin-AWSAPICategoryPluginTests.release.xcconfig */ = {isa = PBXFileReference; includeInIndex = 1; lastKnownFileType = text.xcconfig; name = "Pods-AWSPlugins-AWSAuthService-AWSAPICategoryPlugin-AWSAPICategoryPluginTests.release.xcconfig"; path = "Target Support Files/Pods-AWSPlugins-AWSAuthService-AWSAPICategoryPlugin-AWSAPICategoryPluginTests/Pods-AWSPlugins-AWSAuthService-AWSAPICategoryPlugin-AWSAPICategoryPluginTests.release.xcconfig"; sourceTree = "<group>"; };
		1D3F4AB441751E78E4C1D482 /* Pods-Amplify-AmplifyTests.release.xcconfig */ = {isa = PBXFileReference; includeInIndex = 1; lastKnownFileType = text.xcconfig; name = "Pods-Amplify-AmplifyTests.release.xcconfig"; path = "Target Support Files/Pods-Amplify-AmplifyTests/Pods-Amplify-AmplifyTests.release.xcconfig"; sourceTree = "<group>"; };
		1D47F178B0FEC9059BC72C3B /* Pods-AWSPlugins-AWSAuthService-AWSS3StoragePlugin.release.xcconfig */ = {isa = PBXFileReference; includeInIndex = 1; lastKnownFileType = text.xcconfig; name = "Pods-AWSPlugins-AWSAuthService-AWSS3StoragePlugin.release.xcconfig"; path = "Target Support Files/Pods-AWSPlugins-AWSAuthService-AWSS3StoragePlugin/Pods-AWSPlugins-AWSAuthService-AWSS3StoragePlugin.release.xcconfig"; sourceTree = "<group>"; };
		1D74984AC23B0E746D9C2A5C /* Pods-AWSPlugins-AWSS3StoragePlugin-AWSS3StoragePluginTests.debug.xcconfig */ = {isa = PBXFileReference; includeInIndex = 1; lastKnownFileType = text.xcconfig; name = "Pods-AWSPlugins-AWSS3StoragePlugin-AWSS3StoragePluginTests.debug.xcconfig"; path = "Target Support Files/Pods-AWSPlugins-AWSS3StoragePlugin-AWSS3StoragePluginTests/Pods-AWSPlugins-AWSS3StoragePlugin-AWSS3StoragePluginTests.debug.xcconfig"; sourceTree = "<group>"; };
		210922492359634B00CEC295 /* AnalyticsProfile.swift */ = {isa = PBXFileReference; fileEncoding = 4; lastKnownFileType = sourcecode.swift; path = AnalyticsProfile.swift; sourceTree = "<group>"; };
		2109224B2359634C00CEC295 /* AnalyticsPropertyValue.swift */ = {isa = PBXFileReference; fileEncoding = 4; lastKnownFileType = sourcecode.swift; path = AnalyticsPropertyValue.swift; sourceTree = "<group>"; };
		210922562359693800CEC295 /* BasicAnalyticsEvent.swift */ = {isa = PBXFileReference; lastKnownFileType = sourcecode.swift; path = BasicAnalyticsEvent.swift; sourceTree = "<group>"; };
		2109225923596BCD00CEC295 /* AnalyticsCategoryClientBehavior.swift */ = {isa = PBXFileReference; lastKnownFileType = sourcecode.swift; path = AnalyticsCategoryClientBehavior.swift; sourceTree = "<group>"; };
		210DBC112332B3C0009B9E51 /* StorageDownloadFileOperation.swift */ = {isa = PBXFileReference; fileEncoding = 4; lastKnownFileType = sourcecode.swift; path = StorageDownloadFileOperation.swift; sourceTree = "<group>"; };
		210DBC132332B3C6009B9E51 /* StorageGetURLOperation.swift */ = {isa = PBXFileReference; fileEncoding = 4; lastKnownFileType = sourcecode.swift; path = StorageGetURLOperation.swift; sourceTree = "<group>"; };
		210DBC152332B3CB009B9E51 /* StorageGetDataOperation.swift */ = {isa = PBXFileReference; fileEncoding = 4; lastKnownFileType = sourcecode.swift; path = StorageGetDataOperation.swift; sourceTree = "<group>"; };
		210DBC462332F0C5009B9E51 /* StorageError.swift */ = {isa = PBXFileReference; lastKnownFileType = sourcecode.swift; path = StorageError.swift; sourceTree = "<group>"; };
		2125E20D2318CD3900B3DEB5 /* MockAWSMobileClient.swift */ = {isa = PBXFileReference; lastKnownFileType = sourcecode.swift; path = MockAWSMobileClient.swift; sourceTree = "<group>"; };
		2125E2102318D73B00B3DEB5 /* awsconfiguration.json */ = {isa = PBXFileReference; fileEncoding = 4; lastKnownFileType = text.json; path = awsconfiguration.json; sourceTree = "<group>"; };
		2125E2512319EC3000B3DEB5 /* AmplifyTestApp.app */ = {isa = PBXFileReference; explicitFileType = wrapper.application; includeInIndex = 0; path = AmplifyTestApp.app; sourceTree = BUILT_PRODUCTS_DIR; };
		2125E2532319EC3100B3DEB5 /* AppDelegate.swift */ = {isa = PBXFileReference; lastKnownFileType = sourcecode.swift; path = AppDelegate.swift; sourceTree = "<group>"; };
		2125E2552319EC3100B3DEB5 /* ViewController.swift */ = {isa = PBXFileReference; lastKnownFileType = sourcecode.swift; path = ViewController.swift; sourceTree = "<group>"; };
		2125E2582319EC3100B3DEB5 /* Base */ = {isa = PBXFileReference; lastKnownFileType = file.storyboard; name = Base; path = Base.lproj/Main.storyboard; sourceTree = "<group>"; };
		2125E25A2319EC3200B3DEB5 /* Assets.xcassets */ = {isa = PBXFileReference; lastKnownFileType = folder.assetcatalog; path = Assets.xcassets; sourceTree = "<group>"; };
		2125E25D2319EC3200B3DEB5 /* Base */ = {isa = PBXFileReference; lastKnownFileType = file.storyboard; name = Base; path = Base.lproj/LaunchScreen.storyboard; sourceTree = "<group>"; };
		2125E25F2319EC3200B3DEB5 /* Info.plist */ = {isa = PBXFileReference; lastKnownFileType = text.plist.xml; path = Info.plist; sourceTree = "<group>"; };
		2125E2A72321DCDD00B3DEB5 /* MockAWSAuthService.swift */ = {isa = PBXFileReference; lastKnownFileType = sourcecode.swift; path = MockAWSAuthService.swift; sourceTree = "<group>"; };
		2142099223721F4400FA140C /* GraphQLOperationType.swift */ = {isa = PBXFileReference; fileEncoding = 4; lastKnownFileType = sourcecode.swift; path = GraphQLOperationType.swift; sourceTree = "<group>"; };
		2142099323721F4400FA140C /* RESTOperationType.swift */ = {isa = PBXFileReference; fileEncoding = 4; lastKnownFileType = sourcecode.swift; path = RESTOperationType.swift; sourceTree = "<group>"; };
		2142099423721F4400FA140C /* RESTRequest.swift */ = {isa = PBXFileReference; fileEncoding = 4; lastKnownFileType = sourcecode.swift; path = RESTRequest.swift; sourceTree = "<group>"; };
		21420A7B237222A700FA140C /* AWSIAMConfiguration.swift */ = {isa = PBXFileReference; fileEncoding = 4; lastKnownFileType = sourcecode.swift; path = AWSIAMConfiguration.swift; sourceTree = "<group>"; };
		21420A7C237222A700FA140C /* APIKeyConfiguration.swift */ = {isa = PBXFileReference; fileEncoding = 4; lastKnownFileType = sourcecode.swift; path = APIKeyConfiguration.swift; sourceTree = "<group>"; };
		21420A7D237222A700FA140C /* AWSAuthorizationConfiguration.swift */ = {isa = PBXFileReference; fileEncoding = 4; lastKnownFileType = sourcecode.swift; path = AWSAuthorizationConfiguration.swift; sourceTree = "<group>"; };
		21420A7E237222A700FA140C /* OIDCConfiguration.swift */ = {isa = PBXFileReference; fileEncoding = 4; lastKnownFileType = sourcecode.swift; path = OIDCConfiguration.swift; sourceTree = "<group>"; };
		21420A7F237222A700FA140C /* CognitoUserPoolsConfiguration.swift */ = {isa = PBXFileReference; fileEncoding = 4; lastKnownFileType = sourcecode.swift; path = CognitoUserPoolsConfiguration.swift; sourceTree = "<group>"; };
		21420A81237222A700FA140C /* AWSAuthServiceBehavior.swift */ = {isa = PBXFileReference; fileEncoding = 4; lastKnownFileType = sourcecode.swift; path = AWSAuthServiceBehavior.swift; sourceTree = "<group>"; };
		21420A84237222A800FA140C /* IAMCredentialProvider.swift */ = {isa = PBXFileReference; fileEncoding = 4; lastKnownFileType = sourcecode.swift; path = IAMCredentialProvider.swift; sourceTree = "<group>"; };
		21420A85237222A800FA140C /* AuthTokenProvider.swift */ = {isa = PBXFileReference; fileEncoding = 4; lastKnownFileType = sourcecode.swift; path = AuthTokenProvider.swift; sourceTree = "<group>"; };
		21420A86237222A800FA140C /* APIKeyProvider.swift */ = {isa = PBXFileReference; fileEncoding = 4; lastKnownFileType = sourcecode.swift; path = APIKeyProvider.swift; sourceTree = "<group>"; };
		21420A89237222A800FA140C /* AWSAuthService.swift */ = {isa = PBXFileReference; fileEncoding = 4; lastKnownFileType = sourcecode.swift; path = AWSAuthService.swift; sourceTree = "<group>"; };
		21420A8C237222A900FA140C /* AWSMobileClientAdapter.swift */ = {isa = PBXFileReference; fileEncoding = 4; lastKnownFileType = sourcecode.swift; path = AWSMobileClientAdapter.swift; sourceTree = "<group>"; };
		21420A8D237222A900FA140C /* AWSAuthorizationType.swift */ = {isa = PBXFileReference; fileEncoding = 4; lastKnownFileType = sourcecode.swift; path = AWSAuthorizationType.swift; sourceTree = "<group>"; };
		21420A8E237222A900FA140C /* AWSMobileClientBehavior.swift */ = {isa = PBXFileReference; fileEncoding = 4; lastKnownFileType = sourcecode.swift; path = AWSMobileClientBehavior.swift; sourceTree = "<group>"; };
		2144226B234BDD9B009357F7 /* StorageUploadFileRequest.swift */ = {isa = PBXFileReference; fileEncoding = 4; lastKnownFileType = sourcecode.swift; path = StorageUploadFileRequest.swift; sourceTree = "<group>"; };
		2144226D234BDE23009357F7 /* StorageUploadFileOperation.swift */ = {isa = PBXFileReference; fileEncoding = 4; lastKnownFileType = sourcecode.swift; path = StorageUploadFileOperation.swift; sourceTree = "<group>"; };
		21558E3D237BB4BF0032A5BB /* GraphQLRequest.swift */ = {isa = PBXFileReference; lastKnownFileType = sourcecode.swift; path = GraphQLRequest.swift; sourceTree = "<group>"; };
		21558E3F237CB8640032A5BB /* GraphQLError.swift */ = {isa = PBXFileReference; lastKnownFileType = sourcecode.swift; path = GraphQLError.swift; sourceTree = "<group>"; };
		215F4BCAAB89FA54AA121BDE /* Pods-AmplifyAWSPlugins-AWSPluginsCore-AWSPinpointAnalyticsPlugin.release.xcconfig */ = {isa = PBXFileReference; includeInIndex = 1; lastKnownFileType = text.xcconfig; name = "Pods-AmplifyAWSPlugins-AWSPluginsCore-AWSPinpointAnalyticsPlugin.release.xcconfig"; path = "Target Support Files/Pods-AmplifyAWSPlugins-AWSPluginsCore-AWSPinpointAnalyticsPlugin/Pods-AmplifyAWSPlugins-AWSPluginsCore-AWSPinpointAnalyticsPlugin.release.xcconfig"; sourceTree = "<group>"; };
		216879FD23636A0A004A056E /* RepeatingTimer.swift */ = {isa = PBXFileReference; fileEncoding = 4; lastKnownFileType = sourcecode.swift; path = RepeatingTimer.swift; sourceTree = "<group>"; };
		21687A3D236371C4004A056E /* AnalyticsCategory+HubPayloadEventName.swift */ = {isa = PBXFileReference; fileEncoding = 4; lastKnownFileType = sourcecode.swift; path = "AnalyticsCategory+HubPayloadEventName.swift"; sourceTree = "<group>"; };
		21687A40236371E1004A056E /* AnalyticsError.swift */ = {isa = PBXFileReference; fileEncoding = 4; lastKnownFileType = sourcecode.swift; path = AnalyticsError.swift; sourceTree = "<group>"; };
		21D1CE8B2334233F0003BAA8 /* AuthError.swift */ = {isa = PBXFileReference; lastKnownFileType = sourcecode.swift; path = AuthError.swift; sourceTree = "<group>"; };
		21D79FD9237617C60057D00D /* SubscriptionEvent.swift */ = {isa = PBXFileReference; lastKnownFileType = sourcecode.swift; path = SubscriptionEvent.swift; sourceTree = "<group>"; };
		21D79FE02377BF4B0057D00D /* AuthProvider.swift */ = {isa = PBXFileReference; lastKnownFileType = sourcecode.swift; path = AuthProvider.swift; sourceTree = "<group>"; };
		21D79FE22377F4120057D00D /* SubscriptionConnectionState.swift */ = {isa = PBXFileReference; lastKnownFileType = sourcecode.swift; path = SubscriptionConnectionState.swift; sourceTree = "<group>"; };
		21FFF986230B7A5D005878EA /* AsychronousOperation.swift */ = {isa = PBXFileReference; lastKnownFileType = sourcecode.swift; path = AsychronousOperation.swift; sourceTree = "<group>"; };
		21FFF98D230C81E6005878EA /* StorageAccessLevel.swift */ = {isa = PBXFileReference; lastKnownFileType = sourcecode.swift; path = StorageAccessLevel.swift; sourceTree = "<group>"; };
		21FFF98F230C96CA005878EA /* StoragePutDataOperation.swift */ = {isa = PBXFileReference; fileEncoding = 4; lastKnownFileType = sourcecode.swift; path = StoragePutDataOperation.swift; sourceTree = "<group>"; };
		21FFF990230C96CB005878EA /* StorageListOperation.swift */ = {isa = PBXFileReference; fileEncoding = 4; lastKnownFileType = sourcecode.swift; path = StorageListOperation.swift; sourceTree = "<group>"; };
		21FFF992230C96CB005878EA /* StorageRemoveOperation.swift */ = {isa = PBXFileReference; fileEncoding = 4; lastKnownFileType = sourcecode.swift; path = StorageRemoveOperation.swift; sourceTree = "<group>"; };
		21FFF9A1230C9730005878EA /* StorageListResult.swift */ = {isa = PBXFileReference; fileEncoding = 4; lastKnownFileType = sourcecode.swift; path = StorageListResult.swift; sourceTree = "<group>"; };
		2592CB41D8BEE8051CAD8841 /* Pods-Amplify-AWSPluginsCore-AWSDataStoreCategoryPlugin.release.xcconfig */ = {isa = PBXFileReference; includeInIndex = 1; lastKnownFileType = text.xcconfig; name = "Pods-Amplify-AWSPluginsCore-AWSDataStoreCategoryPlugin.release.xcconfig"; path = "Target Support Files/Pods-Amplify-AWSPluginsCore-AWSDataStoreCategoryPlugin/Pods-Amplify-AWSPluginsCore-AWSDataStoreCategoryPlugin.release.xcconfig"; sourceTree = "<group>"; };
		259CBD765D3CF26D41A04914 /* Pods-AmplifyAWSPlugins-AWSS3StoragePlugin-AWSS3StoragePluginTests.debug.xcconfig */ = {isa = PBXFileReference; includeInIndex = 1; lastKnownFileType = text.xcconfig; name = "Pods-AmplifyAWSPlugins-AWSS3StoragePlugin-AWSS3StoragePluginTests.debug.xcconfig"; path = "Target Support Files/Pods-AmplifyAWSPlugins-AWSS3StoragePlugin-AWSS3StoragePluginTests/Pods-AmplifyAWSPlugins-AWSS3StoragePlugin-AWSS3StoragePluginTests.debug.xcconfig"; sourceTree = "<group>"; };
		263EE84D0728C793C6181869 /* Pods_AmplifyAppExample.framework */ = {isa = PBXFileReference; explicitFileType = wrapper.framework; includeInIndex = 0; path = Pods_AmplifyAppExample.framework; sourceTree = BUILT_PRODUCTS_DIR; };
		268A7CEAC9F265E3C9594FE5 /* Pods-AWSPlugins-AWSPinpointAnalyticsPlugin-AWSPinpointAnalyticsPluginTests.debug.xcconfig */ = {isa = PBXFileReference; includeInIndex = 1; lastKnownFileType = text.xcconfig; name = "Pods-AWSPlugins-AWSPinpointAnalyticsPlugin-AWSPinpointAnalyticsPluginTests.debug.xcconfig"; path = "Target Support Files/Pods-AWSPlugins-AWSPinpointAnalyticsPlugin-AWSPinpointAnalyticsPluginTests/Pods-AWSPlugins-AWSPinpointAnalyticsPlugin-AWSPinpointAnalyticsPluginTests.debug.xcconfig"; sourceTree = "<group>"; };
		27E795E8B15B579ADCB978F4 /* Pods-AWSPinpointAnalyticsPluginTests.release.xcconfig */ = {isa = PBXFileReference; includeInIndex = 1; lastKnownFileType = text.xcconfig; name = "Pods-AWSPinpointAnalyticsPluginTests.release.xcconfig"; path = "Target Support Files/Pods-AWSPinpointAnalyticsPluginTests/Pods-AWSPinpointAnalyticsPluginTests.release.xcconfig"; sourceTree = "<group>"; };
		2828E86F90E8C918A55C1696 /* Pods_Amplify_AmplifyAWSPlugins_AWSPluginsCore.framework */ = {isa = PBXFileReference; explicitFileType = wrapper.framework; includeInIndex = 0; path = Pods_Amplify_AmplifyAWSPlugins_AWSPluginsCore.framework; sourceTree = BUILT_PRODUCTS_DIR; };
		28586668BF1BFF6BC803DBEE /* Pods-AmplifyAWSPlugins-AWSPinpointAnalyticsPlugin.release.xcconfig */ = {isa = PBXFileReference; includeInIndex = 1; lastKnownFileType = text.xcconfig; name = "Pods-AmplifyAWSPlugins-AWSPinpointAnalyticsPlugin.release.xcconfig"; path = "Target Support Files/Pods-AmplifyAWSPlugins-AWSPinpointAnalyticsPlugin/Pods-AmplifyAWSPlugins-AWSPinpointAnalyticsPlugin.release.xcconfig"; sourceTree = "<group>"; };
		28611CE5D571C1838DA8EDC1 /* Pods-AWSPlugins-AWSAuthService-AWSS3StoragePlugin.debug.xcconfig */ = {isa = PBXFileReference; includeInIndex = 1; lastKnownFileType = text.xcconfig; name = "Pods-AWSPlugins-AWSAuthService-AWSS3StoragePlugin.debug.xcconfig"; path = "Target Support Files/Pods-AWSPlugins-AWSAuthService-AWSS3StoragePlugin/Pods-AWSPlugins-AWSAuthService-AWSS3StoragePlugin.debug.xcconfig"; sourceTree = "<group>"; };
		2B3D832985467EBF31C56BC7 /* Pods-AmplifyTestApp-AWSDataStoreCategoryPluginIntegrationTests.release.xcconfig */ = {isa = PBXFileReference; includeInIndex = 1; lastKnownFileType = text.xcconfig; name = "Pods-AmplifyTestApp-AWSDataStoreCategoryPluginIntegrationTests.release.xcconfig"; path = "Target Support Files/Pods-AmplifyTestApp-AWSDataStoreCategoryPluginIntegrationTests/Pods-AmplifyTestApp-AWSDataStoreCategoryPluginIntegrationTests.release.xcconfig"; sourceTree = "<group>"; };
		2BC291E73D2FFB00D3F51A62 /* Pods-AmplifyAppExample.debug.xcconfig */ = {isa = PBXFileReference; includeInIndex = 1; lastKnownFileType = text.xcconfig; name = "Pods-AmplifyAppExample.debug.xcconfig"; path = "Target Support Files/Pods-AmplifyAppExample/Pods-AmplifyAppExample.debug.xcconfig"; sourceTree = "<group>"; };
		2C7DCEEA645473A2F2E5DD7D /* Pods-Amplify-AmplifyTestConfigs-AmplifyTests.release.xcconfig */ = {isa = PBXFileReference; includeInIndex = 1; lastKnownFileType = text.xcconfig; name = "Pods-Amplify-AmplifyTestConfigs-AmplifyTests.release.xcconfig"; path = "Target Support Files/Pods-Amplify-AmplifyTestConfigs-AmplifyTests/Pods-Amplify-AmplifyTestConfigs-AmplifyTests.release.xcconfig"; sourceTree = "<group>"; };
		34A4D98AFFD4B65AEAE350EC /* Pods_Amplify_AWSPluginsCore_AWSPluginsTestConfigs_AWSPluginsTestCommon.framework */ = {isa = PBXFileReference; explicitFileType = wrapper.framework; includeInIndex = 0; path = Pods_Amplify_AWSPluginsCore_AWSPluginsTestConfigs_AWSPluginsTestCommon.framework; sourceTree = BUILT_PRODUCTS_DIR; };
		3544C5721B19BB5697C99763 /* Pods-Amplify-AWSPluginsCore-AWSPluginsTestConfigs-AWSPredictionsPluginTests.debug.xcconfig */ = {isa = PBXFileReference; includeInIndex = 1; lastKnownFileType = text.xcconfig; name = "Pods-Amplify-AWSPluginsCore-AWSPluginsTestConfigs-AWSPredictionsPluginTests.debug.xcconfig"; path = "Target Support Files/Pods-Amplify-AWSPluginsCore-AWSPluginsTestConfigs-AWSPredictionsPluginTests/Pods-Amplify-AWSPluginsCore-AWSPluginsTestConfigs-AWSPredictionsPluginTests.debug.xcconfig"; sourceTree = "<group>"; };
		35D92182B8445C8F9B0FAE94 /* Pods_Amplify_AWSPluginsCore.framework */ = {isa = PBXFileReference; explicitFileType = wrapper.framework; includeInIndex = 0; path = Pods_Amplify_AWSPluginsCore.framework; sourceTree = BUILT_PRODUCTS_DIR; };
		36E795204EA20B3CFFCC506F /* Pods-AmplifyTestCommon.debug.xcconfig */ = {isa = PBXFileReference; includeInIndex = 1; lastKnownFileType = text.xcconfig; name = "Pods-AmplifyTestCommon.debug.xcconfig"; path = "Target Support Files/Pods-AmplifyTestCommon/Pods-AmplifyTestCommon.debug.xcconfig"; sourceTree = "<group>"; };
		3849521147E79A1C960F0FA7 /* Pods-AmplifyTestApp-CoreMLPredictionsPluginIntegrationTests.release.xcconfig */ = {isa = PBXFileReference; includeInIndex = 1; lastKnownFileType = text.xcconfig; name = "Pods-AmplifyTestApp-CoreMLPredictionsPluginIntegrationTests.release.xcconfig"; path = "Target Support Files/Pods-AmplifyTestApp-CoreMLPredictionsPluginIntegrationTests/Pods-AmplifyTestApp-CoreMLPredictionsPluginIntegrationTests.release.xcconfig"; sourceTree = "<group>"; };
		3A701A7BDEC4F0F422684E06 /* Pods-AWSS3StoragePluginIntegrationTests.debug.xcconfig */ = {isa = PBXFileReference; includeInIndex = 1; lastKnownFileType = text.xcconfig; name = "Pods-AWSS3StoragePluginIntegrationTests.debug.xcconfig"; path = "Target Support Files/Pods-AWSS3StoragePluginIntegrationTests/Pods-AWSS3StoragePluginIntegrationTests.debug.xcconfig"; sourceTree = "<group>"; };
		3CD2E9C1907DD49C41F5AF62 /* Pods-AWSPlugins-AWSS3StoragePlugin-AWSS3StoragePluginTests.release.xcconfig */ = {isa = PBXFileReference; includeInIndex = 1; lastKnownFileType = text.xcconfig; name = "Pods-AWSPlugins-AWSS3StoragePlugin-AWSS3StoragePluginTests.release.xcconfig"; path = "Target Support Files/Pods-AWSPlugins-AWSS3StoragePlugin-AWSS3StoragePluginTests/Pods-AWSPlugins-AWSS3StoragePlugin-AWSS3StoragePluginTests.release.xcconfig"; sourceTree = "<group>"; };
		3DC2B7D365B42B3A832601FA /* Pods-AmplifyTestApp.debug.xcconfig */ = {isa = PBXFileReference; includeInIndex = 1; lastKnownFileType = text.xcconfig; name = "Pods-AmplifyTestApp.debug.xcconfig"; path = "Target Support Files/Pods-AmplifyTestApp/Pods-AmplifyTestApp.debug.xcconfig"; sourceTree = "<group>"; };
		3FB6AA5C119CC26F1F1EF2B5 /* Pods-Amplify-AWSPluginsCore-AWSPluginsTestConfigs-AWSPluginsTestCommon.debug.xcconfig */ = {isa = PBXFileReference; includeInIndex = 1; lastKnownFileType = text.xcconfig; name = "Pods-Amplify-AWSPluginsCore-AWSPluginsTestConfigs-AWSPluginsTestCommon.debug.xcconfig"; path = "Target Support Files/Pods-Amplify-AWSPluginsCore-AWSPluginsTestConfigs-AWSPluginsTestCommon/Pods-Amplify-AWSPluginsCore-AWSPluginsTestConfigs-AWSPluginsTestCommon.debug.xcconfig"; sourceTree = "<group>"; };
		3FDEE8544633265649C2F425 /* Pods-AmplifyAWSPlugins-AWSPluginsCore.debug.xcconfig */ = {isa = PBXFileReference; includeInIndex = 1; lastKnownFileType = text.xcconfig; name = "Pods-AmplifyAWSPlugins-AWSPluginsCore.debug.xcconfig"; path = "Target Support Files/Pods-AmplifyAWSPlugins-AWSPluginsCore/Pods-AmplifyAWSPlugins-AWSPluginsCore.debug.xcconfig"; sourceTree = "<group>"; };
		40A966226A014DB2AE173E70 /* Pods-AWSPlugins-AWSAPICategoryPlugin.debug.xcconfig */ = {isa = PBXFileReference; includeInIndex = 1; lastKnownFileType = text.xcconfig; name = "Pods-AWSPlugins-AWSAPICategoryPlugin.debug.xcconfig"; path = "Target Support Files/Pods-AWSPlugins-AWSAPICategoryPlugin/Pods-AWSPlugins-AWSAPICategoryPlugin.debug.xcconfig"; sourceTree = "<group>"; };
		4148B4F4A49CCC0F81A06425 /* Pods-AWSS3StoragePluginIntegrationTests.release.xcconfig */ = {isa = PBXFileReference; includeInIndex = 1; lastKnownFileType = text.xcconfig; name = "Pods-AWSS3StoragePluginIntegrationTests.release.xcconfig"; path = "Target Support Files/Pods-AWSS3StoragePluginIntegrationTests/Pods-AWSS3StoragePluginIntegrationTests.release.xcconfig"; sourceTree = "<group>"; };
		41CE93C1FF019C1C76574E80 /* Pods-AmplifyTestApp-AWSDataStoreCategoryPluginIntegrationTests.debug.xcconfig */ = {isa = PBXFileReference; includeInIndex = 1; lastKnownFileType = text.xcconfig; name = "Pods-AmplifyTestApp-AWSDataStoreCategoryPluginIntegrationTests.debug.xcconfig"; path = "Target Support Files/Pods-AmplifyTestApp-AWSDataStoreCategoryPluginIntegrationTests/Pods-AmplifyTestApp-AWSDataStoreCategoryPluginIntegrationTests.debug.xcconfig"; sourceTree = "<group>"; };
		420A17B989F28811046A9E53 /* Pods-AmplifyAWSPlugins-AWSPluginsCore-AWSPinpointAnalyticsPlugin-AWSPinpointAnalyticsPluginTests.debug.xcconfig */ = {isa = PBXFileReference; includeInIndex = 1; lastKnownFileType = text.xcconfig; name = "Pods-AmplifyAWSPlugins-AWSPluginsCore-AWSPinpointAnalyticsPlugin-AWSPinpointAnalyticsPluginTests.debug.xcconfig"; path = "Target Support Files/Pods-AmplifyAWSPlugins-AWSPluginsCore-AWSPinpointAnalyticsPlugin-AWSPinpointAnalyticsPluginTests/Pods-AmplifyAWSPlugins-AWSPluginsCore-AWSPinpointAnalyticsPlugin-AWSPinpointAnalyticsPluginTests.debug.xcconfig"; sourceTree = "<group>"; };
		428D972790F226B59B4FD227 /* Pods-Amplify-AmplifyAWSPlugins-AWSPluginsCore-AWSS3StoragePlugin-AWSS3StoragePluginTests.release.xcconfig */ = {isa = PBXFileReference; includeInIndex = 1; lastKnownFileType = text.xcconfig; name = "Pods-Amplify-AmplifyAWSPlugins-AWSPluginsCore-AWSS3StoragePlugin-AWSS3StoragePluginTests.release.xcconfig"; path = "Target Support Files/Pods-Amplify-AmplifyAWSPlugins-AWSPluginsCore-AWSS3StoragePlugin-AWSS3StoragePluginTests/Pods-Amplify-AmplifyAWSPlugins-AWSPluginsCore-AWSS3StoragePlugin-AWSS3StoragePluginTests.release.xcconfig"; sourceTree = "<group>"; };
		42EF6EBD583BCAD0AB218836 /* Pods-AmplifyExampleApp.release.xcconfig */ = {isa = PBXFileReference; includeInIndex = 1; lastKnownFileType = text.xcconfig; name = "Pods-AmplifyExampleApp.release.xcconfig"; path = "Target Support Files/Pods-AmplifyExampleApp/Pods-AmplifyExampleApp.release.xcconfig"; sourceTree = "<group>"; };
		452106DB5FD5ED7691633E12 /* Pods-Amplify-AmplifyTestCommon.debug.xcconfig */ = {isa = PBXFileReference; includeInIndex = 1; lastKnownFileType = text.xcconfig; name = "Pods-Amplify-AmplifyTestCommon.debug.xcconfig"; path = "Target Support Files/Pods-Amplify-AmplifyTestCommon/Pods-Amplify-AmplifyTestCommon.debug.xcconfig"; sourceTree = "<group>"; };
		486B1E23E6FFC462A82A9345 /* Pods_AmplifyExampleApp.framework */ = {isa = PBXFileReference; explicitFileType = wrapper.framework; includeInIndex = 0; path = Pods_AmplifyExampleApp.framework; sourceTree = BUILT_PRODUCTS_DIR; };
		49ED6A10A50CD95420A1652E /* Pods-Amplify-AmplifyAWSPlugins-AWSS3StoragePlugin-AWSS3StoragePluginTests.release.xcconfig */ = {isa = PBXFileReference; includeInIndex = 1; lastKnownFileType = text.xcconfig; name = "Pods-Amplify-AmplifyAWSPlugins-AWSS3StoragePlugin-AWSS3StoragePluginTests.release.xcconfig"; path = "Target Support Files/Pods-Amplify-AmplifyAWSPlugins-AWSS3StoragePlugin-AWSS3StoragePluginTests/Pods-Amplify-AmplifyAWSPlugins-AWSS3StoragePlugin-AWSS3StoragePluginTests.release.xcconfig"; sourceTree = "<group>"; };
		4A107C56FFDCF66870F8D7F6 /* Pods-AWSPlugins-AWSS3StoragePlugin.release.xcconfig */ = {isa = PBXFileReference; includeInIndex = 1; lastKnownFileType = text.xcconfig; name = "Pods-AWSPlugins-AWSS3StoragePlugin.release.xcconfig"; path = "Target Support Files/Pods-AWSPlugins-AWSS3StoragePlugin/Pods-AWSPlugins-AWSS3StoragePlugin.release.xcconfig"; sourceTree = "<group>"; };
		4C5AEAB2A2D90298524BE592 /* Pods-Amplify-AmplifyTestConfigs-AmplifyFunctionalTests.release.xcconfig */ = {isa = PBXFileReference; includeInIndex = 1; lastKnownFileType = text.xcconfig; name = "Pods-Amplify-AmplifyTestConfigs-AmplifyFunctionalTests.release.xcconfig"; path = "Target Support Files/Pods-Amplify-AmplifyTestConfigs-AmplifyFunctionalTests/Pods-Amplify-AmplifyTestConfigs-AmplifyFunctionalTests.release.xcconfig"; sourceTree = "<group>"; };
		4DCC1382CE9452BE8D34084D /* Pods-AWSPlugins-AWSAPICategoryPlugin-AWSAPICategoryPluginTests.debug.xcconfig */ = {isa = PBXFileReference; includeInIndex = 1; lastKnownFileType = text.xcconfig; name = "Pods-AWSPlugins-AWSAPICategoryPlugin-AWSAPICategoryPluginTests.debug.xcconfig"; path = "Target Support Files/Pods-AWSPlugins-AWSAPICategoryPlugin-AWSAPICategoryPluginTests/Pods-AWSPlugins-AWSAPICategoryPlugin-AWSAPICategoryPluginTests.debug.xcconfig"; sourceTree = "<group>"; };
		4EE8540013F84C5E0F8C20D3 /* Pods-AWSPlugins-AWSAuthService-AWSPinpointAnalyticsPlugin-AWSPinpointAnalyticsPluginTests.debug.xcconfig */ = {isa = PBXFileReference; includeInIndex = 1; lastKnownFileType = text.xcconfig; name = "Pods-AWSPlugins-AWSAuthService-AWSPinpointAnalyticsPlugin-AWSPinpointAnalyticsPluginTests.debug.xcconfig"; path = "Target Support Files/Pods-AWSPlugins-AWSAuthService-AWSPinpointAnalyticsPlugin-AWSPinpointAnalyticsPluginTests/Pods-AWSPlugins-AWSAuthService-AWSPinpointAnalyticsPlugin-AWSPinpointAnalyticsPluginTests.debug.xcconfig"; sourceTree = "<group>"; };
		4F355FC2C0F239E49B01FF0C /* Pods-Amplify-AWSPluginsCore-AWSDataStoreCategoryPlugin.debug.xcconfig */ = {isa = PBXFileReference; includeInIndex = 1; lastKnownFileType = text.xcconfig; name = "Pods-Amplify-AWSPluginsCore-AWSDataStoreCategoryPlugin.debug.xcconfig"; path = "Target Support Files/Pods-Amplify-AWSPluginsCore-AWSDataStoreCategoryPlugin/Pods-Amplify-AWSPluginsCore-AWSDataStoreCategoryPlugin.debug.xcconfig"; sourceTree = "<group>"; };
		508B2A7C439EFD0AFD99679E /* Pods-Amplify-AmplifyTestCommon.release.xcconfig */ = {isa = PBXFileReference; includeInIndex = 1; lastKnownFileType = text.xcconfig; name = "Pods-Amplify-AmplifyTestCommon.release.xcconfig"; path = "Target Support Files/Pods-Amplify-AmplifyTestCommon/Pods-Amplify-AmplifyTestCommon.release.xcconfig"; sourceTree = "<group>"; };
		51D11872D41EA9310D1B9D42 /* Pods-AWSPlugins-AWSPinpointAnalyticsPlugin.debug.xcconfig */ = {isa = PBXFileReference; includeInIndex = 1; lastKnownFileType = text.xcconfig; name = "Pods-AWSPlugins-AWSPinpointAnalyticsPlugin.debug.xcconfig"; path = "Target Support Files/Pods-AWSPlugins-AWSPinpointAnalyticsPlugin/Pods-AWSPlugins-AWSPinpointAnalyticsPlugin.debug.xcconfig"; sourceTree = "<group>"; };
		5217259A0A97B12D4E90E09B /* Pods_AWSPlugins_AWSAuthService.framework */ = {isa = PBXFileReference; explicitFileType = wrapper.framework; includeInIndex = 0; path = Pods_AWSPlugins_AWSAuthService.framework; sourceTree = BUILT_PRODUCTS_DIR; };
		5572BBB2A874AEDC7E2E9ABF /* Pods-AmplifyTests.release.xcconfig */ = {isa = PBXFileReference; includeInIndex = 1; lastKnownFileType = text.xcconfig; name = "Pods-AmplifyTests.release.xcconfig"; path = "Target Support Files/Pods-AmplifyTests/Pods-AmplifyTests.release.xcconfig"; sourceTree = "<group>"; };
		5711DE48D8DB04B90039E300 /* Pods-AWSPlugins-AWSAPICategoryPlugin-AWSAPICategoryPluginTests.release.xcconfig */ = {isa = PBXFileReference; includeInIndex = 1; lastKnownFileType = text.xcconfig; name = "Pods-AWSPlugins-AWSAPICategoryPlugin-AWSAPICategoryPluginTests.release.xcconfig"; path = "Target Support Files/Pods-AWSPlugins-AWSAPICategoryPlugin-AWSAPICategoryPluginTests/Pods-AWSPlugins-AWSAPICategoryPlugin-AWSAPICategoryPluginTests.release.xcconfig"; sourceTree = "<group>"; };
		57531C9A48BA42FA1B628CBF /* Pods-AmplifyAWSPlugins-AWSPinpointAnalyticsPlugin-AWSPinpointAnalyticsPluginTests.debug.xcconfig */ = {isa = PBXFileReference; includeInIndex = 1; lastKnownFileType = text.xcconfig; name = "Pods-AmplifyAWSPlugins-AWSPinpointAnalyticsPlugin-AWSPinpointAnalyticsPluginTests.debug.xcconfig"; path = "Target Support Files/Pods-AmplifyAWSPlugins-AWSPinpointAnalyticsPlugin-AWSPinpointAnalyticsPluginTests/Pods-AmplifyAWSPlugins-AWSPinpointAnalyticsPlugin-AWSPinpointAnalyticsPluginTests.debug.xcconfig"; sourceTree = "<group>"; };
		58A0C326E8764A774A5E99A1 /* Pods-AmplifyAWSPlugins-AWSPluginsCore-AWSAPICategoryPlugin.debug.xcconfig */ = {isa = PBXFileReference; includeInIndex = 1; lastKnownFileType = text.xcconfig; name = "Pods-AmplifyAWSPlugins-AWSPluginsCore-AWSAPICategoryPlugin.debug.xcconfig"; path = "Target Support Files/Pods-AmplifyAWSPlugins-AWSPluginsCore-AWSAPICategoryPlugin/Pods-AmplifyAWSPlugins-AWSPluginsCore-AWSAPICategoryPlugin.debug.xcconfig"; sourceTree = "<group>"; };
		590F2A08ED60BB9A54788F50 /* Pods_Amplify_AWSPluginsCore_AWSPluginsTestConfigs_CoreMLPredictionsPluginTests.framework */ = {isa = PBXFileReference; explicitFileType = wrapper.framework; includeInIndex = 0; path = Pods_Amplify_AWSPluginsCore_AWSPluginsTestConfigs_CoreMLPredictionsPluginTests.framework; sourceTree = BUILT_PRODUCTS_DIR; };
		5A112B8C39AC37F0FB71AF54 /* Pods-Amplify.debug.xcconfig */ = {isa = PBXFileReference; includeInIndex = 1; lastKnownFileType = text.xcconfig; name = "Pods-Amplify.debug.xcconfig"; path = "Target Support Files/Pods-Amplify/Pods-Amplify.debug.xcconfig"; sourceTree = "<group>"; };
		5AEF4A900CAE6A541D752A6E /* Pods-Amplify-AmplifyAWSPlugins-AWSPluginsCore-AWSPinpointAnalyticsPlugin.debug.xcconfig */ = {isa = PBXFileReference; includeInIndex = 1; lastKnownFileType = text.xcconfig; name = "Pods-Amplify-AmplifyAWSPlugins-AWSPluginsCore-AWSPinpointAnalyticsPlugin.debug.xcconfig"; path = "Target Support Files/Pods-Amplify-AmplifyAWSPlugins-AWSPluginsCore-AWSPinpointAnalyticsPlugin/Pods-Amplify-AmplifyAWSPlugins-AWSPluginsCore-AWSPinpointAnalyticsPlugin.debug.xcconfig"; sourceTree = "<group>"; };
		5FFB62449226244D696DAA73 /* Pods-Amplify-AWSPluginsCore-AWSPredictionsPlugin.debug.xcconfig */ = {isa = PBXFileReference; includeInIndex = 1; lastKnownFileType = text.xcconfig; name = "Pods-Amplify-AWSPluginsCore-AWSPredictionsPlugin.debug.xcconfig"; path = "Target Support Files/Pods-Amplify-AWSPluginsCore-AWSPredictionsPlugin/Pods-Amplify-AWSPluginsCore-AWSPredictionsPlugin.debug.xcconfig"; sourceTree = "<group>"; };
		5FFE6F3EF19A7DA9F6B5024A /* Pods-Amplify-AmplifyAWSPlugins-AWSPluginsCore-AWSS3StoragePlugin.release.xcconfig */ = {isa = PBXFileReference; includeInIndex = 1; lastKnownFileType = text.xcconfig; name = "Pods-Amplify-AmplifyAWSPlugins-AWSPluginsCore-AWSS3StoragePlugin.release.xcconfig"; path = "Target Support Files/Pods-Amplify-AmplifyAWSPlugins-AWSPluginsCore-AWSS3StoragePlugin/Pods-Amplify-AmplifyAWSPlugins-AWSPluginsCore-AWSS3StoragePlugin.release.xcconfig"; sourceTree = "<group>"; };
		61CE693182BF781FBC4D3411 /* Pods-AWSS3StoragePlugin.release.xcconfig */ = {isa = PBXFileReference; includeInIndex = 1; lastKnownFileType = text.xcconfig; name = "Pods-AWSS3StoragePlugin.release.xcconfig"; path = "Target Support Files/Pods-AWSS3StoragePlugin/Pods-AWSS3StoragePlugin.release.xcconfig"; sourceTree = "<group>"; };
		63D5F7A8E12E88C68E9BB3FA /* Pods_AWSPlugins_AWSAuthService_AWSAuthServiceTests.framework */ = {isa = PBXFileReference; explicitFileType = wrapper.framework; includeInIndex = 0; path = Pods_AWSPlugins_AWSAuthService_AWSAuthServiceTests.framework; sourceTree = BUILT_PRODUCTS_DIR; };
		64BD51ED9D8A946DDFEFE8BA /* Pods-Amplify-AmplifyFunctionalTests.debug.xcconfig */ = {isa = PBXFileReference; includeInIndex = 1; lastKnownFileType = text.xcconfig; name = "Pods-Amplify-AmplifyFunctionalTests.debug.xcconfig"; path = "Target Support Files/Pods-Amplify-AmplifyFunctionalTests/Pods-Amplify-AmplifyFunctionalTests.debug.xcconfig"; sourceTree = "<group>"; };
		65CCD77CBA8619E2E9D41196 /* Pods-AWSPinpointAnalyticsPluginTests.debug.xcconfig */ = {isa = PBXFileReference; includeInIndex = 1; lastKnownFileType = text.xcconfig; name = "Pods-AWSPinpointAnalyticsPluginTests.debug.xcconfig"; path = "Target Support Files/Pods-AWSPinpointAnalyticsPluginTests/Pods-AWSPinpointAnalyticsPluginTests.debug.xcconfig"; sourceTree = "<group>"; };
		687B09E9348F8D29979A2404 /* Pods-Amplify-AmplifyAWSPlugins-AWSPinpointAnalyticsPlugin-AWSPinpointAnalyticsPluginTests.debug.xcconfig */ = {isa = PBXFileReference; includeInIndex = 1; lastKnownFileType = text.xcconfig; name = "Pods-Amplify-AmplifyAWSPlugins-AWSPinpointAnalyticsPlugin-AWSPinpointAnalyticsPluginTests.debug.xcconfig"; path = "Target Support Files/Pods-Amplify-AmplifyAWSPlugins-AWSPinpointAnalyticsPlugin-AWSPinpointAnalyticsPluginTests/Pods-Amplify-AmplifyAWSPlugins-AWSPinpointAnalyticsPlugin-AWSPinpointAnalyticsPluginTests.debug.xcconfig"; sourceTree = "<group>"; };
		6AF0E4775809F0866F9C44D9 /* Pods-AmplifyAWSPlugins-AWSPluginsCore-AWSS3StoragePlugin-AWSS3StoragePluginTests.debug.xcconfig */ = {isa = PBXFileReference; includeInIndex = 1; lastKnownFileType = text.xcconfig; name = "Pods-AmplifyAWSPlugins-AWSPluginsCore-AWSS3StoragePlugin-AWSS3StoragePluginTests.debug.xcconfig"; path = "Target Support Files/Pods-AmplifyAWSPlugins-AWSPluginsCore-AWSS3StoragePlugin-AWSS3StoragePluginTests/Pods-AmplifyAWSPlugins-AWSPluginsCore-AWSS3StoragePlugin-AWSS3StoragePluginTests.debug.xcconfig"; sourceTree = "<group>"; };
		6B1F15102383671B00AB23EF /* NetworkReachability.swift */ = {isa = PBXFileReference; fileEncoding = 4; lastKnownFileType = sourcecode.swift; path = NetworkReachability.swift; sourceTree = "<group>"; };
		6B1F15112383671B00AB23EF /* NetworkReachabilityNotifier.swift */ = {isa = PBXFileReference; fileEncoding = 4; lastKnownFileType = sourcecode.swift; path = NetworkReachabilityNotifier.swift; sourceTree = "<group>"; };
		6B1F15182383691B00AB23EF /* NetworkReachabilityNotifierTests.swift */ = {isa = PBXFileReference; lastKnownFileType = sourcecode.swift; path = NetworkReachabilityNotifierTests.swift; sourceTree = "<group>"; };
		6BAC32194A15ACB56F07DC87 /* Pods-AWSS3StoragePlugin.debug.xcconfig */ = {isa = PBXFileReference; includeInIndex = 1; lastKnownFileType = text.xcconfig; name = "Pods-AWSS3StoragePlugin.debug.xcconfig"; path = "Target Support Files/Pods-AWSS3StoragePlugin/Pods-AWSS3StoragePlugin.debug.xcconfig"; sourceTree = "<group>"; };
		6C41D3730B7ED4FD62A43E40 /* Pods-Amplify-AmplifyAWSPlugins-AWSAPICategoryPlugin-AWSAPICategoryPluginTests.debug.xcconfig */ = {isa = PBXFileReference; includeInIndex = 1; lastKnownFileType = text.xcconfig; name = "Pods-Amplify-AmplifyAWSPlugins-AWSAPICategoryPlugin-AWSAPICategoryPluginTests.debug.xcconfig"; path = "Target Support Files/Pods-Amplify-AmplifyAWSPlugins-AWSAPICategoryPlugin-AWSAPICategoryPluginTests/Pods-Amplify-AmplifyAWSPlugins-AWSAPICategoryPlugin-AWSAPICategoryPluginTests.debug.xcconfig"; sourceTree = "<group>"; };
		6D51240C78418B733FFA6829 /* Pods-Amplify-AWSPluginsCore-AWSPluginsTestConfigs-AWSDataStoreCategoryPluginTests.debug.xcconfig */ = {isa = PBXFileReference; includeInIndex = 1; lastKnownFileType = text.xcconfig; name = "Pods-Amplify-AWSPluginsCore-AWSPluginsTestConfigs-AWSDataStoreCategoryPluginTests.debug.xcconfig"; path = "Target Support Files/Pods-Amplify-AWSPluginsCore-AWSPluginsTestConfigs-AWSDataStoreCategoryPluginTests/Pods-Amplify-AWSPluginsCore-AWSPluginsTestConfigs-AWSDataStoreCategoryPluginTests.debug.xcconfig"; sourceTree = "<group>"; };
		6D62C9C57736C3BEADEB1E30 /* Pods-AWSPinpointAnalyticsPlugin.debug.xcconfig */ = {isa = PBXFileReference; includeInIndex = 1; lastKnownFileType = text.xcconfig; name = "Pods-AWSPinpointAnalyticsPlugin.debug.xcconfig"; path = "Target Support Files/Pods-AWSPinpointAnalyticsPlugin/Pods-AWSPinpointAnalyticsPlugin.debug.xcconfig"; sourceTree = "<group>"; };
		6ED8ADAEA02A1EA2A9DC45FF /* Pods_AmplifyTestApp_CoreMLPredictionsPluginIntegrationTests.framework */ = {isa = PBXFileReference; explicitFileType = wrapper.framework; includeInIndex = 0; path = Pods_AmplifyTestApp_CoreMLPredictionsPluginIntegrationTests.framework; sourceTree = BUILT_PRODUCTS_DIR; };
		6F8D367581F19D64597623F9 /* Pods-Amplify-AWSPluginsCore-AWSPluginsTestConfigs-CoreMLPredictionsPluginTests.debug.xcconfig */ = {isa = PBXFileReference; includeInIndex = 1; lastKnownFileType = text.xcconfig; name = "Pods-Amplify-AWSPluginsCore-AWSPluginsTestConfigs-CoreMLPredictionsPluginTests.debug.xcconfig"; path = "Target Support Files/Pods-Amplify-AWSPluginsCore-AWSPluginsTestConfigs-CoreMLPredictionsPluginTests/Pods-Amplify-AWSPluginsCore-AWSPluginsTestConfigs-CoreMLPredictionsPluginTests.debug.xcconfig"; sourceTree = "<group>"; };
		6F9E71B7E7A7829E02450E5E /* Pods-AmplifyAWSPlugins-AWSPluginsCore-AWSAPICategoryPlugin-AWSAPICategoryPluginTests.debug.xcconfig */ = {isa = PBXFileReference; includeInIndex = 1; lastKnownFileType = text.xcconfig; name = "Pods-AmplifyAWSPlugins-AWSPluginsCore-AWSAPICategoryPlugin-AWSAPICategoryPluginTests.debug.xcconfig"; path = "Target Support Files/Pods-AmplifyAWSPlugins-AWSPluginsCore-AWSAPICategoryPlugin-AWSAPICategoryPluginTests/Pods-AmplifyAWSPlugins-AWSPluginsCore-AWSAPICategoryPlugin-AWSAPICategoryPluginTests.debug.xcconfig"; sourceTree = "<group>"; };
		7022880A6C411C38F5B016A3 /* Pods-Amplify-AWSPluginsCore-AWSPredictionsPlugin.release.xcconfig */ = {isa = PBXFileReference; includeInIndex = 1; lastKnownFileType = text.xcconfig; name = "Pods-Amplify-AWSPluginsCore-AWSPredictionsPlugin.release.xcconfig"; path = "Target Support Files/Pods-Amplify-AWSPluginsCore-AWSPredictionsPlugin/Pods-Amplify-AWSPluginsCore-AWSPredictionsPlugin.release.xcconfig"; sourceTree = "<group>"; };
		70BEBEE9EC6164DC2C9F6CFB /* Pods-AWSPinpointAnalyticsPluginIntegrationTests.release.xcconfig */ = {isa = PBXFileReference; includeInIndex = 1; lastKnownFileType = text.xcconfig; name = "Pods-AWSPinpointAnalyticsPluginIntegrationTests.release.xcconfig"; path = "Target Support Files/Pods-AWSPinpointAnalyticsPluginIntegrationTests/Pods-AWSPinpointAnalyticsPluginIntegrationTests.release.xcconfig"; sourceTree = "<group>"; };
		714614E1FAB6C4EE80C07148 /* Pods-AWSS3StoragePluginTests.debug.xcconfig */ = {isa = PBXFileReference; includeInIndex = 1; lastKnownFileType = text.xcconfig; name = "Pods-AWSS3StoragePluginTests.debug.xcconfig"; path = "Target Support Files/Pods-AWSS3StoragePluginTests/Pods-AWSS3StoragePluginTests.debug.xcconfig"; sourceTree = "<group>"; };
		73C2E5FA55C85539AD9E39EE /* Pods_Amplify_AWSPluginsCore_CoreMLPredictionsPlugin.framework */ = {isa = PBXFileReference; explicitFileType = wrapper.framework; includeInIndex = 0; path = Pods_Amplify_AWSPluginsCore_CoreMLPredictionsPlugin.framework; sourceTree = BUILT_PRODUCTS_DIR; };
		7503342A8C13588E2B0DDBDE /* Pods-AmplifyFunctionalTests.debug.xcconfig */ = {isa = PBXFileReference; includeInIndex = 1; lastKnownFileType = text.xcconfig; name = "Pods-AmplifyFunctionalTests.debug.xcconfig"; path = "Target Support Files/Pods-AmplifyFunctionalTests/Pods-AmplifyFunctionalTests.debug.xcconfig"; sourceTree = "<group>"; };
		77A2D125114EA0FFA11A7EFD /* Pods-AmplifyTests.debug.xcconfig */ = {isa = PBXFileReference; includeInIndex = 1; lastKnownFileType = text.xcconfig; name = "Pods-AmplifyTests.debug.xcconfig"; path = "Target Support Files/Pods-AmplifyTests/Pods-AmplifyTests.debug.xcconfig"; sourceTree = "<group>"; };
		7A238096BAB328655B5E388F /* Pods-Amplify-AWSPluginsCore-CoreMLPredictionsPlugin.debug.xcconfig */ = {isa = PBXFileReference; includeInIndex = 1; lastKnownFileType = text.xcconfig; name = "Pods-Amplify-AWSPluginsCore-CoreMLPredictionsPlugin.debug.xcconfig"; path = "Target Support Files/Pods-Amplify-AWSPluginsCore-CoreMLPredictionsPlugin/Pods-Amplify-AWSPluginsCore-CoreMLPredictionsPlugin.debug.xcconfig"; sourceTree = "<group>"; };
		7A7FD9B3CFF63FD16788A990 /* Pods-Amplify-AmplifyAWSPlugins-AWSPluginsCore-AWSPinpointAnalyticsPlugin-AWSPinpointAnalyticsPluginTests.release.xcconfig */ = {isa = PBXFileReference; includeInIndex = 1; lastKnownFileType = text.xcconfig; name = "Pods-Amplify-AmplifyAWSPlugins-AWSPluginsCore-AWSPinpointAnalyticsPlugin-AWSPinpointAnalyticsPluginTests.release.xcconfig"; path = "Target Support Files/Pods-Amplify-AmplifyAWSPlugins-AWSPluginsCore-AWSPinpointAnalyticsPlugin-AWSPinpointAnalyticsPluginTests/Pods-Amplify-AmplifyAWSPlugins-AWSPluginsCore-AWSPinpointAnalyticsPlugin-AWSPinpointAnalyticsPluginTests.release.xcconfig"; sourceTree = "<group>"; };
		7C3FEC43EAE7679472832809 /* Pods-AmplifyExampleApp.debug.xcconfig */ = {isa = PBXFileReference; includeInIndex = 1; lastKnownFileType = text.xcconfig; name = "Pods-AmplifyExampleApp.debug.xcconfig"; path = "Target Support Files/Pods-AmplifyExampleApp/Pods-AmplifyExampleApp.debug.xcconfig"; sourceTree = "<group>"; };
		7C6784D9B812E539494FE86B /* Pods-AmplifyTestApp-AWSPredictionsPluginIntegrationTests.release.xcconfig */ = {isa = PBXFileReference; includeInIndex = 1; lastKnownFileType = text.xcconfig; name = "Pods-AmplifyTestApp-AWSPredictionsPluginIntegrationTests.release.xcconfig"; path = "Target Support Files/Pods-AmplifyTestApp-AWSPredictionsPluginIntegrationTests/Pods-AmplifyTestApp-AWSPredictionsPluginIntegrationTests.release.xcconfig"; sourceTree = "<group>"; };
		7CE2971718A9CA64EF8D10BE /* Pods-Amplify-AmplifyTestConfigs-AmplifyFunctionalTests.debug.xcconfig */ = {isa = PBXFileReference; includeInIndex = 1; lastKnownFileType = text.xcconfig; name = "Pods-Amplify-AmplifyTestConfigs-AmplifyFunctionalTests.debug.xcconfig"; path = "Target Support Files/Pods-Amplify-AmplifyTestConfigs-AmplifyFunctionalTests/Pods-Amplify-AmplifyTestConfigs-AmplifyFunctionalTests.debug.xcconfig"; sourceTree = "<group>"; };
		7D0D6B9DC4C64E1EA75D21B3 /* Pods-AmplifyTestApp.release.xcconfig */ = {isa = PBXFileReference; includeInIndex = 1; lastKnownFileType = text.xcconfig; name = "Pods-AmplifyTestApp.release.xcconfig"; path = "Target Support Files/Pods-AmplifyTestApp/Pods-AmplifyTestApp.release.xcconfig"; sourceTree = "<group>"; };
		7DE8D2BB5CD0D32765907A31 /* Pods-AWSPlugins-AWSAuthService.release.xcconfig */ = {isa = PBXFileReference; includeInIndex = 1; lastKnownFileType = text.xcconfig; name = "Pods-AWSPlugins-AWSAuthService.release.xcconfig"; path = "Target Support Files/Pods-AWSPlugins-AWSAuthService/Pods-AWSPlugins-AWSAuthService.release.xcconfig"; sourceTree = "<group>"; };
		7FC218BC0D378A7C23917420 /* Pods-AWSPlugins-AWSAPICategoryPlugin.release.xcconfig */ = {isa = PBXFileReference; includeInIndex = 1; lastKnownFileType = text.xcconfig; name = "Pods-AWSPlugins-AWSAPICategoryPlugin.release.xcconfig"; path = "Target Support Files/Pods-AWSPlugins-AWSAPICategoryPlugin/Pods-AWSPlugins-AWSAPICategoryPlugin.release.xcconfig"; sourceTree = "<group>"; };
		8245CA6A436F89C37F7A3116 /* Pods-Amplify-AmplifyAWSPlugins-AWSAPICategoryPlugin.debug.xcconfig */ = {isa = PBXFileReference; includeInIndex = 1; lastKnownFileType = text.xcconfig; name = "Pods-Amplify-AmplifyAWSPlugins-AWSAPICategoryPlugin.debug.xcconfig"; path = "Target Support Files/Pods-Amplify-AmplifyAWSPlugins-AWSAPICategoryPlugin/Pods-Amplify-AmplifyAWSPlugins-AWSAPICategoryPlugin.debug.xcconfig"; sourceTree = "<group>"; };
		84F3A76FB68CEFA45F4BB1BB /* Pods_Amplify.framework */ = {isa = PBXFileReference; explicitFileType = wrapper.framework; includeInIndex = 0; path = Pods_Amplify.framework; sourceTree = BUILT_PRODUCTS_DIR; };
		854C8E1C5075968A06BBEEBD /* Pods_AmplifyTestApp_AWSDataStoreCategoryPluginIntegrationTests.framework */ = {isa = PBXFileReference; explicitFileType = wrapper.framework; includeInIndex = 0; path = Pods_AmplifyTestApp_AWSDataStoreCategoryPluginIntegrationTests.framework; sourceTree = BUILT_PRODUCTS_DIR; };
		8663196667FA4EF8123BA5F9 /* Pods-Amplify-AWSPluginsCore.release.xcconfig */ = {isa = PBXFileReference; includeInIndex = 1; lastKnownFileType = text.xcconfig; name = "Pods-Amplify-AWSPluginsCore.release.xcconfig"; path = "Target Support Files/Pods-Amplify-AWSPluginsCore/Pods-Amplify-AWSPluginsCore.release.xcconfig"; sourceTree = "<group>"; };
		86BCC6EBE7D59DAA5C291612 /* Pods-AmplifyAWSPlugins-AWSS3StoragePlugin.debug.xcconfig */ = {isa = PBXFileReference; includeInIndex = 1; lastKnownFileType = text.xcconfig; name = "Pods-AmplifyAWSPlugins-AWSS3StoragePlugin.debug.xcconfig"; path = "Target Support Files/Pods-AmplifyAWSPlugins-AWSS3StoragePlugin/Pods-AmplifyAWSPlugins-AWSS3StoragePlugin.debug.xcconfig"; sourceTree = "<group>"; };
		87B646CA7E1275886F141E45 /* Pods-AmplifyAWSPlugins-AWSS3StoragePlugin.release.xcconfig */ = {isa = PBXFileReference; includeInIndex = 1; lastKnownFileType = text.xcconfig; name = "Pods-AmplifyAWSPlugins-AWSS3StoragePlugin.release.xcconfig"; path = "Target Support Files/Pods-AmplifyAWSPlugins-AWSS3StoragePlugin/Pods-AmplifyAWSPlugins-AWSS3StoragePlugin.release.xcconfig"; sourceTree = "<group>"; };
		8B8B8AC2A12C47722F8743E1 /* Pods-AmplifyAWSPlugins-AWSAPICategoryPlugin.debug.xcconfig */ = {isa = PBXFileReference; includeInIndex = 1; lastKnownFileType = text.xcconfig; name = "Pods-AmplifyAWSPlugins-AWSAPICategoryPlugin.debug.xcconfig"; path = "Target Support Files/Pods-AmplifyAWSPlugins-AWSAPICategoryPlugin/Pods-AmplifyAWSPlugins-AWSAPICategoryPlugin.debug.xcconfig"; sourceTree = "<group>"; };
		8D7F0EFA5EA2CFBD75059039 /* Pods-AWSPlugins-AWSAuthService-AWSPinpointAnalyticsPlugin-AWSPinpointAnalyticsPluginTests.release.xcconfig */ = {isa = PBXFileReference; includeInIndex = 1; lastKnownFileType = text.xcconfig; name = "Pods-AWSPlugins-AWSAuthService-AWSPinpointAnalyticsPlugin-AWSPinpointAnalyticsPluginTests.release.xcconfig"; path = "Target Support Files/Pods-AWSPlugins-AWSAuthService-AWSPinpointAnalyticsPlugin-AWSPinpointAnalyticsPluginTests/Pods-AWSPlugins-AWSAuthService-AWSPinpointAnalyticsPlugin-AWSPinpointAnalyticsPluginTests.release.xcconfig"; sourceTree = "<group>"; };
		8DE58872F08B5825C71434DE /* Pods-AmplifyAWSPlugins-AWSPluginsCore-AWSS3StoragePlugin.release.xcconfig */ = {isa = PBXFileReference; includeInIndex = 1; lastKnownFileType = text.xcconfig; name = "Pods-AmplifyAWSPlugins-AWSPluginsCore-AWSS3StoragePlugin.release.xcconfig"; path = "Target Support Files/Pods-AmplifyAWSPlugins-AWSPluginsCore-AWSS3StoragePlugin/Pods-AmplifyAWSPlugins-AWSPluginsCore-AWSS3StoragePlugin.release.xcconfig"; sourceTree = "<group>"; };
		8DF37FD4E8315E7842E59789 /* Pods-AWSPlugins-AWSAuthService-AWSS3StoragePlugin-AWSS3StoragePluginTests.debug.xcconfig */ = {isa = PBXFileReference; includeInIndex = 1; lastKnownFileType = text.xcconfig; name = "Pods-AWSPlugins-AWSAuthService-AWSS3StoragePlugin-AWSS3StoragePluginTests.debug.xcconfig"; path = "Target Support Files/Pods-AWSPlugins-AWSAuthService-AWSS3StoragePlugin-AWSS3StoragePluginTests/Pods-AWSPlugins-AWSAuthService-AWSS3StoragePlugin-AWSS3StoragePluginTests.debug.xcconfig"; sourceTree = "<group>"; };
		8E5A835C6F073BCBC3203C7A /* Pods-AmplifyAWSPlugins-AWSAPICategoryPlugin.release.xcconfig */ = {isa = PBXFileReference; includeInIndex = 1; lastKnownFileType = text.xcconfig; name = "Pods-AmplifyAWSPlugins-AWSAPICategoryPlugin.release.xcconfig"; path = "Target Support Files/Pods-AmplifyAWSPlugins-AWSAPICategoryPlugin/Pods-AmplifyAWSPlugins-AWSAPICategoryPlugin.release.xcconfig"; sourceTree = "<group>"; };
		8EE255764A61CAE9609E9BEF /* Pods-AmplifyAWSPlugins-AWSS3StoragePlugin-AWSS3StoragePluginTests.release.xcconfig */ = {isa = PBXFileReference; includeInIndex = 1; lastKnownFileType = text.xcconfig; name = "Pods-AmplifyAWSPlugins-AWSS3StoragePlugin-AWSS3StoragePluginTests.release.xcconfig"; path = "Target Support Files/Pods-AmplifyAWSPlugins-AWSS3StoragePlugin-AWSS3StoragePluginTests/Pods-AmplifyAWSPlugins-AWSS3StoragePlugin-AWSS3StoragePluginTests.release.xcconfig"; sourceTree = "<group>"; };
		8F9F738758795A2F55B445C5 /* Pods-Amplify-AmplifyAWSPlugins-AWSPluginsCore-AWSAPICategoryPlugin.release.xcconfig */ = {isa = PBXFileReference; includeInIndex = 1; lastKnownFileType = text.xcconfig; name = "Pods-Amplify-AmplifyAWSPlugins-AWSPluginsCore-AWSAPICategoryPlugin.release.xcconfig"; path = "Target Support Files/Pods-Amplify-AmplifyAWSPlugins-AWSPluginsCore-AWSAPICategoryPlugin/Pods-Amplify-AmplifyAWSPlugins-AWSPluginsCore-AWSAPICategoryPlugin.release.xcconfig"; sourceTree = "<group>"; };
		907D65D1445983A5B10AED95 /* Pods-AWSPlugins-AWSAuthService-AWSPinpointAnalyticsPlugin.release.xcconfig */ = {isa = PBXFileReference; includeInIndex = 1; lastKnownFileType = text.xcconfig; name = "Pods-AWSPlugins-AWSAuthService-AWSPinpointAnalyticsPlugin.release.xcconfig"; path = "Target Support Files/Pods-AWSPlugins-AWSAuthService-AWSPinpointAnalyticsPlugin/Pods-AWSPlugins-AWSAuthService-AWSPinpointAnalyticsPlugin.release.xcconfig"; sourceTree = "<group>"; };
		941C4FA7EED42C093243D628 /* Pods-Amplify-AmplifyTests.debug.xcconfig */ = {isa = PBXFileReference; includeInIndex = 1; lastKnownFileType = text.xcconfig; name = "Pods-Amplify-AmplifyTests.debug.xcconfig"; path = "Target Support Files/Pods-Amplify-AmplifyTests/Pods-Amplify-AmplifyTests.debug.xcconfig"; sourceTree = "<group>"; };
		95DAAB01237E63370028544F /* IdentifiedWord.swift */ = {isa = PBXFileReference; fileEncoding = 4; lastKnownFileType = sourcecode.swift; path = IdentifiedWord.swift; sourceTree = "<group>"; };
		95DAAB02237E63370028544F /* TextFormatType.swift */ = {isa = PBXFileReference; fileEncoding = 4; lastKnownFileType = sourcecode.swift; path = TextFormatType.swift; sourceTree = "<group>"; };
		95DAAB04237E63370028544F /* SyntaxToken.swift */ = {isa = PBXFileReference; fileEncoding = 4; lastKnownFileType = sourcecode.swift; path = SyntaxToken.swift; sourceTree = "<group>"; };
		95DAAB05237E63370028544F /* LanguageDetectionResult.swift */ = {isa = PBXFileReference; fileEncoding = 4; lastKnownFileType = sourcecode.swift; path = LanguageDetectionResult.swift; sourceTree = "<group>"; };
		95DAAB06237E63370028544F /* SpeechType.swift */ = {isa = PBXFileReference; fileEncoding = 4; lastKnownFileType = sourcecode.swift; path = SpeechType.swift; sourceTree = "<group>"; };
		95DAAB07237E63370028544F /* BoundedKeyValue.swift */ = {isa = PBXFileReference; fileEncoding = 4; lastKnownFileType = sourcecode.swift; path = BoundedKeyValue.swift; sourceTree = "<group>"; };
		95DAAB08237E63370028544F /* IdentifiedText.swift */ = {isa = PBXFileReference; fileEncoding = 4; lastKnownFileType = sourcecode.swift; path = IdentifiedText.swift; sourceTree = "<group>"; };
		95DAAB09237E63370028544F /* Entity.swift */ = {isa = PBXFileReference; fileEncoding = 4; lastKnownFileType = sourcecode.swift; path = Entity.swift; sourceTree = "<group>"; };
		95DAAB0A237E63370028544F /* Sentiment.swift */ = {isa = PBXFileReference; fileEncoding = 4; lastKnownFileType = sourcecode.swift; path = Sentiment.swift; sourceTree = "<group>"; };
		95DAAB0B237E63370028544F /* GenderType.swift */ = {isa = PBXFileReference; fileEncoding = 4; lastKnownFileType = sourcecode.swift; path = GenderType.swift; sourceTree = "<group>"; };
		95DAAB0C237E63370028544F /* Celebrity.swift */ = {isa = PBXFileReference; fileEncoding = 4; lastKnownFileType = sourcecode.swift; path = Celebrity.swift; sourceTree = "<group>"; };
		95DAAB0D237E63370028544F /* EntityDetectionResult.swift */ = {isa = PBXFileReference; fileEncoding = 4; lastKnownFileType = sourcecode.swift; path = EntityDetectionResult.swift; sourceTree = "<group>"; };
		95DAAB0E237E63370028544F /* Pose.swift */ = {isa = PBXFileReference; fileEncoding = 4; lastKnownFileType = sourcecode.swift; path = Pose.swift; sourceTree = "<group>"; };
		95DAAB0F237E63370028544F /* Table.swift */ = {isa = PBXFileReference; fileEncoding = 4; lastKnownFileType = sourcecode.swift; path = Table.swift; sourceTree = "<group>"; };
		95DAAB10237E63370028544F /* IdentifiedLine.swift */ = {isa = PBXFileReference; fileEncoding = 4; lastKnownFileType = sourcecode.swift; path = IdentifiedLine.swift; sourceTree = "<group>"; };
		95DAAB11237E63370028544F /* EmotionType.swift */ = {isa = PBXFileReference; fileEncoding = 4; lastKnownFileType = sourcecode.swift; path = EmotionType.swift; sourceTree = "<group>"; };
		95DAAB12237E63370028544F /* AgeRange.swift */ = {isa = PBXFileReference; fileEncoding = 4; lastKnownFileType = sourcecode.swift; path = AgeRange.swift; sourceTree = "<group>"; };
		95DAAB13237E63370028544F /* LanguageType.swift */ = {isa = PBXFileReference; fileEncoding = 4; lastKnownFileType = sourcecode.swift; path = LanguageType.swift; sourceTree = "<group>"; };
		95DAAB14237E63370028544F /* IdentifyAction.swift */ = {isa = PBXFileReference; fileEncoding = 4; lastKnownFileType = sourcecode.swift; path = IdentifyAction.swift; sourceTree = "<group>"; };
		95DAAB15237E63370028544F /* PartOfSpeech.swift */ = {isa = PBXFileReference; fileEncoding = 4; lastKnownFileType = sourcecode.swift; path = PartOfSpeech.swift; sourceTree = "<group>"; };
		95DAAB16237E63370028544F /* EntityType.swift */ = {isa = PBXFileReference; fileEncoding = 4; lastKnownFileType = sourcecode.swift; path = EntityType.swift; sourceTree = "<group>"; };
		95DAAB17237E63370028544F /* KeyPhrase.swift */ = {isa = PBXFileReference; fileEncoding = 4; lastKnownFileType = sourcecode.swift; path = KeyPhrase.swift; sourceTree = "<group>"; };
		95DAAB18237E63370028544F /* Emotion.swift */ = {isa = PBXFileReference; fileEncoding = 4; lastKnownFileType = sourcecode.swift; path = Emotion.swift; sourceTree = "<group>"; };
		95DAAB19237E63370028544F /* Polygon.swift */ = {isa = PBXFileReference; fileEncoding = 4; lastKnownFileType = sourcecode.swift; path = Polygon.swift; sourceTree = "<group>"; };
		95DAAB1A237E63370028544F /* Selection.swift */ = {isa = PBXFileReference; fileEncoding = 4; lastKnownFileType = sourcecode.swift; path = Selection.swift; sourceTree = "<group>"; };
		95DAAB1B237E63370028544F /* Attribute.swift */ = {isa = PBXFileReference; fileEncoding = 4; lastKnownFileType = sourcecode.swift; path = Attribute.swift; sourceTree = "<group>"; };
		95DAAB1C237E63370028544F /* Landmark.swift */ = {isa = PBXFileReference; fileEncoding = 4; lastKnownFileType = sourcecode.swift; path = Landmark.swift; sourceTree = "<group>"; };
		95DAAB3A237E639E0028544F /* ConvertResult.swift */ = {isa = PBXFileReference; fileEncoding = 4; lastKnownFileType = sourcecode.swift; path = ConvertResult.swift; sourceTree = "<group>"; };
		95DAAB3B237E639E0028544F /* IdentifyResult.swift */ = {isa = PBXFileReference; fileEncoding = 4; lastKnownFileType = sourcecode.swift; path = IdentifyResult.swift; sourceTree = "<group>"; };
		95DAAB3C237E639E0028544F /* IdentifyTextResult.swift */ = {isa = PBXFileReference; fileEncoding = 4; lastKnownFileType = sourcecode.swift; path = IdentifyTextResult.swift; sourceTree = "<group>"; };
		95DAAB3D237E639E0028544F /* IdentifyLabelsResult.swift */ = {isa = PBXFileReference; fileEncoding = 4; lastKnownFileType = sourcecode.swift; path = IdentifyLabelsResult.swift; sourceTree = "<group>"; };
		95DAAB3E237E639E0028544F /* IdentifyCelebritiesResult.swift */ = {isa = PBXFileReference; fileEncoding = 4; lastKnownFileType = sourcecode.swift; path = IdentifyCelebritiesResult.swift; sourceTree = "<group>"; };
		95DAAB3F237E639E0028544F /* IdentifyDocumentTextResult.swift */ = {isa = PBXFileReference; fileEncoding = 4; lastKnownFileType = sourcecode.swift; path = IdentifyDocumentTextResult.swift; sourceTree = "<group>"; };
		95DAAB40237E639E0028544F /* InterpretResult.swift */ = {isa = PBXFileReference; fileEncoding = 4; lastKnownFileType = sourcecode.swift; path = InterpretResult.swift; sourceTree = "<group>"; };
		95DAAB41237E639E0028544F /* TranslateTextResult.swift */ = {isa = PBXFileReference; fileEncoding = 4; lastKnownFileType = sourcecode.swift; path = TranslateTextResult.swift; sourceTree = "<group>"; };
		95DAAB42237E639E0028544F /* IdentifyEntitiesResult.swift */ = {isa = PBXFileReference; fileEncoding = 4; lastKnownFileType = sourcecode.swift; path = IdentifyEntitiesResult.swift; sourceTree = "<group>"; };
		95DAAB81237F13940028544F /* EntityMatch.swift */ = {isa = PBXFileReference; fileEncoding = 4; lastKnownFileType = sourcecode.swift; path = EntityMatch.swift; sourceTree = "<group>"; };
		95DAAB82237F13940028544F /* VoiceType.swift */ = {isa = PBXFileReference; fileEncoding = 4; lastKnownFileType = sourcecode.swift; path = VoiceType.swift; sourceTree = "<group>"; };
		95DAAB85237F13A10028544F /* PredictionsTextToSpeechOperation.swift */ = {isa = PBXFileReference; fileEncoding = 4; lastKnownFileType = sourcecode.swift; path = PredictionsTextToSpeechOperation.swift; sourceTree = "<group>"; };
		95DAAB87237F13B70028544F /* IdentifyEntityMatchesResult.swift */ = {isa = PBXFileReference; fileEncoding = 4; lastKnownFileType = sourcecode.swift; path = IdentifyEntityMatchesResult.swift; sourceTree = "<group>"; };
		95DAAB88237F13B70028544F /* TextToSpeechResult.swift */ = {isa = PBXFileReference; fileEncoding = 4; lastKnownFileType = sourcecode.swift; path = TextToSpeechResult.swift; sourceTree = "<group>"; };
		95DAAB8B237F13D10028544F /* PredictionsTextToSpeechRequest.swift */ = {isa = PBXFileReference; fileEncoding = 4; lastKnownFileType = sourcecode.swift; path = PredictionsTextToSpeechRequest.swift; sourceTree = "<group>"; };
		976D972EC2BBCAAD023694EB /* Pods_Amplify_AmplifyTestConfigs_AmplifyTests.framework */ = {isa = PBXFileReference; explicitFileType = wrapper.framework; includeInIndex = 0; path = Pods_Amplify_AmplifyTestConfigs_AmplifyTests.framework; sourceTree = BUILT_PRODUCTS_DIR; };
		9883B94C1A1C9D551AC012AE /* Pods_Amplify_AWSPluginsCore_AWSPluginsTestConfigs_AWSDataStoreCategoryPluginTests.framework */ = {isa = PBXFileReference; explicitFileType = wrapper.framework; includeInIndex = 0; path = Pods_Amplify_AWSPluginsCore_AWSPluginsTestConfigs_AWSDataStoreCategoryPluginTests.framework; sourceTree = BUILT_PRODUCTS_DIR; };
		99CFDB8E55EADE7A74938E6C /* Pods-AWSPlugins-AWSAuthService-AWSAPICategoryPlugin.debug.xcconfig */ = {isa = PBXFileReference; includeInIndex = 1; lastKnownFileType = text.xcconfig; name = "Pods-AWSPlugins-AWSAuthService-AWSAPICategoryPlugin.debug.xcconfig"; path = "Target Support Files/Pods-AWSPlugins-AWSAuthService-AWSAPICategoryPlugin/Pods-AWSPlugins-AWSAuthService-AWSAPICategoryPlugin.debug.xcconfig"; sourceTree = "<group>"; };
		9AC75D55C68207254CB859A9 /* Pods_Amplify_AWSPluginsCore_AWSPluginsTestConfigs_AWSPredictionsPluginTests.framework */ = {isa = PBXFileReference; explicitFileType = wrapper.framework; includeInIndex = 0; path = Pods_Amplify_AWSPluginsCore_AWSPluginsTestConfigs_AWSPredictionsPluginTests.framework; sourceTree = BUILT_PRODUCTS_DIR; };
		9BA7EF90A3772FDEF0F82F46 /* Pods-Amplify-AmplifyAWSPlugins-AWSPinpointAnalyticsPlugin.release.xcconfig */ = {isa = PBXFileReference; includeInIndex = 1; lastKnownFileType = text.xcconfig; name = "Pods-Amplify-AmplifyAWSPlugins-AWSPinpointAnalyticsPlugin.release.xcconfig"; path = "Target Support Files/Pods-Amplify-AmplifyAWSPlugins-AWSPinpointAnalyticsPlugin/Pods-Amplify-AmplifyAWSPlugins-AWSPinpointAnalyticsPlugin.release.xcconfig"; sourceTree = "<group>"; };
		9D9F0724CC2944C9FE67304A /* Pods-Amplify-AmplifyTestConfigs-AmplifyTestCommon.debug.xcconfig */ = {isa = PBXFileReference; includeInIndex = 1; lastKnownFileType = text.xcconfig; name = "Pods-Amplify-AmplifyTestConfigs-AmplifyTestCommon.debug.xcconfig"; path = "Target Support Files/Pods-Amplify-AmplifyTestConfigs-AmplifyTestCommon/Pods-Amplify-AmplifyTestConfigs-AmplifyTestCommon.debug.xcconfig"; sourceTree = "<group>"; };
		9ED013FD8A569C8E3D67506B /* Pods_Amplify_AWSPluginsCore_AWSDataStoreCategoryPlugin.framework */ = {isa = PBXFileReference; explicitFileType = wrapper.framework; includeInIndex = 0; path = Pods_Amplify_AWSPluginsCore_AWSDataStoreCategoryPlugin.framework; sourceTree = BUILT_PRODUCTS_DIR; };
		A5E5DED2AB6A8EE16DCFAFF8 /* Pods-AWSPlugins-AWSAuthService-AWSAPICategoryPlugin-AWSAPICategoryPluginTests.debug.xcconfig */ = {isa = PBXFileReference; includeInIndex = 1; lastKnownFileType = text.xcconfig; name = "Pods-AWSPlugins-AWSAuthService-AWSAPICategoryPlugin-AWSAPICategoryPluginTests.debug.xcconfig"; path = "Target Support Files/Pods-AWSPlugins-AWSAuthService-AWSAPICategoryPlugin-AWSAPICategoryPluginTests/Pods-AWSPlugins-AWSAuthService-AWSAPICategoryPlugin-AWSAPICategoryPluginTests.debug.xcconfig"; sourceTree = "<group>"; };
		AB74666B4E8B096CB3305EAE /* Pods-AmplifyAppExample.release.xcconfig */ = {isa = PBXFileReference; includeInIndex = 1; lastKnownFileType = text.xcconfig; name = "Pods-AmplifyAppExample.release.xcconfig"; path = "Target Support Files/Pods-AmplifyAppExample/Pods-AmplifyAppExample.release.xcconfig"; sourceTree = "<group>"; };
		AE1BE989582A3F5BB378AF15 /* Pods-AWSPinpointAnalyticsPlugin.release.xcconfig */ = {isa = PBXFileReference; includeInIndex = 1; lastKnownFileType = text.xcconfig; name = "Pods-AWSPinpointAnalyticsPlugin.release.xcconfig"; path = "Target Support Files/Pods-AWSPinpointAnalyticsPlugin/Pods-AWSPinpointAnalyticsPlugin.release.xcconfig"; sourceTree = "<group>"; };
		B2CF34EB93BFDE1F02457D5E /* Pods-AWSPlugins-AWSPinpointAnalyticsPlugin-AWSPinpointAnalyticsPluginTests.release.xcconfig */ = {isa = PBXFileReference; includeInIndex = 1; lastKnownFileType = text.xcconfig; name = "Pods-AWSPlugins-AWSPinpointAnalyticsPlugin-AWSPinpointAnalyticsPluginTests.release.xcconfig"; path = "Target Support Files/Pods-AWSPlugins-AWSPinpointAnalyticsPlugin-AWSPinpointAnalyticsPluginTests/Pods-AWSPlugins-AWSPinpointAnalyticsPlugin-AWSPinpointAnalyticsPluginTests.release.xcconfig"; sourceTree = "<group>"; };
		B4340A23238325B900101BBA /* DefaultNetworkPolicy.swift */ = {isa = PBXFileReference; fileEncoding = 4; lastKnownFileType = sourcecode.swift; path = DefaultNetworkPolicy.swift; sourceTree = "<group>"; };
		B4BD6B3223708C0000A1F0A7 /* PredictionsCategoryClientAPITests.swift */ = {isa = PBXFileReference; lastKnownFileType = sourcecode.swift; path = PredictionsCategoryClientAPITests.swift; sourceTree = "<group>"; };
		B4BD6B3423708C1200A1F0A7 /* PredictionsCategoryConfigurationTests.swift */ = {isa = PBXFileReference; lastKnownFileType = sourcecode.swift; path = PredictionsCategoryConfigurationTests.swift; sourceTree = "<group>"; };
		B4BD6B3623708C6700A1F0A7 /* MockPredictionsCategoryPlugin.swift */ = {isa = PBXFileReference; lastKnownFileType = sourcecode.swift; path = MockPredictionsCategoryPlugin.swift; sourceTree = "<group>"; };
		B4BD6B382370932300A1F0A7 /* PredictionsIdentifyRequest.swift */ = {isa = PBXFileReference; lastKnownFileType = sourcecode.swift; path = PredictionsIdentifyRequest.swift; sourceTree = "<group>"; };
		B4D38517236C97350014653D /* PredictionsIdentifyOperation.swift */ = {isa = PBXFileReference; fileEncoding = 4; lastKnownFileType = sourcecode.swift; path = PredictionsIdentifyOperation.swift; sourceTree = "<group>"; };
		B4D38518236C97350014653D /* PredictionsTranslateTextOperation.swift */ = {isa = PBXFileReference; fileEncoding = 4; lastKnownFileType = sourcecode.swift; path = PredictionsTranslateTextOperation.swift; sourceTree = "<group>"; };
		B4D38519236C97350014653D /* PredictionsInterpretOperation.swift */ = {isa = PBXFileReference; fileEncoding = 4; lastKnownFileType = sourcecode.swift; path = PredictionsInterpretOperation.swift; sourceTree = "<group>"; };
		B4D3851A236C97350014653D /* PredictionsCategoryClientBehavior.swift */ = {isa = PBXFileReference; fileEncoding = 4; lastKnownFileType = sourcecode.swift; path = PredictionsCategoryClientBehavior.swift; sourceTree = "<group>"; };
		B4D3851F236C97350014653D /* PredictionsCategory.swift */ = {isa = PBXFileReference; fileEncoding = 4; lastKnownFileType = sourcecode.swift; path = PredictionsCategory.swift; sourceTree = "<group>"; };
		B4D38522236C97350014653D /* PredictionsCategory+CategoryConfigurable.swift */ = {isa = PBXFileReference; fileEncoding = 4; lastKnownFileType = sourcecode.swift; path = "PredictionsCategory+CategoryConfigurable.swift"; sourceTree = "<group>"; };
		B4D38523236C97350014653D /* PredictionsCategoryConfiguration.swift */ = {isa = PBXFileReference; fileEncoding = 4; lastKnownFileType = sourcecode.swift; path = PredictionsCategoryConfiguration.swift; sourceTree = "<group>"; };
		B4D38524236C97350014653D /* PredictionsCategory+ClientBehavior.swift */ = {isa = PBXFileReference; fileEncoding = 4; lastKnownFileType = sourcecode.swift; path = "PredictionsCategory+ClientBehavior.swift"; sourceTree = "<group>"; };
		B4D38526236C97350014653D /* PredictionsInterpretRequest.swift */ = {isa = PBXFileReference; fileEncoding = 4; lastKnownFileType = sourcecode.swift; path = PredictionsInterpretRequest.swift; sourceTree = "<group>"; };
		B4D38527236C97350014653D /* PredictionsConvertRequest.swift */ = {isa = PBXFileReference; fileEncoding = 4; lastKnownFileType = sourcecode.swift; path = PredictionsConvertRequest.swift; sourceTree = "<group>"; };
		B4D38528236C97350014653D /* PredictionsTranslateTextRequest.swift */ = {isa = PBXFileReference; fileEncoding = 4; lastKnownFileType = sourcecode.swift; path = PredictionsTranslateTextRequest.swift; sourceTree = "<group>"; };
		B4D3852A236C97350014653D /* PredictionsCategory+HubPayloadEventName.swift */ = {isa = PBXFileReference; fileEncoding = 4; lastKnownFileType = sourcecode.swift; path = "PredictionsCategory+HubPayloadEventName.swift"; sourceTree = "<group>"; };
		B4D3852C236C97350014653D /* PredictionsError.swift */ = {isa = PBXFileReference; fileEncoding = 4; lastKnownFileType = sourcecode.swift; path = PredictionsError.swift; sourceTree = "<group>"; };
		B4D3852D236C97350014653D /* PredictionsCategoryPlugin.swift */ = {isa = PBXFileReference; fileEncoding = 4; lastKnownFileType = sourcecode.swift; path = PredictionsCategoryPlugin.swift; sourceTree = "<group>"; };
		B671BDC60D796AB1C118F365 /* Pods-Amplify-AmplifyTestConfigs-AmplifyTestCommon.release.xcconfig */ = {isa = PBXFileReference; includeInIndex = 1; lastKnownFileType = text.xcconfig; name = "Pods-Amplify-AmplifyTestConfigs-AmplifyTestCommon.release.xcconfig"; path = "Target Support Files/Pods-Amplify-AmplifyTestConfigs-AmplifyTestCommon/Pods-Amplify-AmplifyTestConfigs-AmplifyTestCommon.release.xcconfig"; sourceTree = "<group>"; };
		B6F4EFBF6DBF29A324CC0A27 /* Pods-AWSPlugins-AWSPinpointAnalyticsPlugin.release.xcconfig */ = {isa = PBXFileReference; includeInIndex = 1; lastKnownFileType = text.xcconfig; name = "Pods-AWSPlugins-AWSPinpointAnalyticsPlugin.release.xcconfig"; path = "Target Support Files/Pods-AWSPlugins-AWSPinpointAnalyticsPlugin/Pods-AWSPlugins-AWSPinpointAnalyticsPlugin.release.xcconfig"; sourceTree = "<group>"; };
		B7871B77B520892E343E9F0A /* Pods-Amplify-AWSPluginsCore-CoreMLPredictionsPlugin.release.xcconfig */ = {isa = PBXFileReference; includeInIndex = 1; lastKnownFileType = text.xcconfig; name = "Pods-Amplify-AWSPluginsCore-CoreMLPredictionsPlugin.release.xcconfig"; path = "Target Support Files/Pods-Amplify-AWSPluginsCore-CoreMLPredictionsPlugin/Pods-Amplify-AWSPluginsCore-CoreMLPredictionsPlugin.release.xcconfig"; sourceTree = "<group>"; };
		B868B395CBEDBAE5565C25D5 /* Pods_Amplify_AmplifyTestConfigs_AmplifyFunctionalTests.framework */ = {isa = PBXFileReference; explicitFileType = wrapper.framework; includeInIndex = 0; path = Pods_Amplify_AmplifyTestConfigs_AmplifyFunctionalTests.framework; sourceTree = BUILT_PRODUCTS_DIR; };
		B922E267236A029C00D09250 /* Query.swift */ = {isa = PBXFileReference; fileEncoding = 4; lastKnownFileType = sourcecode.swift; path = Query.swift; sourceTree = "<group>"; };
		B922E268236A029C00D09250 /* ModelKey.swift */ = {isa = PBXFileReference; fileEncoding = 4; lastKnownFileType = sourcecode.swift; path = ModelKey.swift; sourceTree = "<group>"; };
		B922E269236A029C00D09250 /* QueryPredicate.swift */ = {isa = PBXFileReference; fileEncoding = 4; lastKnownFileType = sourcecode.swift; path = QueryPredicate.swift; sourceTree = "<group>"; };
		B922E26A236A029C00D09250 /* QueryTranslator.swift */ = {isa = PBXFileReference; fileEncoding = 4; lastKnownFileType = sourcecode.swift; path = QueryTranslator.swift; sourceTree = "<group>"; };
		B922E271236A07C900D09250 /* QueryPredicate+SQLite.swift */ = {isa = PBXFileReference; fileEncoding = 4; lastKnownFileType = sourcecode.swift; path = "QueryPredicate+SQLite.swift"; sourceTree = "<group>"; };
		B922E275236A083B00D09250 /* SQLStatementTests.swift */ = {isa = PBXFileReference; lastKnownFileType = sourcecode.swift; path = SQLStatementTests.swift; sourceTree = "<group>"; };
		B922E27B236BC59F00D09250 /* QueryPredicateTests.swift */ = {isa = PBXFileReference; lastKnownFileType = sourcecode.swift; path = QueryPredicateTests.swift; sourceTree = "<group>"; };
		B922E281236C1A7A00D09250 /* QueryPredicate+Equatable.swift */ = {isa = PBXFileReference; lastKnownFileType = sourcecode.swift; path = "QueryPredicate+Equatable.swift"; sourceTree = "<group>"; };
		B922E283236CB45700D09250 /* QueryOperator.swift */ = {isa = PBXFileReference; lastKnownFileType = sourcecode.swift; path = QueryOperator.swift; sourceTree = "<group>"; };
		B92E039E2367CE79006CEB8D /* DataStoreCategory+Behavior.swift */ = {isa = PBXFileReference; fileEncoding = 4; lastKnownFileType = sourcecode.swift; path = "DataStoreCategory+Behavior.swift"; sourceTree = "<group>"; };
		B92E039F2367CE79006CEB8D /* DataStoreCategoryPlugin.swift */ = {isa = PBXFileReference; fileEncoding = 4; lastKnownFileType = sourcecode.swift; path = DataStoreCategoryPlugin.swift; sourceTree = "<group>"; };
		B92E03A02367CE79006CEB8D /* DataStoreCategoryBehavior.swift */ = {isa = PBXFileReference; fileEncoding = 4; lastKnownFileType = sourcecode.swift; path = DataStoreCategoryBehavior.swift; sourceTree = "<group>"; };
		B92E03A12367CE79006CEB8D /* DataStoreCallback.swift */ = {isa = PBXFileReference; fileEncoding = 4; lastKnownFileType = sourcecode.swift; path = DataStoreCallback.swift; sourceTree = "<group>"; };
		B92E03A22367CE79006CEB8D /* DataStoreError.swift */ = {isa = PBXFileReference; fileEncoding = 4; lastKnownFileType = sourcecode.swift; path = DataStoreError.swift; sourceTree = "<group>"; };
		B92E03A32367CE79006CEB8D /* DataStoreCategoryConfiguration.swift */ = {isa = PBXFileReference; fileEncoding = 4; lastKnownFileType = sourcecode.swift; path = DataStoreCategoryConfiguration.swift; sourceTree = "<group>"; };
		B92E03A42367CE7A006CEB8D /* DataStoreCategory.swift */ = {isa = PBXFileReference; fileEncoding = 4; lastKnownFileType = sourcecode.swift; path = DataStoreCategory.swift; sourceTree = "<group>"; };
		B92E03A52367CE7A006CEB8D /* DataStoreCategory+Configurable.swift */ = {isa = PBXFileReference; fileEncoding = 4; lastKnownFileType = sourcecode.swift; path = "DataStoreCategory+Configurable.swift"; sourceTree = "<group>"; };
		B92E03A72367CE7A006CEB8D /* Model.swift */ = {isa = PBXFileReference; fileEncoding = 4; lastKnownFileType = sourcecode.swift; path = Model.swift; sourceTree = "<group>"; };
		B92E03A82367CE7A006CEB8D /* ModelSchema.swift */ = {isa = PBXFileReference; fileEncoding = 4; lastKnownFileType = sourcecode.swift; path = ModelSchema.swift; sourceTree = "<group>"; };
		B92E03A92367CE7A006CEB8D /* ModelRegistry.swift */ = {isa = PBXFileReference; fileEncoding = 4; lastKnownFileType = sourcecode.swift; path = ModelRegistry.swift; sourceTree = "<group>"; };
		B92E03AA2367CE7A006CEB8D /* ModelSchema+Definition.swift */ = {isa = PBXFileReference; fileEncoding = 4; lastKnownFileType = sourcecode.swift; path = "ModelSchema+Definition.swift"; sourceTree = "<group>"; };
		B92E03AB2367CE7A006CEB8D /* Model+Schema.swift */ = {isa = PBXFileReference; fileEncoding = 4; lastKnownFileType = sourcecode.swift; path = "Model+Schema.swift"; sourceTree = "<group>"; };
		B92E03AC2367CE7A006CEB8D /* Model+Codable.swift */ = {isa = PBXFileReference; fileEncoding = 4; lastKnownFileType = sourcecode.swift; path = "Model+Codable.swift"; sourceTree = "<group>"; };
		B92E03C02367CFF2006CEB8D /* AWSDataStoreCategoryPlugin.framework */ = {isa = PBXFileReference; explicitFileType = wrapper.framework; includeInIndex = 0; path = AWSDataStoreCategoryPlugin.framework; sourceTree = BUILT_PRODUCTS_DIR; };
		B92E03C32367CFF2006CEB8D /* Info.plist */ = {isa = PBXFileReference; lastKnownFileType = text.plist.xml; path = Info.plist; sourceTree = "<group>"; };
		B92E03C82367CFF3006CEB8D /* AWSDataStoreCategoryPluginTests.xctest */ = {isa = PBXFileReference; explicitFileType = wrapper.cfbundle; includeInIndex = 0; path = AWSDataStoreCategoryPluginTests.xctest; sourceTree = BUILT_PRODUCTS_DIR; };
		B92E03D12367CFF3006CEB8D /* Info.plist */ = {isa = PBXFileReference; lastKnownFileType = text.plist.xml; path = Info.plist; sourceTree = "<group>"; };
		B92E03DE2367D2A4006CEB8D /* StorageEngineBehavior.swift */ = {isa = PBXFileReference; fileEncoding = 4; lastKnownFileType = sourcecode.swift; path = StorageEngineBehavior.swift; sourceTree = "<group>"; };
		B92E03DF2367D2A4006CEB8D /* StorageEngineAdapter.swift */ = {isa = PBXFileReference; fileEncoding = 4; lastKnownFileType = sourcecode.swift; path = StorageEngineAdapter.swift; sourceTree = "<group>"; };
		B92E03E02367D2A4006CEB8D /* StorageEngine.swift */ = {isa = PBXFileReference; fileEncoding = 4; lastKnownFileType = sourcecode.swift; path = StorageEngine.swift; sourceTree = "<group>"; };
		B92E03E22367D2A4006CEB8D /* ModelSchema+SQLite.swift */ = {isa = PBXFileReference; fileEncoding = 4; lastKnownFileType = sourcecode.swift; path = "ModelSchema+SQLite.swift"; sourceTree = "<group>"; };
		B92E03E32367D2A4006CEB8D /* Model+SQLite.swift */ = {isa = PBXFileReference; fileEncoding = 4; lastKnownFileType = sourcecode.swift; path = "Model+SQLite.swift"; sourceTree = "<group>"; };
		B92E03E42367D2A4006CEB8D /* StorageEngineAdapter+SQLite.swift */ = {isa = PBXFileReference; fileEncoding = 4; lastKnownFileType = sourcecode.swift; path = "StorageEngineAdapter+SQLite.swift"; sourceTree = "<group>"; };
		B92E03E52367D2A4006CEB8D /* Statement+Model.swift */ = {isa = PBXFileReference; fileEncoding = 4; lastKnownFileType = sourcecode.swift; path = "Statement+Model.swift"; sourceTree = "<group>"; };
		B92E03E62367D2A4006CEB8D /* AWSDataStoreCategoryPlugin.swift */ = {isa = PBXFileReference; fileEncoding = 4; lastKnownFileType = sourcecode.swift; path = AWSDataStoreCategoryPlugin.swift; sourceTree = "<group>"; };
		B92E03EF2367D2BB006CEB8D /* SQLiteStorageEngineAdapterTests.swift */ = {isa = PBXFileReference; fileEncoding = 4; lastKnownFileType = sourcecode.swift; path = SQLiteStorageEngineAdapterTests.swift; sourceTree = "<group>"; };
		B92E040E2368FE5B006CEB8D /* AWSDataStoreCategoryPluginIntegrationTests.xctest */ = {isa = PBXFileReference; explicitFileType = wrapper.cfbundle; includeInIndex = 0; path = AWSDataStoreCategoryPluginIntegrationTests.xctest; sourceTree = BUILT_PRODUCTS_DIR; };
		B92E04102368FE5B006CEB8D /* AWSDataStoreCategoryPluginIntegrationTests.swift */ = {isa = PBXFileReference; lastKnownFileType = sourcecode.swift; path = AWSDataStoreCategoryPluginIntegrationTests.swift; sourceTree = "<group>"; };
		B92E04122368FE5B006CEB8D /* Info.plist */ = {isa = PBXFileReference; lastKnownFileType = text.plist.xml; path = Info.plist; sourceTree = "<group>"; };
		B952182E237E21B900F53237 /* Comment+Schema.swift */ = {isa = PBXFileReference; fileEncoding = 4; lastKnownFileType = sourcecode.swift; path = "Comment+Schema.swift"; sourceTree = "<group>"; };
		B952182F237E21B900F53237 /* schema.graphql */ = {isa = PBXFileReference; fileEncoding = 4; lastKnownFileType = text; path = schema.graphql; sourceTree = "<group>"; };
		B9521830237E21B900F53237 /* Comment.swift */ = {isa = PBXFileReference; fileEncoding = 4; lastKnownFileType = sourcecode.swift; path = Comment.swift; sourceTree = "<group>"; };
		B9521831237E21B900F53237 /* Post+Schema.swift */ = {isa = PBXFileReference; fileEncoding = 4; lastKnownFileType = sourcecode.swift; path = "Post+Schema.swift"; sourceTree = "<group>"; };
		B9521832237E21B900F53237 /* Post.swift */ = {isa = PBXFileReference; fileEncoding = 4; lastKnownFileType = sourcecode.swift; path = Post.swift; sourceTree = "<group>"; };
		B98A93BFFD5E72827BDCC750 /* Pods_AmplifyTestApp_AWSPredictionsPluginIntegrationTests.framework */ = {isa = PBXFileReference; explicitFileType = wrapper.framework; includeInIndex = 0; path = Pods_AmplifyTestApp_AWSPredictionsPluginIntegrationTests.framework; sourceTree = BUILT_PRODUCTS_DIR; };
		B98E9D062372236200934B51 /* ModelKey.swift */ = {isa = PBXFileReference; fileEncoding = 4; lastKnownFileType = sourcecode.swift; path = ModelKey.swift; sourceTree = "<group>"; };
		B98E9D072372236200934B51 /* QueryOperator.swift */ = {isa = PBXFileReference; fileEncoding = 4; lastKnownFileType = sourcecode.swift; path = QueryOperator.swift; sourceTree = "<group>"; };
		B98E9D082372236200934B51 /* QueryPredicate.swift */ = {isa = PBXFileReference; fileEncoding = 4; lastKnownFileType = sourcecode.swift; path = QueryPredicate.swift; sourceTree = "<group>"; };
		B98E9D0A2372236200934B51 /* QueryField.swift */ = {isa = PBXFileReference; fileEncoding = 4; lastKnownFileType = sourcecode.swift; path = QueryField.swift; sourceTree = "<group>"; };
		B98E9D0B2372236200934B51 /* QueryOperator+Equatable.swift */ = {isa = PBXFileReference; fileEncoding = 4; lastKnownFileType = sourcecode.swift; path = "QueryOperator+Equatable.swift"; sourceTree = "<group>"; };
		B98E9D0C2372236200934B51 /* QueryPredicate+Equatable.swift */ = {isa = PBXFileReference; fileEncoding = 4; lastKnownFileType = sourcecode.swift; path = "QueryPredicate+Equatable.swift"; sourceTree = "<group>"; };
		B9FB05E92383123000DE1FD4 /* SQLStatement.swift */ = {isa = PBXFileReference; lastKnownFileType = sourcecode.swift; path = SQLStatement.swift; sourceTree = "<group>"; };
		B9FB05EB238313CD00DE1FD4 /* SQLStatement+Insert.swift */ = {isa = PBXFileReference; lastKnownFileType = sourcecode.swift; path = "SQLStatement+Insert.swift"; sourceTree = "<group>"; };
		B9FB05ED238315E100DE1FD4 /* SQLStatement+CreateTable.swift */ = {isa = PBXFileReference; lastKnownFileType = sourcecode.swift; path = "SQLStatement+CreateTable.swift"; sourceTree = "<group>"; };
		B9FB05EF23831A1000DE1FD4 /* SQLStatement+Select.swift */ = {isa = PBXFileReference; lastKnownFileType = sourcecode.swift; path = "SQLStatement+Select.swift"; sourceTree = "<group>"; };
		B9FB05F12383220300DE1FD4 /* SQLStatement+Delete.swift */ = {isa = PBXFileReference; lastKnownFileType = sourcecode.swift; path = "SQLStatement+Delete.swift"; sourceTree = "<group>"; };
		B9FB05F32383222300DE1FD4 /* SQLStatement+Update.swift */ = {isa = PBXFileReference; lastKnownFileType = sourcecode.swift; path = "SQLStatement+Update.swift"; sourceTree = "<group>"; };
		B9FB05F523836F8700DE1FD4 /* SQLStatement+Condition.swift */ = {isa = PBXFileReference; lastKnownFileType = sourcecode.swift; path = "SQLStatement+Condition.swift"; sourceTree = "<group>"; };
		B9FB05F72383740D00DE1FD4 /* DataStoreStatement.swift */ = {isa = PBXFileReference; lastKnownFileType = sourcecode.swift; path = DataStoreStatement.swift; sourceTree = "<group>"; };
		BAFD88194E245D6B82399825 /* Pods-Amplify-AmplifyAWSPlugins-AWSPinpointAnalyticsPlugin-AWSPinpointAnalyticsPluginTests.release.xcconfig */ = {isa = PBXFileReference; includeInIndex = 1; lastKnownFileType = text.xcconfig; name = "Pods-Amplify-AmplifyAWSPlugins-AWSPinpointAnalyticsPlugin-AWSPinpointAnalyticsPluginTests.release.xcconfig"; path = "Target Support Files/Pods-Amplify-AmplifyAWSPlugins-AWSPinpointAnalyticsPlugin-AWSPinpointAnalyticsPluginTests/Pods-Amplify-AmplifyAWSPlugins-AWSPinpointAnalyticsPlugin-AWSPinpointAnalyticsPluginTests.release.xcconfig"; sourceTree = "<group>"; };
		BB548811E9281F8547D83681 /* Pods-AmplifyAWSPlugins-AWSPinpointAnalyticsPlugin-AWSPinpointAnalyticsPluginTests.release.xcconfig */ = {isa = PBXFileReference; includeInIndex = 1; lastKnownFileType = text.xcconfig; name = "Pods-AmplifyAWSPlugins-AWSPinpointAnalyticsPlugin-AWSPinpointAnalyticsPluginTests.release.xcconfig"; path = "Target Support Files/Pods-AmplifyAWSPlugins-AWSPinpointAnalyticsPlugin-AWSPinpointAnalyticsPluginTests/Pods-AmplifyAWSPlugins-AWSPinpointAnalyticsPlugin-AWSPinpointAnalyticsPluginTests.release.xcconfig"; sourceTree = "<group>"; };
		BCF5BF94BA714000C1C44713 /* Pods-Amplify-AmplifyAWSPlugins-AWSPluginsCore.debug.xcconfig */ = {isa = PBXFileReference; includeInIndex = 1; lastKnownFileType = text.xcconfig; name = "Pods-Amplify-AmplifyAWSPlugins-AWSPluginsCore.debug.xcconfig"; path = "Target Support Files/Pods-Amplify-AmplifyAWSPlugins-AWSPluginsCore/Pods-Amplify-AmplifyAWSPlugins-AWSPluginsCore.debug.xcconfig"; sourceTree = "<group>"; };
		BDD362469B9E22FC083FE7E6 /* Pods-AWSPinpointAnalyticsPluginIntegrationTests.debug.xcconfig */ = {isa = PBXFileReference; includeInIndex = 1; lastKnownFileType = text.xcconfig; name = "Pods-AWSPinpointAnalyticsPluginIntegrationTests.debug.xcconfig"; path = "Target Support Files/Pods-AWSPinpointAnalyticsPluginIntegrationTests/Pods-AWSPinpointAnalyticsPluginIntegrationTests.debug.xcconfig"; sourceTree = "<group>"; };
		BF5EBE1C799376B9AEB109A0 /* Pods-Amplify-AmplifyAWSPlugins-AWSPluginsCore.release.xcconfig */ = {isa = PBXFileReference; includeInIndex = 1; lastKnownFileType = text.xcconfig; name = "Pods-Amplify-AmplifyAWSPlugins-AWSPluginsCore.release.xcconfig"; path = "Target Support Files/Pods-Amplify-AmplifyAWSPlugins-AWSPluginsCore/Pods-Amplify-AmplifyAWSPlugins-AWSPluginsCore.release.xcconfig"; sourceTree = "<group>"; };
		C0B511C8A95808A43B4D835A /* Pods-AmplifyFunctionalTests.release.xcconfig */ = {isa = PBXFileReference; includeInIndex = 1; lastKnownFileType = text.xcconfig; name = "Pods-AmplifyFunctionalTests.release.xcconfig"; path = "Target Support Files/Pods-AmplifyFunctionalTests/Pods-AmplifyFunctionalTests.release.xcconfig"; sourceTree = "<group>"; };
		C1442E62F2DE66706DC83419 /* Pods-AmplifyAWSPlugins-AWSAPICategoryPlugin-AWSAPICategoryPluginTests.debug.xcconfig */ = {isa = PBXFileReference; includeInIndex = 1; lastKnownFileType = text.xcconfig; name = "Pods-AmplifyAWSPlugins-AWSAPICategoryPlugin-AWSAPICategoryPluginTests.debug.xcconfig"; path = "Target Support Files/Pods-AmplifyAWSPlugins-AWSAPICategoryPlugin-AWSAPICategoryPluginTests/Pods-AmplifyAWSPlugins-AWSAPICategoryPlugin-AWSAPICategoryPluginTests.debug.xcconfig"; sourceTree = "<group>"; };
		C448F4F6DD01A268675E1C68 /* Pods_Amplify_AmplifyTestConfigs_AmplifyTestCommon.framework */ = {isa = PBXFileReference; explicitFileType = wrapper.framework; includeInIndex = 0; path = Pods_Amplify_AmplifyTestConfigs_AmplifyTestCommon.framework; sourceTree = BUILT_PRODUCTS_DIR; };
		C47D2C6EE9D4659ECC201E0C /* Pods-Amplify-AmplifyAWSPlugins-AWSS3StoragePlugin.debug.xcconfig */ = {isa = PBXFileReference; includeInIndex = 1; lastKnownFileType = text.xcconfig; name = "Pods-Amplify-AmplifyAWSPlugins-AWSS3StoragePlugin.debug.xcconfig"; path = "Target Support Files/Pods-Amplify-AmplifyAWSPlugins-AWSS3StoragePlugin/Pods-Amplify-AmplifyAWSPlugins-AWSS3StoragePlugin.debug.xcconfig"; sourceTree = "<group>"; };
		C6603353B66E0CA1B7DA9549 /* Pods-AWSPlugins-AWSAuthService-AWSAuthServiceTests.release.xcconfig */ = {isa = PBXFileReference; includeInIndex = 1; lastKnownFileType = text.xcconfig; name = "Pods-AWSPlugins-AWSAuthService-AWSAuthServiceTests.release.xcconfig"; path = "Target Support Files/Pods-AWSPlugins-AWSAuthService-AWSAuthServiceTests/Pods-AWSPlugins-AWSAuthService-AWSAuthServiceTests.release.xcconfig"; sourceTree = "<group>"; };
		C7FF8ED8D1C35C1AAF146C24 /* Pods-AmplifyTestApp-AWSPredictionsPluginIntegrationTests.debug.xcconfig */ = {isa = PBXFileReference; includeInIndex = 1; lastKnownFileType = text.xcconfig; name = "Pods-AmplifyTestApp-AWSPredictionsPluginIntegrationTests.debug.xcconfig"; path = "Target Support Files/Pods-AmplifyTestApp-AWSPredictionsPluginIntegrationTests/Pods-AmplifyTestApp-AWSPredictionsPluginIntegrationTests.debug.xcconfig"; sourceTree = "<group>"; };
		C823AF111EEDFFEBC82936FE /* Pods-AmplifyAWSPlugins-AWSPluginsCore-AWSS3StoragePlugin.debug.xcconfig */ = {isa = PBXFileReference; includeInIndex = 1; lastKnownFileType = text.xcconfig; name = "Pods-AmplifyAWSPlugins-AWSPluginsCore-AWSS3StoragePlugin.debug.xcconfig"; path = "Target Support Files/Pods-AmplifyAWSPlugins-AWSPluginsCore-AWSS3StoragePlugin/Pods-AmplifyAWSPlugins-AWSPluginsCore-AWSS3StoragePlugin.debug.xcconfig"; sourceTree = "<group>"; };
		C8CDC2C2141DE57CDAD5976B /* Pods-AWSPlugins-AWSS3StoragePlugin.debug.xcconfig */ = {isa = PBXFileReference; includeInIndex = 1; lastKnownFileType = text.xcconfig; name = "Pods-AWSPlugins-AWSS3StoragePlugin.debug.xcconfig"; path = "Target Support Files/Pods-AWSPlugins-AWSS3StoragePlugin/Pods-AWSPlugins-AWSS3StoragePlugin.debug.xcconfig"; sourceTree = "<group>"; };
		C92F36DDB48E42EC3E1DB43C /* Pods_Amplify_AWSPluginsCore_AWSPredictionsPlugin.framework */ = {isa = PBXFileReference; explicitFileType = wrapper.framework; includeInIndex = 0; path = Pods_Amplify_AWSPluginsCore_AWSPredictionsPlugin.framework; sourceTree = BUILT_PRODUCTS_DIR; };
		CDA13A23FBBBBB64D8FCA8C1 /* Pods-Amplify-AmplifyAWSPlugins-AWSPluginsCore-AWSS3StoragePlugin-AWSS3StoragePluginTests.debug.xcconfig */ = {isa = PBXFileReference; includeInIndex = 1; lastKnownFileType = text.xcconfig; name = "Pods-Amplify-AmplifyAWSPlugins-AWSPluginsCore-AWSS3StoragePlugin-AWSS3StoragePluginTests.debug.xcconfig"; path = "Target Support Files/Pods-Amplify-AmplifyAWSPlugins-AWSPluginsCore-AWSS3StoragePlugin-AWSS3StoragePluginTests/Pods-Amplify-AmplifyAWSPlugins-AWSPluginsCore-AWSS3StoragePlugin-AWSS3StoragePluginTests.debug.xcconfig"; sourceTree = "<group>"; };
		CDC7F1C368154B364CB74742 /* Pods_AmplifyTestApp.framework */ = {isa = PBXFileReference; explicitFileType = wrapper.framework; includeInIndex = 0; path = Pods_AmplifyTestApp.framework; sourceTree = BUILT_PRODUCTS_DIR; };
		CE59D98B4D60E273F4FAF2FB /* Pods-AmplifyAWSPlugins-AWSPluginsCore-AWSPinpointAnalyticsPlugin-AWSPinpointAnalyticsPluginTests.release.xcconfig */ = {isa = PBXFileReference; includeInIndex = 1; lastKnownFileType = text.xcconfig; name = "Pods-AmplifyAWSPlugins-AWSPluginsCore-AWSPinpointAnalyticsPlugin-AWSPinpointAnalyticsPluginTests.release.xcconfig"; path = "Target Support Files/Pods-AmplifyAWSPlugins-AWSPluginsCore-AWSPinpointAnalyticsPlugin-AWSPinpointAnalyticsPluginTests/Pods-AmplifyAWSPlugins-AWSPluginsCore-AWSPinpointAnalyticsPlugin-AWSPinpointAnalyticsPluginTests.release.xcconfig"; sourceTree = "<group>"; };
		D0BBEF4305CBF73E587E709B /* Pods-Amplify-AmplifyAWSPlugins-AWSPluginsCore-AWSAPICategoryPlugin-AWSAPICategoryPluginTests.debug.xcconfig */ = {isa = PBXFileReference; includeInIndex = 1; lastKnownFileType = text.xcconfig; name = "Pods-Amplify-AmplifyAWSPlugins-AWSPluginsCore-AWSAPICategoryPlugin-AWSAPICategoryPluginTests.debug.xcconfig"; path = "Target Support Files/Pods-Amplify-AmplifyAWSPlugins-AWSPluginsCore-AWSAPICategoryPlugin-AWSAPICategoryPluginTests/Pods-Amplify-AmplifyAWSPlugins-AWSPluginsCore-AWSAPICategoryPlugin-AWSAPICategoryPluginTests.debug.xcconfig"; sourceTree = "<group>"; };
		D2A0246D3621B503C915A5D1 /* Pods-AWSPlugins-AWSAuthService-AWSAPICategoryPlugin.release.xcconfig */ = {isa = PBXFileReference; includeInIndex = 1; lastKnownFileType = text.xcconfig; name = "Pods-AWSPlugins-AWSAuthService-AWSAPICategoryPlugin.release.xcconfig"; path = "Target Support Files/Pods-AWSPlugins-AWSAuthService-AWSAPICategoryPlugin/Pods-AWSPlugins-AWSAuthService-AWSAPICategoryPlugin.release.xcconfig"; sourceTree = "<group>"; };
		D5521D5FA66340943C39C451 /* Pods-Amplify-AmplifyAWSPlugins-AWSPluginsCore-AWSAPICategoryPlugin.debug.xcconfig */ = {isa = PBXFileReference; includeInIndex = 1; lastKnownFileType = text.xcconfig; name = "Pods-Amplify-AmplifyAWSPlugins-AWSPluginsCore-AWSAPICategoryPlugin.debug.xcconfig"; path = "Target Support Files/Pods-Amplify-AmplifyAWSPlugins-AWSPluginsCore-AWSAPICategoryPlugin/Pods-Amplify-AmplifyAWSPlugins-AWSPluginsCore-AWSAPICategoryPlugin.debug.xcconfig"; sourceTree = "<group>"; };
		DD2486414D63230FF39130C7 /* Pods-Amplify-AWSPluginsCore.debug.xcconfig */ = {isa = PBXFileReference; includeInIndex = 1; lastKnownFileType = text.xcconfig; name = "Pods-Amplify-AWSPluginsCore.debug.xcconfig"; path = "Target Support Files/Pods-Amplify-AWSPluginsCore/Pods-Amplify-AWSPluginsCore.debug.xcconfig"; sourceTree = "<group>"; };
		DEEB82A328223C60557B75C1 /* Pods-Amplify-AmplifyAWSPlugins-AWSPluginsCore-AWSPinpointAnalyticsPlugin.release.xcconfig */ = {isa = PBXFileReference; includeInIndex = 1; lastKnownFileType = text.xcconfig; name = "Pods-Amplify-AmplifyAWSPlugins-AWSPluginsCore-AWSPinpointAnalyticsPlugin.release.xcconfig"; path = "Target Support Files/Pods-Amplify-AmplifyAWSPlugins-AWSPluginsCore-AWSPinpointAnalyticsPlugin/Pods-Amplify-AmplifyAWSPlugins-AWSPluginsCore-AWSPinpointAnalyticsPlugin.release.xcconfig"; sourceTree = "<group>"; };
		E1306F31E45EE7C6B6048F89 /* Pods-AmplifyAWSPlugins-AWSPluginsCore-AWSS3StoragePlugin-AWSS3StoragePluginTests.release.xcconfig */ = {isa = PBXFileReference; includeInIndex = 1; lastKnownFileType = text.xcconfig; name = "Pods-AmplifyAWSPlugins-AWSPluginsCore-AWSS3StoragePlugin-AWSS3StoragePluginTests.release.xcconfig"; path = "Target Support Files/Pods-AmplifyAWSPlugins-AWSPluginsCore-AWSS3StoragePlugin-AWSS3StoragePluginTests/Pods-AmplifyAWSPlugins-AWSPluginsCore-AWSS3StoragePlugin-AWSS3StoragePluginTests.release.xcconfig"; sourceTree = "<group>"; };
		E163CCBB8EB65FC80602EC2B /* Pods-AmplifyAWSPlugins-AWSPluginsCore-AWSAPICategoryPlugin-AWSAPICategoryPluginTests.release.xcconfig */ = {isa = PBXFileReference; includeInIndex = 1; lastKnownFileType = text.xcconfig; name = "Pods-AmplifyAWSPlugins-AWSPluginsCore-AWSAPICategoryPlugin-AWSAPICategoryPluginTests.release.xcconfig"; path = "Target Support Files/Pods-AmplifyAWSPlugins-AWSPluginsCore-AWSAPICategoryPlugin-AWSAPICategoryPluginTests/Pods-AmplifyAWSPlugins-AWSPluginsCore-AWSAPICategoryPlugin-AWSAPICategoryPluginTests.release.xcconfig"; sourceTree = "<group>"; };
		E259110B7AC20BBA34B49FBB /* Pods-Amplify-AmplifyAWSPlugins-AWSS3StoragePlugin-AWSS3StoragePluginTests.debug.xcconfig */ = {isa = PBXFileReference; includeInIndex = 1; lastKnownFileType = text.xcconfig; name = "Pods-Amplify-AmplifyAWSPlugins-AWSS3StoragePlugin-AWSS3StoragePluginTests.debug.xcconfig"; path = "Target Support Files/Pods-Amplify-AmplifyAWSPlugins-AWSS3StoragePlugin-AWSS3StoragePluginTests/Pods-Amplify-AmplifyAWSPlugins-AWSS3StoragePlugin-AWSS3StoragePluginTests.debug.xcconfig"; sourceTree = "<group>"; };
		E525BACD638CA2C070983756 /* Pods-AmplifyTestCommon.release.xcconfig */ = {isa = PBXFileReference; includeInIndex = 1; lastKnownFileType = text.xcconfig; name = "Pods-AmplifyTestCommon.release.xcconfig"; path = "Target Support Files/Pods-AmplifyTestCommon/Pods-AmplifyTestCommon.release.xcconfig"; sourceTree = "<group>"; };
		E5ACA3446D45A4622167122C /* Pods-Amplify.release.xcconfig */ = {isa = PBXFileReference; includeInIndex = 1; lastKnownFileType = text.xcconfig; name = "Pods-Amplify.release.xcconfig"; path = "Target Support Files/Pods-Amplify/Pods-Amplify.release.xcconfig"; sourceTree = "<group>"; };
		E60A7D29526222C07780A03B /* Pods-AmplifyAWSPlugins-AWSPinpointAnalyticsPlugin.debug.xcconfig */ = {isa = PBXFileReference; includeInIndex = 1; lastKnownFileType = text.xcconfig; name = "Pods-AmplifyAWSPlugins-AWSPinpointAnalyticsPlugin.debug.xcconfig"; path = "Target Support Files/Pods-AmplifyAWSPlugins-AWSPinpointAnalyticsPlugin/Pods-AmplifyAWSPlugins-AWSPinpointAnalyticsPlugin.debug.xcconfig"; sourceTree = "<group>"; };
		E684599DABE1C5FF50C7FC66 /* Pods-AmplifyAWSPlugins-AWSPluginsCore-AWSAPICategoryPlugin.release.xcconfig */ = {isa = PBXFileReference; includeInIndex = 1; lastKnownFileType = text.xcconfig; name = "Pods-AmplifyAWSPlugins-AWSPluginsCore-AWSAPICategoryPlugin.release.xcconfig"; path = "Target Support Files/Pods-AmplifyAWSPlugins-AWSPluginsCore-AWSAPICategoryPlugin/Pods-AmplifyAWSPlugins-AWSPluginsCore-AWSAPICategoryPlugin.release.xcconfig"; sourceTree = "<group>"; };
		EA022680CE55C67801F3EB9B /* Pods-Amplify-AmplifyFunctionalTests.release.xcconfig */ = {isa = PBXFileReference; includeInIndex = 1; lastKnownFileType = text.xcconfig; name = "Pods-Amplify-AmplifyFunctionalTests.release.xcconfig"; path = "Target Support Files/Pods-Amplify-AmplifyFunctionalTests/Pods-Amplify-AmplifyFunctionalTests.release.xcconfig"; sourceTree = "<group>"; };
		EB8D4C04395F71F6806E4609 /* Pods-Amplify-AWSPluginsCore-AWSPluginsTestConfigs-AWSDataStoreCategoryPluginTests.release.xcconfig */ = {isa = PBXFileReference; includeInIndex = 1; lastKnownFileType = text.xcconfig; name = "Pods-Amplify-AWSPluginsCore-AWSPluginsTestConfigs-AWSDataStoreCategoryPluginTests.release.xcconfig"; path = "Target Support Files/Pods-Amplify-AWSPluginsCore-AWSPluginsTestConfigs-AWSDataStoreCategoryPluginTests/Pods-Amplify-AWSPluginsCore-AWSPluginsTestConfigs-AWSDataStoreCategoryPluginTests.release.xcconfig"; sourceTree = "<group>"; };
		ECE7971DFBA3CD58DFAF5D7A /* Pods-AmplifyAWSPlugins-AWSAPICategoryPlugin-AWSAPICategoryPluginTests.release.xcconfig */ = {isa = PBXFileReference; includeInIndex = 1; lastKnownFileType = text.xcconfig; name = "Pods-AmplifyAWSPlugins-AWSAPICategoryPlugin-AWSAPICategoryPluginTests.release.xcconfig"; path = "Target Support Files/Pods-AmplifyAWSPlugins-AWSAPICategoryPlugin-AWSAPICategoryPluginTests/Pods-AmplifyAWSPlugins-AWSAPICategoryPlugin-AWSAPICategoryPluginTests.release.xcconfig"; sourceTree = "<group>"; };
		EF6FDEE067E1B4DE95448A54 /* Pods-AmplifyTestApp-CoreMLPredictionsPluginIntegrationTests.debug.xcconfig */ = {isa = PBXFileReference; includeInIndex = 1; lastKnownFileType = text.xcconfig; name = "Pods-AmplifyTestApp-CoreMLPredictionsPluginIntegrationTests.debug.xcconfig"; path = "Target Support Files/Pods-AmplifyTestApp-CoreMLPredictionsPluginIntegrationTests/Pods-AmplifyTestApp-CoreMLPredictionsPluginIntegrationTests.debug.xcconfig"; sourceTree = "<group>"; };
		F11A64999AC69429DBFD11BF /* Pods-Amplify-AWSPluginsCore-AWSPluginsTestConfigs-AWSPluginsTestCommon.release.xcconfig */ = {isa = PBXFileReference; includeInIndex = 1; lastKnownFileType = text.xcconfig; name = "Pods-Amplify-AWSPluginsCore-AWSPluginsTestConfigs-AWSPluginsTestCommon.release.xcconfig"; path = "Target Support Files/Pods-Amplify-AWSPluginsCore-AWSPluginsTestConfigs-AWSPluginsTestCommon/Pods-Amplify-AWSPluginsCore-AWSPluginsTestConfigs-AWSPluginsTestCommon.release.xcconfig"; sourceTree = "<group>"; };
		F2DDFB959501735121A13925 /* Pods-AWSS3StoragePluginTests.release.xcconfig */ = {isa = PBXFileReference; includeInIndex = 1; lastKnownFileType = text.xcconfig; name = "Pods-AWSS3StoragePluginTests.release.xcconfig"; path = "Target Support Files/Pods-AWSS3StoragePluginTests/Pods-AWSS3StoragePluginTests.release.xcconfig"; sourceTree = "<group>"; };
		F5014B80CBDA10DF841239AC /* Pods-AWSPlugins-AWSAuthService.debug.xcconfig */ = {isa = PBXFileReference; includeInIndex = 1; lastKnownFileType = text.xcconfig; name = "Pods-AWSPlugins-AWSAuthService.debug.xcconfig"; path = "Target Support Files/Pods-AWSPlugins-AWSAuthService/Pods-AWSPlugins-AWSAuthService.debug.xcconfig"; sourceTree = "<group>"; };
		F7454B40E5C7C39F6C119E6A /* Pods-Amplify-AmplifyAWSPlugins-AWSAPICategoryPlugin.release.xcconfig */ = {isa = PBXFileReference; includeInIndex = 1; lastKnownFileType = text.xcconfig; name = "Pods-Amplify-AmplifyAWSPlugins-AWSAPICategoryPlugin.release.xcconfig"; path = "Target Support Files/Pods-Amplify-AmplifyAWSPlugins-AWSAPICategoryPlugin/Pods-Amplify-AmplifyAWSPlugins-AWSAPICategoryPlugin.release.xcconfig"; sourceTree = "<group>"; };
		F9667716F7B167C1C2DFD881 /* Pods-AWSPlugins-AWSAuthService-AWSAuthServiceTests.debug.xcconfig */ = {isa = PBXFileReference; includeInIndex = 1; lastKnownFileType = text.xcconfig; name = "Pods-AWSPlugins-AWSAuthService-AWSAuthServiceTests.debug.xcconfig"; path = "Target Support Files/Pods-AWSPlugins-AWSAuthService-AWSAuthServiceTests/Pods-AWSPlugins-AWSAuthService-AWSAuthServiceTests.debug.xcconfig"; sourceTree = "<group>"; };
		FA0173342375F8A5005DDDFC /* LoggingError.swift */ = {isa = PBXFileReference; lastKnownFileType = sourcecode.swift; path = LoggingError.swift; sourceTree = "<group>"; };
		FA0173362375FAA5005DDDFC /* HubError.swift */ = {isa = PBXFileReference; lastKnownFileType = sourcecode.swift; path = HubError.swift; sourceTree = "<group>"; };
		FA09337B23844E9F00C2FD5F /* GraphQLOperationRequest.swift */ = {isa = PBXFileReference; fileEncoding = 4; lastKnownFileType = sourcecode.swift; path = GraphQLOperationRequest.swift; sourceTree = "<group>"; };
		FA09B92A2321A10E000E064D /* AnalyticsCategory+CategoryConfigurable.swift */ = {isa = PBXFileReference; lastKnownFileType = sourcecode.swift; path = "AnalyticsCategory+CategoryConfigurable.swift"; sourceTree = "<group>"; };
		FA09B92C2321A27F000E064D /* CategoryConfigurable.swift */ = {isa = PBXFileReference; lastKnownFileType = sourcecode.swift; path = CategoryConfigurable.swift; sourceTree = "<group>"; };
		FA09B92E2321A2DE000E064D /* APICategory+CategoryConfigurable.swift */ = {isa = PBXFileReference; lastKnownFileType = sourcecode.swift; path = "APICategory+CategoryConfigurable.swift"; sourceTree = "<group>"; };
		FA09B9322321A305000E064D /* HubCategory+CategoryConfigurable.swift */ = {isa = PBXFileReference; lastKnownFileType = sourcecode.swift; path = "HubCategory+CategoryConfigurable.swift"; sourceTree = "<group>"; };
		FA09B9372321A359000E064D /* LoggingCategory+CategoryConfigurable.swift */ = {isa = PBXFileReference; lastKnownFileType = sourcecode.swift; path = "LoggingCategory+CategoryConfigurable.swift"; sourceTree = "<group>"; };
		FA09B93A2321A36F000E064D /* StorageCategory+CategoryConfigurable.swift */ = {isa = PBXFileReference; lastKnownFileType = sourcecode.swift; path = "StorageCategory+CategoryConfigurable.swift"; sourceTree = "<group>"; };
		FA09B9402321BB78000E064D /* JSONValue.swift */ = {isa = PBXFileReference; lastKnownFileType = sourcecode.swift; path = JSONValue.swift; sourceTree = "<group>"; };
		FA09B9422321CB0C000E064D /* JSONValueTests.swift */ = {isa = PBXFileReference; lastKnownFileType = sourcecode.swift; path = JSONValueTests.swift; sourceTree = "<group>"; };
		FA09B9442322C9E8000E064D /* AnalyticsCategoryConfiguration.swift */ = {isa = PBXFileReference; lastKnownFileType = sourcecode.swift; path = AnalyticsCategoryConfiguration.swift; sourceTree = "<group>"; };
		FA09B9462322CBA7000E064D /* APICategoryConfiguration.swift */ = {isa = PBXFileReference; lastKnownFileType = sourcecode.swift; path = APICategoryConfiguration.swift; sourceTree = "<group>"; };
		FA09B9482322CBD5000E064D /* HubCategoryConfiguration.swift */ = {isa = PBXFileReference; lastKnownFileType = sourcecode.swift; path = HubCategoryConfiguration.swift; sourceTree = "<group>"; };
		FA09B94A2322CBEB000E064D /* LoggingCategoryConfiguration.swift */ = {isa = PBXFileReference; lastKnownFileType = sourcecode.swift; path = LoggingCategoryConfiguration.swift; sourceTree = "<group>"; };
		FA09B94C2322CC04000E064D /* StorageCategoryConfiguration.swift */ = {isa = PBXFileReference; lastKnownFileType = sourcecode.swift; path = StorageCategoryConfiguration.swift; sourceTree = "<group>"; };
		FA131AAA2360FE070008381C /* AWSPluginsCore.framework */ = {isa = PBXFileReference; explicitFileType = wrapper.framework; includeInIndex = 0; path = AWSPluginsCore.framework; sourceTree = BUILT_PRODUCTS_DIR; };
		FA131AAC2360FE070008381C /* AWSPluginsCore.h */ = {isa = PBXFileReference; lastKnownFileType = sourcecode.c.h; path = AWSPluginsCore.h; sourceTree = "<group>"; };
		FA131AAD2360FE070008381C /* Info.plist */ = {isa = PBXFileReference; lastKnownFileType = text.plist.xml; path = Info.plist; sourceTree = "<group>"; };
		FA131AB22360FE070008381C /* AWSPluginsCoreTests.xctest */ = {isa = PBXFileReference; explicitFileType = wrapper.cfbundle; includeInIndex = 0; path = AWSPluginsCoreTests.xctest; sourceTree = BUILT_PRODUCTS_DIR; };
		FA131AB92360FE070008381C /* AWSPluginsCoreTests.swift */ = {isa = PBXFileReference; lastKnownFileType = sourcecode.swift; path = AWSPluginsCoreTests.swift; sourceTree = "<group>"; };
		FA131ABB2360FE070008381C /* Info.plist */ = {isa = PBXFileReference; lastKnownFileType = text.plist.xml; path = Info.plist; sourceTree = "<group>"; };
		FA131AE023610B6A0008381C /* AWSPluginsTestCommon.h */ = {isa = PBXFileReference; lastKnownFileType = sourcecode.c.h; path = AWSPluginsTestCommon.h; sourceTree = "<group>"; };
		FA131AE123610B6A0008381C /* Info.plist */ = {isa = PBXFileReference; lastKnownFileType = text.plist.xml; path = Info.plist; sourceTree = "<group>"; };
		FA315294233D634900DE78E7 /* StorageDownloadFileRequest.swift */ = {isa = PBXFileReference; fileEncoding = 4; lastKnownFileType = sourcecode.swift; name = StorageDownloadFileRequest.swift; path = Amplify/Categories/Storage/Request/StorageDownloadFileRequest.swift; sourceTree = SOURCE_ROOT; };
		FA315297233D644F00DE78E7 /* StorageGetDataRequest.swift */ = {isa = PBXFileReference; lastKnownFileType = sourcecode.swift; path = StorageGetDataRequest.swift; sourceTree = "<group>"; };
		FA315299233D645200DE78E7 /* StorageGetURLRequest.swift */ = {isa = PBXFileReference; lastKnownFileType = sourcecode.swift; path = StorageGetURLRequest.swift; sourceTree = "<group>"; };
		FA31529B233D645400DE78E7 /* StorageListRequest.swift */ = {isa = PBXFileReference; lastKnownFileType = sourcecode.swift; path = StorageListRequest.swift; sourceTree = "<group>"; };
		FA31529D233D645800DE78E7 /* StoragePutDataRequest.swift */ = {isa = PBXFileReference; lastKnownFileType = sourcecode.swift; path = StoragePutDataRequest.swift; sourceTree = "<group>"; };
		FA31529F233D645A00DE78E7 /* StorageRemoveRequest.swift */ = {isa = PBXFileReference; lastKnownFileType = sourcecode.swift; path = StorageRemoveRequest.swift; sourceTree = "<group>"; };
		FA317107232AE8DF009BC140 /* SerialDispatcherPerformanceTests.swift */ = {isa = PBXFileReference; lastKnownFileType = sourcecode.swift; path = SerialDispatcherPerformanceTests.swift; sourceTree = "<group>"; };
		FA317109232AEAEC009BC140 /* DefaultHubPluginTestHelpers.swift */ = {isa = PBXFileReference; lastKnownFileType = sourcecode.swift; path = DefaultHubPluginTestHelpers.swift; sourceTree = "<group>"; };
		FA47B8352350C2D60031A0E3 /* AutoUnsubscribeOperationTests.swift */ = {isa = PBXFileReference; lastKnownFileType = sourcecode.swift; path = AutoUnsubscribeOperationTests.swift; sourceTree = "<group>"; };
		FA47B8372350C58B0031A0E3 /* AutoUnsubscribeHubListenToOperationTests.swift */ = {isa = PBXFileReference; lastKnownFileType = sourcecode.swift; path = AutoUnsubscribeHubListenToOperationTests.swift; sourceTree = "<group>"; };
		FA4E7309232828EA003B8EEB /* Amplify+Reset.swift */ = {isa = PBXFileReference; lastKnownFileType = sourcecode.swift; path = "Amplify+Reset.swift"; sourceTree = "<group>"; };
		FA4E730B23282917003B8EEB /* Amplify+Resolve.swift */ = {isa = PBXFileReference; lastKnownFileType = sourcecode.swift; path = "Amplify+Resolve.swift"; sourceTree = "<group>"; };
		FA4E730D232829F1003B8EEB /* Plugin+Reset.swift */ = {isa = PBXFileReference; lastKnownFileType = sourcecode.swift; path = "Plugin+Reset.swift"; sourceTree = "<group>"; };
		FA4E731523294B6E003B8EEB /* AWSHubPlugin.swift */ = {isa = PBXFileReference; lastKnownFileType = sourcecode.swift; path = AWSHubPlugin.swift; sourceTree = "<group>"; };
		FA56F71D22B144F80039754A /* AsyncEvent.swift */ = {isa = PBXFileReference; lastKnownFileType = sourcecode.swift; path = AsyncEvent.swift; sourceTree = "<group>"; };
		FA56F72222B14B420039754A /* Cancellable.swift */ = {isa = PBXFileReference; lastKnownFileType = sourcecode.swift; path = Cancellable.swift; sourceTree = "<group>"; };
		FA56F72422B14B6A0039754A /* Resumable.swift */ = {isa = PBXFileReference; lastKnownFileType = sourcecode.swift; path = Resumable.swift; sourceTree = "<group>"; };
		FA56F72622B14BF70039754A /* AmplifyOperation.swift */ = {isa = PBXFileReference; lastKnownFileType = sourcecode.swift; path = AmplifyOperation.swift; sourceTree = "<group>"; };
		FA607FE1233D131B00DFEA24 /* AmplifyOperationHubTests.swift */ = {isa = PBXFileReference; lastKnownFileType = sourcecode.swift; path = AmplifyOperationHubTests.swift; sourceTree = "<group>"; };
		FA6BC868235F52740001A882 /* APICategoryClientGraphQLTests.swift */ = {isa = PBXFileReference; lastKnownFileType = sourcecode.swift; path = APICategoryClientGraphQLTests.swift; sourceTree = "<group>"; };
		FA6BC86A235F57920001A882 /* APIError.swift */ = {isa = PBXFileReference; lastKnownFileType = sourcecode.swift; path = APIError.swift; sourceTree = "<group>"; };
		FA6BC86C235F5AE30001A882 /* APICategory+HubPayloadEventName.swift */ = {isa = PBXFileReference; lastKnownFileType = sourcecode.swift; path = "APICategory+HubPayloadEventName.swift"; sourceTree = "<group>"; };
		FA6BC871235F5BD60001A882 /* GraphQLOperation.swift */ = {isa = PBXFileReference; lastKnownFileType = sourcecode.swift; path = GraphQLOperation.swift; sourceTree = "<group>"; };
		FA6BC87A235F5D240001A882 /* APICategoryGraphQLBehavior.swift */ = {isa = PBXFileReference; fileEncoding = 4; lastKnownFileType = sourcecode.swift; path = APICategoryGraphQLBehavior.swift; sourceTree = "<group>"; };
		FA6BC87C235F5D490001A882 /* APICategoryRESTBehavior.swift */ = {isa = PBXFileReference; lastKnownFileType = sourcecode.swift; path = APICategoryRESTBehavior.swift; sourceTree = "<group>"; };
		FA6BC87E235F5DAE0001A882 /* APICategoryInterceptorBehavior.swift */ = {isa = PBXFileReference; lastKnownFileType = sourcecode.swift; path = APICategoryInterceptorBehavior.swift; sourceTree = "<group>"; };
		FA76A2D02342B1A600B91ADB /* StorageCategory+HubPayloadEventName.swift */ = {isa = PBXFileReference; lastKnownFileType = sourcecode.swift; path = "StorageCategory+HubPayloadEventName.swift"; sourceTree = "<group>"; };
		FA76A2D22342B47100B91ADB /* HubPayloadEventName.swift */ = {isa = PBXFileReference; lastKnownFileType = sourcecode.swift; path = HubPayloadEventName.swift; sourceTree = "<group>"; };
		FA9FB7782329D4D400C04D32 /* HubFilter.swift */ = {isa = PBXFileReference; lastKnownFileType = sourcecode.swift; path = HubFilter.swift; sourceTree = "<group>"; };
		FA9FB77A2329D4FB00C04D32 /* UnsubscribeToken.swift */ = {isa = PBXFileReference; lastKnownFileType = sourcecode.swift; path = UnsubscribeToken.swift; sourceTree = "<group>"; };
		FA9FB77C232AA0D800C04D32 /* FilteredListener.swift */ = {isa = PBXFileReference; lastKnownFileType = sourcecode.swift; path = FilteredListener.swift; sourceTree = "<group>"; };
		FA9FB77F232AA11A00C04D32 /* HubChannelDispatcher.swift */ = {isa = PBXFileReference; lastKnownFileType = sourcecode.swift; path = HubChannelDispatcher.swift; sourceTree = "<group>"; };
		FA9FB781232AA26500C04D32 /* DefaultHubPluginCustomChannelTests.swift */ = {isa = PBXFileReference; lastKnownFileType = sourcecode.swift; path = DefaultHubPluginCustomChannelTests.swift; sourceTree = "<group>"; };
		FA9FD2322381CD0000A7CAF5 /* MutationEvent+Schema.swift */ = {isa = PBXFileReference; fileEncoding = 4; lastKnownFileType = sourcecode.swift; path = "MutationEvent+Schema.swift"; sourceTree = "<group>"; };
		FA9FD2332381CD0000A7CAF5 /* MutationEvent.swift */ = {isa = PBXFileReference; fileEncoding = 4; lastKnownFileType = sourcecode.swift; path = MutationEvent.swift; sourceTree = "<group>"; };
		FA9FD2372381CFC300A7CAF5 /* CloudSyncEngine.swift */ = {isa = PBXFileReference; fileEncoding = 4; lastKnownFileType = sourcecode.swift; path = CloudSyncEngine.swift; sourceTree = "<group>"; };
		FA9FD2392381CFC300A7CAF5 /* OutgoingMutationQueue.swift */ = {isa = PBXFileReference; fileEncoding = 4; lastKnownFileType = sourcecode.swift; path = OutgoingMutationQueue.swift; sourceTree = "<group>"; };
		FAA274B02382EA7100EDD2EA /* SyncingMutationSubscriber.swift */ = {isa = PBXFileReference; lastKnownFileType = sourcecode.swift; path = SyncingMutationSubscriber.swift; sourceTree = "<group>"; };
		FAA9FC3A23620CE50012638A /* URLRequestInterceptor.swift */ = {isa = PBXFileReference; lastKnownFileType = sourcecode.swift; path = URLRequestInterceptor.swift; sourceTree = "<group>"; };
		FAA9FC3D236210840012638A /* APICategoryClientInterceptorTests.swift */ = {isa = PBXFileReference; lastKnownFileType = sourcecode.swift; path = APICategoryClientInterceptorTests.swift; sourceTree = "<group>"; };
		FAB2C99A2384B108008EE879 /* AWSPluginsTestCommon.framework */ = {isa = PBXFileReference; explicitFileType = wrapper.framework; includeInIndex = 0; path = AWSPluginsTestCommon.framework; sourceTree = BUILT_PRODUCTS_DIR; };
		FAB9D810233BF5F600928AA9 /* AmplifyOperationContext.swift */ = {isa = PBXFileReference; lastKnownFileType = sourcecode.swift; path = AmplifyOperationContext.swift; sourceTree = "<group>"; };
		FAC0A29A22B3DEEE00B50912 /* HubPayload.swift */ = {isa = PBXFileReference; lastKnownFileType = sourcecode.swift; path = HubPayload.swift; sourceTree = "<group>"; };
		FAC0A2AC22B43FE700B50912 /* HubCategory+ClientBehavior.swift */ = {isa = PBXFileReference; lastKnownFileType = sourcecode.swift; path = "HubCategory+ClientBehavior.swift"; sourceTree = "<group>"; };
		FAC0A2AE22B4400100B50912 /* LoggingCategory+ClientBehavior.swift */ = {isa = PBXFileReference; lastKnownFileType = sourcecode.swift; path = "LoggingCategory+ClientBehavior.swift"; sourceTree = "<group>"; };
		FAC0A2B122B4402000B50912 /* StorageCategory+ClientBehavior.swift */ = {isa = PBXFileReference; lastKnownFileType = sourcecode.swift; path = "StorageCategory+ClientBehavior.swift"; sourceTree = "<group>"; };
		FAC0A2BB22B4603800B50912 /* MockLoggingCategoryPlugin.swift */ = {isa = PBXFileReference; fileEncoding = 4; lastKnownFileType = sourcecode.swift; path = MockLoggingCategoryPlugin.swift; sourceTree = "<group>"; };
		FAC234D22279F8DA00424678 /* Amplify.framework */ = {isa = PBXFileReference; explicitFileType = wrapper.framework; includeInIndex = 0; path = Amplify.framework; sourceTree = BUILT_PRODUCTS_DIR; };
		FAC234D62279F8DA00424678 /* Info.plist */ = {isa = PBXFileReference; lastKnownFileType = text.plist.xml; path = Info.plist; sourceTree = "<group>"; };
		FAC234DB2279F8DA00424678 /* AmplifyTests.xctest */ = {isa = PBXFileReference; explicitFileType = wrapper.cfbundle; includeInIndex = 0; path = AmplifyTests.xctest; sourceTree = BUILT_PRODUCTS_DIR; };
		FAC234E22279F8DA00424678 /* Info.plist */ = {isa = PBXFileReference; lastKnownFileType = text.plist.xml; path = Info.plist; sourceTree = "<group>"; };
		FAC234F6227A053D00424678 /* StorageCategoryClientBehavior.swift */ = {isa = PBXFileReference; fileEncoding = 4; lastKnownFileType = sourcecode.swift; path = StorageCategoryClientBehavior.swift; sourceTree = "<group>"; };
		FAC234F8227A053D00424678 /* StorageCategoryPlugin.swift */ = {isa = PBXFileReference; fileEncoding = 4; lastKnownFileType = sourcecode.swift; path = StorageCategoryPlugin.swift; sourceTree = "<group>"; };
		FAC234FA227A053D00424678 /* StorageCategory.swift */ = {isa = PBXFileReference; fileEncoding = 4; lastKnownFileType = sourcecode.swift; path = StorageCategory.swift; sourceTree = "<group>"; };
		FAC234FC227A053D00424678 /* APICategoryClientBehavior.swift */ = {isa = PBXFileReference; fileEncoding = 4; lastKnownFileType = sourcecode.swift; path = APICategoryClientBehavior.swift; sourceTree = "<group>"; };
		FAC234FD227A053D00424678 /* APICategoryPlugin.swift */ = {isa = PBXFileReference; fileEncoding = 4; lastKnownFileType = sourcecode.swift; path = APICategoryPlugin.swift; sourceTree = "<group>"; };
		FAC234FF227A053D00424678 /* APICategory.swift */ = {isa = PBXFileReference; fileEncoding = 4; lastKnownFileType = sourcecode.swift; path = APICategory.swift; sourceTree = "<group>"; };
		FAC23504227A053D00424678 /* LoggingCategory.swift */ = {isa = PBXFileReference; fileEncoding = 4; lastKnownFileType = sourcecode.swift; path = LoggingCategory.swift; sourceTree = "<group>"; };
		FAC23505227A053D00424678 /* LoggingCategoryPlugin.swift */ = {isa = PBXFileReference; fileEncoding = 4; lastKnownFileType = sourcecode.swift; path = LoggingCategoryPlugin.swift; sourceTree = "<group>"; };
		FAC23507227A053D00424678 /* LogLevel.swift */ = {isa = PBXFileReference; fileEncoding = 4; lastKnownFileType = sourcecode.swift; path = LogLevel.swift; sourceTree = "<group>"; };
		FAC23509227A053D00424678 /* LoggingCategoryClientBehavior.swift */ = {isa = PBXFileReference; fileEncoding = 4; lastKnownFileType = sourcecode.swift; path = LoggingCategoryClientBehavior.swift; sourceTree = "<group>"; };
		FAC2350B227A053D00424678 /* AnalyticsCategory+ClientBehavior.swift */ = {isa = PBXFileReference; fileEncoding = 4; lastKnownFileType = sourcecode.swift; path = "AnalyticsCategory+ClientBehavior.swift"; sourceTree = "<group>"; };
		FAC2350D227A053D00424678 /* AnalyticsCategory.swift */ = {isa = PBXFileReference; fileEncoding = 4; lastKnownFileType = sourcecode.swift; path = AnalyticsCategory.swift; sourceTree = "<group>"; };
		FAC2350E227A053D00424678 /* AnalyticsEvent.swift */ = {isa = PBXFileReference; fileEncoding = 4; lastKnownFileType = sourcecode.swift; path = AnalyticsEvent.swift; sourceTree = "<group>"; };
		FAC23510227A053D00424678 /* AnalyticsCategoryPlugin.swift */ = {isa = PBXFileReference; fileEncoding = 4; lastKnownFileType = sourcecode.swift; path = AnalyticsCategoryPlugin.swift; sourceTree = "<group>"; };
		FAC2352F227A055200424678 /* CategoryConfiguration.swift */ = {isa = PBXFileReference; fileEncoding = 4; lastKnownFileType = sourcecode.swift; path = CategoryConfiguration.swift; sourceTree = "<group>"; };
		FAC23531227A055200424678 /* PluginError.swift */ = {isa = PBXFileReference; fileEncoding = 4; lastKnownFileType = sourcecode.swift; path = PluginError.swift; sourceTree = "<group>"; };
		FAC23533227A055200424678 /* CategoryType.swift */ = {isa = PBXFileReference; fileEncoding = 4; lastKnownFileType = sourcecode.swift; path = CategoryType.swift; sourceTree = "<group>"; };
		FAC23535227A055200424678 /* Foundation+Utils.swift */ = {isa = PBXFileReference; fileEncoding = 4; lastKnownFileType = sourcecode.swift; path = "Foundation+Utils.swift"; sourceTree = "<group>"; };
		FAC23536227A055200424678 /* Category+Configuration.swift */ = {isa = PBXFileReference; fileEncoding = 4; lastKnownFileType = sourcecode.swift; path = "Category+Configuration.swift"; sourceTree = "<group>"; };
		FAC23537227A055200424678 /* ConfigurationError.swift */ = {isa = PBXFileReference; fileEncoding = 4; lastKnownFileType = sourcecode.swift; path = ConfigurationError.swift; sourceTree = "<group>"; };
		FAC23538227A055200424678 /* AmplifyConfiguration.swift */ = {isa = PBXFileReference; fileEncoding = 4; lastKnownFileType = sourcecode.swift; path = AmplifyConfiguration.swift; sourceTree = "<group>"; };
		FAC23539227A055200424678 /* AmplifyError.swift */ = {isa = PBXFileReference; fileEncoding = 4; lastKnownFileType = sourcecode.swift; path = AmplifyError.swift; sourceTree = "<group>"; };
		FAC2353A227A055200424678 /* Plugin.swift */ = {isa = PBXFileReference; fileEncoding = 4; lastKnownFileType = sourcecode.swift; path = Plugin.swift; sourceTree = "<group>"; };
		FAC2353B227A055200424678 /* Category.swift */ = {isa = PBXFileReference; fileEncoding = 4; lastKnownFileType = sourcecode.swift; path = Category.swift; sourceTree = "<group>"; };
		FAC2354A227A055A00424678 /* Amplify.swift */ = {isa = PBXFileReference; fileEncoding = 4; lastKnownFileType = sourcecode.swift; path = Amplify.swift; sourceTree = "<group>"; };
		FAC23552227A056600424678 /* StorageCategoryClientAPITests.swift */ = {isa = PBXFileReference; fileEncoding = 4; lastKnownFileType = sourcecode.swift; path = StorageCategoryClientAPITests.swift; sourceTree = "<group>"; };
		FAC23553227A056600424678 /* MockStorageCategoryPlugin.swift */ = {isa = PBXFileReference; fileEncoding = 4; lastKnownFileType = sourcecode.swift; path = MockStorageCategoryPlugin.swift; sourceTree = "<group>"; };
		FAC23554227A056600424678 /* StorageCategoryConfigurationTests.swift */ = {isa = PBXFileReference; fileEncoding = 4; lastKnownFileType = sourcecode.swift; path = StorageCategoryConfigurationTests.swift; sourceTree = "<group>"; };
		FAC23556227A056600424678 /* APICategoryClientRESTTests.swift */ = {isa = PBXFileReference; fileEncoding = 4; lastKnownFileType = sourcecode.swift; path = APICategoryClientRESTTests.swift; sourceTree = "<group>"; };
		FAC23557227A056600424678 /* MockAPICategoryPlugin.swift */ = {isa = PBXFileReference; fileEncoding = 4; lastKnownFileType = sourcecode.swift; path = MockAPICategoryPlugin.swift; sourceTree = "<group>"; };
		FAC23558227A056600424678 /* APICategoryConfigurationTests.swift */ = {isa = PBXFileReference; fileEncoding = 4; lastKnownFileType = sourcecode.swift; path = APICategoryConfigurationTests.swift; sourceTree = "<group>"; };
		FAC2355A227A056600424678 /* LoggingCategoryConfigurationTests.swift */ = {isa = PBXFileReference; fileEncoding = 4; lastKnownFileType = sourcecode.swift; path = LoggingCategoryConfigurationTests.swift; sourceTree = "<group>"; };
		FAC2355C227A056600424678 /* LoggingCategoryClientAPITests.swift */ = {isa = PBXFileReference; fileEncoding = 4; lastKnownFileType = sourcecode.swift; path = LoggingCategoryClientAPITests.swift; sourceTree = "<group>"; };
		FAC2355E227A056600424678 /* MockAnalyticsCategoryPlugin.swift */ = {isa = PBXFileReference; fileEncoding = 4; lastKnownFileType = sourcecode.swift; path = MockAnalyticsCategoryPlugin.swift; sourceTree = "<group>"; };
		FAC2355F227A056600424678 /* AnalyticsCategoryClientAPITests.swift */ = {isa = PBXFileReference; fileEncoding = 4; lastKnownFileType = sourcecode.swift; path = AnalyticsCategoryClientAPITests.swift; sourceTree = "<group>"; };
		FAC23560227A056600424678 /* AnalyticsCategoryConfigurationTests.swift */ = {isa = PBXFileReference; fileEncoding = 4; lastKnownFileType = sourcecode.swift; path = AnalyticsCategoryConfigurationTests.swift; sourceTree = "<group>"; };
		FAC23571227A056B00424678 /* ConfigurationTests.swift */ = {isa = PBXFileReference; fileEncoding = 4; lastKnownFileType = sourcecode.swift; path = ConfigurationTests.swift; sourceTree = "<group>"; };
		FAC23572227A056B00424678 /* FoundationUtilsTests.swift */ = {isa = PBXFileReference; fileEncoding = 4; lastKnownFileType = sourcecode.swift; path = FoundationUtilsTests.swift; sourceTree = "<group>"; };
		FAC23578227A056F00424678 /* MessageReporter.swift */ = {isa = PBXFileReference; fileEncoding = 4; lastKnownFileType = sourcecode.swift; path = MessageReporter.swift; sourceTree = "<group>"; };
		FAC23585227A443200424678 /* HubCategoryConfigurationTests.swift */ = {isa = PBXFileReference; lastKnownFileType = sourcecode.swift; path = HubCategoryConfigurationTests.swift; sourceTree = "<group>"; };
		FAC23587227A446C00424678 /* HubClientAPITests.swift */ = {isa = PBXFileReference; lastKnownFileType = sourcecode.swift; path = HubClientAPITests.swift; sourceTree = "<group>"; };
		FAC23589227A45D500424678 /* MockHubCategoryPlugin.swift */ = {isa = PBXFileReference; lastKnownFileType = sourcecode.swift; path = MockHubCategoryPlugin.swift; sourceTree = "<group>"; };
		FAC2358E227A4A6E00424678 /* HubCategory.swift */ = {isa = PBXFileReference; lastKnownFileType = sourcecode.swift; path = HubCategory.swift; sourceTree = "<group>"; };
		FAC23590227A4AF000424678 /* HubCategoryClientBehavior.swift */ = {isa = PBXFileReference; lastKnownFileType = sourcecode.swift; path = HubCategoryClientBehavior.swift; sourceTree = "<group>"; };
		FAC23594227A4B9800424678 /* HubCategoryPlugin.swift */ = {isa = PBXFileReference; lastKnownFileType = sourcecode.swift; path = HubCategoryPlugin.swift; sourceTree = "<group>"; };
		FAC23598227A598B00424678 /* DefaultHubPluginTests.swift */ = {isa = PBXFileReference; lastKnownFileType = sourcecode.swift; path = DefaultHubPluginTests.swift; sourceTree = "<group>"; };
		FAC235A0227A5D8C00424678 /* DefaultHubPluginConcurrencyTests.swift */ = {isa = PBXFileReference; lastKnownFileType = sourcecode.swift; path = DefaultHubPluginConcurrencyTests.swift; sourceTree = "<group>"; };
		FAC235A2227A5ED000424678 /* HubChannel.swift */ = {isa = PBXFileReference; lastKnownFileType = sourcecode.swift; path = HubChannel.swift; sourceTree = "<group>"; };
		FAC4289F235F7F980000F221 /* APICategory+RESTBehavior.swift */ = {isa = PBXFileReference; lastKnownFileType = sourcecode.swift; path = "APICategory+RESTBehavior.swift"; sourceTree = "<group>"; };
		FAC428A1235F80000000F221 /* APICategory+GraphQLBehavior.swift */ = {isa = PBXFileReference; lastKnownFileType = sourcecode.swift; path = "APICategory+GraphQLBehavior.swift"; sourceTree = "<group>"; };
		FAC428A3235F802A0000F221 /* APICategory+InterceptorBehavior.swift */ = {isa = PBXFileReference; lastKnownFileType = sourcecode.swift; path = "APICategory+InterceptorBehavior.swift"; sourceTree = "<group>"; };
		FAC428A5235F83770000F221 /* RESTOperation.swift */ = {isa = PBXFileReference; lastKnownFileType = sourcecode.swift; path = RESTOperation.swift; sourceTree = "<group>"; };
		FAC679282329A5D1004DDFE8 /* SynchronizedQueue.swift */ = {isa = PBXFileReference; lastKnownFileType = sourcecode.swift; path = SynchronizedQueue.swift; sourceTree = "<group>"; };
		FAC6792A2329AA7B004DDFE8 /* SynchronizedQueueTests.swift */ = {isa = PBXFileReference; lastKnownFileType = sourcecode.swift; path = SynchronizedQueueTests.swift; sourceTree = "<group>"; };
		FAC6792C2329B267004DDFE8 /* AtomicValue.swift */ = {isa = PBXFileReference; lastKnownFileType = sourcecode.swift; path = AtomicValue.swift; sourceTree = "<group>"; };
		FACA35EA2326B217000E74F6 /* AmplifyConfigurationInitializationTests.swift */ = {isa = PBXFileReference; lastKnownFileType = sourcecode.swift; path = AmplifyConfigurationInitializationTests.swift; sourceTree = "<group>"; };
		FACA35EC2326BB54000E74F6 /* AmplifyConfigurationInitialization.swift */ = {isa = PBXFileReference; lastKnownFileType = sourcecode.swift; path = AmplifyConfigurationInitialization.swift; sourceTree = "<group>"; };
		FACA35F22327FB14000E74F6 /* AmplifyFunctionalTests.xctest */ = {isa = PBXFileReference; explicitFileType = wrapper.cfbundle; includeInIndex = 0; path = AmplifyFunctionalTests.xctest; sourceTree = BUILT_PRODUCTS_DIR; };
		FACA35F42327FB14000E74F6 /* AmplifyConfigurationTests.swift */ = {isa = PBXFileReference; lastKnownFileType = sourcecode.swift; path = AmplifyConfigurationTests.swift; sourceTree = "<group>"; };
		FACA35F62327FB14000E74F6 /* Info.plist */ = {isa = PBXFileReference; lastKnownFileType = text.plist.xml; path = Info.plist; sourceTree = "<group>"; };
		FACA36042327FBD4000E74F6 /* AmplifyTestCommon.framework */ = {isa = PBXFileReference; explicitFileType = wrapper.framework; includeInIndex = 0; path = AmplifyTestCommon.framework; sourceTree = BUILT_PRODUCTS_DIR; };
		FACA36062327FBD4000E74F6 /* AmplifyTestCommon.h */ = {isa = PBXFileReference; lastKnownFileType = sourcecode.c.h; path = AmplifyTestCommon.h; sourceTree = "<group>"; };
		FACA36072327FBD4000E74F6 /* Info.plist */ = {isa = PBXFileReference; lastKnownFileType = text.plist.xml; path = Info.plist; sourceTree = "<group>"; };
		FACA36212327FDD2000E74F6 /* amplifyconfiguration.json */ = {isa = PBXFileReference; lastKnownFileType = text.json; path = amplifyconfiguration.json; sourceTree = "<group>"; };
		FACF52032329633500646E10 /* TestExtensions.swift */ = {isa = PBXFileReference; lastKnownFileType = sourcecode.swift; path = TestExtensions.swift; sourceTree = "<group>"; };
		FACF520623298BF100646E10 /* SynchronizedDictionary.swift */ = {isa = PBXFileReference; lastKnownFileType = sourcecode.swift; path = SynchronizedDictionary.swift; sourceTree = "<group>"; };
		FACF520823298C1200646E10 /* SynchronizedDictionaryTests.swift */ = {isa = PBXFileReference; lastKnownFileType = sourcecode.swift; path = SynchronizedDictionaryTests.swift; sourceTree = "<group>"; };
		FAD2A1882374D5DC0005CD6B /* GraphQLResponse.swift */ = {isa = PBXFileReference; fileEncoding = 4; lastKnownFileType = sourcecode.swift; path = GraphQLResponse.swift; sourceTree = "<group>"; };
		FAD393702381FD3C00463F5E /* DataStoreCategory+Subscribe.swift */ = {isa = PBXFileReference; lastKnownFileType = sourcecode.swift; path = "DataStoreCategory+Subscribe.swift"; sourceTree = "<group>"; };
		FAD393722381FF4200463F5E /* DataStorePublisher.swift */ = {isa = PBXFileReference; lastKnownFileType = sourcecode.swift; path = DataStorePublisher.swift; sourceTree = "<group>"; };
		FAD393752382036000463F5E /* SubscribeTests.swift */ = {isa = PBXFileReference; lastKnownFileType = sourcecode.swift; path = SubscribeTests.swift; sourceTree = "<group>"; };
		FAD3937723820BB000463F5E /* SyncTests.swift */ = {isa = PBXFileReference; lastKnownFileType = sourcecode.swift; path = SyncTests.swift; sourceTree = "<group>"; };
		FAD3937923820CDB00463F5E /* DataStoreCategoryClientAPITests.swift */ = {isa = PBXFileReference; lastKnownFileType = sourcecode.swift; path = DataStoreCategoryClientAPITests.swift; sourceTree = "<group>"; };
		FAD3937C23820D0200463F5E /* DataStoreCategoryConfigurationTests.swift */ = {isa = PBXFileReference; lastKnownFileType = sourcecode.swift; path = DataStoreCategoryConfigurationTests.swift; sourceTree = "<group>"; };
		FAD3937E23820DAE00463F5E /* MockDataStoreCategoryPlugin.swift */ = {isa = PBXFileReference; lastKnownFileType = sourcecode.swift; path = MockDataStoreCategoryPlugin.swift; sourceTree = "<group>"; };
		FAD3E11D2384956600F6F41C /* LabelType.swift */ = {isa = PBXFileReference; fileEncoding = 4; lastKnownFileType = sourcecode.swift; path = LabelType.swift; sourceTree = "<group>"; };
		FADB3A6723612940006D6FE9 /* BasicClosure.swift */ = {isa = PBXFileReference; lastKnownFileType = sourcecode.swift; path = BasicClosure.swift; sourceTree = "<group>"; };
		FAF1B88323392F7C007F1435 /* ConcurrentDispatcher.swift */ = {isa = PBXFileReference; lastKnownFileType = sourcecode.swift; path = ConcurrentDispatcher.swift; sourceTree = "<group>"; };
		FAF1B88523392F96007F1435 /* SerialDispatcher.swift */ = {isa = PBXFileReference; lastKnownFileType = sourcecode.swift; path = SerialDispatcher.swift; sourceTree = "<group>"; };
		FAF1B8872339633C007F1435 /* ConcurrentDispatcherPerformanceTests.swift */ = {isa = PBXFileReference; lastKnownFileType = sourcecode.swift; path = ConcurrentDispatcherPerformanceTests.swift; sourceTree = "<group>"; };
		FAF1B88A23397791007F1435 /* DefaultHubPluginPerformanceTestHelpers.swift */ = {isa = PBXFileReference; lastKnownFileType = sourcecode.swift; path = DefaultHubPluginPerformanceTestHelpers.swift; sourceTree = "<group>"; };
		FB27CE76D3C7526F86D611E4 /* Pods-Amplify-AmplifyAWSPlugins-AWSPluginsCore-AWSS3StoragePlugin.debug.xcconfig */ = {isa = PBXFileReference; includeInIndex = 1; lastKnownFileType = text.xcconfig; name = "Pods-Amplify-AmplifyAWSPlugins-AWSPluginsCore-AWSS3StoragePlugin.debug.xcconfig"; path = "Target Support Files/Pods-Amplify-AmplifyAWSPlugins-AWSPluginsCore-AWSS3StoragePlugin/Pods-Amplify-AmplifyAWSPlugins-AWSPluginsCore-AWSS3StoragePlugin.debug.xcconfig"; sourceTree = "<group>"; };
		FE19AE082A70778C6F19B605 /* Pods-Amplify-AWSPluginsCore-AWSPluginsTestConfigs-CoreMLPredictionsPluginTests.release.xcconfig */ = {isa = PBXFileReference; includeInIndex = 1; lastKnownFileType = text.xcconfig; name = "Pods-Amplify-AWSPluginsCore-AWSPluginsTestConfigs-CoreMLPredictionsPluginTests.release.xcconfig"; path = "Target Support Files/Pods-Amplify-AWSPluginsCore-AWSPluginsTestConfigs-CoreMLPredictionsPluginTests/Pods-Amplify-AWSPluginsCore-AWSPluginsTestConfigs-CoreMLPredictionsPluginTests.release.xcconfig"; sourceTree = "<group>"; };
		FE200974D381DEE6E0C3EFC3 /* Pods-Amplify-AmplifyAWSPlugins-AWSAPICategoryPlugin-AWSAPICategoryPluginTests.release.xcconfig */ = {isa = PBXFileReference; includeInIndex = 1; lastKnownFileType = text.xcconfig; name = "Pods-Amplify-AmplifyAWSPlugins-AWSAPICategoryPlugin-AWSAPICategoryPluginTests.release.xcconfig"; path = "Target Support Files/Pods-Amplify-AmplifyAWSPlugins-AWSAPICategoryPlugin-AWSAPICategoryPluginTests/Pods-Amplify-AmplifyAWSPlugins-AWSAPICategoryPlugin-AWSAPICategoryPluginTests.release.xcconfig"; sourceTree = "<group>"; };
		FE5132F92E4FA0BACED37BB7 /* Pods-Amplify-AmplifyAWSPlugins-AWSPinpointAnalyticsPlugin.debug.xcconfig */ = {isa = PBXFileReference; includeInIndex = 1; lastKnownFileType = text.xcconfig; name = "Pods-Amplify-AmplifyAWSPlugins-AWSPinpointAnalyticsPlugin.debug.xcconfig"; path = "Target Support Files/Pods-Amplify-AmplifyAWSPlugins-AWSPinpointAnalyticsPlugin/Pods-Amplify-AmplifyAWSPlugins-AWSPinpointAnalyticsPlugin.debug.xcconfig"; sourceTree = "<group>"; };
		FE61CF08E3C349D59DB07D1E /* Pods-AmplifyAWSPlugins-AWSPluginsCore.release.xcconfig */ = {isa = PBXFileReference; includeInIndex = 1; lastKnownFileType = text.xcconfig; name = "Pods-AmplifyAWSPlugins-AWSPluginsCore.release.xcconfig"; path = "Target Support Files/Pods-AmplifyAWSPlugins-AWSPluginsCore/Pods-AmplifyAWSPlugins-AWSPluginsCore.release.xcconfig"; sourceTree = "<group>"; };
		FE85145BD46099A7B0C670D8 /* Pods-AmplifyAWSPlugins-AWSPluginsCore-AWSPinpointAnalyticsPlugin.debug.xcconfig */ = {isa = PBXFileReference; includeInIndex = 1; lastKnownFileType = text.xcconfig; name = "Pods-AmplifyAWSPlugins-AWSPluginsCore-AWSPinpointAnalyticsPlugin.debug.xcconfig"; path = "Target Support Files/Pods-AmplifyAWSPlugins-AWSPluginsCore-AWSPinpointAnalyticsPlugin/Pods-AmplifyAWSPlugins-AWSPluginsCore-AWSPinpointAnalyticsPlugin.debug.xcconfig"; sourceTree = "<group>"; };
/* End PBXFileReference section */

/* Begin PBXFrameworksBuildPhase section */
		2125E24E2319EC3000B3DEB5 /* Frameworks */ = {
			isa = PBXFrameworksBuildPhase;
			buildActionMask = 2147483647;
			files = (
				B92E03D52367CFF3006CEB8D /* AWSDataStoreCategoryPlugin.framework in Frameworks */,
				FACA360B2327FBD4000E74F6 /* AmplifyTestCommon.framework in Frameworks */,
				3263D332138415AF42E64FF7 /* Pods_AmplifyTestApp.framework in Frameworks */,
				FA131ABF2360FE070008381C /* AWSPluginsCore.framework in Frameworks */,
			);
			runOnlyForDeploymentPostprocessing = 0;
		};
		B92E03BD2367CFF2006CEB8D /* Frameworks */ = {
			isa = PBXFrameworksBuildPhase;
			buildActionMask = 2147483647;
			files = (
				80CF9ED038D61833716854B8 /* Pods_Amplify_AWSPluginsCore_AWSDataStoreCategoryPlugin.framework in Frameworks */,
			);
			runOnlyForDeploymentPostprocessing = 0;
		};
		B92E03C52367CFF3006CEB8D /* Frameworks */ = {
			isa = PBXFrameworksBuildPhase;
			buildActionMask = 2147483647;
			files = (
				B92E03C92367CFF3006CEB8D /* AWSDataStoreCategoryPlugin.framework in Frameworks */,
				FC9671570FB0BA0BC31F4019 /* Pods_Amplify_AWSPluginsCore_AWSPluginsTestConfigs_AWSDataStoreCategoryPluginTests.framework in Frameworks */,
			);
			runOnlyForDeploymentPostprocessing = 0;
		};
		B92E040B2368FE5B006CEB8D /* Frameworks */ = {
			isa = PBXFrameworksBuildPhase;
			buildActionMask = 2147483647;
			files = (
				B92E04132368FE5B006CEB8D /* AWSDataStoreCategoryPlugin.framework in Frameworks */,
				1FF7EE471A0044C2DD4B7E5D /* Pods_AmplifyTestApp_AWSDataStoreCategoryPluginIntegrationTests.framework in Frameworks */,
			);
			runOnlyForDeploymentPostprocessing = 0;
		};
		FA131AA72360FE070008381C /* Frameworks */ = {
			isa = PBXFrameworksBuildPhase;
			buildActionMask = 2147483647;
			files = (
				881246F5DCC59436DC932469 /* Pods_Amplify_AWSPluginsCore.framework in Frameworks */,
			);
			runOnlyForDeploymentPostprocessing = 0;
		};
		FA131AAF2360FE070008381C /* Frameworks */ = {
			isa = PBXFrameworksBuildPhase;
			buildActionMask = 2147483647;
			files = (
				FA131AB32360FE070008381C /* AWSPluginsCore.framework in Frameworks */,
			);
			runOnlyForDeploymentPostprocessing = 0;
		};
		FAB2C9972384B108008EE879 /* Frameworks */ = {
			isa = PBXFrameworksBuildPhase;
			buildActionMask = 2147483647;
			files = (
				D42A205FF2A946E41A8463C0 /* Pods_Amplify_AWSPluginsCore_AWSPluginsTestConfigs_AWSPluginsTestCommon.framework in Frameworks */,
			);
			runOnlyForDeploymentPostprocessing = 0;
		};
		FAC234CF2279F8DA00424678 /* Frameworks */ = {
			isa = PBXFrameworksBuildPhase;
			buildActionMask = 2147483647;
			files = (
				7D5ED6C78E25246DDAF2F2EC /* Pods_Amplify.framework in Frameworks */,
			);
			runOnlyForDeploymentPostprocessing = 0;
		};
		FAC234D82279F8DA00424678 /* Frameworks */ = {
			isa = PBXFrameworksBuildPhase;
			buildActionMask = 2147483647;
			files = (
				FAC234DC2279F8DA00424678 /* Amplify.framework in Frameworks */,
				7F27B1DCE59C1E674172CCD6 /* Pods_Amplify_AmplifyTestConfigs_AmplifyTests.framework in Frameworks */,
			);
			runOnlyForDeploymentPostprocessing = 0;
		};
		FACA35EF2327FB14000E74F6 /* Frameworks */ = {
			isa = PBXFrameworksBuildPhase;
			buildActionMask = 2147483647;
			files = (
				FACA35F72327FB14000E74F6 /* Amplify.framework in Frameworks */,
				B8E8D759314BE9D6BD462E87 /* Pods_Amplify_AmplifyTestConfigs_AmplifyFunctionalTests.framework in Frameworks */,
			);
			runOnlyForDeploymentPostprocessing = 0;
		};
		FACA36012327FBD4000E74F6 /* Frameworks */ = {
			isa = PBXFrameworksBuildPhase;
			buildActionMask = 2147483647;
			files = (
				2861F5F799C24671B5C4DB8D /* Pods_Amplify_AmplifyTestConfigs_AmplifyTestCommon.framework in Frameworks */,
			);
			runOnlyForDeploymentPostprocessing = 0;
		};
/* End PBXFrameworksBuildPhase section */

/* Begin PBXGroup section */
		21092258235969D000CEC295 /* Event */ = {
			isa = PBXGroup;
			children = (
				FAC2350E227A053D00424678 /* AnalyticsEvent.swift */,
				210922562359693800CEC295 /* BasicAnalyticsEvent.swift */,
			);
			path = Event;
			sourceTree = "<group>";
		};
		2125E2522319EC3100B3DEB5 /* AmplifyTestApp */ = {
			isa = PBXGroup;
			children = (
				FACA36212327FDD2000E74F6 /* amplifyconfiguration.json */,
				2125E2102318D73B00B3DEB5 /* awsconfiguration.json */,
				2125E2532319EC3100B3DEB5 /* AppDelegate.swift */,
				2125E2552319EC3100B3DEB5 /* ViewController.swift */,
				2125E2572319EC3100B3DEB5 /* Main.storyboard */,
				2125E25A2319EC3200B3DEB5 /* Assets.xcassets */,
				2125E25C2319EC3200B3DEB5 /* LaunchScreen.storyboard */,
				2125E25F2319EC3200B3DEB5 /* Info.plist */,
			);
			path = AmplifyTestApp;
			sourceTree = "<group>";
		};
		21420A7A237222A700FA140C /* Configuration */ = {
			isa = PBXGroup;
			children = (
				21420A7B237222A700FA140C /* AWSIAMConfiguration.swift */,
				21420A7C237222A700FA140C /* APIKeyConfiguration.swift */,
				21420A7D237222A700FA140C /* AWSAuthorizationConfiguration.swift */,
				21420A7E237222A700FA140C /* OIDCConfiguration.swift */,
				21420A7F237222A700FA140C /* CognitoUserPoolsConfiguration.swift */,
			);
			path = Configuration;
			sourceTree = "<group>";
		};
		21420A83237222A800FA140C /* Provider */ = {
			isa = PBXGroup;
			children = (
				21420A86237222A800FA140C /* APIKeyProvider.swift */,
				21420A85237222A800FA140C /* AuthTokenProvider.swift */,
				21420A84237222A800FA140C /* IAMCredentialProvider.swift */,
				21D79FE02377BF4B0057D00D /* AuthProvider.swift */,
			);
			path = Provider;
			sourceTree = "<group>";
		};
		21687A3F236371E1004A056E /* Error */ = {
			isa = PBXGroup;
			children = (
				21687A40236371E1004A056E /* AnalyticsError.swift */,
			);
			path = Error;
			sourceTree = "<group>";
		};
		21FFF999230C96E0005878EA /* Operation */ = {
			isa = PBXGroup;
			children = (
				210DBC112332B3C0009B9E51 /* StorageDownloadFileOperation.swift */,
				210DBC152332B3CB009B9E51 /* StorageGetDataOperation.swift */,
				210DBC132332B3C6009B9E51 /* StorageGetURLOperation.swift */,
				21FFF990230C96CB005878EA /* StorageListOperation.swift */,
				21FFF98F230C96CA005878EA /* StoragePutDataOperation.swift */,
				21FFF992230C96CB005878EA /* StorageRemoveOperation.swift */,
				2144226D234BDE23009357F7 /* StorageUploadFileOperation.swift */,
			);
			path = Operation;
			sourceTree = "<group>";
		};
		21FFF99A230C9718005878EA /* Result */ = {
			isa = PBXGroup;
			children = (
				21FFF9A1230C9730005878EA /* StorageListResult.swift */,
			);
			path = Result;
			sourceTree = "<group>";
		};
		21FFF9A3230C973D005878EA /* Error */ = {
			isa = PBXGroup;
			children = (
				21D1CE8B2334233F0003BAA8 /* AuthError.swift */,
				210DBC462332F0C5009B9E51 /* StorageError.swift */,
			);
			path = Error;
			sourceTree = "<group>";
		};
		21FFF9B9230DBEF8005878EA /* AmplifyPlugins */ = {
			isa = PBXGroup;
			children = (
				FA131ACC2360FE7F0008381C /* Core */,
				B92E039D2367CE2D006CEB8D /* DataStore */,
			);
			path = AmplifyPlugins;
			sourceTree = "<group>";
		};
		3687F9047D3AA33BCC710C97 /* Pods */ = {
			isa = PBXGroup;
			children = (
				64BD51ED9D8A946DDFEFE8BA /* Pods-Amplify-AmplifyFunctionalTests.debug.xcconfig */,
				EA022680CE55C67801F3EB9B /* Pods-Amplify-AmplifyFunctionalTests.release.xcconfig */,
				452106DB5FD5ED7691633E12 /* Pods-Amplify-AmplifyTestCommon.debug.xcconfig */,
				508B2A7C439EFD0AFD99679E /* Pods-Amplify-AmplifyTestCommon.release.xcconfig */,
				7CE2971718A9CA64EF8D10BE /* Pods-Amplify-AmplifyTestConfigs-AmplifyFunctionalTests.debug.xcconfig */,
				4C5AEAB2A2D90298524BE592 /* Pods-Amplify-AmplifyTestConfigs-AmplifyFunctionalTests.release.xcconfig */,
				9D9F0724CC2944C9FE67304A /* Pods-Amplify-AmplifyTestConfigs-AmplifyTestCommon.debug.xcconfig */,
				B671BDC60D796AB1C118F365 /* Pods-Amplify-AmplifyTestConfigs-AmplifyTestCommon.release.xcconfig */,
				1AEE54C5DD1856A3C9251736 /* Pods-Amplify-AmplifyTestConfigs-AmplifyTests.debug.xcconfig */,
				2C7DCEEA645473A2F2E5DD7D /* Pods-Amplify-AmplifyTestConfigs-AmplifyTests.release.xcconfig */,
				941C4FA7EED42C093243D628 /* Pods-Amplify-AmplifyTests.debug.xcconfig */,
				1D3F4AB441751E78E4C1D482 /* Pods-Amplify-AmplifyTests.release.xcconfig */,
				5A112B8C39AC37F0FB71AF54 /* Pods-Amplify.debug.xcconfig */,
				E5ACA3446D45A4622167122C /* Pods-Amplify.release.xcconfig */,
				2BC291E73D2FFB00D3F51A62 /* Pods-AmplifyAppExample.debug.xcconfig */,
				AB74666B4E8B096CB3305EAE /* Pods-AmplifyAppExample.release.xcconfig */,
				7C3FEC43EAE7679472832809 /* Pods-AmplifyExampleApp.debug.xcconfig */,
				42EF6EBD583BCAD0AB218836 /* Pods-AmplifyExampleApp.release.xcconfig */,
				7503342A8C13588E2B0DDBDE /* Pods-AmplifyFunctionalTests.debug.xcconfig */,
				C0B511C8A95808A43B4D835A /* Pods-AmplifyFunctionalTests.release.xcconfig */,
				3DC2B7D365B42B3A832601FA /* Pods-AmplifyTestApp.debug.xcconfig */,
				7D0D6B9DC4C64E1EA75D21B3 /* Pods-AmplifyTestApp.release.xcconfig */,
				36E795204EA20B3CFFCC506F /* Pods-AmplifyTestCommon.debug.xcconfig */,
				E525BACD638CA2C070983756 /* Pods-AmplifyTestCommon.release.xcconfig */,
				77A2D125114EA0FFA11A7EFD /* Pods-AmplifyTests.debug.xcconfig */,
				5572BBB2A874AEDC7E2E9ABF /* Pods-AmplifyTests.release.xcconfig */,
				6D62C9C57736C3BEADEB1E30 /* Pods-AWSPinpointAnalyticsPlugin.debug.xcconfig */,
				AE1BE989582A3F5BB378AF15 /* Pods-AWSPinpointAnalyticsPlugin.release.xcconfig */,
				BDD362469B9E22FC083FE7E6 /* Pods-AWSPinpointAnalyticsPluginIntegrationTests.debug.xcconfig */,
				70BEBEE9EC6164DC2C9F6CFB /* Pods-AWSPinpointAnalyticsPluginIntegrationTests.release.xcconfig */,
				65CCD77CBA8619E2E9D41196 /* Pods-AWSPinpointAnalyticsPluginTests.debug.xcconfig */,
				27E795E8B15B579ADCB978F4 /* Pods-AWSPinpointAnalyticsPluginTests.release.xcconfig */,
				4DCC1382CE9452BE8D34084D /* Pods-AWSPlugins-AWSAPICategoryPlugin-AWSAPICategoryPluginTests.debug.xcconfig */,
				5711DE48D8DB04B90039E300 /* Pods-AWSPlugins-AWSAPICategoryPlugin-AWSAPICategoryPluginTests.release.xcconfig */,
				40A966226A014DB2AE173E70 /* Pods-AWSPlugins-AWSAPICategoryPlugin.debug.xcconfig */,
				7FC218BC0D378A7C23917420 /* Pods-AWSPlugins-AWSAPICategoryPlugin.release.xcconfig */,
				F9667716F7B167C1C2DFD881 /* Pods-AWSPlugins-AWSAuthService-AWSAuthServiceTests.debug.xcconfig */,
				C6603353B66E0CA1B7DA9549 /* Pods-AWSPlugins-AWSAuthService-AWSAuthServiceTests.release.xcconfig */,
				F5014B80CBDA10DF841239AC /* Pods-AWSPlugins-AWSAuthService.debug.xcconfig */,
				7DE8D2BB5CD0D32765907A31 /* Pods-AWSPlugins-AWSAuthService.release.xcconfig */,
				268A7CEAC9F265E3C9594FE5 /* Pods-AWSPlugins-AWSPinpointAnalyticsPlugin-AWSPinpointAnalyticsPluginTests.debug.xcconfig */,
				B2CF34EB93BFDE1F02457D5E /* Pods-AWSPlugins-AWSPinpointAnalyticsPlugin-AWSPinpointAnalyticsPluginTests.release.xcconfig */,
				51D11872D41EA9310D1B9D42 /* Pods-AWSPlugins-AWSPinpointAnalyticsPlugin.debug.xcconfig */,
				B6F4EFBF6DBF29A324CC0A27 /* Pods-AWSPlugins-AWSPinpointAnalyticsPlugin.release.xcconfig */,
				1D74984AC23B0E746D9C2A5C /* Pods-AWSPlugins-AWSS3StoragePlugin-AWSS3StoragePluginTests.debug.xcconfig */,
				3CD2E9C1907DD49C41F5AF62 /* Pods-AWSPlugins-AWSS3StoragePlugin-AWSS3StoragePluginTests.release.xcconfig */,
				C8CDC2C2141DE57CDAD5976B /* Pods-AWSPlugins-AWSS3StoragePlugin.debug.xcconfig */,
				4A107C56FFDCF66870F8D7F6 /* Pods-AWSPlugins-AWSS3StoragePlugin.release.xcconfig */,
				6BAC32194A15ACB56F07DC87 /* Pods-AWSS3StoragePlugin.debug.xcconfig */,
				61CE693182BF781FBC4D3411 /* Pods-AWSS3StoragePlugin.release.xcconfig */,
				3A701A7BDEC4F0F422684E06 /* Pods-AWSS3StoragePluginIntegrationTests.debug.xcconfig */,
				4148B4F4A49CCC0F81A06425 /* Pods-AWSS3StoragePluginIntegrationTests.release.xcconfig */,
				714614E1FAB6C4EE80C07148 /* Pods-AWSS3StoragePluginTests.debug.xcconfig */,
				F2DDFB959501735121A13925 /* Pods-AWSS3StoragePluginTests.release.xcconfig */,
				99CFDB8E55EADE7A74938E6C /* Pods-AWSPlugins-AWSAuthService-AWSAPICategoryPlugin.debug.xcconfig */,
				D2A0246D3621B503C915A5D1 /* Pods-AWSPlugins-AWSAuthService-AWSAPICategoryPlugin.release.xcconfig */,
				A5E5DED2AB6A8EE16DCFAFF8 /* Pods-AWSPlugins-AWSAuthService-AWSAPICategoryPlugin-AWSAPICategoryPluginTests.debug.xcconfig */,
				1C6DDB91072543DBE60E1140 /* Pods-AWSPlugins-AWSAuthService-AWSAPICategoryPlugin-AWSAPICategoryPluginTests.release.xcconfig */,
				1C23249CCA99AACFE0A2E5D9 /* Pods-AWSPlugins-AWSAuthService-AWSPinpointAnalyticsPlugin.debug.xcconfig */,
				907D65D1445983A5B10AED95 /* Pods-AWSPlugins-AWSAuthService-AWSPinpointAnalyticsPlugin.release.xcconfig */,
				4EE8540013F84C5E0F8C20D3 /* Pods-AWSPlugins-AWSAuthService-AWSPinpointAnalyticsPlugin-AWSPinpointAnalyticsPluginTests.debug.xcconfig */,
				8D7F0EFA5EA2CFBD75059039 /* Pods-AWSPlugins-AWSAuthService-AWSPinpointAnalyticsPlugin-AWSPinpointAnalyticsPluginTests.release.xcconfig */,
				28611CE5D571C1838DA8EDC1 /* Pods-AWSPlugins-AWSAuthService-AWSS3StoragePlugin.debug.xcconfig */,
				1D47F178B0FEC9059BC72C3B /* Pods-AWSPlugins-AWSAuthService-AWSS3StoragePlugin.release.xcconfig */,
				8DF37FD4E8315E7842E59789 /* Pods-AWSPlugins-AWSAuthService-AWSS3StoragePlugin-AWSS3StoragePluginTests.debug.xcconfig */,
				008BFFD1C24CCA788C88CF4C /* Pods-AWSPlugins-AWSAuthService-AWSS3StoragePlugin-AWSS3StoragePluginTests.release.xcconfig */,
				8B8B8AC2A12C47722F8743E1 /* Pods-AmplifyAWSPlugins-AWSAPICategoryPlugin.debug.xcconfig */,
				8E5A835C6F073BCBC3203C7A /* Pods-AmplifyAWSPlugins-AWSAPICategoryPlugin.release.xcconfig */,
				C1442E62F2DE66706DC83419 /* Pods-AmplifyAWSPlugins-AWSAPICategoryPlugin-AWSAPICategoryPluginTests.debug.xcconfig */,
				ECE7971DFBA3CD58DFAF5D7A /* Pods-AmplifyAWSPlugins-AWSAPICategoryPlugin-AWSAPICategoryPluginTests.release.xcconfig */,
				E60A7D29526222C07780A03B /* Pods-AmplifyAWSPlugins-AWSPinpointAnalyticsPlugin.debug.xcconfig */,
				28586668BF1BFF6BC803DBEE /* Pods-AmplifyAWSPlugins-AWSPinpointAnalyticsPlugin.release.xcconfig */,
				57531C9A48BA42FA1B628CBF /* Pods-AmplifyAWSPlugins-AWSPinpointAnalyticsPlugin-AWSPinpointAnalyticsPluginTests.debug.xcconfig */,
				BB548811E9281F8547D83681 /* Pods-AmplifyAWSPlugins-AWSPinpointAnalyticsPlugin-AWSPinpointAnalyticsPluginTests.release.xcconfig */,
				86BCC6EBE7D59DAA5C291612 /* Pods-AmplifyAWSPlugins-AWSS3StoragePlugin.debug.xcconfig */,
				87B646CA7E1275886F141E45 /* Pods-AmplifyAWSPlugins-AWSS3StoragePlugin.release.xcconfig */,
				259CBD765D3CF26D41A04914 /* Pods-AmplifyAWSPlugins-AWSS3StoragePlugin-AWSS3StoragePluginTests.debug.xcconfig */,
				8EE255764A61CAE9609E9BEF /* Pods-AmplifyAWSPlugins-AWSS3StoragePlugin-AWSS3StoragePluginTests.release.xcconfig */,
				3FDEE8544633265649C2F425 /* Pods-AmplifyAWSPlugins-AWSPluginsCore.debug.xcconfig */,
				FE61CF08E3C349D59DB07D1E /* Pods-AmplifyAWSPlugins-AWSPluginsCore.release.xcconfig */,
				58A0C326E8764A774A5E99A1 /* Pods-AmplifyAWSPlugins-AWSPluginsCore-AWSAPICategoryPlugin.debug.xcconfig */,
				E684599DABE1C5FF50C7FC66 /* Pods-AmplifyAWSPlugins-AWSPluginsCore-AWSAPICategoryPlugin.release.xcconfig */,
				6F9E71B7E7A7829E02450E5E /* Pods-AmplifyAWSPlugins-AWSPluginsCore-AWSAPICategoryPlugin-AWSAPICategoryPluginTests.debug.xcconfig */,
				E163CCBB8EB65FC80602EC2B /* Pods-AmplifyAWSPlugins-AWSPluginsCore-AWSAPICategoryPlugin-AWSAPICategoryPluginTests.release.xcconfig */,
				FE85145BD46099A7B0C670D8 /* Pods-AmplifyAWSPlugins-AWSPluginsCore-AWSPinpointAnalyticsPlugin.debug.xcconfig */,
				215F4BCAAB89FA54AA121BDE /* Pods-AmplifyAWSPlugins-AWSPluginsCore-AWSPinpointAnalyticsPlugin.release.xcconfig */,
				420A17B989F28811046A9E53 /* Pods-AmplifyAWSPlugins-AWSPluginsCore-AWSPinpointAnalyticsPlugin-AWSPinpointAnalyticsPluginTests.debug.xcconfig */,
				CE59D98B4D60E273F4FAF2FB /* Pods-AmplifyAWSPlugins-AWSPluginsCore-AWSPinpointAnalyticsPlugin-AWSPinpointAnalyticsPluginTests.release.xcconfig */,
				C823AF111EEDFFEBC82936FE /* Pods-AmplifyAWSPlugins-AWSPluginsCore-AWSS3StoragePlugin.debug.xcconfig */,
				8DE58872F08B5825C71434DE /* Pods-AmplifyAWSPlugins-AWSPluginsCore-AWSS3StoragePlugin.release.xcconfig */,
				6AF0E4775809F0866F9C44D9 /* Pods-AmplifyAWSPlugins-AWSPluginsCore-AWSS3StoragePlugin-AWSS3StoragePluginTests.debug.xcconfig */,
				E1306F31E45EE7C6B6048F89 /* Pods-AmplifyAWSPlugins-AWSPluginsCore-AWSS3StoragePlugin-AWSS3StoragePluginTests.release.xcconfig */,
				BCF5BF94BA714000C1C44713 /* Pods-Amplify-AmplifyAWSPlugins-AWSPluginsCore.debug.xcconfig */,
				BF5EBE1C799376B9AEB109A0 /* Pods-Amplify-AmplifyAWSPlugins-AWSPluginsCore.release.xcconfig */,
				D5521D5FA66340943C39C451 /* Pods-Amplify-AmplifyAWSPlugins-AWSPluginsCore-AWSAPICategoryPlugin.debug.xcconfig */,
				8F9F738758795A2F55B445C5 /* Pods-Amplify-AmplifyAWSPlugins-AWSPluginsCore-AWSAPICategoryPlugin.release.xcconfig */,
				D0BBEF4305CBF73E587E709B /* Pods-Amplify-AmplifyAWSPlugins-AWSPluginsCore-AWSAPICategoryPlugin-AWSAPICategoryPluginTests.debug.xcconfig */,
				04764F685DBE17F7CEC92A62 /* Pods-Amplify-AmplifyAWSPlugins-AWSPluginsCore-AWSAPICategoryPlugin-AWSAPICategoryPluginTests.release.xcconfig */,
				5AEF4A900CAE6A541D752A6E /* Pods-Amplify-AmplifyAWSPlugins-AWSPluginsCore-AWSPinpointAnalyticsPlugin.debug.xcconfig */,
				DEEB82A328223C60557B75C1 /* Pods-Amplify-AmplifyAWSPlugins-AWSPluginsCore-AWSPinpointAnalyticsPlugin.release.xcconfig */,
				031438953280EA4A537D2817 /* Pods-Amplify-AmplifyAWSPlugins-AWSPluginsCore-AWSPinpointAnalyticsPlugin-AWSPinpointAnalyticsPluginTests.debug.xcconfig */,
				7A7FD9B3CFF63FD16788A990 /* Pods-Amplify-AmplifyAWSPlugins-AWSPluginsCore-AWSPinpointAnalyticsPlugin-AWSPinpointAnalyticsPluginTests.release.xcconfig */,
				FB27CE76D3C7526F86D611E4 /* Pods-Amplify-AmplifyAWSPlugins-AWSPluginsCore-AWSS3StoragePlugin.debug.xcconfig */,
				5FFE6F3EF19A7DA9F6B5024A /* Pods-Amplify-AmplifyAWSPlugins-AWSPluginsCore-AWSS3StoragePlugin.release.xcconfig */,
				CDA13A23FBBBBB64D8FCA8C1 /* Pods-Amplify-AmplifyAWSPlugins-AWSPluginsCore-AWSS3StoragePlugin-AWSS3StoragePluginTests.debug.xcconfig */,
				428D972790F226B59B4FD227 /* Pods-Amplify-AmplifyAWSPlugins-AWSPluginsCore-AWSS3StoragePlugin-AWSS3StoragePluginTests.release.xcconfig */,
				8245CA6A436F89C37F7A3116 /* Pods-Amplify-AmplifyAWSPlugins-AWSAPICategoryPlugin.debug.xcconfig */,
				F7454B40E5C7C39F6C119E6A /* Pods-Amplify-AmplifyAWSPlugins-AWSAPICategoryPlugin.release.xcconfig */,
				6C41D3730B7ED4FD62A43E40 /* Pods-Amplify-AmplifyAWSPlugins-AWSAPICategoryPlugin-AWSAPICategoryPluginTests.debug.xcconfig */,
				FE200974D381DEE6E0C3EFC3 /* Pods-Amplify-AmplifyAWSPlugins-AWSAPICategoryPlugin-AWSAPICategoryPluginTests.release.xcconfig */,
				FE5132F92E4FA0BACED37BB7 /* Pods-Amplify-AmplifyAWSPlugins-AWSPinpointAnalyticsPlugin.debug.xcconfig */,
				9BA7EF90A3772FDEF0F82F46 /* Pods-Amplify-AmplifyAWSPlugins-AWSPinpointAnalyticsPlugin.release.xcconfig */,
				687B09E9348F8D29979A2404 /* Pods-Amplify-AmplifyAWSPlugins-AWSPinpointAnalyticsPlugin-AWSPinpointAnalyticsPluginTests.debug.xcconfig */,
				BAFD88194E245D6B82399825 /* Pods-Amplify-AmplifyAWSPlugins-AWSPinpointAnalyticsPlugin-AWSPinpointAnalyticsPluginTests.release.xcconfig */,
				C47D2C6EE9D4659ECC201E0C /* Pods-Amplify-AmplifyAWSPlugins-AWSS3StoragePlugin.debug.xcconfig */,
				082C9C1A32F62C25D01A1AB2 /* Pods-Amplify-AmplifyAWSPlugins-AWSS3StoragePlugin.release.xcconfig */,
				E259110B7AC20BBA34B49FBB /* Pods-Amplify-AmplifyAWSPlugins-AWSS3StoragePlugin-AWSS3StoragePluginTests.debug.xcconfig */,
				49ED6A10A50CD95420A1652E /* Pods-Amplify-AmplifyAWSPlugins-AWSS3StoragePlugin-AWSS3StoragePluginTests.release.xcconfig */,
				DD2486414D63230FF39130C7 /* Pods-Amplify-AWSPluginsCore.debug.xcconfig */,
				8663196667FA4EF8123BA5F9 /* Pods-Amplify-AWSPluginsCore.release.xcconfig */,
				3FB6AA5C119CC26F1F1EF2B5 /* Pods-Amplify-AWSPluginsCore-AWSPluginsTestConfigs-AWSPluginsTestCommon.debug.xcconfig */,
				F11A64999AC69429DBFD11BF /* Pods-Amplify-AWSPluginsCore-AWSPluginsTestConfigs-AWSPluginsTestCommon.release.xcconfig */,
				4F355FC2C0F239E49B01FF0C /* Pods-Amplify-AWSPluginsCore-AWSDataStoreCategoryPlugin.debug.xcconfig */,
				2592CB41D8BEE8051CAD8841 /* Pods-Amplify-AWSPluginsCore-AWSDataStoreCategoryPlugin.release.xcconfig */,
				6D51240C78418B733FFA6829 /* Pods-Amplify-AWSPluginsCore-AWSPluginsTestConfigs-AWSDataStoreCategoryPluginTests.debug.xcconfig */,
				EB8D4C04395F71F6806E4609 /* Pods-Amplify-AWSPluginsCore-AWSPluginsTestConfigs-AWSDataStoreCategoryPluginTests.release.xcconfig */,
				41CE93C1FF019C1C76574E80 /* Pods-AmplifyTestApp-AWSDataStoreCategoryPluginIntegrationTests.debug.xcconfig */,
				2B3D832985467EBF31C56BC7 /* Pods-AmplifyTestApp-AWSDataStoreCategoryPluginIntegrationTests.release.xcconfig */,
				5FFB62449226244D696DAA73 /* Pods-Amplify-AWSPluginsCore-AWSPredictionsPlugin.debug.xcconfig */,
				7022880A6C411C38F5B016A3 /* Pods-Amplify-AWSPluginsCore-AWSPredictionsPlugin.release.xcconfig */,
				7A238096BAB328655B5E388F /* Pods-Amplify-AWSPluginsCore-CoreMLPredictionsPlugin.debug.xcconfig */,
				B7871B77B520892E343E9F0A /* Pods-Amplify-AWSPluginsCore-CoreMLPredictionsPlugin.release.xcconfig */,
				3544C5721B19BB5697C99763 /* Pods-Amplify-AWSPluginsCore-AWSPluginsTestConfigs-AWSPredictionsPluginTests.debug.xcconfig */,
				1C4F08891CECABC699AB133D /* Pods-Amplify-AWSPluginsCore-AWSPluginsTestConfigs-AWSPredictionsPluginTests.release.xcconfig */,
				6F8D367581F19D64597623F9 /* Pods-Amplify-AWSPluginsCore-AWSPluginsTestConfigs-CoreMLPredictionsPluginTests.debug.xcconfig */,
				FE19AE082A70778C6F19B605 /* Pods-Amplify-AWSPluginsCore-AWSPluginsTestConfigs-CoreMLPredictionsPluginTests.release.xcconfig */,
				C7FF8ED8D1C35C1AAF146C24 /* Pods-AmplifyTestApp-AWSPredictionsPluginIntegrationTests.debug.xcconfig */,
				7C6784D9B812E539494FE86B /* Pods-AmplifyTestApp-AWSPredictionsPluginIntegrationTests.release.xcconfig */,
				EF6FDEE067E1B4DE95448A54 /* Pods-AmplifyTestApp-CoreMLPredictionsPluginIntegrationTests.debug.xcconfig */,
				3849521147E79A1C960F0FA7 /* Pods-AmplifyTestApp-CoreMLPredictionsPluginIntegrationTests.release.xcconfig */,
			);
			path = Pods;
			sourceTree = "<group>";
		};
		95DAAB00237E63370028544F /* Models */ = {
			isa = PBXGroup;
			children = (
				95DAAB12237E63370028544F /* AgeRange.swift */,
				95DAAB1B237E63370028544F /* Attribute.swift */,
				95DAAB07237E63370028544F /* BoundedKeyValue.swift */,
				95DAAB0C237E63370028544F /* Celebrity.swift */,
				95DAAB18237E63370028544F /* Emotion.swift */,
				95DAAB11237E63370028544F /* EmotionType.swift */,
				95DAAB09237E63370028544F /* Entity.swift */,
				95DAAB0D237E63370028544F /* EntityDetectionResult.swift */,
				95DAAB81237F13940028544F /* EntityMatch.swift */,
				95DAAB16237E63370028544F /* EntityType.swift */,
				95DAAB0B237E63370028544F /* GenderType.swift */,
				95DAAB10237E63370028544F /* IdentifiedLine.swift */,
				95DAAB08237E63370028544F /* IdentifiedText.swift */,
				95DAAB01237E63370028544F /* IdentifiedWord.swift */,
				95DAAB14237E63370028544F /* IdentifyAction.swift */,
				95DAAB17237E63370028544F /* KeyPhrase.swift */,
				FAD3E11D2384956600F6F41C /* LabelType.swift */,
				95DAAB1C237E63370028544F /* Landmark.swift */,
				95DAAB05237E63370028544F /* LanguageDetectionResult.swift */,
				95DAAB13237E63370028544F /* LanguageType.swift */,
				95DAAB15237E63370028544F /* PartOfSpeech.swift */,
				95DAAB19237E63370028544F /* Polygon.swift */,
				95DAAB0E237E63370028544F /* Pose.swift */,
				95DAAB1A237E63370028544F /* Selection.swift */,
				95DAAB0A237E63370028544F /* Sentiment.swift */,
				95DAAB06237E63370028544F /* SpeechType.swift */,
				95DAAB04237E63370028544F /* SyntaxToken.swift */,
				95DAAB0F237E63370028544F /* Table.swift */,
				95DAAB02237E63370028544F /* TextFormatType.swift */,
				95DAAB82237F13940028544F /* VoiceType.swift */,
			);
			name = Models;
			path = Amplify/Categories/Predictions/Models;
			sourceTree = SOURCE_ROOT;
		};
		95DAAB39237E639E0028544F /* Result */ = {
			isa = PBXGroup;
			children = (
				95DAAB87237F13B70028544F /* IdentifyEntityMatchesResult.swift */,
				95DAAB88237F13B70028544F /* TextToSpeechResult.swift */,
				95DAAB3A237E639E0028544F /* ConvertResult.swift */,
				95DAAB3B237E639E0028544F /* IdentifyResult.swift */,
				95DAAB3C237E639E0028544F /* IdentifyTextResult.swift */,
				95DAAB3D237E639E0028544F /* IdentifyLabelsResult.swift */,
				95DAAB3E237E639E0028544F /* IdentifyCelebritiesResult.swift */,
				95DAAB3F237E639E0028544F /* IdentifyDocumentTextResult.swift */,
				95DAAB40237E639E0028544F /* InterpretResult.swift */,
				95DAAB41237E639E0028544F /* TranslateTextResult.swift */,
				95DAAB42237E639E0028544F /* IdentifyEntitiesResult.swift */,
			);
			name = Result;
			path = Amplify/Categories/Predictions/Result;
			sourceTree = SOURCE_ROOT;
		};
		B4D38515236C97350014653D /* Predictions */ = {
			isa = PBXGroup;
			children = (
				B4D3852B236C97350014653D /* Error */,
				95DAAB00237E63370028544F /* Models */,
				B4D38520236C97350014653D /* Internal */,
				B4D38516236C97350014653D /* Operation */,
				B4D3851F236C97350014653D /* PredictionsCategory.swift */,
				B4D38524236C97350014653D /* PredictionsCategory+ClientBehavior.swift */,
				B4D3852A236C97350014653D /* PredictionsCategory+HubPayloadEventName.swift */,
				B4D3851A236C97350014653D /* PredictionsCategoryClientBehavior.swift */,
				B4D38523236C97350014653D /* PredictionsCategoryConfiguration.swift */,
				B4D3852D236C97350014653D /* PredictionsCategoryPlugin.swift */,
				B4D38525236C97350014653D /* Request */,
				95DAAB39237E639E0028544F /* Result */,
			);
			path = Predictions;
			sourceTree = "<group>";
		};
		B4D38516236C97350014653D /* Operation */ = {
			isa = PBXGroup;
			children = (
				B4D38517236C97350014653D /* PredictionsIdentifyOperation.swift */,
				B4D38519236C97350014653D /* PredictionsInterpretOperation.swift */,
				95DAAB85237F13A10028544F /* PredictionsTextToSpeechOperation.swift */,
				B4D38518236C97350014653D /* PredictionsTranslateTextOperation.swift */,
			);
			path = Operation;
			sourceTree = "<group>";
		};
		B4D38520236C97350014653D /* Internal */ = {
			isa = PBXGroup;
			children = (
				B4340A23238325B900101BBA /* DefaultNetworkPolicy.swift */,
				B4D38522236C97350014653D /* PredictionsCategory+CategoryConfigurable.swift */,
			);
			path = Internal;
			sourceTree = "<group>";
		};
		B4D38525236C97350014653D /* Request */ = {
			isa = PBXGroup;
			children = (
				95DAAB8B237F13D10028544F /* PredictionsTextToSpeechRequest.swift */,
				B4D38526236C97350014653D /* PredictionsInterpretRequest.swift */,
				B4BD6B382370932300A1F0A7 /* PredictionsIdentifyRequest.swift */,
				B4D38527236C97350014653D /* PredictionsConvertRequest.swift */,
				B4D38528236C97350014653D /* PredictionsTranslateTextRequest.swift */,
			);
			path = Request;
			sourceTree = "<group>";
		};
		B4D3852B236C97350014653D /* Error */ = {
			isa = PBXGroup;
			children = (
				B4D3852C236C97350014653D /* PredictionsError.swift */,
			);
			path = Error;
			sourceTree = "<group>";
		};
		B4D38541236C9BF40014653D /* Predictions */ = {
			isa = PBXGroup;
			children = (
				B4BD6B3223708C0000A1F0A7 /* PredictionsCategoryClientAPITests.swift */,
				B4BD6B3423708C1200A1F0A7 /* PredictionsCategoryConfigurationTests.swift */,
			);
			path = Predictions;
			sourceTree = "<group>";
		};
		B92E039D2367CE2D006CEB8D /* DataStore */ = {
			isa = PBXGroup;
			children = (
				B92E03C12367CFF2006CEB8D /* AWSDataStoreCategoryPlugin */,
				B92E040F2368FE5B006CEB8D /* AWSDataStoreCategoryPluginIntegrationTests */,
				B92E03CE2367CFF3006CEB8D /* AWSDataStoreCategoryPluginTests */,
			);
			path = DataStore;
			sourceTree = "<group>";
		};
		B92E03A62367CE7A006CEB8D /* Model */ = {
			isa = PBXGroup;
			children = (
				B92E03A72367CE7A006CEB8D /* Model.swift */,
				B92E03AC2367CE7A006CEB8D /* Model+Codable.swift */,
				B92E03AB2367CE7A006CEB8D /* Model+Schema.swift */,
				B92E03A92367CE7A006CEB8D /* ModelRegistry.swift */,
				B92E03A82367CE7A006CEB8D /* ModelSchema.swift */,
				B92E03AA2367CE7A006CEB8D /* ModelSchema+Definition.swift */,
			);
			path = Model;
			sourceTree = "<group>";
		};
		B92E03C12367CFF2006CEB8D /* AWSDataStoreCategoryPlugin */ = {
			isa = PBXGroup;
			children = (
				B92E03DD2367D2A4006CEB8D /* Storage */,
				FAD393742381FF5E00463F5E /* Subscribe */,
				FA9FD2362381CFC300A7CAF5 /* Sync */,
				B92E03E62367D2A4006CEB8D /* AWSDataStoreCategoryPlugin.swift */,
				B92E03C32367CFF2006CEB8D /* Info.plist */,
			);
			path = AWSDataStoreCategoryPlugin;
			sourceTree = "<group>";
		};
		B92E03CE2367CFF3006CEB8D /* AWSDataStoreCategoryPluginTests */ = {
			isa = PBXGroup;
			children = (
				B92E03D12367CFF3006CEB8D /* Info.plist */,
				6B1F15182383691B00AB23EF /* NetworkReachabilityNotifierTests.swift */,
				B922E27B236BC59F00D09250 /* QueryPredicateTests.swift */,
				B92E03EF2367D2BB006CEB8D /* SQLiteStorageEngineAdapterTests.swift */,
				B922E275236A083B00D09250 /* SQLStatementTests.swift */,
				FAD393752382036000463F5E /* SubscribeTests.swift */,
				FAD3937723820BB000463F5E /* SyncTests.swift */,
			);
			path = AWSDataStoreCategoryPluginTests;
			sourceTree = "<group>";
		};
		B92E03DD2367D2A4006CEB8D /* Storage */ = {
			isa = PBXGroup;
			children = (
				B92E03E12367D2A4006CEB8D /* SQLite */,
				B92E03E02367D2A4006CEB8D /* StorageEngine.swift */,
				B92E03DF2367D2A4006CEB8D /* StorageEngineAdapter.swift */,
				B92E03DE2367D2A4006CEB8D /* StorageEngineBehavior.swift */,
			);
			path = Storage;
			sourceTree = "<group>";
		};
		B92E03E12367D2A4006CEB8D /* SQLite */ = {
			isa = PBXGroup;
			children = (
				B92E03E32367D2A4006CEB8D /* Model+SQLite.swift */,
				B92E03E22367D2A4006CEB8D /* ModelSchema+SQLite.swift */,
				B922E271236A07C900D09250 /* QueryPredicate+SQLite.swift */,
				B9FB05E92383123000DE1FD4 /* SQLStatement.swift */,
				B9FB05F523836F8700DE1FD4 /* SQLStatement+Condition.swift */,
				B9FB05ED238315E100DE1FD4 /* SQLStatement+CreateTable.swift */,
				B9FB05F12383220300DE1FD4 /* SQLStatement+Delete.swift */,
				B9FB05EB238313CD00DE1FD4 /* SQLStatement+Insert.swift */,
				B9FB05EF23831A1000DE1FD4 /* SQLStatement+Select.swift */,
				B9FB05F32383222300DE1FD4 /* SQLStatement+Update.swift */,
				B92E03E52367D2A4006CEB8D /* Statement+Model.swift */,
				B92E03E42367D2A4006CEB8D /* StorageEngineAdapter+SQLite.swift */,
			);
			path = SQLite;
			sourceTree = "<group>";
		};
		B92E040F2368FE5B006CEB8D /* AWSDataStoreCategoryPluginIntegrationTests */ = {
			isa = PBXGroup;
			children = (
				B92E04102368FE5B006CEB8D /* AWSDataStoreCategoryPluginIntegrationTests.swift */,
				B92E04122368FE5B006CEB8D /* Info.plist */,
			);
			path = AWSDataStoreCategoryPluginIntegrationTests;
			sourceTree = "<group>";
		};
		B952182D237E21B900F53237 /* Models */ = {
			isa = PBXGroup;
			children = (
				B9521830237E21B900F53237 /* Comment.swift */,
				B952182E237E21B900F53237 /* Comment+Schema.swift */,
				B9521832237E21B900F53237 /* Post.swift */,
				B9521831237E21B900F53237 /* Post+Schema.swift */,
				B952182F237E21B900F53237 /* schema.graphql */,
			);
			path = Models;
			sourceTree = "<group>";
		};
		B98E9D032372232100934B51 /* Recovered References */ = {
			isa = PBXGroup;
			children = (
				B922E283236CB45700D09250 /* QueryOperator.swift */,
				B922E269236A029C00D09250 /* QueryPredicate.swift */,
				B922E267236A029C00D09250 /* Query.swift */,
				B922E26A236A029C00D09250 /* QueryTranslator.swift */,
				B922E268236A029C00D09250 /* ModelKey.swift */,
				B922E281236C1A7A00D09250 /* QueryPredicate+Equatable.swift */,
			);
			name = "Recovered References";
			sourceTree = "<group>";
		};
		B98E9D042372236200934B51 /* Query */ = {
			isa = PBXGroup;
			children = (
				B98E9D062372236200934B51 /* ModelKey.swift */,
				B98E9D0A2372236200934B51 /* QueryField.swift */,
				B98E9D072372236200934B51 /* QueryOperator.swift */,
				B98E9D0B2372236200934B51 /* QueryOperator+Equatable.swift */,
				B98E9D082372236200934B51 /* QueryPredicate.swift */,
				B98E9D0C2372236200934B51 /* QueryPredicate+Equatable.swift */,
			);
			path = Query;
			sourceTree = "<group>";
		};
		B9DD3F0B23552C4E00D62C65 /* DataStore */ = {
			isa = PBXGroup;
			children = (
				FAD393802382130B00463F5E /* Internal */,
				B92E03A62367CE7A006CEB8D /* Model */,
				B98E9D042372236200934B51 /* Query */,
				FAD3936C2381F91C00463F5E /* Subscribe */,
				B92E03A12367CE79006CEB8D /* DataStoreCallback.swift */,
				B92E03A42367CE7A006CEB8D /* DataStoreCategory.swift */,
				B92E039E2367CE79006CEB8D /* DataStoreCategory+Behavior.swift */,
				B92E03A02367CE79006CEB8D /* DataStoreCategoryBehavior.swift */,
				B92E03A32367CE79006CEB8D /* DataStoreCategoryConfiguration.swift */,
				B92E039F2367CE79006CEB8D /* DataStoreCategoryPlugin.swift */,
				B92E03A22367CE79006CEB8D /* DataStoreError.swift */,
				B9FB05F72383740D00DE1FD4 /* DataStoreStatement.swift */,
			);
			path = DataStore;
			sourceTree = "<group>";
		};
		C4DBE378379CBB2C3F4536BE /* Frameworks */ = {
			isa = PBXGroup;
			children = (
				84F3A76FB68CEFA45F4BB1BB /* Pods_Amplify.framework */,
				263EE84D0728C793C6181869 /* Pods_AmplifyAppExample.framework */,
				486B1E23E6FFC462A82A9345 /* Pods_AmplifyExampleApp.framework */,
				CDC7F1C368154B364CB74742 /* Pods_AmplifyTestApp.framework */,
				B868B395CBEDBAE5565C25D5 /* Pods_Amplify_AmplifyTestConfigs_AmplifyFunctionalTests.framework */,
				C448F4F6DD01A268675E1C68 /* Pods_Amplify_AmplifyTestConfigs_AmplifyTestCommon.framework */,
				976D972EC2BBCAAD023694EB /* Pods_Amplify_AmplifyTestConfigs_AmplifyTests.framework */,
				5217259A0A97B12D4E90E09B /* Pods_AWSPlugins_AWSAuthService.framework */,
				63D5F7A8E12E88C68E9BB3FA /* Pods_AWSPlugins_AWSAuthService_AWSAuthServiceTests.framework */,
				2828E86F90E8C918A55C1696 /* Pods_Amplify_AmplifyAWSPlugins_AWSPluginsCore.framework */,
				35D92182B8445C8F9B0FAE94 /* Pods_Amplify_AWSPluginsCore.framework */,
				34A4D98AFFD4B65AEAE350EC /* Pods_Amplify_AWSPluginsCore_AWSPluginsTestConfigs_AWSPluginsTestCommon.framework */,
				9ED013FD8A569C8E3D67506B /* Pods_Amplify_AWSPluginsCore_AWSDataStoreCategoryPlugin.framework */,
				9883B94C1A1C9D551AC012AE /* Pods_Amplify_AWSPluginsCore_AWSPluginsTestConfigs_AWSDataStoreCategoryPluginTests.framework */,
				854C8E1C5075968A06BBEEBD /* Pods_AmplifyTestApp_AWSDataStoreCategoryPluginIntegrationTests.framework */,
				C92F36DDB48E42EC3E1DB43C /* Pods_Amplify_AWSPluginsCore_AWSPredictionsPlugin.framework */,
				73C2E5FA55C85539AD9E39EE /* Pods_Amplify_AWSPluginsCore_CoreMLPredictionsPlugin.framework */,
				9AC75D55C68207254CB859A9 /* Pods_Amplify_AWSPluginsCore_AWSPluginsTestConfigs_AWSPredictionsPluginTests.framework */,
				590F2A08ED60BB9A54788F50 /* Pods_Amplify_AWSPluginsCore_AWSPluginsTestConfigs_CoreMLPredictionsPluginTests.framework */,
				B98A93BFFD5E72827BDCC750 /* Pods_AmplifyTestApp_AWSPredictionsPluginIntegrationTests.framework */,
				6ED8ADAEA02A1EA2A9DC45FF /* Pods_AmplifyTestApp_CoreMLPredictionsPluginIntegrationTests.framework */,
			);
			name = Frameworks;
			sourceTree = "<group>";
		};
		FA09B9342321A310000E064D /* Internal */ = {
			isa = PBXGroup;
			children = (
				FA09B92A2321A10E000E064D /* AnalyticsCategory+CategoryConfigurable.swift */,
			);
			path = Internal;
			sourceTree = "<group>";
		};
		FA09B9352321A32D000E064D /* Internal */ = {
			isa = PBXGroup;
			children = (
				FA09B92E2321A2DE000E064D /* APICategory+CategoryConfigurable.swift */,
			);
			path = Internal;
			sourceTree = "<group>";
		};
		FA09B9392321A35D000E064D /* Internal */ = {
			isa = PBXGroup;
			children = (
				FA09B9372321A359000E064D /* LoggingCategory+CategoryConfigurable.swift */,
			);
			path = Internal;
			sourceTree = "<group>";
		};
		FA09B93C2321A374000E064D /* Internal */ = {
			isa = PBXGroup;
			children = (
				FA09B93A2321A36F000E064D /* StorageCategory+CategoryConfigurable.swift */,
			);
			path = Internal;
			sourceTree = "<group>";
		};
		FA09B93D2321A64E000E064D /* Internal */ = {
			isa = PBXGroup;
			children = (
				FA4E7309232828EA003B8EEB /* Amplify+Reset.swift */,
				FA4E730B23282917003B8EEB /* Amplify+Resolve.swift */,
				FACA35EC2326BB54000E74F6 /* AmplifyConfigurationInitialization.swift */,
				FAC23536227A055200424678 /* Category+Configuration.swift */,
				FA09B92C2321A27F000E064D /* CategoryConfigurable.swift */,
			);
			path = Internal;
			sourceTree = "<group>";
		};
		FA131AAB2360FE070008381C /* AWSPluginsCore */ = {
			isa = PBXGroup;
			children = (
				FA131ACB2360FE470008381C /* Auth */,
				FA131AAC2360FE070008381C /* AWSPluginsCore.h */,
				FA131AAD2360FE070008381C /* Info.plist */,
			);
			path = AWSPluginsCore;
			sourceTree = "<group>";
		};
		FA131AB82360FE070008381C /* AWSPluginsCoreTests */ = {
			isa = PBXGroup;
			children = (
				FA131AB92360FE070008381C /* AWSPluginsCoreTests.swift */,
				FA131ABB2360FE070008381C /* Info.plist */,
			);
			path = AWSPluginsCoreTests;
			sourceTree = "<group>";
		};
		FA131ACB2360FE470008381C /* Auth */ = {
			isa = PBXGroup;
			children = (
				21420A8D237222A900FA140C /* AWSAuthorizationType.swift */,
				21420A89237222A800FA140C /* AWSAuthService.swift */,
				21420A81237222A700FA140C /* AWSAuthServiceBehavior.swift */,
				21420A8C237222A900FA140C /* AWSMobileClientAdapter.swift */,
				21420A8E237222A900FA140C /* AWSMobileClientBehavior.swift */,
				21420A7A237222A700FA140C /* Configuration */,
				21420A83237222A800FA140C /* Provider */,
			);
			path = Auth;
			sourceTree = "<group>";
		};
		FA131ACC2360FE7F0008381C /* Core */ = {
			isa = PBXGroup;
			children = (
				FA131AAB2360FE070008381C /* AWSPluginsCore */,
				FA131AB82360FE070008381C /* AWSPluginsCoreTests */,
				FA131ADF23610B6A0008381C /* AWSPluginsTestCommon */,
			);
			path = Core;
			sourceTree = "<group>";
		};
		FA131ADF23610B6A0008381C /* AWSPluginsTestCommon */ = {
			isa = PBXGroup;
			children = (
				FA131AE023610B6A0008381C /* AWSPluginsTestCommon.h */,
				FA131AE123610B6A0008381C /* Info.plist */,
				2125E2A72321DCDD00B3DEB5 /* MockAWSAuthService.swift */,
				2125E20D2318CD3900B3DEB5 /* MockAWSMobileClient.swift */,
			);
			path = AWSPluginsTestCommon;
			sourceTree = "<group>";
		};
		FA315296233D634F00DE78E7 /* Request */ = {
			isa = PBXGroup;
			children = (
				FA315294233D634900DE78E7 /* StorageDownloadFileRequest.swift */,
				FA315297233D644F00DE78E7 /* StorageGetDataRequest.swift */,
				FA315299233D645200DE78E7 /* StorageGetURLRequest.swift */,
				FA31529B233D645400DE78E7 /* StorageListRequest.swift */,
				FA31529D233D645800DE78E7 /* StoragePutDataRequest.swift */,
				FA31529F233D645A00DE78E7 /* StorageRemoveRequest.swift */,
				2144226B234BDD9B009357F7 /* StorageUploadFileRequest.swift */,
			);
			name = Request;
			path = Operation/Request;
			sourceTree = "<group>";
		};
		FA4E730F23282A3D003B8EEB /* Internal */ = {
			isa = PBXGroup;
			children = (
				FA4E730D232829F1003B8EEB /* Plugin+Reset.swift */,
			);
			path = Internal;
			sourceTree = "<group>";
		};
		FA4E731723294B78003B8EEB /* AWSHubPlugin */ = {
			isa = PBXGroup;
			children = (
				FA4E731523294B6E003B8EEB /* AWSHubPlugin.swift */,
				FA9FB77E232AA0DF00C04D32 /* Internal */,
			);
			path = AWSHubPlugin;
			sourceTree = "<group>";
		};
		FA56F72122B14AEB0039754A /* Support */ = {
			isa = PBXGroup;
			children = (
				FAC23539227A055200424678 /* AmplifyError.swift */,
				FA56F72622B14BF70039754A /* AmplifyOperation.swift */,
				FAB9D810233BF5F600928AA9 /* AmplifyOperationContext.swift */,
				21FFF986230B7A5D005878EA /* AsychronousOperation.swift */,
				FA56F71D22B144F80039754A /* AsyncEvent.swift */,
				FADB3A6723612940006D6FE9 /* BasicClosure.swift */,
				FA56F72222B14B420039754A /* Cancellable.swift */,
				FA09B9402321BB78000E064D /* JSONValue.swift */,
				216879FD23636A0A004A056E /* RepeatingTimer.swift */,
				FA56F72422B14B6A0039754A /* Resumable.swift */,
			);
			path = Support;
			sourceTree = "<group>";
		};
		FA6BC870235F5BA00001A882 /* Error */ = {
			isa = PBXGroup;
			children = (
				FA6BC86A235F57920001A882 /* APIError.swift */,
			);
			path = Error;
			sourceTree = "<group>";
		};
		FA6BC873235F5BE80001A882 /* Operation */ = {
			isa = PBXGroup;
			children = (
				FAC428A5235F83770000F221 /* RESTOperation.swift */,
				FA6BC871235F5BD60001A882 /* GraphQLOperation.swift */,
			);
			path = Operation;
			sourceTree = "<group>";
		};
		FA6BC876235F5C370001A882 /* Request */ = {
			isa = PBXGroup;
			children = (
				FA09337B23844E9F00C2FD5F /* GraphQLOperationRequest.swift */,
				2142099223721F4400FA140C /* GraphQLOperationType.swift */,
				21558E3D237BB4BF0032A5BB /* GraphQLRequest.swift */,
				2142099323721F4400FA140C /* RESTOperationType.swift */,
				2142099423721F4400FA140C /* RESTRequest.swift */,
			);
			path = Request;
			sourceTree = "<group>";
		};
		FA6BC879235F5CDB0001A882 /* ClientBehavior */ = {
			isa = PBXGroup;
			children = (
				FAC428A1235F80000000F221 /* APICategory+GraphQLBehavior.swift */,
				FAC428A3235F802A0000F221 /* APICategory+InterceptorBehavior.swift */,
				FAC4289F235F7F980000F221 /* APICategory+RESTBehavior.swift */,
				FAC234FC227A053D00424678 /* APICategoryClientBehavior.swift */,
				FA6BC87A235F5D240001A882 /* APICategoryGraphQLBehavior.swift */,
				FA6BC87E235F5DAE0001A882 /* APICategoryInterceptorBehavior.swift */,
				FA6BC87C235F5D490001A882 /* APICategoryRESTBehavior.swift */,
			);
			path = ClientBehavior;
			sourceTree = "<group>";
		};
		FA9FB77E232AA0DF00C04D32 /* Internal */ = {
			isa = PBXGroup;
			children = (
				FAF1B88323392F7C007F1435 /* ConcurrentDispatcher.swift */,
				FA9FB77C232AA0D800C04D32 /* FilteredListener.swift */,
				FA9FB77F232AA11A00C04D32 /* HubChannelDispatcher.swift */,
				FAF1B88523392F96007F1435 /* SerialDispatcher.swift */,
			);
			path = Internal;
			sourceTree = "<group>";
		};
		FA9FD2362381CFC300A7CAF5 /* Sync */ = {
			isa = PBXGroup;
			children = (
				FA9FD2372381CFC300A7CAF5 /* CloudSyncEngine.swift */,
				FA9FD2392381CFC300A7CAF5 /* OutgoingMutationQueue.swift */,
				6B1F15102383671B00AB23EF /* NetworkReachability.swift */,
				6B1F15112383671B00AB23EF /* NetworkReachabilityNotifier.swift */,
				FAA274B02382EA7100EDD2EA /* SyncingMutationSubscriber.swift */,
			);
			path = Sync;
			sourceTree = "<group>";
		};
		FAA9FC3C23620CED0012638A /* Interceptor */ = {
			isa = PBXGroup;
			children = (
				FAA9FC3A23620CE50012638A /* URLRequestInterceptor.swift */,
			);
			path = Interceptor;
			sourceTree = "<group>";
		};
		FAC0A29922B3DE4F00B50912 /* Internal */ = {
			isa = PBXGroup;
			children = (
				FA09B9322321A305000E064D /* HubCategory+CategoryConfigurable.swift */,
			);
			path = Internal;
			sourceTree = "<group>";
		};
		FAC234C82279F8DA00424678 = {
			isa = PBXGroup;
			children = (
				FAC234D42279F8DA00424678 /* Amplify */,
				FAC234DF2279F8DA00424678 /* AmplifyTests */,
				FACA36052327FBD4000E74F6 /* AmplifyTestCommon */,
				FACA35F32327FB14000E74F6 /* AmplifyFunctionalTests */,
				21FFF9B9230DBEF8005878EA /* AmplifyPlugins */,
				2125E2522319EC3100B3DEB5 /* AmplifyTestApp */,
				FAC234D32279F8DA00424678 /* Products */,
				3687F9047D3AA33BCC710C97 /* Pods */,
				C4DBE378379CBB2C3F4536BE /* Frameworks */,
				B98E9D032372232100934B51 /* Recovered References */,
			);
			sourceTree = "<group>";
		};
		FAC234D32279F8DA00424678 /* Products */ = {
			isa = PBXGroup;
			children = (
				FAC234D22279F8DA00424678 /* Amplify.framework */,
				FAC234DB2279F8DA00424678 /* AmplifyTests.xctest */,
				2125E2512319EC3000B3DEB5 /* AmplifyTestApp.app */,
				FACA35F22327FB14000E74F6 /* AmplifyFunctionalTests.xctest */,
				FACA36042327FBD4000E74F6 /* AmplifyTestCommon.framework */,
				FA131AAA2360FE070008381C /* AWSPluginsCore.framework */,
				FA131AB22360FE070008381C /* AWSPluginsCoreTests.xctest */,
				B92E03C02367CFF2006CEB8D /* AWSDataStoreCategoryPlugin.framework */,
				B92E03C82367CFF3006CEB8D /* AWSDataStoreCategoryPluginTests.xctest */,
				B92E040E2368FE5B006CEB8D /* AWSDataStoreCategoryPluginIntegrationTests.xctest */,
				FAB2C99A2384B108008EE879 /* AWSPluginsTestCommon.framework */,
			);
			name = Products;
			sourceTree = "<group>";
		};
		FAC234D42279F8DA00424678 /* Amplify */ = {
			isa = PBXGroup;
			children = (
				FAC2354A227A055A00424678 /* Amplify.swift */,
				FAC234EE227A053D00424678 /* Categories */,
				FAC2352E227A055200424678 /* Core */,
				FADDA7BC2374CA4A00836431 /* DefaultPlugins */,
				FAC2357C227A05B100424678 /* Resources */,
			);
			path = Amplify;
			sourceTree = "<group>";
		};
		FAC234DF2279F8DA00424678 /* AmplifyTests */ = {
			isa = PBXGroup;
			children = (
				FAC2354C227A056600424678 /* CategoryTests */,
				FAC23570227A056B00424678 /* CoreTests */,
				FAC2357B227A059900424678 /* Resources */,
			);
			path = AmplifyTests;
			sourceTree = "<group>";
		};
		FAC234EE227A053D00424678 /* Categories */ = {
			isa = PBXGroup;
			children = (
				FAC2350A227A053D00424678 /* Analytics */,
				FAC234FB227A053D00424678 /* API */,
				B9DD3F0B23552C4E00D62C65 /* DataStore */,
				FAC2358B227A46A900424678 /* Hub */,
				FAC23503227A053D00424678 /* Logging */,
				B4D38515236C97350014653D /* Predictions */,
				FAC234F5227A053D00424678 /* Storage */,
			);
			path = Categories;
			sourceTree = "<group>";
		};
		FAC234F5227A053D00424678 /* Storage */ = {
			isa = PBXGroup;
			children = (
				21FFF9A3230C973D005878EA /* Error */,
				FA09B93C2321A374000E064D /* Internal */,
				21FFF999230C96E0005878EA /* Operation */,
				FA315296233D634F00DE78E7 /* Request */,
				21FFF99A230C9718005878EA /* Result */,
				21FFF98D230C81E6005878EA /* StorageAccessLevel.swift */,
				FAC234FA227A053D00424678 /* StorageCategory.swift */,
				FAC0A2B122B4402000B50912 /* StorageCategory+ClientBehavior.swift */,
				FA76A2D02342B1A600B91ADB /* StorageCategory+HubPayloadEventName.swift */,
				FAC234F6227A053D00424678 /* StorageCategoryClientBehavior.swift */,
				FA09B94C2322CC04000E064D /* StorageCategoryConfiguration.swift */,
				FAC234F8227A053D00424678 /* StorageCategoryPlugin.swift */,
			);
			path = Storage;
			sourceTree = "<group>";
		};
		FAC234FB227A053D00424678 /* API */ = {
			isa = PBXGroup;
			children = (
				FAC234FF227A053D00424678 /* APICategory.swift */,
				FA6BC86C235F5AE30001A882 /* APICategory+HubPayloadEventName.swift */,
				FA09B9462322CBA7000E064D /* APICategoryConfiguration.swift */,
				FAC234FD227A053D00424678 /* APICategoryPlugin.swift */,
				FA6BC879235F5CDB0001A882 /* ClientBehavior */,
				FA6BC870235F5BA00001A882 /* Error */,
				FAA9FC3C23620CED0012638A /* Interceptor */,
				FA09B9352321A32D000E064D /* Internal */,
				FA6BC873235F5BE80001A882 /* Operation */,
				FA6BC876235F5C370001A882 /* Request */,
				FAD2A18B2374D5EF0005CD6B /* Response */,
			);
			path = API;
			sourceTree = "<group>";
		};
		FAC23503227A053D00424678 /* Logging */ = {
			isa = PBXGroup;
			children = (
				FA09B9392321A35D000E064D /* Internal */,
				FAC23504227A053D00424678 /* LoggingCategory.swift */,
				FAC0A2AE22B4400100B50912 /* LoggingCategory+ClientBehavior.swift */,
				FAC23509227A053D00424678 /* LoggingCategoryClientBehavior.swift */,
				FA09B94A2322CBEB000E064D /* LoggingCategoryConfiguration.swift */,
				FAC23505227A053D00424678 /* LoggingCategoryPlugin.swift */,
				FA0173342375F8A5005DDDFC /* LoggingError.swift */,
				FAC23507227A053D00424678 /* LogLevel.swift */,
			);
			path = Logging;
			sourceTree = "<group>";
		};
		FAC2350A227A053D00424678 /* Analytics */ = {
			isa = PBXGroup;
			children = (
				FAC2350D227A053D00424678 /* AnalyticsCategory.swift */,
				FAC2350B227A053D00424678 /* AnalyticsCategory+ClientBehavior.swift */,
				21687A3D236371C4004A056E /* AnalyticsCategory+HubPayloadEventName.swift */,
				2109225923596BCD00CEC295 /* AnalyticsCategoryClientBehavior.swift */,
				FA09B9442322C9E8000E064D /* AnalyticsCategoryConfiguration.swift */,
				FAC23510227A053D00424678 /* AnalyticsCategoryPlugin.swift */,
				210922492359634B00CEC295 /* AnalyticsProfile.swift */,
				2109224B2359634C00CEC295 /* AnalyticsPropertyValue.swift */,
				21687A3F236371E1004A056E /* Error */,
				21092258235969D000CEC295 /* Event */,
				FA09B9342321A310000E064D /* Internal */,
			);
			path = Analytics;
			sourceTree = "<group>";
		};
		FAC2352E227A055200424678 /* Core */ = {
			isa = PBXGroup;
			children = (
				FAC2358C227A4A1D00424678 /* Category */,
				FAC23582227A3C2E00424678 /* Configuration */,
				FAC23534227A055200424678 /* Internal */,
				FAC2358D227A4A2B00424678 /* Plugin */,
				FA56F72122B14AEB0039754A /* Support */,
			);
			path = Core;
			sourceTree = "<group>";
		};
		FAC23534227A055200424678 /* Internal */ = {
			isa = PBXGroup;
			children = (
				FAC23535227A055200424678 /* Foundation+Utils.swift */,
				FACF520623298BF100646E10 /* SynchronizedDictionary.swift */,
				FAC679282329A5D1004DDFE8 /* SynchronizedQueue.swift */,
			);
			path = Internal;
			sourceTree = "<group>";
		};
		FAC2354C227A056600424678 /* CategoryTests */ = {
			isa = PBXGroup;
			children = (
				FAC2355D227A056600424678 /* Analytics */,
				FAC23555227A056600424678 /* API */,
				FAD3937B23820CE200463F5E /* DataStore */,
				FAC23584227A442000424678 /* Hub */,
				FAC23559227A056600424678 /* Logging */,
				B4D38541236C9BF40014653D /* Predictions */,
				FAC23551227A056600424678 /* Storage */,
			);
			path = CategoryTests;
			sourceTree = "<group>";
		};
		FAC23551227A056600424678 /* Storage */ = {
			isa = PBXGroup;
			children = (
				FAC23552227A056600424678 /* StorageCategoryClientAPITests.swift */,
				FAC23554227A056600424678 /* StorageCategoryConfigurationTests.swift */,
			);
			path = Storage;
			sourceTree = "<group>";
		};
		FAC23555227A056600424678 /* API */ = {
			isa = PBXGroup;
			children = (
				FAC23556227A056600424678 /* APICategoryClientRESTTests.swift */,
				FAA9FC3D236210840012638A /* APICategoryClientInterceptorTests.swift */,
				FA6BC868235F52740001A882 /* APICategoryClientGraphQLTests.swift */,
				FAC23558227A056600424678 /* APICategoryConfigurationTests.swift */,
			);
			path = API;
			sourceTree = "<group>";
		};
		FAC23559227A056600424678 /* Logging */ = {
			isa = PBXGroup;
			children = (
				FAC2355C227A056600424678 /* LoggingCategoryClientAPITests.swift */,
				FAC2355A227A056600424678 /* LoggingCategoryConfigurationTests.swift */,
			);
			path = Logging;
			sourceTree = "<group>";
		};
		FAC2355D227A056600424678 /* Analytics */ = {
			isa = PBXGroup;
			children = (
				FAC2355F227A056600424678 /* AnalyticsCategoryClientAPITests.swift */,
				FAC23560227A056600424678 /* AnalyticsCategoryConfigurationTests.swift */,
			);
			path = Analytics;
			sourceTree = "<group>";
		};
		FAC23570227A056B00424678 /* CoreTests */ = {
			isa = PBXGroup;
			children = (
				FACA35EA2326B217000E74F6 /* AmplifyConfigurationInitializationTests.swift */,
				FAC23571227A056B00424678 /* ConfigurationTests.swift */,
				FAC23572227A056B00424678 /* FoundationUtilsTests.swift */,
				FACF520823298C1200646E10 /* SynchronizedDictionaryTests.swift */,
				FAC6792A2329AA7B004DDFE8 /* SynchronizedQueueTests.swift */,
				FA09B9422321CB0C000E064D /* JSONValueTests.swift */,
			);
			path = CoreTests;
			sourceTree = "<group>";
		};
		FAC23577227A056F00424678 /* Mocks */ = {
			isa = PBXGroup;
			children = (
				FAC23578227A056F00424678 /* MessageReporter.swift */,
				FAC2355E227A056600424678 /* MockAnalyticsCategoryPlugin.swift */,
				FAC23557227A056600424678 /* MockAPICategoryPlugin.swift */,
				FAD3937E23820DAE00463F5E /* MockDataStoreCategoryPlugin.swift */,
				FAC23589227A45D500424678 /* MockHubCategoryPlugin.swift */,
				FAC0A2BB22B4603800B50912 /* MockLoggingCategoryPlugin.swift */,
				B4BD6B3623708C6700A1F0A7 /* MockPredictionsCategoryPlugin.swift */,
				FAC23553227A056600424678 /* MockStorageCategoryPlugin.swift */,
			);
			path = Mocks;
			sourceTree = "<group>";
		};
		FAC2357B227A059900424678 /* Resources */ = {
			isa = PBXGroup;
			children = (
				FAC234E22279F8DA00424678 /* Info.plist */,
			);
			name = Resources;
			sourceTree = "<group>";
		};
		FAC2357C227A05B100424678 /* Resources */ = {
			isa = PBXGroup;
			children = (
				FAC234D62279F8DA00424678 /* Info.plist */,
			);
			name = Resources;
			sourceTree = "<group>";
		};
		FAC23582227A3C2E00424678 /* Configuration */ = {
			isa = PBXGroup;
			children = (
				FA09B93D2321A64E000E064D /* Internal */,
				FAC23538227A055200424678 /* AmplifyConfiguration.swift */,
				FAC2352F227A055200424678 /* CategoryConfiguration.swift */,
				FAC23537227A055200424678 /* ConfigurationError.swift */,
			);
			path = Configuration;
			sourceTree = "<group>";
		};
		FAC23584227A442000424678 /* Hub */ = {
			isa = PBXGroup;
			children = (
				FA607FE1233D131B00DFEA24 /* AmplifyOperationHubTests.swift */,
				FACF52052329652600646E10 /* DefaultPluginTests */,
				FAC23585227A443200424678 /* HubCategoryConfigurationTests.swift */,
				FAC23587227A446C00424678 /* HubClientAPITests.swift */,
			);
			path = Hub;
			sourceTree = "<group>";
		};
		FAC2358B227A46A900424678 /* Hub */ = {
			isa = PBXGroup;
			children = (
				FAC0A29922B3DE4F00B50912 /* Internal */,
				FAC2358E227A4A6E00424678 /* HubCategory.swift */,
				FAC0A2AC22B43FE700B50912 /* HubCategory+ClientBehavior.swift */,
				FAC23590227A4AF000424678 /* HubCategoryClientBehavior.swift */,
				FA09B9482322CBD5000E064D /* HubCategoryConfiguration.swift */,
				FAC23594227A4B9800424678 /* HubCategoryPlugin.swift */,
				FAC235A2227A5ED000424678 /* HubChannel.swift */,
				FA0173362375FAA5005DDDFC /* HubError.swift */,
				FA9FB7782329D4D400C04D32 /* HubFilter.swift */,
				FAC0A29A22B3DEEE00B50912 /* HubPayload.swift */,
				FA76A2D22342B47100B91ADB /* HubPayloadEventName.swift */,
				FA9FB77A2329D4FB00C04D32 /* UnsubscribeToken.swift */,
			);
			path = Hub;
			sourceTree = "<group>";
		};
		FAC2358C227A4A1D00424678 /* Category */ = {
			isa = PBXGroup;
			children = (
				FAC2353B227A055200424678 /* Category.swift */,
				FAC23533227A055200424678 /* CategoryType.swift */,
			);
			path = Category;
			sourceTree = "<group>";
		};
		FAC2358D227A4A2B00424678 /* Plugin */ = {
			isa = PBXGroup;
			children = (
				FA4E730F23282A3D003B8EEB /* Internal */,
				FAC2353A227A055200424678 /* Plugin.swift */,
				FAC23531227A055200424678 /* PluginError.swift */,
			);
			path = Plugin;
			sourceTree = "<group>";
		};
		FACA35F32327FB14000E74F6 /* AmplifyFunctionalTests */ = {
			isa = PBXGroup;
			children = (
				FACA35F42327FB14000E74F6 /* AmplifyConfigurationTests.swift */,
				FACA35F62327FB14000E74F6 /* Info.plist */,
			);
			path = AmplifyFunctionalTests;
			sourceTree = "<group>";
		};
		FACA36052327FBD4000E74F6 /* AmplifyTestCommon */ = {
			isa = PBXGroup;
			children = (
				FAC23577227A056F00424678 /* Mocks */,
				B952182D237E21B900F53237 /* Models */,
				FACA36062327FBD4000E74F6 /* AmplifyTestCommon.h */,
				FAC6792C2329B267004DDFE8 /* AtomicValue.swift */,
				FACA36072327FBD4000E74F6 /* Info.plist */,
				FACF52032329633500646E10 /* TestExtensions.swift */,
			);
			path = AmplifyTestCommon;
			sourceTree = "<group>";
		};
		FACF52052329652600646E10 /* DefaultPluginTests */ = {
			isa = PBXGroup;
			children = (
				FA47B8372350C58B0031A0E3 /* AutoUnsubscribeHubListenToOperationTests.swift */,
				FA47B8352350C2D60031A0E3 /* AutoUnsubscribeOperationTests.swift */,
				FAC235A0227A5D8C00424678 /* DefaultHubPluginConcurrencyTests.swift */,
				FA9FB781232AA26500C04D32 /* DefaultHubPluginCustomChannelTests.swift */,
				FA317109232AEAEC009BC140 /* DefaultHubPluginTestHelpers.swift */,
				FAC23598227A598B00424678 /* DefaultHubPluginTests.swift */,
				FAF1B889233971A3007F1435 /* PerformanceTests */,
			);
			path = DefaultPluginTests;
			sourceTree = "<group>";
		};
		FAD2A18B2374D5EF0005CD6B /* Response */ = {
			isa = PBXGroup;
			children = (
				21558E3F237CB8640032A5BB /* GraphQLError.swift */,
				FAD2A1882374D5DC0005CD6B /* GraphQLResponse.swift */,
				21D79FE22377F4120057D00D /* SubscriptionConnectionState.swift */,
				21D79FD9237617C60057D00D /* SubscriptionEvent.swift */,
			);
			path = Response;
			sourceTree = "<group>";
		};
		FAD3936C2381F91C00463F5E /* Subscribe */ = {
			isa = PBXGroup;
			children = (
				FAD393702381FD3C00463F5E /* DataStoreCategory+Subscribe.swift */,
				FA9FD2332381CD0000A7CAF5 /* MutationEvent.swift */,
				FA9FD2322381CD0000A7CAF5 /* MutationEvent+Schema.swift */,
			);
			path = Subscribe;
			sourceTree = "<group>";
		};
		FAD393742381FF5E00463F5E /* Subscribe */ = {
			isa = PBXGroup;
			children = (
				FAD393722381FF4200463F5E /* DataStorePublisher.swift */,
			);
			path = Subscribe;
			sourceTree = "<group>";
		};
		FAD3937B23820CE200463F5E /* DataStore */ = {
			isa = PBXGroup;
			children = (
				FAD3937923820CDB00463F5E /* DataStoreCategoryClientAPITests.swift */,
				FAD3937C23820D0200463F5E /* DataStoreCategoryConfigurationTests.swift */,
			);
			path = DataStore;
			sourceTree = "<group>";
		};
		FAD393802382130B00463F5E /* Internal */ = {
			isa = PBXGroup;
			children = (
				B92E03A52367CE7A006CEB8D /* DataStoreCategory+Configurable.swift */,
			);
			path = Internal;
			sourceTree = "<group>";
		};
		FADDA7BC2374CA4A00836431 /* DefaultPlugins */ = {
			isa = PBXGroup;
			children = (
				FA4E731723294B78003B8EEB /* AWSHubPlugin */,
			);
			path = DefaultPlugins;
			sourceTree = "<group>";
		};
		FAF1B889233971A3007F1435 /* PerformanceTests */ = {
			isa = PBXGroup;
			children = (
				FAF1B8872339633C007F1435 /* ConcurrentDispatcherPerformanceTests.swift */,
				FAF1B88A23397791007F1435 /* DefaultHubPluginPerformanceTestHelpers.swift */,
				FA317107232AE8DF009BC140 /* SerialDispatcherPerformanceTests.swift */,
			);
			path = PerformanceTests;
			sourceTree = "<group>";
		};
/* End PBXGroup section */

/* Begin PBXHeadersBuildPhase section */
		B92E03BB2367CFF2006CEB8D /* Headers */ = {
			isa = PBXHeadersBuildPhase;
			buildActionMask = 2147483647;
			files = (
			);
			runOnlyForDeploymentPostprocessing = 0;
		};
		FA131AA52360FE070008381C /* Headers */ = {
			isa = PBXHeadersBuildPhase;
			buildActionMask = 2147483647;
			files = (
				FA131ABC2360FE070008381C /* AWSPluginsCore.h in Headers */,
			);
			runOnlyForDeploymentPostprocessing = 0;
		};
		FAB2C9952384B108008EE879 /* Headers */ = {
			isa = PBXHeadersBuildPhase;
			buildActionMask = 2147483647;
			files = (
				FAB2C9A62384B229008EE879 /* AWSPluginsTestCommon.h in Headers */,
			);
			runOnlyForDeploymentPostprocessing = 0;
		};
		FAC234CD2279F8DA00424678 /* Headers */ = {
			isa = PBXHeadersBuildPhase;
			buildActionMask = 2147483647;
			files = (
			);
			runOnlyForDeploymentPostprocessing = 0;
		};
		FACA35FF2327FBD4000E74F6 /* Headers */ = {
			isa = PBXHeadersBuildPhase;
			buildActionMask = 2147483647;
			files = (
				FACA36082327FBD4000E74F6 /* AmplifyTestCommon.h in Headers */,
			);
			runOnlyForDeploymentPostprocessing = 0;
		};
/* End PBXHeadersBuildPhase section */

/* Begin PBXNativeTarget section */
		2125E2502319EC3000B3DEB5 /* AmplifyTestApp */ = {
			isa = PBXNativeTarget;
			buildConfigurationList = 2125E2602319EC3200B3DEB5 /* Build configuration list for PBXNativeTarget "AmplifyTestApp" */;
			buildPhases = (
				147B8F635A2C239DA64255BC /* [CP] Check Pods Manifest.lock */,
				2125E24D2319EC3000B3DEB5 /* Sources */,
				2125E24E2319EC3000B3DEB5 /* Frameworks */,
				2125E24F2319EC3000B3DEB5 /* Resources */,
				360F766AA21C261B2891BADD /* [CP] Embed Pods Frameworks */,
				FACA36102327FBD4000E74F6 /* Embed Frameworks */,
			);
			buildRules = (
			);
			dependencies = (
				FACA360A2327FBD4000E74F6 /* PBXTargetDependency */,
				B92E03D42367CFF3006CEB8D /* PBXTargetDependency */,
			);
			name = AmplifyTestApp;
			productName = AmplifyTestApp;
			productReference = 2125E2512319EC3000B3DEB5 /* AmplifyTestApp.app */;
			productType = "com.apple.product-type.application";
		};
		B92E03BF2367CFF2006CEB8D /* AWSDataStoreCategoryPlugin */ = {
			isa = PBXNativeTarget;
			buildConfigurationList = B92E03D72367CFF3006CEB8D /* Build configuration list for PBXNativeTarget "AWSDataStoreCategoryPlugin" */;
			buildPhases = (
				8462353A6F750A55FB39D461 /* [CP] Check Pods Manifest.lock */,
				B92E040023680B59006CEB8D /* SwiftFormat */,
				B92E040223680BA4006CEB8D /* SwiftLint */,
				B92E03BB2367CFF2006CEB8D /* Headers */,
				B92E03BC2367CFF2006CEB8D /* Sources */,
				B92E03BD2367CFF2006CEB8D /* Frameworks */,
				B92E03BE2367CFF2006CEB8D /* Resources */,
			);
			buildRules = (
			);
			dependencies = (
				B92E03FF2367D6F3006CEB8D /* PBXTargetDependency */,
				B92E03FD2367D6F3006CEB8D /* PBXTargetDependency */,
			);
			name = AWSDataStoreCategoryPlugin;
			productName = AWSDataStoreCategoryPlugin;
			productReference = B92E03C02367CFF2006CEB8D /* AWSDataStoreCategoryPlugin.framework */;
			productType = "com.apple.product-type.framework";
		};
		B92E03C72367CFF3006CEB8D /* AWSDataStoreCategoryPluginTests */ = {
			isa = PBXNativeTarget;
			buildConfigurationList = B92E03DA2367CFF3006CEB8D /* Build configuration list for PBXNativeTarget "AWSDataStoreCategoryPluginTests" */;
			buildPhases = (
				5885F843B10E59739A31F4D8 /* [CP] Check Pods Manifest.lock */,
				B92E040123680B80006CEB8D /* SwiftFormat */,
				B92E040323680BCA006CEB8D /* SwiftLint */,
				B92E03C42367CFF3006CEB8D /* Sources */,
				B92E03C52367CFF3006CEB8D /* Frameworks */,
				B92E03C62367CFF3006CEB8D /* Resources */,
				124D44F928F089CEEB2B4416 /* [CP] Embed Pods Frameworks */,
			);
			buildRules = (
			);
			dependencies = (
				B92E03CB2367CFF3006CEB8D /* PBXTargetDependency */,
				B92E03CD2367CFF3006CEB8D /* PBXTargetDependency */,
			);
			name = AWSDataStoreCategoryPluginTests;
			productName = AWSDataStoreCategoryPluginTests;
			productReference = B92E03C82367CFF3006CEB8D /* AWSDataStoreCategoryPluginTests.xctest */;
			productType = "com.apple.product-type.bundle.unit-test";
		};
		B92E040D2368FE5B006CEB8D /* AWSDataStoreCategoryPluginIntegrationTests */ = {
			isa = PBXNativeTarget;
			buildConfigurationList = B92E04162368FE5C006CEB8D /* Build configuration list for PBXNativeTarget "AWSDataStoreCategoryPluginIntegrationTests" */;
			buildPhases = (
				9A6B8979B0D54EC8D02EA756 /* [CP] Check Pods Manifest.lock */,
				FA093379238449C500C2FD5F /* SwiftFormat */,
				FA0933782384499600C2FD5F /* SwiftLint */,
				B92E040A2368FE5B006CEB8D /* Sources */,
				B92E040B2368FE5B006CEB8D /* Frameworks */,
				B92E040C2368FE5B006CEB8D /* Resources */,
				93DC01362BAA2A9AEB4D00D3 /* [CP] Embed Pods Frameworks */,
			);
			buildRules = (
			);
			dependencies = (
				B92E04152368FE5B006CEB8D /* PBXTargetDependency */,
				B92E041A2368FE96006CEB8D /* PBXTargetDependency */,
			);
			name = AWSDataStoreCategoryPluginIntegrationTests;
			productName = AWSDataStoreCategoryPluginIntegrationTests;
			productReference = B92E040E2368FE5B006CEB8D /* AWSDataStoreCategoryPluginIntegrationTests.xctest */;
			productType = "com.apple.product-type.bundle.unit-test";
		};
		FA131AA92360FE070008381C /* AWSPluginsCore */ = {
			isa = PBXNativeTarget;
			buildConfigurationList = FA131AC12360FE070008381C /* Build configuration list for PBXNativeTarget "AWSPluginsCore" */;
			buildPhases = (
				2F8DAE72BD3C0F67BA5CAD60 /* [CP] Check Pods Manifest.lock */,
				FA131AA52360FE070008381C /* Headers */,
				FA131AD12360FF310008381C /* SwiftFormat */,
				FA131AD22360FF320008381C /* SwiftLint */,
				FA131AA62360FE070008381C /* Sources */,
				FA131AA72360FE070008381C /* Frameworks */,
				FA131AA82360FE070008381C /* Resources */,
			);
			buildRules = (
			);
			dependencies = (
				FA131ACE2360FEBB0008381C /* PBXTargetDependency */,
			);
			name = AWSPluginsCore;
			productName = AWSPluginsCore;
			productReference = FA131AAA2360FE070008381C /* AWSPluginsCore.framework */;
			productType = "com.apple.product-type.framework";
		};
		FA131AB12360FE070008381C /* AWSPluginsCoreTests */ = {
			isa = PBXNativeTarget;
			buildConfigurationList = FA131AC42360FE070008381C /* Build configuration list for PBXNativeTarget "AWSPluginsCoreTests" */;
			buildPhases = (
				FA131ACF2360FED30008381C /* SwiftFormat */,
				FA131AD02360FEF20008381C /* SwiftLint */,
				FA131AAE2360FE070008381C /* Sources */,
				FA131AAF2360FE070008381C /* Frameworks */,
				FA131AB02360FE070008381C /* Resources */,
			);
			buildRules = (
			);
			dependencies = (
				FA131AB52360FE070008381C /* PBXTargetDependency */,
				FA131AB72360FE070008381C /* PBXTargetDependency */,
			);
			name = AWSPluginsCoreTests;
			productName = AWSPluginsCoreTests;
			productReference = FA131AB22360FE070008381C /* AWSPluginsCoreTests.xctest */;
			productType = "com.apple.product-type.bundle.unit-test";
		};
		FAB2C9992384B108008EE879 /* AWSPluginsTestCommon */ = {
			isa = PBXNativeTarget;
			buildConfigurationList = FAB2C9A12384B108008EE879 /* Build configuration list for PBXNativeTarget "AWSPluginsTestCommon" */;
			buildPhases = (
				21A8FC2B25736B60640CE56D /* [CP] Check Pods Manifest.lock */,
				FAB2C9952384B108008EE879 /* Headers */,
				FAB2C9962384B108008EE879 /* Sources */,
				FAB2C9A22384B11B008EE879 /* SwiftFormat */,
				FAB2C9A32384B131008EE879 /* SwiftLint */,
				FAB2C9972384B108008EE879 /* Frameworks */,
				FAB2C9982384B108008EE879 /* Resources */,
			);
			buildRules = (
			);
			dependencies = (
			);
			name = AWSPluginsTestCommon;
			productName = AWSPluginsTestCommon;
			productReference = FAB2C99A2384B108008EE879 /* AWSPluginsTestCommon.framework */;
			productType = "com.apple.product-type.framework";
		};
		FAC234D12279F8DA00424678 /* Amplify */ = {
			isa = PBXNativeTarget;
			buildConfigurationList = FAC234E62279F8DA00424678 /* Build configuration list for PBXNativeTarget "Amplify" */;
			buildPhases = (
				5F9B8F5FB2FC02D2CEA5EFD6 /* [CP] Check Pods Manifest.lock */,
				FAF8AC86233AB5CF009FBF97 /* SwiftFormat */,
				FAC23581227A2D8C00424678 /* SwiftLint */,
				FAC234CD2279F8DA00424678 /* Headers */,
				FAC234CE2279F8DA00424678 /* Sources */,
				FAC234CF2279F8DA00424678 /* Frameworks */,
				FAC234D02279F8DA00424678 /* Resources */,
			);
			buildRules = (
			);
			dependencies = (
			);
			name = Amplify;
			productName = Amplify;
			productReference = FAC234D22279F8DA00424678 /* Amplify.framework */;
			productType = "com.apple.product-type.framework";
		};
		FAC234DA2279F8DA00424678 /* AmplifyTests */ = {
			isa = PBXNativeTarget;
			buildConfigurationList = FAC234E92279F8DA00424678 /* Build configuration list for PBXNativeTarget "AmplifyTests" */;
			buildPhases = (
				A4E096288FFA1CCB41E64D9F /* [CP] Check Pods Manifest.lock */,
				21578BF1234D459B00FF0F03 /* SwiftFormat */,
				21578BEE234D433800FF0F03 /* SwiftLint */,
				FAC234D72279F8DA00424678 /* Sources */,
				FAC234D82279F8DA00424678 /* Frameworks */,
				FAC234D92279F8DA00424678 /* Resources */,
				9D7A6AE98E5582ADB1124CD3 /* [CP] Embed Pods Frameworks */,
			);
			buildRules = (
			);
			dependencies = (
				FAC234DE2279F8DA00424678 /* PBXTargetDependency */,
				FACA36122327FBE4000E74F6 /* PBXTargetDependency */,
			);
			name = AmplifyTests;
			productName = AmplifyTests;
			productReference = FAC234DB2279F8DA00424678 /* AmplifyTests.xctest */;
			productType = "com.apple.product-type.bundle.unit-test";
		};
		FACA35F12327FB14000E74F6 /* AmplifyFunctionalTests */ = {
			isa = PBXNativeTarget;
			buildConfigurationList = FACA35FA2327FB14000E74F6 /* Build configuration list for PBXNativeTarget "AmplifyFunctionalTests" */;
			buildPhases = (
				5EBB35ADE01DB9AE7CEB06C3 /* [CP] Check Pods Manifest.lock */,
				21578BF2234D45BF00FF0F03 /* SwiftFormat */,
				21578BEF234D43E600FF0F03 /* SwiftLint */,
				FACA35EE2327FB14000E74F6 /* Sources */,
				FACA35EF2327FB14000E74F6 /* Frameworks */,
				FACA35F02327FB14000E74F6 /* Resources */,
				AA34B99F75451DF4C72791D2 /* [CP] Embed Pods Frameworks */,
			);
			buildRules = (
			);
			dependencies = (
				FACA35F92327FB14000E74F6 /* PBXTargetDependency */,
				FACA36142327FBEF000E74F6 /* PBXTargetDependency */,
				FACA35FE2327FB31000E74F6 /* PBXTargetDependency */,
			);
			name = AmplifyFunctionalTests;
			productName = AmplifyFunctionalTests;
			productReference = FACA35F22327FB14000E74F6 /* AmplifyFunctionalTests.xctest */;
			productType = "com.apple.product-type.bundle.unit-test";
		};
		FACA36032327FBD4000E74F6 /* AmplifyTestCommon */ = {
			isa = PBXNativeTarget;
			buildConfigurationList = FACA360D2327FBD4000E74F6 /* Build configuration list for PBXNativeTarget "AmplifyTestCommon" */;
			buildPhases = (
				8934CE3BAE4AA68651840D9C /* [CP] Check Pods Manifest.lock */,
				215A84AA234D330400109930 /* SwiftFormat */,
				215A84AB234D332D00109930 /* SwiftLint */,
				FACA35FF2327FBD4000E74F6 /* Headers */,
				FACA36002327FBD4000E74F6 /* Sources */,
				FACA36012327FBD4000E74F6 /* Frameworks */,
				FACA36022327FBD4000E74F6 /* Resources */,
			);
			buildRules = (
			);
			dependencies = (
				FACA36202327FDB2000E74F6 /* PBXTargetDependency */,
			);
			name = AmplifyTestCommon;
			productName = AmplifyTestCommon;
			productReference = FACA36042327FBD4000E74F6 /* AmplifyTestCommon.framework */;
			productType = "com.apple.product-type.framework";
		};
/* End PBXNativeTarget section */

/* Begin PBXProject section */
		FAC234C92279F8DA00424678 /* Project object */ = {
			isa = PBXProject;
			attributes = {
				LastSwiftUpdateCheck = 1110;
				LastUpgradeCheck = 1100;
				ORGANIZATIONNAME = "Amazon Web Services";
				TargetAttributes = {
					2125E2502319EC3000B3DEB5 = {
						CreatedOnToolsVersion = 10.3;
					};
					B92E03BF2367CFF2006CEB8D = {
						CreatedOnToolsVersion = 11.0;
						LastSwiftMigration = 1100;
					};
					B92E03C72367CFF3006CEB8D = {
						CreatedOnToolsVersion = 11.0;
						TestTargetID = 2125E2502319EC3000B3DEB5;
					};
					B92E040D2368FE5B006CEB8D = {
						CreatedOnToolsVersion = 11.0;
						TestTargetID = 2125E2502319EC3000B3DEB5;
					};
					FA131AA92360FE070008381C = {
						CreatedOnToolsVersion = 11.1;
						LastSwiftMigration = 1120;
					};
					FA131AB12360FE070008381C = {
						CreatedOnToolsVersion = 11.1;
						TestTargetID = 2125E2502319EC3000B3DEB5;
					};
					FAB2C9992384B108008EE879 = {
						CreatedOnToolsVersion = 11.1;
					};
					FAC234D12279F8DA00424678 = {
						CreatedOnToolsVersion = 10.2.1;
					};
					FAC234DA2279F8DA00424678 = {
						CreatedOnToolsVersion = 10.2.1;
					};
					FACA35F12327FB14000E74F6 = {
						CreatedOnToolsVersion = 10.3;
						TestTargetID = 2125E2502319EC3000B3DEB5;
					};
					FACA36032327FBD4000E74F6 = {
						CreatedOnToolsVersion = 10.3;
					};
				};
			};
			buildConfigurationList = FAC234CC2279F8DA00424678 /* Build configuration list for PBXProject "Amplify" */;
			compatibilityVersion = "Xcode 9.3";
			developmentRegion = en;
			hasScannedForEncodings = 0;
			knownRegions = (
				en,
				Base,
			);
			mainGroup = FAC234C82279F8DA00424678;
			productRefGroup = FAC234D32279F8DA00424678 /* Products */;
			projectDirPath = "";
			projectRoot = "";
			targets = (
				FAC234D12279F8DA00424678 /* Amplify */,
				FACA36032327FBD4000E74F6 /* AmplifyTestCommon */,
				FAC234DA2279F8DA00424678 /* AmplifyTests */,
				FACA35F12327FB14000E74F6 /* AmplifyFunctionalTests */,
				FA131AA92360FE070008381C /* AWSPluginsCore */,
				FA131AB12360FE070008381C /* AWSPluginsCoreTests */,
				FAB2C9992384B108008EE879 /* AWSPluginsTestCommon */,
				B92E03BF2367CFF2006CEB8D /* AWSDataStoreCategoryPlugin */,
				B92E040D2368FE5B006CEB8D /* AWSDataStoreCategoryPluginIntegrationTests */,
				B92E03C72367CFF3006CEB8D /* AWSDataStoreCategoryPluginTests */,
				2125E2502319EC3000B3DEB5 /* AmplifyTestApp */,
			);
		};
/* End PBXProject section */

/* Begin PBXResourcesBuildPhase section */
		2125E24F2319EC3000B3DEB5 /* Resources */ = {
			isa = PBXResourcesBuildPhase;
			buildActionMask = 2147483647;
			files = (
				2125E265231C2D3100B3DEB5 /* awsconfiguration.json in Resources */,
				2125E25E2319EC3200B3DEB5 /* LaunchScreen.storyboard in Resources */,
				FACA36222327FDD7000E74F6 /* amplifyconfiguration.json in Resources */,
				2125E25B2319EC3200B3DEB5 /* Assets.xcassets in Resources */,
				2125E2592319EC3100B3DEB5 /* Main.storyboard in Resources */,
			);
			runOnlyForDeploymentPostprocessing = 0;
		};
		B92E03BE2367CFF2006CEB8D /* Resources */ = {
			isa = PBXResourcesBuildPhase;
			buildActionMask = 2147483647;
			files = (
			);
			runOnlyForDeploymentPostprocessing = 0;
		};
		B92E03C62367CFF3006CEB8D /* Resources */ = {
			isa = PBXResourcesBuildPhase;
			buildActionMask = 2147483647;
			files = (
			);
			runOnlyForDeploymentPostprocessing = 0;
		};
		B92E040C2368FE5B006CEB8D /* Resources */ = {
			isa = PBXResourcesBuildPhase;
			buildActionMask = 2147483647;
			files = (
			);
			runOnlyForDeploymentPostprocessing = 0;
		};
		FA131AA82360FE070008381C /* Resources */ = {
			isa = PBXResourcesBuildPhase;
			buildActionMask = 2147483647;
			files = (
			);
			runOnlyForDeploymentPostprocessing = 0;
		};
		FA131AB02360FE070008381C /* Resources */ = {
			isa = PBXResourcesBuildPhase;
			buildActionMask = 2147483647;
			files = (
			);
			runOnlyForDeploymentPostprocessing = 0;
		};
		FAB2C9982384B108008EE879 /* Resources */ = {
			isa = PBXResourcesBuildPhase;
			buildActionMask = 2147483647;
			files = (
			);
			runOnlyForDeploymentPostprocessing = 0;
		};
		FAC234D02279F8DA00424678 /* Resources */ = {
			isa = PBXResourcesBuildPhase;
			buildActionMask = 2147483647;
			files = (
			);
			runOnlyForDeploymentPostprocessing = 0;
		};
		FAC234D92279F8DA00424678 /* Resources */ = {
			isa = PBXResourcesBuildPhase;
			buildActionMask = 2147483647;
			files = (
			);
			runOnlyForDeploymentPostprocessing = 0;
		};
		FACA35F02327FB14000E74F6 /* Resources */ = {
			isa = PBXResourcesBuildPhase;
			buildActionMask = 2147483647;
			files = (
			);
			runOnlyForDeploymentPostprocessing = 0;
		};
		FACA36022327FBD4000E74F6 /* Resources */ = {
			isa = PBXResourcesBuildPhase;
			buildActionMask = 2147483647;
			files = (
				B9521834237E21BA00F53237 /* schema.graphql in Resources */,
			);
			runOnlyForDeploymentPostprocessing = 0;
		};
/* End PBXResourcesBuildPhase section */

/* Begin PBXShellScriptBuildPhase section */
		124D44F928F089CEEB2B4416 /* [CP] Embed Pods Frameworks */ = {
			isa = PBXShellScriptBuildPhase;
			buildActionMask = 2147483647;
			files = (
			);
			inputFileListPaths = (
				"${PODS_ROOT}/Target Support Files/Pods-Amplify-AWSPluginsCore-AWSPluginsTestConfigs-AWSDataStoreCategoryPluginTests/Pods-Amplify-AWSPluginsCore-AWSPluginsTestConfigs-AWSDataStoreCategoryPluginTests-frameworks-${CONFIGURATION}-input-files.xcfilelist",
			);
			name = "[CP] Embed Pods Frameworks";
			outputFileListPaths = (
				"${PODS_ROOT}/Target Support Files/Pods-Amplify-AWSPluginsCore-AWSPluginsTestConfigs-AWSDataStoreCategoryPluginTests/Pods-Amplify-AWSPluginsCore-AWSPluginsTestConfigs-AWSDataStoreCategoryPluginTests-frameworks-${CONFIGURATION}-output-files.xcfilelist",
			);
			runOnlyForDeploymentPostprocessing = 0;
			shellPath = /bin/sh;
			shellScript = "\"${PODS_ROOT}/Target Support Files/Pods-Amplify-AWSPluginsCore-AWSPluginsTestConfigs-AWSDataStoreCategoryPluginTests/Pods-Amplify-AWSPluginsCore-AWSPluginsTestConfigs-AWSDataStoreCategoryPluginTests-frameworks.sh\"\n";
			showEnvVarsInLog = 0;
		};
		147B8F635A2C239DA64255BC /* [CP] Check Pods Manifest.lock */ = {
			isa = PBXShellScriptBuildPhase;
			buildActionMask = 2147483647;
			files = (
			);
			inputFileListPaths = (
			);
			inputPaths = (
				"${PODS_PODFILE_DIR_PATH}/Podfile.lock",
				"${PODS_ROOT}/Manifest.lock",
			);
			name = "[CP] Check Pods Manifest.lock";
			outputFileListPaths = (
			);
			outputPaths = (
				"$(DERIVED_FILE_DIR)/Pods-AmplifyTestApp-checkManifestLockResult.txt",
			);
			runOnlyForDeploymentPostprocessing = 0;
			shellPath = /bin/sh;
			shellScript = "diff \"${PODS_PODFILE_DIR_PATH}/Podfile.lock\" \"${PODS_ROOT}/Manifest.lock\" > /dev/null\nif [ $? != 0 ] ; then\n    # print error to STDERR\n    echo \"error: The sandbox is not in sync with the Podfile.lock. Run 'pod install' or update your CocoaPods installation.\" >&2\n    exit 1\nfi\n# This output is used by Xcode 'outputs' to avoid re-running this script phase.\necho \"SUCCESS\" > \"${SCRIPT_OUTPUT_FILE_0}\"\n";
			showEnvVarsInLog = 0;
		};
		21578BEE234D433800FF0F03 /* SwiftLint */ = {
			isa = PBXShellScriptBuildPhase;
			buildActionMask = 2147483647;
			files = (
			);
			inputFileListPaths = (
			);
			inputPaths = (
			);
			name = SwiftLint;
			outputFileListPaths = (
			);
			outputPaths = (
			);
			runOnlyForDeploymentPostprocessing = 0;
			shellPath = /bin/sh;
			shellScript = "\"${PODS_ROOT}/SwiftLint/swiftlint\" --path \"${SRCROOT}/AmplifyTests\" --config \"${SRCROOT}/.swiftlint.yml\"\n";
		};
		21578BEF234D43E600FF0F03 /* SwiftLint */ = {
			isa = PBXShellScriptBuildPhase;
			buildActionMask = 2147483647;
			files = (
			);
			inputFileListPaths = (
			);
			inputPaths = (
			);
			name = SwiftLint;
			outputFileListPaths = (
			);
			outputPaths = (
			);
			runOnlyForDeploymentPostprocessing = 0;
			shellPath = /bin/sh;
			shellScript = "\"${PODS_ROOT}/SwiftLint/swiftlint\" --path \"${SRCROOT}/AmplifyFunctionalTests\" --config \"${SRCROOT}/.swiftlint.yml\"\n";
		};
		21578BF1234D459B00FF0F03 /* SwiftFormat */ = {
			isa = PBXShellScriptBuildPhase;
			buildActionMask = 2147483647;
			files = (
			);
			inputFileListPaths = (
			);
			inputPaths = (
			);
			name = SwiftFormat;
			outputFileListPaths = (
			);
			outputPaths = (
			);
			runOnlyForDeploymentPostprocessing = 0;
			shellPath = /bin/sh;
			shellScript = "\"${PODS_ROOT}/SwiftFormat/CommandLineTool/swiftformat\" \"${SRCROOT}/AmplifyTests\"\n";
		};
		21578BF2234D45BF00FF0F03 /* SwiftFormat */ = {
			isa = PBXShellScriptBuildPhase;
			buildActionMask = 2147483647;
			files = (
			);
			inputFileListPaths = (
			);
			inputPaths = (
			);
			name = SwiftFormat;
			outputFileListPaths = (
			);
			outputPaths = (
			);
			runOnlyForDeploymentPostprocessing = 0;
			shellPath = /bin/sh;
			shellScript = "\"${PODS_ROOT}/SwiftFormat/CommandLineTool/swiftformat\" \"${SRCROOT}/AmplifyFunctionalTests\"\n";
		};
		215A84AA234D330400109930 /* SwiftFormat */ = {
			isa = PBXShellScriptBuildPhase;
			buildActionMask = 2147483647;
			files = (
			);
			inputFileListPaths = (
			);
			inputPaths = (
			);
			name = SwiftFormat;
			outputFileListPaths = (
			);
			outputPaths = (
			);
			runOnlyForDeploymentPostprocessing = 0;
			shellPath = /bin/sh;
			shellScript = "\"${PODS_ROOT}/SwiftFormat/CommandLineTool/swiftformat\" \"${SRCROOT}/AmplifyTestCommon\"\n";
		};
		215A84AB234D332D00109930 /* SwiftLint */ = {
			isa = PBXShellScriptBuildPhase;
			buildActionMask = 2147483647;
			files = (
			);
			inputFileListPaths = (
			);
			inputPaths = (
			);
			name = SwiftLint;
			outputFileListPaths = (
			);
			outputPaths = (
			);
			runOnlyForDeploymentPostprocessing = 0;
			shellPath = /bin/sh;
			shellScript = "\"${PODS_ROOT}/SwiftLint/swiftlint\" --path \"${SRCROOT}/AmplifyTestCommon\" --config \"${SRCROOT}/.swiftlint.yml\"\n";
		};
		21A8FC2B25736B60640CE56D /* [CP] Check Pods Manifest.lock */ = {
			isa = PBXShellScriptBuildPhase;
			buildActionMask = 2147483647;
			files = (
			);
			inputFileListPaths = (
			);
			inputPaths = (
				"${PODS_PODFILE_DIR_PATH}/Podfile.lock",
				"${PODS_ROOT}/Manifest.lock",
			);
			name = "[CP] Check Pods Manifest.lock";
			outputFileListPaths = (
			);
			outputPaths = (
				"$(DERIVED_FILE_DIR)/Pods-Amplify-AWSPluginsCore-AWSPluginsTestConfigs-AWSPluginsTestCommon-checkManifestLockResult.txt",
			);
			runOnlyForDeploymentPostprocessing = 0;
			shellPath = /bin/sh;
			shellScript = "diff \"${PODS_PODFILE_DIR_PATH}/Podfile.lock\" \"${PODS_ROOT}/Manifest.lock\" > /dev/null\nif [ $? != 0 ] ; then\n    # print error to STDERR\n    echo \"error: The sandbox is not in sync with the Podfile.lock. Run 'pod install' or update your CocoaPods installation.\" >&2\n    exit 1\nfi\n# This output is used by Xcode 'outputs' to avoid re-running this script phase.\necho \"SUCCESS\" > \"${SCRIPT_OUTPUT_FILE_0}\"\n";
			showEnvVarsInLog = 0;
		};
		2F8DAE72BD3C0F67BA5CAD60 /* [CP] Check Pods Manifest.lock */ = {
			isa = PBXShellScriptBuildPhase;
			buildActionMask = 2147483647;
			files = (
			);
			inputFileListPaths = (
			);
			inputPaths = (
				"${PODS_PODFILE_DIR_PATH}/Podfile.lock",
				"${PODS_ROOT}/Manifest.lock",
			);
			name = "[CP] Check Pods Manifest.lock";
			outputFileListPaths = (
			);
			outputPaths = (
				"$(DERIVED_FILE_DIR)/Pods-Amplify-AWSPluginsCore-checkManifestLockResult.txt",
			);
			runOnlyForDeploymentPostprocessing = 0;
			shellPath = /bin/sh;
			shellScript = "diff \"${PODS_PODFILE_DIR_PATH}/Podfile.lock\" \"${PODS_ROOT}/Manifest.lock\" > /dev/null\nif [ $? != 0 ] ; then\n    # print error to STDERR\n    echo \"error: The sandbox is not in sync with the Podfile.lock. Run 'pod install' or update your CocoaPods installation.\" >&2\n    exit 1\nfi\n# This output is used by Xcode 'outputs' to avoid re-running this script phase.\necho \"SUCCESS\" > \"${SCRIPT_OUTPUT_FILE_0}\"\n";
			showEnvVarsInLog = 0;
		};
		360F766AA21C261B2891BADD /* [CP] Embed Pods Frameworks */ = {
			isa = PBXShellScriptBuildPhase;
			buildActionMask = 2147483647;
			files = (
			);
			inputFileListPaths = (
				"${PODS_ROOT}/Target Support Files/Pods-AmplifyTestApp/Pods-AmplifyTestApp-frameworks-${CONFIGURATION}-input-files.xcfilelist",
			);
			name = "[CP] Embed Pods Frameworks";
			outputFileListPaths = (
				"${PODS_ROOT}/Target Support Files/Pods-AmplifyTestApp/Pods-AmplifyTestApp-frameworks-${CONFIGURATION}-output-files.xcfilelist",
			);
			runOnlyForDeploymentPostprocessing = 0;
			shellPath = /bin/sh;
			shellScript = "\"${PODS_ROOT}/Target Support Files/Pods-AmplifyTestApp/Pods-AmplifyTestApp-frameworks.sh\"\n";
			showEnvVarsInLog = 0;
		};
		5885F843B10E59739A31F4D8 /* [CP] Check Pods Manifest.lock */ = {
			isa = PBXShellScriptBuildPhase;
			buildActionMask = 2147483647;
			files = (
			);
			inputFileListPaths = (
			);
			inputPaths = (
				"${PODS_PODFILE_DIR_PATH}/Podfile.lock",
				"${PODS_ROOT}/Manifest.lock",
			);
			name = "[CP] Check Pods Manifest.lock";
			outputFileListPaths = (
			);
			outputPaths = (
				"$(DERIVED_FILE_DIR)/Pods-Amplify-AWSPluginsCore-AWSPluginsTestConfigs-AWSDataStoreCategoryPluginTests-checkManifestLockResult.txt",
			);
			runOnlyForDeploymentPostprocessing = 0;
			shellPath = /bin/sh;
			shellScript = "diff \"${PODS_PODFILE_DIR_PATH}/Podfile.lock\" \"${PODS_ROOT}/Manifest.lock\" > /dev/null\nif [ $? != 0 ] ; then\n    # print error to STDERR\n    echo \"error: The sandbox is not in sync with the Podfile.lock. Run 'pod install' or update your CocoaPods installation.\" >&2\n    exit 1\nfi\n# This output is used by Xcode 'outputs' to avoid re-running this script phase.\necho \"SUCCESS\" > \"${SCRIPT_OUTPUT_FILE_0}\"\n";
			showEnvVarsInLog = 0;
		};
		5EBB35ADE01DB9AE7CEB06C3 /* [CP] Check Pods Manifest.lock */ = {
			isa = PBXShellScriptBuildPhase;
			buildActionMask = 2147483647;
			files = (
			);
			inputFileListPaths = (
			);
			inputPaths = (
				"${PODS_PODFILE_DIR_PATH}/Podfile.lock",
				"${PODS_ROOT}/Manifest.lock",
			);
			name = "[CP] Check Pods Manifest.lock";
			outputFileListPaths = (
			);
			outputPaths = (
				"$(DERIVED_FILE_DIR)/Pods-Amplify-AmplifyTestConfigs-AmplifyFunctionalTests-checkManifestLockResult.txt",
			);
			runOnlyForDeploymentPostprocessing = 0;
			shellPath = /bin/sh;
			shellScript = "diff \"${PODS_PODFILE_DIR_PATH}/Podfile.lock\" \"${PODS_ROOT}/Manifest.lock\" > /dev/null\nif [ $? != 0 ] ; then\n    # print error to STDERR\n    echo \"error: The sandbox is not in sync with the Podfile.lock. Run 'pod install' or update your CocoaPods installation.\" >&2\n    exit 1\nfi\n# This output is used by Xcode 'outputs' to avoid re-running this script phase.\necho \"SUCCESS\" > \"${SCRIPT_OUTPUT_FILE_0}\"\n";
			showEnvVarsInLog = 0;
		};
		5F9B8F5FB2FC02D2CEA5EFD6 /* [CP] Check Pods Manifest.lock */ = {
			isa = PBXShellScriptBuildPhase;
			buildActionMask = 2147483647;
			files = (
			);
			inputFileListPaths = (
			);
			inputPaths = (
				"${PODS_PODFILE_DIR_PATH}/Podfile.lock",
				"${PODS_ROOT}/Manifest.lock",
			);
			name = "[CP] Check Pods Manifest.lock";
			outputFileListPaths = (
			);
			outputPaths = (
				"$(DERIVED_FILE_DIR)/Pods-Amplify-checkManifestLockResult.txt",
			);
			runOnlyForDeploymentPostprocessing = 0;
			shellPath = /bin/sh;
			shellScript = "diff \"${PODS_PODFILE_DIR_PATH}/Podfile.lock\" \"${PODS_ROOT}/Manifest.lock\" > /dev/null\nif [ $? != 0 ] ; then\n    # print error to STDERR\n    echo \"error: The sandbox is not in sync with the Podfile.lock. Run 'pod install' or update your CocoaPods installation.\" >&2\n    exit 1\nfi\n# This output is used by Xcode 'outputs' to avoid re-running this script phase.\necho \"SUCCESS\" > \"${SCRIPT_OUTPUT_FILE_0}\"\n";
			showEnvVarsInLog = 0;
		};
		8462353A6F750A55FB39D461 /* [CP] Check Pods Manifest.lock */ = {
			isa = PBXShellScriptBuildPhase;
			buildActionMask = 2147483647;
			files = (
			);
			inputFileListPaths = (
			);
			inputPaths = (
				"${PODS_PODFILE_DIR_PATH}/Podfile.lock",
				"${PODS_ROOT}/Manifest.lock",
			);
			name = "[CP] Check Pods Manifest.lock";
			outputFileListPaths = (
			);
			outputPaths = (
				"$(DERIVED_FILE_DIR)/Pods-Amplify-AWSPluginsCore-AWSDataStoreCategoryPlugin-checkManifestLockResult.txt",
			);
			runOnlyForDeploymentPostprocessing = 0;
			shellPath = /bin/sh;
			shellScript = "diff \"${PODS_PODFILE_DIR_PATH}/Podfile.lock\" \"${PODS_ROOT}/Manifest.lock\" > /dev/null\nif [ $? != 0 ] ; then\n    # print error to STDERR\n    echo \"error: The sandbox is not in sync with the Podfile.lock. Run 'pod install' or update your CocoaPods installation.\" >&2\n    exit 1\nfi\n# This output is used by Xcode 'outputs' to avoid re-running this script phase.\necho \"SUCCESS\" > \"${SCRIPT_OUTPUT_FILE_0}\"\n";
			showEnvVarsInLog = 0;
		};
		8934CE3BAE4AA68651840D9C /* [CP] Check Pods Manifest.lock */ = {
			isa = PBXShellScriptBuildPhase;
			buildActionMask = 2147483647;
			files = (
			);
			inputFileListPaths = (
			);
			inputPaths = (
				"${PODS_PODFILE_DIR_PATH}/Podfile.lock",
				"${PODS_ROOT}/Manifest.lock",
			);
			name = "[CP] Check Pods Manifest.lock";
			outputFileListPaths = (
			);
			outputPaths = (
				"$(DERIVED_FILE_DIR)/Pods-Amplify-AmplifyTestConfigs-AmplifyTestCommon-checkManifestLockResult.txt",
			);
			runOnlyForDeploymentPostprocessing = 0;
			shellPath = /bin/sh;
			shellScript = "diff \"${PODS_PODFILE_DIR_PATH}/Podfile.lock\" \"${PODS_ROOT}/Manifest.lock\" > /dev/null\nif [ $? != 0 ] ; then\n    # print error to STDERR\n    echo \"error: The sandbox is not in sync with the Podfile.lock. Run 'pod install' or update your CocoaPods installation.\" >&2\n    exit 1\nfi\n# This output is used by Xcode 'outputs' to avoid re-running this script phase.\necho \"SUCCESS\" > \"${SCRIPT_OUTPUT_FILE_0}\"\n";
			showEnvVarsInLog = 0;
		};
		93DC01362BAA2A9AEB4D00D3 /* [CP] Embed Pods Frameworks */ = {
			isa = PBXShellScriptBuildPhase;
			buildActionMask = 2147483647;
			files = (
			);
			inputFileListPaths = (
				"${PODS_ROOT}/Target Support Files/Pods-AmplifyTestApp-AWSDataStoreCategoryPluginIntegrationTests/Pods-AmplifyTestApp-AWSDataStoreCategoryPluginIntegrationTests-frameworks-${CONFIGURATION}-input-files.xcfilelist",
			);
			name = "[CP] Embed Pods Frameworks";
			outputFileListPaths = (
				"${PODS_ROOT}/Target Support Files/Pods-AmplifyTestApp-AWSDataStoreCategoryPluginIntegrationTests/Pods-AmplifyTestApp-AWSDataStoreCategoryPluginIntegrationTests-frameworks-${CONFIGURATION}-output-files.xcfilelist",
			);
			runOnlyForDeploymentPostprocessing = 0;
			shellPath = /bin/sh;
			shellScript = "\"${PODS_ROOT}/Target Support Files/Pods-AmplifyTestApp-AWSDataStoreCategoryPluginIntegrationTests/Pods-AmplifyTestApp-AWSDataStoreCategoryPluginIntegrationTests-frameworks.sh\"\n";
			showEnvVarsInLog = 0;
		};
		9A6B8979B0D54EC8D02EA756 /* [CP] Check Pods Manifest.lock */ = {
			isa = PBXShellScriptBuildPhase;
			buildActionMask = 2147483647;
			files = (
			);
			inputFileListPaths = (
			);
			inputPaths = (
				"${PODS_PODFILE_DIR_PATH}/Podfile.lock",
				"${PODS_ROOT}/Manifest.lock",
			);
			name = "[CP] Check Pods Manifest.lock";
			outputFileListPaths = (
			);
			outputPaths = (
				"$(DERIVED_FILE_DIR)/Pods-AmplifyTestApp-AWSDataStoreCategoryPluginIntegrationTests-checkManifestLockResult.txt",
			);
			runOnlyForDeploymentPostprocessing = 0;
			shellPath = /bin/sh;
			shellScript = "diff \"${PODS_PODFILE_DIR_PATH}/Podfile.lock\" \"${PODS_ROOT}/Manifest.lock\" > /dev/null\nif [ $? != 0 ] ; then\n    # print error to STDERR\n    echo \"error: The sandbox is not in sync with the Podfile.lock. Run 'pod install' or update your CocoaPods installation.\" >&2\n    exit 1\nfi\n# This output is used by Xcode 'outputs' to avoid re-running this script phase.\necho \"SUCCESS\" > \"${SCRIPT_OUTPUT_FILE_0}\"\n";
			showEnvVarsInLog = 0;
		};
		9D7A6AE98E5582ADB1124CD3 /* [CP] Embed Pods Frameworks */ = {
			isa = PBXShellScriptBuildPhase;
			buildActionMask = 2147483647;
			files = (
			);
			inputFileListPaths = (
				"${PODS_ROOT}/Target Support Files/Pods-Amplify-AmplifyTestConfigs-AmplifyTests/Pods-Amplify-AmplifyTestConfigs-AmplifyTests-frameworks-${CONFIGURATION}-input-files.xcfilelist",
			);
			name = "[CP] Embed Pods Frameworks";
			outputFileListPaths = (
				"${PODS_ROOT}/Target Support Files/Pods-Amplify-AmplifyTestConfigs-AmplifyTests/Pods-Amplify-AmplifyTestConfigs-AmplifyTests-frameworks-${CONFIGURATION}-output-files.xcfilelist",
			);
			runOnlyForDeploymentPostprocessing = 0;
			shellPath = /bin/sh;
			shellScript = "\"${PODS_ROOT}/Target Support Files/Pods-Amplify-AmplifyTestConfigs-AmplifyTests/Pods-Amplify-AmplifyTestConfigs-AmplifyTests-frameworks.sh\"\n";
			showEnvVarsInLog = 0;
		};
		A4E096288FFA1CCB41E64D9F /* [CP] Check Pods Manifest.lock */ = {
			isa = PBXShellScriptBuildPhase;
			buildActionMask = 2147483647;
			files = (
			);
			inputFileListPaths = (
			);
			inputPaths = (
				"${PODS_PODFILE_DIR_PATH}/Podfile.lock",
				"${PODS_ROOT}/Manifest.lock",
			);
			name = "[CP] Check Pods Manifest.lock";
			outputFileListPaths = (
			);
			outputPaths = (
				"$(DERIVED_FILE_DIR)/Pods-Amplify-AmplifyTestConfigs-AmplifyTests-checkManifestLockResult.txt",
			);
			runOnlyForDeploymentPostprocessing = 0;
			shellPath = /bin/sh;
			shellScript = "diff \"${PODS_PODFILE_DIR_PATH}/Podfile.lock\" \"${PODS_ROOT}/Manifest.lock\" > /dev/null\nif [ $? != 0 ] ; then\n    # print error to STDERR\n    echo \"error: The sandbox is not in sync with the Podfile.lock. Run 'pod install' or update your CocoaPods installation.\" >&2\n    exit 1\nfi\n# This output is used by Xcode 'outputs' to avoid re-running this script phase.\necho \"SUCCESS\" > \"${SCRIPT_OUTPUT_FILE_0}\"\n";
			showEnvVarsInLog = 0;
		};
		AA34B99F75451DF4C72791D2 /* [CP] Embed Pods Frameworks */ = {
			isa = PBXShellScriptBuildPhase;
			buildActionMask = 2147483647;
			files = (
			);
			inputFileListPaths = (
				"${PODS_ROOT}/Target Support Files/Pods-Amplify-AmplifyTestConfigs-AmplifyFunctionalTests/Pods-Amplify-AmplifyTestConfigs-AmplifyFunctionalTests-frameworks-${CONFIGURATION}-input-files.xcfilelist",
			);
			name = "[CP] Embed Pods Frameworks";
			outputFileListPaths = (
				"${PODS_ROOT}/Target Support Files/Pods-Amplify-AmplifyTestConfigs-AmplifyFunctionalTests/Pods-Amplify-AmplifyTestConfigs-AmplifyFunctionalTests-frameworks-${CONFIGURATION}-output-files.xcfilelist",
			);
			runOnlyForDeploymentPostprocessing = 0;
			shellPath = /bin/sh;
			shellScript = "\"${PODS_ROOT}/Target Support Files/Pods-Amplify-AmplifyTestConfigs-AmplifyFunctionalTests/Pods-Amplify-AmplifyTestConfigs-AmplifyFunctionalTests-frameworks.sh\"\n";
			showEnvVarsInLog = 0;
		};
		B92E040023680B59006CEB8D /* SwiftFormat */ = {
			isa = PBXShellScriptBuildPhase;
			buildActionMask = 2147483647;
			files = (
			);
			inputFileListPaths = (
			);
			inputPaths = (
			);
			name = SwiftFormat;
			outputFileListPaths = (
			);
			outputPaths = (
			);
			runOnlyForDeploymentPostprocessing = 0;
			shellPath = /bin/sh;
			shellScript = "\"${PODS_ROOT}/SwiftFormat/CommandLineTool/swiftformat\" \"${SRCROOT}/AmplifyPlugins/DataStore/AWSDataStoreCategoryPlugin\"\n";
		};
		B92E040123680B80006CEB8D /* SwiftFormat */ = {
			isa = PBXShellScriptBuildPhase;
			buildActionMask = 2147483647;
			files = (
			);
			inputFileListPaths = (
			);
			inputPaths = (
			);
			name = SwiftFormat;
			outputFileListPaths = (
			);
			outputPaths = (
			);
			runOnlyForDeploymentPostprocessing = 0;
			shellPath = /bin/sh;
			shellScript = "\"${PODS_ROOT}/SwiftFormat/CommandLineTool/swiftformat\" \"${SRCROOT}/AmplifyPlugins/DataStore/AWSDataStoreCategoryPluginTests\"\n";
		};
		B92E040223680BA4006CEB8D /* SwiftLint */ = {
			isa = PBXShellScriptBuildPhase;
			buildActionMask = 2147483647;
			files = (
			);
			inputFileListPaths = (
			);
			inputPaths = (
			);
			name = SwiftLint;
			outputFileListPaths = (
			);
			outputPaths = (
			);
			runOnlyForDeploymentPostprocessing = 0;
			shellPath = /bin/sh;
			shellScript = "\"${PODS_ROOT}/SwiftLint/swiftlint\" --path \"${SRCROOT}/AmplifyPlugins/DataStore/AWSDataStoreCategoryPlugin\" --config \"${SRCROOT}/.swiftlint.yml\"\n";
		};
		B92E040323680BCA006CEB8D /* SwiftLint */ = {
			isa = PBXShellScriptBuildPhase;
			buildActionMask = 2147483647;
			files = (
			);
			inputFileListPaths = (
			);
			inputPaths = (
			);
			name = SwiftLint;
			outputFileListPaths = (
			);
			outputPaths = (
			);
			runOnlyForDeploymentPostprocessing = 0;
			shellPath = /bin/sh;
			shellScript = "\"${PODS_ROOT}/SwiftLint/swiftlint\" --path \"${SRCROOT}/AmplifyPlugins/DataStore/AWSDataStoreCategoryPluginTests\" --config \"${SRCROOT}/.swiftlint.yml\"\n";
		};
		FA0933782384499600C2FD5F /* SwiftLint */ = {
			isa = PBXShellScriptBuildPhase;
			buildActionMask = 2147483647;
			files = (
			);
			inputFileListPaths = (
			);
			inputPaths = (
			);
			name = SwiftLint;
			outputFileListPaths = (
			);
			outputPaths = (
			);
			runOnlyForDeploymentPostprocessing = 0;
			shellPath = /bin/sh;
			shellScript = "\"${PODS_ROOT}/SwiftLint/swiftlint\" --path \"${SRCROOT}/AmplifyPlugins/DataStore/AWSDataStoreCategoryPluginIntegrationTests\" --config \"${SRCROOT}/.swiftlint.yml\"\n";
		};
		FA093379238449C500C2FD5F /* SwiftFormat */ = {
			isa = PBXShellScriptBuildPhase;
			buildActionMask = 2147483647;
			files = (
			);
			inputFileListPaths = (
			);
			inputPaths = (
			);
			name = SwiftFormat;
			outputFileListPaths = (
			);
			outputPaths = (
			);
			runOnlyForDeploymentPostprocessing = 0;
			shellPath = /bin/sh;
			shellScript = "\"${PODS_ROOT}/SwiftFormat/CommandLineTool/swiftformat\" \"${SRCROOT}/AmplifyPlugins/DataStore/AWSDataStoreCategoryPluginIntegrationTests\"\n";
		};
		FA131ACF2360FED30008381C /* SwiftFormat */ = {
			isa = PBXShellScriptBuildPhase;
			buildActionMask = 2147483647;
			files = (
			);
			inputFileListPaths = (
			);
			inputPaths = (
			);
			name = SwiftFormat;
			outputFileListPaths = (
			);
			outputPaths = (
			);
			runOnlyForDeploymentPostprocessing = 0;
			shellPath = /bin/sh;
			shellScript = "\"${PODS_ROOT}/SwiftFormat/CommandLineTool/swiftformat\" \"${SRCROOT}/AmplifyPlugins/Core/AWSPluginsCore\"\n";
		};
		FA131AD02360FEF20008381C /* SwiftLint */ = {
			isa = PBXShellScriptBuildPhase;
			buildActionMask = 2147483647;
			files = (
			);
			inputFileListPaths = (
			);
			inputPaths = (
			);
			name = SwiftLint;
			outputFileListPaths = (
			);
			outputPaths = (
			);
			runOnlyForDeploymentPostprocessing = 0;
			shellPath = /bin/sh;
			shellScript = "\"${PODS_ROOT}/SwiftLint/swiftlint\" --path \"${SRCROOT}/AmplifyPlugins/Core/AWSPluginsCoreTests\" --config \"${SRCROOT}/.swiftlint.yml\"\n";
		};
		FA131AD12360FF310008381C /* SwiftFormat */ = {
			isa = PBXShellScriptBuildPhase;
			buildActionMask = 2147483647;
			files = (
			);
			inputFileListPaths = (
			);
			inputPaths = (
			);
			name = SwiftFormat;
			outputFileListPaths = (
			);
			outputPaths = (
			);
			runOnlyForDeploymentPostprocessing = 0;
			shellPath = /bin/sh;
			shellScript = "\"${PODS_ROOT}/SwiftFormat/CommandLineTool/swiftformat\" \"${SRCROOT}/AmplifyPlugins/Core/AWSPluginsCore\"\n";
		};
		FA131AD22360FF320008381C /* SwiftLint */ = {
			isa = PBXShellScriptBuildPhase;
			buildActionMask = 2147483647;
			files = (
			);
			inputFileListPaths = (
			);
			inputPaths = (
			);
			name = SwiftLint;
			outputFileListPaths = (
			);
			outputPaths = (
			);
			runOnlyForDeploymentPostprocessing = 0;
			shellPath = /bin/sh;
			shellScript = "\"${PODS_ROOT}/SwiftLint/swiftlint\" --path \"${SRCROOT}/AmplifyPlugins/Core/AWSPluginsCore\" --config \"${SRCROOT}/.swiftlint.yml\"\n";
		};
		FAB2C9A22384B11B008EE879 /* SwiftFormat */ = {
			isa = PBXShellScriptBuildPhase;
			buildActionMask = 2147483647;
			files = (
			);
			inputFileListPaths = (
			);
			inputPaths = (
			);
			name = SwiftFormat;
			outputFileListPaths = (
			);
			outputPaths = (
			);
			runOnlyForDeploymentPostprocessing = 0;
			shellPath = /bin/sh;
			shellScript = "\"${PODS_ROOT}/SwiftFormat/CommandLineTool/swiftformat\" \"${SRCROOT}/AmplifyPlugins/DataStore/AWSPluginsTestCommon\"\n";
		};
		FAB2C9A32384B131008EE879 /* SwiftLint */ = {
			isa = PBXShellScriptBuildPhase;
			buildActionMask = 2147483647;
			files = (
			);
			inputFileListPaths = (
			);
			inputPaths = (
			);
			name = SwiftLint;
			outputFileListPaths = (
			);
			outputPaths = (
			);
			runOnlyForDeploymentPostprocessing = 0;
			shellPath = /bin/sh;
			shellScript = "\"${PODS_ROOT}/SwiftLint/swiftlint\" --path \"${SRCROOT}/AmplifyPlugins/DataStore/AWSPluginsTestCommon\" --config \"${SRCROOT}/.swiftlint.yml\"\n";
		};
		FAC23581227A2D8C00424678 /* SwiftLint */ = {
			isa = PBXShellScriptBuildPhase;
			buildActionMask = 2147483647;
			files = (
			);
			inputFileListPaths = (
			);
			inputPaths = (
			);
			name = SwiftLint;
			outputFileListPaths = (
			);
			outputPaths = (
			);
			runOnlyForDeploymentPostprocessing = 0;
			shellPath = /bin/sh;
			shellScript = "\"${PODS_ROOT}/SwiftLint/swiftlint\" --path \"${SRCROOT}/Amplify\" --config \"${SRCROOT}/.swiftlint.yml\"\n\n";
		};
		FAF8AC86233AB5CF009FBF97 /* SwiftFormat */ = {
			isa = PBXShellScriptBuildPhase;
			buildActionMask = 2147483647;
			files = (
			);
			inputFileListPaths = (
			);
			inputPaths = (
			);
			name = SwiftFormat;
			outputFileListPaths = (
			);
			outputPaths = (
			);
			runOnlyForDeploymentPostprocessing = 0;
			shellPath = /bin/sh;
			shellScript = "\"${PODS_ROOT}/SwiftFormat/CommandLineTool/swiftformat\" \"${SRCROOT}/Amplify\"\n";
		};
/* End PBXShellScriptBuildPhase section */

/* Begin PBXSourcesBuildPhase section */
		2125E24D2319EC3000B3DEB5 /* Sources */ = {
			isa = PBXSourcesBuildPhase;
			buildActionMask = 2147483647;
			files = (
				2125E2562319EC3100B3DEB5 /* ViewController.swift in Sources */,
				2125E2542319EC3100B3DEB5 /* AppDelegate.swift in Sources */,
			);
			runOnlyForDeploymentPostprocessing = 0;
		};
		B92E03BC2367CFF2006CEB8D /* Sources */ = {
			isa = PBXSourcesBuildPhase;
			buildActionMask = 2147483647;
			files = (
				B9FB05F623836F8700DE1FD4 /* SQLStatement+Condition.swift in Sources */,
				FA9FD23C2381CFC300A7CAF5 /* OutgoingMutationQueue.swift in Sources */,
				B92E03E72367D2A4006CEB8D /* StorageEngineBehavior.swift in Sources */,
				B9FB05F023831A1000DE1FD4 /* SQLStatement+Select.swift in Sources */,
				B92E03E92367D2A4006CEB8D /* StorageEngine.swift in Sources */,
				B92E03EA2367D2A4006CEB8D /* ModelSchema+SQLite.swift in Sources */,
<<<<<<< HEAD
				B9FB05EA2383123000DE1FD4 /* SQLStatement.swift in Sources */,
				B9FB05EE238315E100DE1FD4 /* SQLStatement+CreateTable.swift in Sources */,
				B9FB05F42383222300DE1FD4 /* SQLStatement+Update.swift in Sources */,
				B9FB05EC238313CD00DE1FD4 /* SQLStatement+Insert.swift in Sources */,
				B9FB05F22383220300DE1FD4 /* SQLStatement+Delete.swift in Sources */,
=======
				6B1F15152383671B00AB23EF /* NetworkReachabilityNotifier.swift in Sources */,
>>>>>>> 030b985e
				B92E03EE2367D2A4006CEB8D /* AWSDataStoreCategoryPlugin.swift in Sources */,
				FA9FD23A2381CFC300A7CAF5 /* CloudSyncEngine.swift in Sources */,
				FAA274B12382EA7100EDD2EA /* SyncingMutationSubscriber.swift in Sources */,
				B92E03E82367D2A4006CEB8D /* StorageEngineAdapter.swift in Sources */,
				B92E03EB2367D2A4006CEB8D /* Model+SQLite.swift in Sources */,
				B92E03EC2367D2A4006CEB8D /* StorageEngineAdapter+SQLite.swift in Sources */,
				B92E03ED2367D2A4006CEB8D /* Statement+Model.swift in Sources */,
				FAD393732381FF4200463F5E /* DataStorePublisher.swift in Sources */,
				B922E273236A07CA00D09250 /* QueryPredicate+SQLite.swift in Sources */,
				6B1F15122383671B00AB23EF /* NetworkReachability.swift in Sources */,
			);
			runOnlyForDeploymentPostprocessing = 0;
		};
		B92E03C42367CFF3006CEB8D /* Sources */ = {
			isa = PBXSourcesBuildPhase;
			buildActionMask = 2147483647;
			files = (
				B92E040423680E2C006CEB8D /* SQLiteStorageEngineAdapterTests.swift in Sources */,
				FAD393762382036000463F5E /* SubscribeTests.swift in Sources */,
				B922E27C236BC5A000D09250 /* QueryPredicateTests.swift in Sources */,
<<<<<<< HEAD
				B922E276236A083B00D09250 /* SQLStatementTests.swift in Sources */,
=======
				B922E276236A083B00D09250 /* SQLiteQueryTranslatorTests.swift in Sources */,
				6B1F15172383671B00AB23EF /* NetworkReachabilityNotifier.swift in Sources */,
>>>>>>> 030b985e
				FAD3937823820BB000463F5E /* SyncTests.swift in Sources */,
				6B1F15142383671B00AB23EF /* NetworkReachability.swift in Sources */,
				6B1F15192383691B00AB23EF /* NetworkReachabilityNotifierTests.swift in Sources */,
			);
			runOnlyForDeploymentPostprocessing = 0;
		};
		B92E040A2368FE5B006CEB8D /* Sources */ = {
			isa = PBXSourcesBuildPhase;
			buildActionMask = 2147483647;
			files = (
				6B1F15162383671B00AB23EF /* NetworkReachabilityNotifier.swift in Sources */,
				B92E04112368FE5B006CEB8D /* AWSDataStoreCategoryPluginIntegrationTests.swift in Sources */,
				6B1F15132383671B00AB23EF /* NetworkReachability.swift in Sources */,
			);
			runOnlyForDeploymentPostprocessing = 0;
		};
		FA131AA62360FE070008381C /* Sources */ = {
			isa = PBXSourcesBuildPhase;
			buildActionMask = 2147483647;
			files = (
				21420A8F237222A900FA140C /* AWSIAMConfiguration.swift in Sources */,
				21420AA0237222A900FA140C /* AWSAuthorizationType.swift in Sources */,
				21420A9F237222A900FA140C /* AWSMobileClientAdapter.swift in Sources */,
				21420A93237222A900FA140C /* CognitoUserPoolsConfiguration.swift in Sources */,
				21D79FE12377BF4B0057D00D /* AuthProvider.swift in Sources */,
				21420AA1237222A900FA140C /* AWSMobileClientBehavior.swift in Sources */,
				21420A92237222A900FA140C /* OIDCConfiguration.swift in Sources */,
				21420A95237222A900FA140C /* AWSAuthServiceBehavior.swift in Sources */,
				21420A98237222A900FA140C /* AuthTokenProvider.swift in Sources */,
				21420A91237222A900FA140C /* AWSAuthorizationConfiguration.swift in Sources */,
				21420A97237222A900FA140C /* IAMCredentialProvider.swift in Sources */,
				21420A99237222A900FA140C /* APIKeyProvider.swift in Sources */,
				21420A90237222A900FA140C /* APIKeyConfiguration.swift in Sources */,
				21420A9C237222A900FA140C /* AWSAuthService.swift in Sources */,
			);
			runOnlyForDeploymentPostprocessing = 0;
		};
		FA131AAE2360FE070008381C /* Sources */ = {
			isa = PBXSourcesBuildPhase;
			buildActionMask = 2147483647;
			files = (
				FA131ABA2360FE070008381C /* AWSPluginsCoreTests.swift in Sources */,
			);
			runOnlyForDeploymentPostprocessing = 0;
		};
		FAB2C9962384B108008EE879 /* Sources */ = {
			isa = PBXSourcesBuildPhase;
			buildActionMask = 2147483647;
			files = (
				FAB2C9A42384B218008EE879 /* MockAWSMobileClient.swift in Sources */,
				FAB2C9A52384B21C008EE879 /* MockAWSAuthService.swift in Sources */,
			);
			runOnlyForDeploymentPostprocessing = 0;
		};
		FAC234CE2279F8DA00424678 /* Sources */ = {
			isa = PBXSourcesBuildPhase;
			buildActionMask = 2147483647;
			files = (
				B92E03AE2367CE7A006CEB8D /* DataStoreCategoryPlugin.swift in Sources */,
				FAD3936B2381F91100463F5E /* MutationEvent.swift in Sources */,
				FAC0A29B22B3DEEE00B50912 /* HubPayload.swift in Sources */,
				B4D3853F236C97360014653D /* PredictionsError.swift in Sources */,
				FAD2A1892374D5DC0005CD6B /* GraphQLResponse.swift in Sources */,
				B92E03B22367CE7A006CEB8D /* DataStoreCategoryConfiguration.swift in Sources */,
				B92E03B82367CE7A006CEB8D /* ModelSchema+Definition.swift in Sources */,
				21558E40237CB8640032A5BB /* GraphQLError.swift in Sources */,
				B4D3853C236C97360014653D /* PredictionsTranslateTextRequest.swift in Sources */,
				FAC2352B227A053D00424678 /* AnalyticsEvent.swift in Sources */,
				FAC23544227A055200424678 /* ConfigurationError.swift in Sources */,
				95DAAB44237E639E0028544F /* ConvertResult.swift in Sources */,
				FAC428A4235F802A0000F221 /* APICategory+InterceptorBehavior.swift in Sources */,
				95DAAB47237E639E0028544F /* IdentifyLabelsResult.swift in Sources */,
				FAC23547227A055200424678 /* Plugin.swift in Sources */,
				FA9FB780232AA11A00C04D32 /* HubChannelDispatcher.swift in Sources */,
				FA315298233D644F00DE78E7 /* StorageGetDataRequest.swift in Sources */,
				FA4E730A232828EA003B8EEB /* Amplify+Reset.swift in Sources */,
				FA6BC87B235F5D240001A882 /* APICategoryGraphQLBehavior.swift in Sources */,
				FA6BC86B235F57920001A882 /* APIError.swift in Sources */,
				216879FE23636A0A004A056E /* RepeatingTimer.swift in Sources */,
				FAC23542227A055200424678 /* Foundation+Utils.swift in Sources */,
				FAD393712381FD3C00463F5E /* DataStoreCategory+Subscribe.swift in Sources */,
				FAC0A2AF22B4400100B50912 /* LoggingCategory+ClientBehavior.swift in Sources */,
				95DAAB28237E63370028544F /* Celebrity.swift in Sources */,
				FA6BC87F235F5DAE0001A882 /* APICategoryInterceptorBehavior.swift in Sources */,
				95DAAB25237E63370028544F /* Entity.swift in Sources */,
				FA09337C23844E9F00C2FD5F /* GraphQLOperationRequest.swift in Sources */,
				FAC23545227A055200424678 /* AmplifyConfiguration.swift in Sources */,
				95DAAB84237F13940028544F /* VoiceType.swift in Sources */,
				FAD3E11E2384956600F6F41C /* LabelType.swift in Sources */,
				2142099823721F4400FA140C /* RESTRequest.swift in Sources */,
				21FFF994230C96CB005878EA /* StoragePutDataOperation.swift in Sources */,
				95DAAB30237E63370028544F /* IdentifyAction.swift in Sources */,
				21D79FE32377F4120057D00D /* SubscriptionConnectionState.swift in Sources */,
				95DAAB45237E639E0028544F /* IdentifyResult.swift in Sources */,
				95DAAB21237E63370028544F /* LanguageDetectionResult.swift in Sources */,
				FAC2351E227A053D00424678 /* APICategory.swift in Sources */,
				FAC2351B227A053D00424678 /* APICategoryClientBehavior.swift in Sources */,
				95DAAB2F237E63370028544F /* LanguageType.swift in Sources */,
				B4D3852E236C97360014653D /* PredictionsIdentifyOperation.swift in Sources */,
				FA09B9412321BB78000E064D /* JSONValue.swift in Sources */,
				95DAAB2E237E63370028544F /* AgeRange.swift in Sources */,
				B4D3853A236C97360014653D /* PredictionsInterpretRequest.swift in Sources */,
				2144226C234BDD9B009357F7 /* StorageUploadFileRequest.swift in Sources */,
				FA3152A0233D645B00DE78E7 /* StorageRemoveRequest.swift in Sources */,
				21687A3E236371C4004A056E /* AnalyticsCategory+HubPayloadEventName.swift in Sources */,
				FAC428A0235F7F980000F221 /* APICategory+RESTBehavior.swift in Sources */,
				95DAAB46237E639E0028544F /* IdentifyTextResult.swift in Sources */,
				95DAAB22237E63370028544F /* SpeechType.swift in Sources */,
				95DAAB8C237F13D10028544F /* PredictionsTextToSpeechRequest.swift in Sources */,
				95DAAB24237E63370028544F /* IdentifiedText.swift in Sources */,
				FAC23548227A055200424678 /* Category.swift in Sources */,
				FACA35ED2326BB54000E74F6 /* AmplifyConfigurationInitialization.swift in Sources */,
				FAA9FC3B23620CE50012638A /* URLRequestInterceptor.swift in Sources */,
				95DAAB1E237E63370028544F /* TextFormatType.swift in Sources */,
				95DAAB2B237E63370028544F /* Table.swift in Sources */,
				FA09B9382321A359000E064D /* LoggingCategory+CategoryConfigurable.swift in Sources */,
				FAC23525227A053D00424678 /* LogLevel.swift in Sources */,
				FA56F72322B14B420039754A /* Cancellable.swift in Sources */,
				95DAAB4B237E639E0028544F /* TranslateTextResult.swift in Sources */,
				FA6BC872235F5BD60001A882 /* GraphQLOperation.swift in Sources */,
				FAF1B88423392F7C007F1435 /* ConcurrentDispatcher.swift in Sources */,
				21687A41236371E1004A056E /* AnalyticsError.swift in Sources */,
				FAC23528227A053D00424678 /* AnalyticsCategory+ClientBehavior.swift in Sources */,
				FAC679292329A5D1004DDFE8 /* SynchronizedQueue.swift in Sources */,
				FACF520723298BF100646E10 /* SynchronizedDictionary.swift in Sources */,
				FAC2353D227A055200424678 /* CategoryConfiguration.swift in Sources */,
				95DAAB23237E63370028544F /* BoundedKeyValue.swift in Sources */,
				B4D38535236C97360014653D /* PredictionsCategory.swift in Sources */,
				FAC23595227A4B9800424678 /* HubCategoryPlugin.swift in Sources */,
				FAF1B88623392F96007F1435 /* SerialDispatcher.swift in Sources */,
				FA09B94B2322CBEB000E064D /* LoggingCategoryConfiguration.swift in Sources */,
				210922572359693900CEC295 /* BasicAnalyticsEvent.swift in Sources */,
				FAC2353F227A055200424678 /* PluginError.swift in Sources */,
				FA76A2D32342B47100B91ADB /* HubPayloadEventName.swift in Sources */,
				FA09B9332321A305000E064D /* HubCategory+CategoryConfigurable.swift in Sources */,
				B92E03B02367CE7A006CEB8D /* DataStoreCallback.swift in Sources */,
				B92E03BA2367CE7A006CEB8D /* Model+Codable.swift in Sources */,
				FADB3A6823612940006D6FE9 /* BasicClosure.swift in Sources */,
				B92E03B32367CE7A006CEB8D /* DataStoreCategory.swift in Sources */,
				FA9FB77D232AA0D800C04D32 /* FilteredListener.swift in Sources */,
				FAC2352D227A053D00424678 /* AnalyticsCategoryPlugin.swift in Sources */,
				2142099723721F4400FA140C /* RESTOperationType.swift in Sources */,
				FA56F71E22B144F80039754A /* AsyncEvent.swift in Sources */,
				95DAAB34237E63370028544F /* Emotion.swift in Sources */,
				95DAAB20237E63370028544F /* SyntaxToken.swift in Sources */,
				FA4E731623294B6E003B8EEB /* AWSHubPlugin.swift in Sources */,
				FAC23543227A055200424678 /* Category+Configuration.swift in Sources */,
				FA09B9452322C9E8000E064D /* AnalyticsCategoryConfiguration.swift in Sources */,
				B4D3852F236C97360014653D /* PredictionsTranslateTextOperation.swift in Sources */,
				FA09B9472322CBA7000E064D /* APICategoryConfiguration.swift in Sources */,
				21FFF995230C96CB005878EA /* StorageListOperation.swift in Sources */,
				95DAAB33237E63370028544F /* KeyPhrase.swift in Sources */,
				FA315295233D634900DE78E7 /* StorageDownloadFileRequest.swift in Sources */,
				95DAAB26237E63370028544F /* Sentiment.swift in Sources */,
				FA56F72722B14BF70039754A /* AmplifyOperation.swift in Sources */,
				FAC428A6235F83770000F221 /* RESTOperation.swift in Sources */,
				FA6BC86D235F5AE30001A882 /* APICategory+HubPayloadEventName.swift in Sources */,
				FAC23591227A4AF000424678 /* HubCategoryClientBehavior.swift in Sources */,
				210DBC122332B3C0009B9E51 /* StorageDownloadFileOperation.swift in Sources */,
				21FFF98E230C81E6005878EA /* StorageAccessLevel.swift in Sources */,
				95DAAB4A237E639E0028544F /* InterpretResult.swift in Sources */,
				B92E03B12367CE7A006CEB8D /* DataStoreError.swift in Sources */,
				95DAAB48237E639E0028544F /* IdentifyCelebritiesResult.swift in Sources */,
				210922522359634C00CEC295 /* AnalyticsPropertyValue.swift in Sources */,
				210DBC472332F0C5009B9E51 /* StorageError.swift in Sources */,
				95DAAB2C237E63370028544F /* IdentifiedLine.swift in Sources */,
				FA9FB77B2329D4FB00C04D32 /* UnsubscribeToken.swift in Sources */,
				B4D38531236C97360014653D /* PredictionsCategoryClientBehavior.swift in Sources */,
				95DAAB89237F13B70028544F /* IdentifyEntityMatchesResult.swift in Sources */,
				FAC428A2235F80000000F221 /* APICategory+GraphQLBehavior.swift in Sources */,
				95DAAB37237E63370028544F /* Attribute.swift in Sources */,
				95DAAB2D237E63370028544F /* EmotionType.swift in Sources */,
				B4BD6B392370932300A1F0A7 /* PredictionsIdentifyRequest.swift in Sources */,
				95DAAB29237E63370028544F /* EntityDetectionResult.swift in Sources */,
				FA31529E233D645800DE78E7 /* StoragePutDataRequest.swift in Sources */,
				B4D38538236C97360014653D /* PredictionsCategoryConfiguration.swift in Sources */,
				95DAAB27237E63370028544F /* GenderType.swift in Sources */,
				2109225A23596BCD00CEC295 /* AnalyticsCategoryClientBehavior.swift in Sources */,
				FA09B92F2321A2DE000E064D /* APICategory+CategoryConfigurable.swift in Sources */,
				B4D3853E236C97360014653D /* PredictionsCategory+HubPayloadEventName.swift in Sources */,
				FA9FB7792329D4D400C04D32 /* HubFilter.swift in Sources */,
				B4D3853B236C97360014653D /* PredictionsConvertRequest.swift in Sources */,
				B92E03AD2367CE7A006CEB8D /* DataStoreCategory+Behavior.swift in Sources */,
				FAC2354B227A055A00424678 /* Amplify.swift in Sources */,
				FA09B92D2321A27F000E064D /* CategoryConfigurable.swift in Sources */,
				B92E03B72367CE7A006CEB8D /* ModelRegistry.swift in Sources */,
				95DAAB83237F13940028544F /* EntityMatch.swift in Sources */,
				FA09B93B2321A36F000E064D /* StorageCategory+CategoryConfigurable.swift in Sources */,
				95DAAB4C237E639E0028544F /* IdentifyEntitiesResult.swift in Sources */,
				B4D38539236C97360014653D /* PredictionsCategory+ClientBehavior.swift in Sources */,
				210DBC142332B3C6009B9E51 /* StorageGetURLOperation.swift in Sources */,
				95DAAB2A237E63370028544F /* Pose.swift in Sources */,
				FA09B94D2322CC05000E064D /* StorageCategoryConfiguration.swift in Sources */,
				B92E03AF2367CE7A006CEB8D /* DataStoreCategoryBehavior.swift in Sources */,
				FA31529C233D645400DE78E7 /* StorageListRequest.swift in Sources */,
				95DAAB1D237E63370028544F /* IdentifiedWord.swift in Sources */,
				B92E03B62367CE7A006CEB8D /* ModelSchema.swift in Sources */,
				95DAAB38237E63370028544F /* Landmark.swift in Sources */,
				21FFF988230B7B2C005878EA /* AsychronousOperation.swift in Sources */,
				95DAAB49237E639E0028544F /* IdentifyDocumentTextResult.swift in Sources */,
				FA0173352375F8A5005DDDFC /* LoggingError.swift in Sources */,
				B4D38540236C97360014653D /* PredictionsCategoryPlugin.swift in Sources */,
				FAC2352A227A053D00424678 /* AnalyticsCategory.swift in Sources */,
				FAC2351A227A053D00424678 /* StorageCategory.swift in Sources */,
				21558E3E237BB4BF0032A5BB /* GraphQLRequest.swift in Sources */,
				FA6BC87D235F5D490001A882 /* APICategoryRESTBehavior.swift in Sources */,
				B92E03B92367CE7A006CEB8D /* Model+Schema.swift in Sources */,
				B4D38530236C97360014653D /* PredictionsInterpretOperation.swift in Sources */,
				FAD3936D2381FA1700463F5E /* MutationEvent+Schema.swift in Sources */,
				FAC23541227A055200424678 /* CategoryType.swift in Sources */,
				210922502359634C00CEC295 /* AnalyticsProfile.swift in Sources */,
				FA76A2D12342B1A600B91ADB /* StorageCategory+HubPayloadEventName.swift in Sources */,
				FAC23546227A055200424678 /* AmplifyError.swift in Sources */,
				FA09B9492322CBD5000E064D /* HubCategoryConfiguration.swift in Sources */,
				21D1CE8C2334233F0003BAA8 /* AuthError.swift in Sources */,
				FAC0A2B222B4402000B50912 /* StorageCategory+ClientBehavior.swift in Sources */,
				B4340A24238325B900101BBA /* DefaultNetworkPolicy.swift in Sources */,
				B4D38537236C97360014653D /* PredictionsCategory+CategoryConfigurable.swift in Sources */,
				FA4E730C23282917003B8EEB /* Amplify+Resolve.swift in Sources */,
				FAB9D811233BF5F600928AA9 /* AmplifyOperationContext.swift in Sources */,
				21D79FDA237617C60057D00D /* SubscriptionEvent.swift in Sources */,
				B92E03B52367CE7A006CEB8D /* Model.swift in Sources */,
				95DAAB31237E63370028544F /* PartOfSpeech.swift in Sources */,
				FA56F72522B14B6A0039754A /* Resumable.swift in Sources */,
				21FFF997230C96CB005878EA /* StorageRemoveOperation.swift in Sources */,
				FAC2351C227A053D00424678 /* APICategoryPlugin.swift in Sources */,
				210DBC162332B3CB009B9E51 /* StorageGetDataOperation.swift in Sources */,
				FAC235A3227A5ED000424678 /* HubChannel.swift in Sources */,
				FAC23516227A053D00424678 /* StorageCategoryClientBehavior.swift in Sources */,
				FA4E730E232829F1003B8EEB /* Plugin+Reset.swift in Sources */,
				FAC23518227A053D00424678 /* StorageCategoryPlugin.swift in Sources */,
				FA31529A233D645200DE78E7 /* StorageGetURLRequest.swift in Sources */,
				95DAAB32237E63370028544F /* EntityType.swift in Sources */,
				FA0173372375FAA5005DDDFC /* HubError.swift in Sources */,
				2142099623721F4400FA140C /* GraphQLOperationType.swift in Sources */,
				95DAAB36237E63370028544F /* Selection.swift in Sources */,
				FAC0A2AD22B43FE700B50912 /* HubCategory+ClientBehavior.swift in Sources */,
				FAC23523227A053D00424678 /* LoggingCategoryPlugin.swift in Sources */,
				B9FB05F82383740D00DE1FD4 /* DataStoreStatement.swift in Sources */,
				FAC23527227A053D00424678 /* LoggingCategoryClientBehavior.swift in Sources */,
				FA09B92B2321A10E000E064D /* AnalyticsCategory+CategoryConfigurable.swift in Sources */,
				2144226E234BDE23009357F7 /* StorageUploadFileOperation.swift in Sources */,
				21FFF9A2230C9731005878EA /* StorageListResult.swift in Sources */,
				B92E03B42367CE7A006CEB8D /* DataStoreCategory+Configurable.swift in Sources */,
				FAC23522227A053D00424678 /* LoggingCategory.swift in Sources */,
				FAC2358F227A4A6E00424678 /* HubCategory.swift in Sources */,
				B98E9D0E2372236300934B51 /* ModelKey.swift in Sources */,
				95DAAB86237F13A10028544F /* PredictionsTextToSpeechOperation.swift in Sources */,
				95DAAB8A237F13B70028544F /* TextToSpeechResult.swift in Sources */,
				B98E9D122372236300934B51 /* QueryField.swift in Sources */,
				B98E9D0F2372236300934B51 /* QueryOperator.swift in Sources */,
				B98E9D132372236300934B51 /* QueryOperator+Equatable.swift in Sources */,
				95DAAB35237E63370028544F /* Polygon.swift in Sources */,
				B98E9D102372236300934B51 /* QueryPredicate.swift in Sources */,
				B98E9D142372236300934B51 /* QueryPredicate+Equatable.swift in Sources */,
			);
			runOnlyForDeploymentPostprocessing = 0;
		};
		FAC234D72279F8DA00424678 /* Sources */ = {
			isa = PBXSourcesBuildPhase;
			buildActionMask = 2147483647;
			files = (
				FAC2356F227A056600424678 /* AnalyticsCategoryConfigurationTests.swift in Sources */,
				FAC23566227A056600424678 /* StorageCategoryConfigurationTests.swift in Sources */,
				FAF1B88B23397791007F1435 /* DefaultHubPluginPerformanceTestHelpers.swift in Sources */,
				B4BD6B3523708C1200A1F0A7 /* PredictionsCategoryConfigurationTests.swift in Sources */,
				FAA9FC3E236210840012638A /* APICategoryClientInterceptorTests.swift in Sources */,
				FACF520923298C1200646E10 /* SynchronizedDictionaryTests.swift in Sources */,
				FA6BC869235F52740001A882 /* APICategoryClientGraphQLTests.swift in Sources */,
				FA317108232AE8DF009BC140 /* SerialDispatcherPerformanceTests.swift in Sources */,
				FA9FB782232AA26500C04D32 /* DefaultHubPluginCustomChannelTests.swift in Sources */,
				FAC23567227A056600424678 /* APICategoryClientRESTTests.swift in Sources */,
				FACA35EB2326B217000E74F6 /* AmplifyConfigurationInitializationTests.swift in Sources */,
				FAF1B8882339633C007F1435 /* ConcurrentDispatcherPerformanceTests.swift in Sources */,
				FAD3937A23820CDB00463F5E /* DataStoreCategoryClientAPITests.swift in Sources */,
				FAC23599227A598B00424678 /* DefaultHubPluginTests.swift in Sources */,
				FAC23575227A056B00424678 /* FoundationUtilsTests.swift in Sources */,
				FAC23569227A056600424678 /* APICategoryConfigurationTests.swift in Sources */,
				FAC23588227A446C00424678 /* HubClientAPITests.swift in Sources */,
				FAC23564227A056600424678 /* StorageCategoryClientAPITests.swift in Sources */,
				FAD3937D23820D0200463F5E /* DataStoreCategoryConfigurationTests.swift in Sources */,
				FA607FE2233D131B00DFEA24 /* AmplifyOperationHubTests.swift in Sources */,
				FAC2356A227A056600424678 /* LoggingCategoryConfigurationTests.swift in Sources */,
				FA47B8362350C2D60031A0E3 /* AutoUnsubscribeOperationTests.swift in Sources */,
				FAC6792B2329AA7B004DDFE8 /* SynchronizedQueueTests.swift in Sources */,
				FA31710A232AEAEC009BC140 /* DefaultHubPluginTestHelpers.swift in Sources */,
				FAC2356E227A056600424678 /* AnalyticsCategoryClientAPITests.swift in Sources */,
				B4BD6B3323708C0000A1F0A7 /* PredictionsCategoryClientAPITests.swift in Sources */,
				FA47B8382350C58B0031A0E3 /* AutoUnsubscribeHubListenToOperationTests.swift in Sources */,
				FAC23574227A056B00424678 /* ConfigurationTests.swift in Sources */,
				FA09B9432321CB0C000E064D /* JSONValueTests.swift in Sources */,
				FAC235A1227A5D8C00424678 /* DefaultHubPluginConcurrencyTests.swift in Sources */,
				FAC2356C227A056600424678 /* LoggingCategoryClientAPITests.swift in Sources */,
				FAC23586227A443200424678 /* HubCategoryConfigurationTests.swift in Sources */,
			);
			runOnlyForDeploymentPostprocessing = 0;
		};
		FACA35EE2327FB14000E74F6 /* Sources */ = {
			isa = PBXSourcesBuildPhase;
			buildActionMask = 2147483647;
			files = (
				FACA35F52327FB14000E74F6 /* AmplifyConfigurationTests.swift in Sources */,
			);
			runOnlyForDeploymentPostprocessing = 0;
		};
		FACA36002327FBD4000E74F6 /* Sources */ = {
			isa = PBXSourcesBuildPhase;
			buildActionMask = 2147483647;
			files = (
				B9521833237E21BA00F53237 /* Comment+Schema.swift in Sources */,
				B4BD6B3723708C6700A1F0A7 /* MockPredictionsCategoryPlugin.swift in Sources */,
				FACA361C2327FC7D000E74F6 /* MockHubCategoryPlugin.swift in Sources */,
				FAD3937F23820DAE00463F5E /* MockDataStoreCategoryPlugin.swift in Sources */,
				FACA361A2327FC69000E74F6 /* MockStorageCategoryPlugin.swift in Sources */,
				B9521837237E21BA00F53237 /* Post.swift in Sources */,
				FACA361B2327FC74000E74F6 /* MockLoggingCategoryPlugin.swift in Sources */,
				FACF52042329633500646E10 /* TestExtensions.swift in Sources */,
				B9521836237E21BA00F53237 /* Post+Schema.swift in Sources */,
				FACA36152327FC39000E74F6 /* MessageReporter.swift in Sources */,
				FACA361D2327FC84000E74F6 /* MockAPICategoryPlugin.swift in Sources */,
				FAC6792D2329B267004DDFE8 /* AtomicValue.swift in Sources */,
				B9521835237E21BA00F53237 /* Comment.swift in Sources */,
				FACA361E2327FC8E000E74F6 /* MockAnalyticsCategoryPlugin.swift in Sources */,
			);
			runOnlyForDeploymentPostprocessing = 0;
		};
/* End PBXSourcesBuildPhase section */

/* Begin PBXTargetDependency section */
		B92E03CB2367CFF3006CEB8D /* PBXTargetDependency */ = {
			isa = PBXTargetDependency;
			target = B92E03BF2367CFF2006CEB8D /* AWSDataStoreCategoryPlugin */;
			targetProxy = B92E03CA2367CFF3006CEB8D /* PBXContainerItemProxy */;
		};
		B92E03CD2367CFF3006CEB8D /* PBXTargetDependency */ = {
			isa = PBXTargetDependency;
			target = 2125E2502319EC3000B3DEB5 /* AmplifyTestApp */;
			targetProxy = B92E03CC2367CFF3006CEB8D /* PBXContainerItemProxy */;
		};
		B92E03D42367CFF3006CEB8D /* PBXTargetDependency */ = {
			isa = PBXTargetDependency;
			target = B92E03BF2367CFF2006CEB8D /* AWSDataStoreCategoryPlugin */;
			targetProxy = B92E03D32367CFF3006CEB8D /* PBXContainerItemProxy */;
		};
		B92E03FD2367D6F3006CEB8D /* PBXTargetDependency */ = {
			isa = PBXTargetDependency;
			target = FA131AA92360FE070008381C /* AWSPluginsCore */;
			targetProxy = B92E03FC2367D6F3006CEB8D /* PBXContainerItemProxy */;
		};
		B92E03FF2367D6F3006CEB8D /* PBXTargetDependency */ = {
			isa = PBXTargetDependency;
			target = FAC234D12279F8DA00424678 /* Amplify */;
			targetProxy = B92E03FE2367D6F3006CEB8D /* PBXContainerItemProxy */;
		};
		B92E04152368FE5B006CEB8D /* PBXTargetDependency */ = {
			isa = PBXTargetDependency;
			target = B92E03BF2367CFF2006CEB8D /* AWSDataStoreCategoryPlugin */;
			targetProxy = B92E04142368FE5B006CEB8D /* PBXContainerItemProxy */;
		};
		B92E041A2368FE96006CEB8D /* PBXTargetDependency */ = {
			isa = PBXTargetDependency;
			target = 2125E2502319EC3000B3DEB5 /* AmplifyTestApp */;
			targetProxy = B92E04192368FE96006CEB8D /* PBXContainerItemProxy */;
		};
		FA131AB52360FE070008381C /* PBXTargetDependency */ = {
			isa = PBXTargetDependency;
			target = FA131AA92360FE070008381C /* AWSPluginsCore */;
			targetProxy = FA131AB42360FE070008381C /* PBXContainerItemProxy */;
		};
		FA131AB72360FE070008381C /* PBXTargetDependency */ = {
			isa = PBXTargetDependency;
			target = 2125E2502319EC3000B3DEB5 /* AmplifyTestApp */;
			targetProxy = FA131AB62360FE070008381C /* PBXContainerItemProxy */;
		};
		FA131ACE2360FEBB0008381C /* PBXTargetDependency */ = {
			isa = PBXTargetDependency;
			target = FAC234D12279F8DA00424678 /* Amplify */;
			targetProxy = FA131ACD2360FEBB0008381C /* PBXContainerItemProxy */;
		};
		FAC234DE2279F8DA00424678 /* PBXTargetDependency */ = {
			isa = PBXTargetDependency;
			target = FAC234D12279F8DA00424678 /* Amplify */;
			targetProxy = FAC234DD2279F8DA00424678 /* PBXContainerItemProxy */;
		};
		FACA35F92327FB14000E74F6 /* PBXTargetDependency */ = {
			isa = PBXTargetDependency;
			target = FAC234D12279F8DA00424678 /* Amplify */;
			targetProxy = FACA35F82327FB14000E74F6 /* PBXContainerItemProxy */;
		};
		FACA35FE2327FB31000E74F6 /* PBXTargetDependency */ = {
			isa = PBXTargetDependency;
			target = 2125E2502319EC3000B3DEB5 /* AmplifyTestApp */;
			targetProxy = FACA35FD2327FB31000E74F6 /* PBXContainerItemProxy */;
		};
		FACA360A2327FBD4000E74F6 /* PBXTargetDependency */ = {
			isa = PBXTargetDependency;
			target = FACA36032327FBD4000E74F6 /* AmplifyTestCommon */;
			targetProxy = FACA36092327FBD4000E74F6 /* PBXContainerItemProxy */;
		};
		FACA36122327FBE4000E74F6 /* PBXTargetDependency */ = {
			isa = PBXTargetDependency;
			target = FACA36032327FBD4000E74F6 /* AmplifyTestCommon */;
			targetProxy = FACA36112327FBE4000E74F6 /* PBXContainerItemProxy */;
		};
		FACA36142327FBEF000E74F6 /* PBXTargetDependency */ = {
			isa = PBXTargetDependency;
			target = FACA36032327FBD4000E74F6 /* AmplifyTestCommon */;
			targetProxy = FACA36132327FBEF000E74F6 /* PBXContainerItemProxy */;
		};
		FACA36202327FDB2000E74F6 /* PBXTargetDependency */ = {
			isa = PBXTargetDependency;
			target = FAC234D12279F8DA00424678 /* Amplify */;
			targetProxy = FACA361F2327FDB2000E74F6 /* PBXContainerItemProxy */;
		};
/* End PBXTargetDependency section */

/* Begin PBXVariantGroup section */
		2125E2572319EC3100B3DEB5 /* Main.storyboard */ = {
			isa = PBXVariantGroup;
			children = (
				2125E2582319EC3100B3DEB5 /* Base */,
			);
			name = Main.storyboard;
			sourceTree = "<group>";
		};
		2125E25C2319EC3200B3DEB5 /* LaunchScreen.storyboard */ = {
			isa = PBXVariantGroup;
			children = (
				2125E25D2319EC3200B3DEB5 /* Base */,
			);
			name = LaunchScreen.storyboard;
			sourceTree = "<group>";
		};
/* End PBXVariantGroup section */

/* Begin XCBuildConfiguration section */
		2125E2612319EC3200B3DEB5 /* Debug */ = {
			isa = XCBuildConfiguration;
			baseConfigurationReference = 3DC2B7D365B42B3A832601FA /* Pods-AmplifyTestApp.debug.xcconfig */;
			buildSettings = {
				ALWAYS_EMBED_SWIFT_STANDARD_LIBRARIES = YES;
				ASSETCATALOG_COMPILER_APPICON_NAME = AppIcon;
				CODE_SIGN_STYLE = Automatic;
				DEVELOPMENT_TEAM = "";
				INFOPLIST_FILE = AmplifyTestApp/Info.plist;
				IPHONEOS_DEPLOYMENT_TARGET = 11.0;
				LD_RUNPATH_SEARCH_PATHS = (
					"$(inherited)",
					"@executable_path/Frameworks",
				);
				PRODUCT_BUNDLE_IDENTIFIER = com.amazonaws.AmplifyTestApp;
				PRODUCT_NAME = "$(TARGET_NAME)";
				SWIFT_VERSION = 5.0;
				TARGETED_DEVICE_FAMILY = "1,2";
			};
			name = Debug;
		};
		2125E2622319EC3200B3DEB5 /* Release */ = {
			isa = XCBuildConfiguration;
			baseConfigurationReference = 7D0D6B9DC4C64E1EA75D21B3 /* Pods-AmplifyTestApp.release.xcconfig */;
			buildSettings = {
				ALWAYS_EMBED_SWIFT_STANDARD_LIBRARIES = YES;
				ASSETCATALOG_COMPILER_APPICON_NAME = AppIcon;
				CODE_SIGN_STYLE = Automatic;
				DEVELOPMENT_TEAM = "";
				INFOPLIST_FILE = AmplifyTestApp/Info.plist;
				IPHONEOS_DEPLOYMENT_TARGET = 11.0;
				LD_RUNPATH_SEARCH_PATHS = (
					"$(inherited)",
					"@executable_path/Frameworks",
				);
				PRODUCT_BUNDLE_IDENTIFIER = com.amazonaws.AmplifyTestApp;
				PRODUCT_NAME = "$(TARGET_NAME)";
				SWIFT_VERSION = 5.0;
				TARGETED_DEVICE_FAMILY = "1,2";
			};
			name = Release;
		};
		B92E03D82367CFF3006CEB8D /* Debug */ = {
			isa = XCBuildConfiguration;
			baseConfigurationReference = 4F355FC2C0F239E49B01FF0C /* Pods-Amplify-AWSPluginsCore-AWSDataStoreCategoryPlugin.debug.xcconfig */;
			buildSettings = {
				CLANG_ENABLE_MODULES = YES;
				CODE_SIGN_STYLE = Automatic;
				DEFINES_MODULE = YES;
				DEVELOPMENT_TEAM = "";
				DYLIB_COMPATIBILITY_VERSION = 1;
				DYLIB_CURRENT_VERSION = 1;
				DYLIB_INSTALL_NAME_BASE = "@rpath";
				INFOPLIST_FILE = AmplifyPlugins/DataStore/AWSDataStoreCategoryPlugin/Info.plist;
				INSTALL_PATH = "$(LOCAL_LIBRARY_DIR)/Frameworks";
				IPHONEOS_DEPLOYMENT_TARGET = 13.0;
				LD_RUNPATH_SEARCH_PATHS = (
					"$(inherited)",
					"@executable_path/Frameworks",
					"@loader_path/Frameworks",
				);
				MARKETING_VERSION = 0.0.1;
				PRODUCT_BUNDLE_IDENTIFIER = com.amazonaws.AWSDataStoreCategoryPlugin;
				PRODUCT_NAME = "$(TARGET_NAME:c99extidentifier)";
				SKIP_INSTALL = YES;
				SWIFT_OPTIMIZATION_LEVEL = "-Onone";
				SWIFT_VERSION = 5.0;
				TARGETED_DEVICE_FAMILY = "1,2";
			};
			name = Debug;
		};
		B92E03D92367CFF3006CEB8D /* Release */ = {
			isa = XCBuildConfiguration;
			baseConfigurationReference = 2592CB41D8BEE8051CAD8841 /* Pods-Amplify-AWSPluginsCore-AWSDataStoreCategoryPlugin.release.xcconfig */;
			buildSettings = {
				CLANG_ENABLE_MODULES = YES;
				CODE_SIGN_STYLE = Automatic;
				DEFINES_MODULE = YES;
				DEVELOPMENT_TEAM = "";
				DYLIB_COMPATIBILITY_VERSION = 1;
				DYLIB_CURRENT_VERSION = 1;
				DYLIB_INSTALL_NAME_BASE = "@rpath";
				INFOPLIST_FILE = AmplifyPlugins/DataStore/AWSDataStoreCategoryPlugin/Info.plist;
				INSTALL_PATH = "$(LOCAL_LIBRARY_DIR)/Frameworks";
				IPHONEOS_DEPLOYMENT_TARGET = 13.0;
				LD_RUNPATH_SEARCH_PATHS = (
					"$(inherited)",
					"@executable_path/Frameworks",
					"@loader_path/Frameworks",
				);
				MARKETING_VERSION = 0.0.1;
				PRODUCT_BUNDLE_IDENTIFIER = com.amazonaws.AWSDataStoreCategoryPlugin;
				PRODUCT_NAME = "$(TARGET_NAME:c99extidentifier)";
				SKIP_INSTALL = YES;
				SWIFT_VERSION = 5.0;
				TARGETED_DEVICE_FAMILY = "1,2";
			};
			name = Release;
		};
		B92E03DB2367CFF3006CEB8D /* Debug */ = {
			isa = XCBuildConfiguration;
			baseConfigurationReference = 6D51240C78418B733FFA6829 /* Pods-Amplify-AWSPluginsCore-AWSPluginsTestConfigs-AWSDataStoreCategoryPluginTests.debug.xcconfig */;
			buildSettings = {
				ALWAYS_EMBED_SWIFT_STANDARD_LIBRARIES = YES;
				CODE_SIGN_STYLE = Automatic;
				DEVELOPMENT_TEAM = W3DRXD72QU;
				INFOPLIST_FILE = AmplifyPlugins/DataStore/AWSDataStoreCategoryPluginTests/Info.plist;
				IPHONEOS_DEPLOYMENT_TARGET = 13.0;
				LD_RUNPATH_SEARCH_PATHS = (
					"$(inherited)",
					"@executable_path/Frameworks",
					"@loader_path/Frameworks",
				);
				PRODUCT_BUNDLE_IDENTIFIER = com.amazonaws.AWSDataStoreCategoryPluginTests;
				PRODUCT_NAME = "$(TARGET_NAME)";
				SWIFT_VERSION = 5.0;
				TARGETED_DEVICE_FAMILY = "1,2";
				TEST_HOST = "$(BUILT_PRODUCTS_DIR)/AmplifyTestApp.app/AmplifyTestApp";
			};
			name = Debug;
		};
		B92E03DC2367CFF3006CEB8D /* Release */ = {
			isa = XCBuildConfiguration;
			baseConfigurationReference = EB8D4C04395F71F6806E4609 /* Pods-Amplify-AWSPluginsCore-AWSPluginsTestConfigs-AWSDataStoreCategoryPluginTests.release.xcconfig */;
			buildSettings = {
				ALWAYS_EMBED_SWIFT_STANDARD_LIBRARIES = YES;
				CODE_SIGN_STYLE = Automatic;
				DEVELOPMENT_TEAM = "";
				INFOPLIST_FILE = AmplifyPlugins/DataStore/AWSDataStoreCategoryPluginTests/Info.plist;
				IPHONEOS_DEPLOYMENT_TARGET = 13.0;
				LD_RUNPATH_SEARCH_PATHS = (
					"$(inherited)",
					"@executable_path/Frameworks",
					"@loader_path/Frameworks",
				);
				PRODUCT_BUNDLE_IDENTIFIER = com.amazonaws.AWSDataStoreCategoryPluginTests;
				PRODUCT_NAME = "$(TARGET_NAME)";
				SWIFT_VERSION = 5.0;
				TARGETED_DEVICE_FAMILY = "1,2";
				TEST_HOST = "$(BUILT_PRODUCTS_DIR)/AmplifyTestApp.app/AmplifyTestApp";
			};
			name = Release;
		};
		B92E04172368FE5C006CEB8D /* Debug */ = {
			isa = XCBuildConfiguration;
			baseConfigurationReference = 41CE93C1FF019C1C76574E80 /* Pods-AmplifyTestApp-AWSDataStoreCategoryPluginIntegrationTests.debug.xcconfig */;
			buildSettings = {
				CODE_SIGN_STYLE = Automatic;
				DEVELOPMENT_TEAM = W3DRXD72QU;
				INFOPLIST_FILE = AmplifyPlugins/DataStore/AWSDataStoreCategoryPluginIntegrationTests/Info.plist;
				IPHONEOS_DEPLOYMENT_TARGET = 13.0;
				LD_RUNPATH_SEARCH_PATHS = (
					"$(inherited)",
					"@executable_path/Frameworks",
					"@loader_path/Frameworks",
				);
				PRODUCT_BUNDLE_IDENTIFIER = com.amazonaws.AWSDataStoreCategoryPluginIntegrationTests;
				PRODUCT_NAME = "$(TARGET_NAME)";
				SWIFT_VERSION = 5.0;
				TARGETED_DEVICE_FAMILY = "1,2";
				TEST_HOST = "$(BUILT_PRODUCTS_DIR)/AmplifyTestApp.app/AmplifyTestApp";
			};
			name = Debug;
		};
		B92E04182368FE5C006CEB8D /* Release */ = {
			isa = XCBuildConfiguration;
			baseConfigurationReference = 2B3D832985467EBF31C56BC7 /* Pods-AmplifyTestApp-AWSDataStoreCategoryPluginIntegrationTests.release.xcconfig */;
			buildSettings = {
				"CODE_SIGN_IDENTITY[sdk=macosx*]" = "Apple Development";
				CODE_SIGN_STYLE = Automatic;
				DEVELOPMENT_TEAM = "";
				INFOPLIST_FILE = AmplifyPlugins/DataStore/AWSDataStoreCategoryPluginIntegrationTests/Info.plist;
				IPHONEOS_DEPLOYMENT_TARGET = 13.0;
				LD_RUNPATH_SEARCH_PATHS = (
					"$(inherited)",
					"@executable_path/Frameworks",
					"@loader_path/Frameworks",
				);
				PRODUCT_BUNDLE_IDENTIFIER = com.amazonaws.AWSDataStoreCategoryPluginIntegrationTests;
				PRODUCT_NAME = "$(TARGET_NAME)";
				SWIFT_VERSION = 5.0;
				TARGETED_DEVICE_FAMILY = "1,2";
				TEST_HOST = "$(BUILT_PRODUCTS_DIR)/AmplifyTestApp.app/AmplifyTestApp";
			};
			name = Release;
		};
		FA131AC22360FE070008381C /* Debug */ = {
			isa = XCBuildConfiguration;
			baseConfigurationReference = DD2486414D63230FF39130C7 /* Pods-Amplify-AWSPluginsCore.debug.xcconfig */;
			buildSettings = {
				CLANG_ENABLE_MODULES = YES;
				CODE_SIGN_STYLE = Automatic;
				DEFINES_MODULE = YES;
				DEVELOPMENT_TEAM = "";
				DYLIB_COMPATIBILITY_VERSION = 1;
				DYLIB_CURRENT_VERSION = 1;
				DYLIB_INSTALL_NAME_BASE = "@rpath";
				INFOPLIST_FILE = AmplifyPlugins/Core/AWSPluginsCore/Info.plist;
				INSTALL_PATH = "$(LOCAL_LIBRARY_DIR)/Frameworks";
				IPHONEOS_DEPLOYMENT_TARGET = 11.0;
				LD_RUNPATH_SEARCH_PATHS = (
					"$(inherited)",
					"@executable_path/Frameworks",
					"@loader_path/Frameworks",
				);
				MARKETING_VERSION = 0.0.1;
				PRODUCT_BUNDLE_IDENTIFIER = com.amazonaws.AWSPluginsCore;
				PRODUCT_NAME = "$(TARGET_NAME:c99extidentifier)";
				SKIP_INSTALL = YES;
				SWIFT_OPTIMIZATION_LEVEL = "-Onone";
				SWIFT_VERSION = 5.0;
				TARGETED_DEVICE_FAMILY = "1,2";
			};
			name = Debug;
		};
		FA131AC32360FE070008381C /* Release */ = {
			isa = XCBuildConfiguration;
			baseConfigurationReference = 8663196667FA4EF8123BA5F9 /* Pods-Amplify-AWSPluginsCore.release.xcconfig */;
			buildSettings = {
				CLANG_ENABLE_MODULES = YES;
				CODE_SIGN_STYLE = Automatic;
				DEFINES_MODULE = YES;
				DEVELOPMENT_TEAM = "";
				DYLIB_COMPATIBILITY_VERSION = 1;
				DYLIB_CURRENT_VERSION = 1;
				DYLIB_INSTALL_NAME_BASE = "@rpath";
				INFOPLIST_FILE = AmplifyPlugins/Core/AWSPluginsCore/Info.plist;
				INSTALL_PATH = "$(LOCAL_LIBRARY_DIR)/Frameworks";
				IPHONEOS_DEPLOYMENT_TARGET = 11.0;
				LD_RUNPATH_SEARCH_PATHS = (
					"$(inherited)",
					"@executable_path/Frameworks",
					"@loader_path/Frameworks",
				);
				MARKETING_VERSION = 0.0.1;
				PRODUCT_BUNDLE_IDENTIFIER = com.amazonaws.AWSPluginsCore;
				PRODUCT_NAME = "$(TARGET_NAME:c99extidentifier)";
				SKIP_INSTALL = YES;
				SWIFT_VERSION = 5.0;
				TARGETED_DEVICE_FAMILY = "1,2";
			};
			name = Release;
		};
		FA131AC52360FE070008381C /* Debug */ = {
			isa = XCBuildConfiguration;
			buildSettings = {
				ALWAYS_EMBED_SWIFT_STANDARD_LIBRARIES = YES;
				CODE_SIGN_STYLE = Automatic;
				DEVELOPMENT_TEAM = W3DRXD72QU;
				INFOPLIST_FILE = AmplifyPlugins/Core/AWSPluginsCoreTests/Info.plist;
				IPHONEOS_DEPLOYMENT_TARGET = 11.0;
				LD_RUNPATH_SEARCH_PATHS = (
					"$(inherited)",
					"@executable_path/Frameworks",
					"@loader_path/Frameworks",
				);
				PRODUCT_BUNDLE_IDENTIFIER = com.amazonaws.AWSPluginsCoreTests;
				PRODUCT_NAME = "$(TARGET_NAME)";
				SWIFT_VERSION = 5.0;
				TARGETED_DEVICE_FAMILY = "1,2";
				TEST_HOST = "$(BUILT_PRODUCTS_DIR)/AmplifyTestApp.app/AmplifyTestApp";
			};
			name = Debug;
		};
		FA131AC62360FE070008381C /* Release */ = {
			isa = XCBuildConfiguration;
			buildSettings = {
				ALWAYS_EMBED_SWIFT_STANDARD_LIBRARIES = YES;
				CODE_SIGN_STYLE = Automatic;
				DEVELOPMENT_TEAM = "";
				INFOPLIST_FILE = AmplifyPlugins/Core/AWSPluginsCoreTests/Info.plist;
				IPHONEOS_DEPLOYMENT_TARGET = 11.0;
				LD_RUNPATH_SEARCH_PATHS = (
					"$(inherited)",
					"@executable_path/Frameworks",
					"@loader_path/Frameworks",
				);
				PRODUCT_BUNDLE_IDENTIFIER = com.amazonaws.AWSPluginsCoreTests;
				PRODUCT_NAME = "$(TARGET_NAME)";
				SWIFT_VERSION = 5.0;
				TARGETED_DEVICE_FAMILY = "1,2";
				TEST_HOST = "$(BUILT_PRODUCTS_DIR)/AmplifyTestApp.app/AmplifyTestApp";
			};
			name = Release;
		};
		FAB2C99F2384B108008EE879 /* Debug */ = {
			isa = XCBuildConfiguration;
			baseConfigurationReference = 3FB6AA5C119CC26F1F1EF2B5 /* Pods-Amplify-AWSPluginsCore-AWSPluginsTestConfigs-AWSPluginsTestCommon.debug.xcconfig */;
			buildSettings = {
				CODE_SIGN_STYLE = Automatic;
				DEFINES_MODULE = YES;
				DEVELOPMENT_TEAM = W3DRXD72QU;
				DYLIB_COMPATIBILITY_VERSION = 1;
				DYLIB_CURRENT_VERSION = 1;
				DYLIB_INSTALL_NAME_BASE = "@rpath";
				INFOPLIST_FILE = AmplifyPlugins/Core/AWSPluginsTestCommon/Info.plist;
				INSTALL_PATH = "$(LOCAL_LIBRARY_DIR)/Frameworks";
				IPHONEOS_DEPLOYMENT_TARGET = 13.1;
				LD_RUNPATH_SEARCH_PATHS = (
					"$(inherited)",
					"@executable_path/Frameworks",
					"@loader_path/Frameworks",
				);
				PRODUCT_BUNDLE_IDENTIFIER = com.amazonaws.AWSPluginsTestCommon;
				PRODUCT_NAME = "$(TARGET_NAME:c99extidentifier)";
				SKIP_INSTALL = YES;
				SWIFT_VERSION = 5.0;
				TARGETED_DEVICE_FAMILY = "1,2";
			};
			name = Debug;
		};
		FAB2C9A02384B108008EE879 /* Release */ = {
			isa = XCBuildConfiguration;
			baseConfigurationReference = F11A64999AC69429DBFD11BF /* Pods-Amplify-AWSPluginsCore-AWSPluginsTestConfigs-AWSPluginsTestCommon.release.xcconfig */;
			buildSettings = {
				CODE_SIGN_STYLE = Automatic;
				DEFINES_MODULE = YES;
				DEVELOPMENT_TEAM = W3DRXD72QU;
				DYLIB_COMPATIBILITY_VERSION = 1;
				DYLIB_CURRENT_VERSION = 1;
				DYLIB_INSTALL_NAME_BASE = "@rpath";
				INFOPLIST_FILE = AmplifyPlugins/Core/AWSPluginsTestCommon/Info.plist;
				INSTALL_PATH = "$(LOCAL_LIBRARY_DIR)/Frameworks";
				IPHONEOS_DEPLOYMENT_TARGET = 13.1;
				LD_RUNPATH_SEARCH_PATHS = (
					"$(inherited)",
					"@executable_path/Frameworks",
					"@loader_path/Frameworks",
				);
				PRODUCT_BUNDLE_IDENTIFIER = com.amazonaws.AWSPluginsTestCommon;
				PRODUCT_NAME = "$(TARGET_NAME:c99extidentifier)";
				SKIP_INSTALL = YES;
				SWIFT_VERSION = 5.0;
				TARGETED_DEVICE_FAMILY = "1,2";
			};
			name = Release;
		};
		FAC234E42279F8DA00424678 /* Debug */ = {
			isa = XCBuildConfiguration;
			buildSettings = {
				ALWAYS_SEARCH_USER_PATHS = NO;
				CLANG_ANALYZER_NONNULL = YES;
				CLANG_ANALYZER_NUMBER_OBJECT_CONVERSION = YES_AGGRESSIVE;
				CLANG_CXX_LANGUAGE_STANDARD = "gnu++14";
				CLANG_CXX_LIBRARY = "libc++";
				CLANG_ENABLE_MODULES = YES;
				CLANG_ENABLE_OBJC_ARC = YES;
				CLANG_ENABLE_OBJC_WEAK = YES;
				CLANG_WARN_BLOCK_CAPTURE_AUTORELEASING = YES;
				CLANG_WARN_BOOL_CONVERSION = YES;
				CLANG_WARN_COMMA = YES;
				CLANG_WARN_CONSTANT_CONVERSION = YES;
				CLANG_WARN_DEPRECATED_OBJC_IMPLEMENTATIONS = YES;
				CLANG_WARN_DIRECT_OBJC_ISA_USAGE = YES_ERROR;
				CLANG_WARN_DOCUMENTATION_COMMENTS = YES;
				CLANG_WARN_EMPTY_BODY = YES;
				CLANG_WARN_ENUM_CONVERSION = YES;
				CLANG_WARN_INFINITE_RECURSION = YES;
				CLANG_WARN_INT_CONVERSION = YES;
				CLANG_WARN_NON_LITERAL_NULL_CONVERSION = YES;
				CLANG_WARN_OBJC_IMPLICIT_RETAIN_SELF = YES;
				CLANG_WARN_OBJC_LITERAL_CONVERSION = YES;
				CLANG_WARN_OBJC_ROOT_CLASS = YES_ERROR;
				CLANG_WARN_RANGE_LOOP_ANALYSIS = YES;
				CLANG_WARN_STRICT_PROTOTYPES = YES;
				CLANG_WARN_SUSPICIOUS_MOVE = YES;
				CLANG_WARN_UNGUARDED_AVAILABILITY = YES_AGGRESSIVE;
				CLANG_WARN_UNREACHABLE_CODE = YES;
				CLANG_WARN__DUPLICATE_METHOD_MATCH = YES;
				CODE_SIGN_IDENTITY = "iPhone Developer";
				COPY_PHASE_STRIP = NO;
				CURRENT_PROJECT_VERSION = 1;
				DEBUG_INFORMATION_FORMAT = dwarf;
				ENABLE_STRICT_OBJC_MSGSEND = YES;
				ENABLE_TESTABILITY = YES;
				GCC_C_LANGUAGE_STANDARD = gnu11;
				GCC_DYNAMIC_NO_PIC = NO;
				GCC_NO_COMMON_BLOCKS = YES;
				GCC_OPTIMIZATION_LEVEL = 0;
				GCC_PREPROCESSOR_DEFINITIONS = (
					"DEBUG=1",
					"$(inherited)",
				);
				GCC_WARN_64_TO_32_BIT_CONVERSION = YES;
				GCC_WARN_ABOUT_RETURN_TYPE = YES_ERROR;
				GCC_WARN_UNDECLARED_SELECTOR = YES;
				GCC_WARN_UNINITIALIZED_AUTOS = YES_AGGRESSIVE;
				GCC_WARN_UNUSED_FUNCTION = YES;
				GCC_WARN_UNUSED_VARIABLE = YES;
				IPHONEOS_DEPLOYMENT_TARGET = 11.0;
				MTL_ENABLE_DEBUG_INFO = INCLUDE_SOURCE;
				MTL_FAST_MATH = YES;
				ONLY_ACTIVE_ARCH = YES;
				SDKROOT = iphoneos;
				SWIFT_ACTIVE_COMPILATION_CONDITIONS = DEBUG;
				SWIFT_OPTIMIZATION_LEVEL = "-Onone";
				VERSIONING_SYSTEM = "apple-generic";
				VERSION_INFO_PREFIX = "";
			};
			name = Debug;
		};
		FAC234E52279F8DA00424678 /* Release */ = {
			isa = XCBuildConfiguration;
			buildSettings = {
				ALWAYS_SEARCH_USER_PATHS = NO;
				CLANG_ANALYZER_NONNULL = YES;
				CLANG_ANALYZER_NUMBER_OBJECT_CONVERSION = YES_AGGRESSIVE;
				CLANG_CXX_LANGUAGE_STANDARD = "gnu++14";
				CLANG_CXX_LIBRARY = "libc++";
				CLANG_ENABLE_MODULES = YES;
				CLANG_ENABLE_OBJC_ARC = YES;
				CLANG_ENABLE_OBJC_WEAK = YES;
				CLANG_WARN_BLOCK_CAPTURE_AUTORELEASING = YES;
				CLANG_WARN_BOOL_CONVERSION = YES;
				CLANG_WARN_COMMA = YES;
				CLANG_WARN_CONSTANT_CONVERSION = YES;
				CLANG_WARN_DEPRECATED_OBJC_IMPLEMENTATIONS = YES;
				CLANG_WARN_DIRECT_OBJC_ISA_USAGE = YES_ERROR;
				CLANG_WARN_DOCUMENTATION_COMMENTS = YES;
				CLANG_WARN_EMPTY_BODY = YES;
				CLANG_WARN_ENUM_CONVERSION = YES;
				CLANG_WARN_INFINITE_RECURSION = YES;
				CLANG_WARN_INT_CONVERSION = YES;
				CLANG_WARN_NON_LITERAL_NULL_CONVERSION = YES;
				CLANG_WARN_OBJC_IMPLICIT_RETAIN_SELF = YES;
				CLANG_WARN_OBJC_LITERAL_CONVERSION = YES;
				CLANG_WARN_OBJC_ROOT_CLASS = YES_ERROR;
				CLANG_WARN_RANGE_LOOP_ANALYSIS = YES;
				CLANG_WARN_STRICT_PROTOTYPES = YES;
				CLANG_WARN_SUSPICIOUS_MOVE = YES;
				CLANG_WARN_UNGUARDED_AVAILABILITY = YES_AGGRESSIVE;
				CLANG_WARN_UNREACHABLE_CODE = YES;
				CLANG_WARN__DUPLICATE_METHOD_MATCH = YES;
				CODE_SIGN_IDENTITY = "iPhone Developer";
				COPY_PHASE_STRIP = NO;
				CURRENT_PROJECT_VERSION = 1;
				DEBUG_INFORMATION_FORMAT = "dwarf-with-dsym";
				ENABLE_NS_ASSERTIONS = NO;
				ENABLE_STRICT_OBJC_MSGSEND = YES;
				GCC_C_LANGUAGE_STANDARD = gnu11;
				GCC_NO_COMMON_BLOCKS = YES;
				GCC_WARN_64_TO_32_BIT_CONVERSION = YES;
				GCC_WARN_ABOUT_RETURN_TYPE = YES_ERROR;
				GCC_WARN_UNDECLARED_SELECTOR = YES;
				GCC_WARN_UNINITIALIZED_AUTOS = YES_AGGRESSIVE;
				GCC_WARN_UNUSED_FUNCTION = YES;
				GCC_WARN_UNUSED_VARIABLE = YES;
				IPHONEOS_DEPLOYMENT_TARGET = 11.0;
				MTL_ENABLE_DEBUG_INFO = NO;
				MTL_FAST_MATH = YES;
				SDKROOT = iphoneos;
				SWIFT_COMPILATION_MODE = wholemodule;
				SWIFT_OPTIMIZATION_LEVEL = "-O";
				VALIDATE_PRODUCT = YES;
				VERSIONING_SYSTEM = "apple-generic";
				VERSION_INFO_PREFIX = "";
			};
			name = Release;
		};
		FAC234E72279F8DA00424678 /* Debug */ = {
			isa = XCBuildConfiguration;
			baseConfigurationReference = 5A112B8C39AC37F0FB71AF54 /* Pods-Amplify.debug.xcconfig */;
			buildSettings = {
				CODE_SIGN_IDENTITY = "";
				CODE_SIGN_STYLE = Automatic;
				DEFINES_MODULE = YES;
				DEVELOPMENT_TEAM = "";
				DYLIB_COMPATIBILITY_VERSION = 1;
				DYLIB_CURRENT_VERSION = 1;
				DYLIB_INSTALL_NAME_BASE = "@rpath";
				INFOPLIST_FILE = Amplify/Info.plist;
				INSTALL_PATH = "$(LOCAL_LIBRARY_DIR)/Frameworks";
				IPHONEOS_DEPLOYMENT_TARGET = 11.0;
				LD_RUNPATH_SEARCH_PATHS = (
					"$(inherited)",
					"@executable_path/Frameworks",
					"@loader_path/Frameworks",
				);
				PRODUCT_BUNDLE_IDENTIFIER = com.amazonaws.Amplify;
				PRODUCT_NAME = "$(TARGET_NAME:c99extidentifier)";
				SKIP_INSTALL = YES;
				SWIFT_VERSION = 5.0;
				TARGETED_DEVICE_FAMILY = "1,2";
			};
			name = Debug;
		};
		FAC234E82279F8DA00424678 /* Release */ = {
			isa = XCBuildConfiguration;
			baseConfigurationReference = E5ACA3446D45A4622167122C /* Pods-Amplify.release.xcconfig */;
			buildSettings = {
				CODE_SIGN_IDENTITY = "";
				CODE_SIGN_STYLE = Automatic;
				DEFINES_MODULE = YES;
				DEVELOPMENT_TEAM = "";
				DYLIB_COMPATIBILITY_VERSION = 1;
				DYLIB_CURRENT_VERSION = 1;
				DYLIB_INSTALL_NAME_BASE = "@rpath";
				INFOPLIST_FILE = Amplify/Info.plist;
				INSTALL_PATH = "$(LOCAL_LIBRARY_DIR)/Frameworks";
				IPHONEOS_DEPLOYMENT_TARGET = 11.0;
				LD_RUNPATH_SEARCH_PATHS = (
					"$(inherited)",
					"@executable_path/Frameworks",
					"@loader_path/Frameworks",
				);
				PRODUCT_BUNDLE_IDENTIFIER = com.amazonaws.Amplify;
				PRODUCT_NAME = "$(TARGET_NAME:c99extidentifier)";
				SKIP_INSTALL = YES;
				SWIFT_VERSION = 5.0;
				TARGETED_DEVICE_FAMILY = "1,2";
			};
			name = Release;
		};
		FAC234EA2279F8DA00424678 /* Debug */ = {
			isa = XCBuildConfiguration;
			baseConfigurationReference = 1AEE54C5DD1856A3C9251736 /* Pods-Amplify-AmplifyTestConfigs-AmplifyTests.debug.xcconfig */;
			buildSettings = {
				CODE_SIGN_STYLE = Automatic;
				DEVELOPMENT_TEAM = "";
				INFOPLIST_FILE = AmplifyTests/Info.plist;
				LD_RUNPATH_SEARCH_PATHS = (
					"$(inherited)",
					"@executable_path/Frameworks",
					"@loader_path/Frameworks",
				);
				PRODUCT_BUNDLE_IDENTIFIER = com.amazonaws.AmplifyTests;
				PRODUCT_NAME = "$(TARGET_NAME)";
				SWIFT_VERSION = 5.0;
				TARGETED_DEVICE_FAMILY = "1,2";
			};
			name = Debug;
		};
		FAC234EB2279F8DA00424678 /* Release */ = {
			isa = XCBuildConfiguration;
			baseConfigurationReference = 2C7DCEEA645473A2F2E5DD7D /* Pods-Amplify-AmplifyTestConfigs-AmplifyTests.release.xcconfig */;
			buildSettings = {
				CODE_SIGN_STYLE = Automatic;
				DEVELOPMENT_TEAM = "";
				INFOPLIST_FILE = AmplifyTests/Info.plist;
				LD_RUNPATH_SEARCH_PATHS = (
					"$(inherited)",
					"@executable_path/Frameworks",
					"@loader_path/Frameworks",
				);
				PRODUCT_BUNDLE_IDENTIFIER = com.amazonaws.AmplifyTests;
				PRODUCT_NAME = "$(TARGET_NAME)";
				SWIFT_VERSION = 5.0;
				TARGETED_DEVICE_FAMILY = "1,2";
			};
			name = Release;
		};
		FACA35FB2327FB14000E74F6 /* Debug */ = {
			isa = XCBuildConfiguration;
			baseConfigurationReference = 7CE2971718A9CA64EF8D10BE /* Pods-Amplify-AmplifyTestConfigs-AmplifyFunctionalTests.debug.xcconfig */;
			buildSettings = {
				CODE_SIGN_STYLE = Automatic;
				DEVELOPMENT_TEAM = "";
				INFOPLIST_FILE = AmplifyFunctionalTests/Info.plist;
				IPHONEOS_DEPLOYMENT_TARGET = 11.0;
				LD_RUNPATH_SEARCH_PATHS = (
					"$(inherited)",
					"@executable_path/Frameworks",
					"@loader_path/Frameworks",
				);
				PRODUCT_BUNDLE_IDENTIFIER = com.amazonaws.AmplifyFunctionalTests;
				PRODUCT_NAME = "$(TARGET_NAME)";
				SWIFT_VERSION = 5.0;
				TARGETED_DEVICE_FAMILY = "1,2";
				TEST_HOST = "$(BUILT_PRODUCTS_DIR)/AmplifyTestApp.app/AmplifyTestApp";
			};
			name = Debug;
		};
		FACA35FC2327FB14000E74F6 /* Release */ = {
			isa = XCBuildConfiguration;
			baseConfigurationReference = 4C5AEAB2A2D90298524BE592 /* Pods-Amplify-AmplifyTestConfigs-AmplifyFunctionalTests.release.xcconfig */;
			buildSettings = {
				CODE_SIGN_STYLE = Automatic;
				DEVELOPMENT_TEAM = "";
				INFOPLIST_FILE = AmplifyFunctionalTests/Info.plist;
				IPHONEOS_DEPLOYMENT_TARGET = 11.0;
				LD_RUNPATH_SEARCH_PATHS = (
					"$(inherited)",
					"@executable_path/Frameworks",
					"@loader_path/Frameworks",
				);
				PRODUCT_BUNDLE_IDENTIFIER = com.amazonaws.AmplifyFunctionalTests;
				PRODUCT_NAME = "$(TARGET_NAME)";
				SWIFT_VERSION = 5.0;
				TARGETED_DEVICE_FAMILY = "1,2";
				TEST_HOST = "$(BUILT_PRODUCTS_DIR)/AmplifyTestApp.app/AmplifyTestApp";
			};
			name = Release;
		};
		FACA360E2327FBD4000E74F6 /* Debug */ = {
			isa = XCBuildConfiguration;
			baseConfigurationReference = 9D9F0724CC2944C9FE67304A /* Pods-Amplify-AmplifyTestConfigs-AmplifyTestCommon.debug.xcconfig */;
			buildSettings = {
				CODE_SIGN_IDENTITY = "";
				CODE_SIGN_STYLE = Automatic;
				DEFINES_MODULE = YES;
				DEVELOPMENT_TEAM = "";
				DYLIB_COMPATIBILITY_VERSION = 1;
				DYLIB_CURRENT_VERSION = 1;
				DYLIB_INSTALL_NAME_BASE = "@rpath";
				INFOPLIST_FILE = AmplifyTestCommon/Info.plist;
				INSTALL_PATH = "$(LOCAL_LIBRARY_DIR)/Frameworks";
				IPHONEOS_DEPLOYMENT_TARGET = 11.0;
				LD_RUNPATH_SEARCH_PATHS = (
					"$(inherited)",
					"@executable_path/Frameworks",
					"@loader_path/Frameworks",
				);
				PRODUCT_BUNDLE_IDENTIFIER = com.amazonaws.AmplifyTestCommon;
				PRODUCT_NAME = "$(TARGET_NAME:c99extidentifier)";
				SKIP_INSTALL = YES;
				SWIFT_VERSION = 5.0;
				TARGETED_DEVICE_FAMILY = "1,2";
			};
			name = Debug;
		};
		FACA360F2327FBD4000E74F6 /* Release */ = {
			isa = XCBuildConfiguration;
			baseConfigurationReference = B671BDC60D796AB1C118F365 /* Pods-Amplify-AmplifyTestConfigs-AmplifyTestCommon.release.xcconfig */;
			buildSettings = {
				CODE_SIGN_IDENTITY = "";
				CODE_SIGN_STYLE = Automatic;
				DEFINES_MODULE = YES;
				DEVELOPMENT_TEAM = "";
				DYLIB_COMPATIBILITY_VERSION = 1;
				DYLIB_CURRENT_VERSION = 1;
				DYLIB_INSTALL_NAME_BASE = "@rpath";
				INFOPLIST_FILE = AmplifyTestCommon/Info.plist;
				INSTALL_PATH = "$(LOCAL_LIBRARY_DIR)/Frameworks";
				IPHONEOS_DEPLOYMENT_TARGET = 11.0;
				LD_RUNPATH_SEARCH_PATHS = (
					"$(inherited)",
					"@executable_path/Frameworks",
					"@loader_path/Frameworks",
				);
				PRODUCT_BUNDLE_IDENTIFIER = com.amazonaws.AmplifyTestCommon;
				PRODUCT_NAME = "$(TARGET_NAME:c99extidentifier)";
				SKIP_INSTALL = YES;
				SWIFT_VERSION = 5.0;
				TARGETED_DEVICE_FAMILY = "1,2";
			};
			name = Release;
		};
/* End XCBuildConfiguration section */

/* Begin XCConfigurationList section */
		2125E2602319EC3200B3DEB5 /* Build configuration list for PBXNativeTarget "AmplifyTestApp" */ = {
			isa = XCConfigurationList;
			buildConfigurations = (
				2125E2612319EC3200B3DEB5 /* Debug */,
				2125E2622319EC3200B3DEB5 /* Release */,
			);
			defaultConfigurationIsVisible = 0;
			defaultConfigurationName = Release;
		};
		B92E03D72367CFF3006CEB8D /* Build configuration list for PBXNativeTarget "AWSDataStoreCategoryPlugin" */ = {
			isa = XCConfigurationList;
			buildConfigurations = (
				B92E03D82367CFF3006CEB8D /* Debug */,
				B92E03D92367CFF3006CEB8D /* Release */,
			);
			defaultConfigurationIsVisible = 0;
			defaultConfigurationName = Release;
		};
		B92E03DA2367CFF3006CEB8D /* Build configuration list for PBXNativeTarget "AWSDataStoreCategoryPluginTests" */ = {
			isa = XCConfigurationList;
			buildConfigurations = (
				B92E03DB2367CFF3006CEB8D /* Debug */,
				B92E03DC2367CFF3006CEB8D /* Release */,
			);
			defaultConfigurationIsVisible = 0;
			defaultConfigurationName = Release;
		};
		B92E04162368FE5C006CEB8D /* Build configuration list for PBXNativeTarget "AWSDataStoreCategoryPluginIntegrationTests" */ = {
			isa = XCConfigurationList;
			buildConfigurations = (
				B92E04172368FE5C006CEB8D /* Debug */,
				B92E04182368FE5C006CEB8D /* Release */,
			);
			defaultConfigurationIsVisible = 0;
			defaultConfigurationName = Release;
		};
		FA131AC12360FE070008381C /* Build configuration list for PBXNativeTarget "AWSPluginsCore" */ = {
			isa = XCConfigurationList;
			buildConfigurations = (
				FA131AC22360FE070008381C /* Debug */,
				FA131AC32360FE070008381C /* Release */,
			);
			defaultConfigurationIsVisible = 0;
			defaultConfigurationName = Release;
		};
		FA131AC42360FE070008381C /* Build configuration list for PBXNativeTarget "AWSPluginsCoreTests" */ = {
			isa = XCConfigurationList;
			buildConfigurations = (
				FA131AC52360FE070008381C /* Debug */,
				FA131AC62360FE070008381C /* Release */,
			);
			defaultConfigurationIsVisible = 0;
			defaultConfigurationName = Release;
		};
		FAB2C9A12384B108008EE879 /* Build configuration list for PBXNativeTarget "AWSPluginsTestCommon" */ = {
			isa = XCConfigurationList;
			buildConfigurations = (
				FAB2C99F2384B108008EE879 /* Debug */,
				FAB2C9A02384B108008EE879 /* Release */,
			);
			defaultConfigurationIsVisible = 0;
			defaultConfigurationName = Release;
		};
		FAC234CC2279F8DA00424678 /* Build configuration list for PBXProject "Amplify" */ = {
			isa = XCConfigurationList;
			buildConfigurations = (
				FAC234E42279F8DA00424678 /* Debug */,
				FAC234E52279F8DA00424678 /* Release */,
			);
			defaultConfigurationIsVisible = 0;
			defaultConfigurationName = Release;
		};
		FAC234E62279F8DA00424678 /* Build configuration list for PBXNativeTarget "Amplify" */ = {
			isa = XCConfigurationList;
			buildConfigurations = (
				FAC234E72279F8DA00424678 /* Debug */,
				FAC234E82279F8DA00424678 /* Release */,
			);
			defaultConfigurationIsVisible = 0;
			defaultConfigurationName = Release;
		};
		FAC234E92279F8DA00424678 /* Build configuration list for PBXNativeTarget "AmplifyTests" */ = {
			isa = XCConfigurationList;
			buildConfigurations = (
				FAC234EA2279F8DA00424678 /* Debug */,
				FAC234EB2279F8DA00424678 /* Release */,
			);
			defaultConfigurationIsVisible = 0;
			defaultConfigurationName = Release;
		};
		FACA35FA2327FB14000E74F6 /* Build configuration list for PBXNativeTarget "AmplifyFunctionalTests" */ = {
			isa = XCConfigurationList;
			buildConfigurations = (
				FACA35FB2327FB14000E74F6 /* Debug */,
				FACA35FC2327FB14000E74F6 /* Release */,
			);
			defaultConfigurationIsVisible = 0;
			defaultConfigurationName = Release;
		};
		FACA360D2327FBD4000E74F6 /* Build configuration list for PBXNativeTarget "AmplifyTestCommon" */ = {
			isa = XCConfigurationList;
			buildConfigurations = (
				FACA360E2327FBD4000E74F6 /* Debug */,
				FACA360F2327FBD4000E74F6 /* Release */,
			);
			defaultConfigurationIsVisible = 0;
			defaultConfigurationName = Release;
		};
/* End XCConfigurationList section */
	};
	rootObject = FAC234C92279F8DA00424678 /* Project object */;
}<|MERGE_RESOLUTION|>--- conflicted
+++ resolved
@@ -172,7 +172,6 @@
 		B98E9D122372236300934B51 /* QueryField.swift in Sources */ = {isa = PBXBuildFile; fileRef = B98E9D0A2372236200934B51 /* QueryField.swift */; };
 		B98E9D132372236300934B51 /* QueryOperator+Equatable.swift in Sources */ = {isa = PBXBuildFile; fileRef = B98E9D0B2372236200934B51 /* QueryOperator+Equatable.swift */; };
 		B98E9D142372236300934B51 /* QueryPredicate+Equatable.swift in Sources */ = {isa = PBXBuildFile; fileRef = B98E9D0C2372236200934B51 /* QueryPredicate+Equatable.swift */; };
-<<<<<<< HEAD
 		B9FB05EA2383123000DE1FD4 /* SQLStatement.swift in Sources */ = {isa = PBXBuildFile; fileRef = B9FB05E92383123000DE1FD4 /* SQLStatement.swift */; };
 		B9FB05EC238313CD00DE1FD4 /* SQLStatement+Insert.swift in Sources */ = {isa = PBXBuildFile; fileRef = B9FB05EB238313CD00DE1FD4 /* SQLStatement+Insert.swift */; };
 		B9FB05EE238315E100DE1FD4 /* SQLStatement+CreateTable.swift in Sources */ = {isa = PBXBuildFile; fileRef = B9FB05ED238315E100DE1FD4 /* SQLStatement+CreateTable.swift */; };
@@ -181,9 +180,7 @@
 		B9FB05F42383222300DE1FD4 /* SQLStatement+Update.swift in Sources */ = {isa = PBXBuildFile; fileRef = B9FB05F32383222300DE1FD4 /* SQLStatement+Update.swift */; };
 		B9FB05F623836F8700DE1FD4 /* SQLStatement+Condition.swift in Sources */ = {isa = PBXBuildFile; fileRef = B9FB05F523836F8700DE1FD4 /* SQLStatement+Condition.swift */; };
 		B9FB05F82383740D00DE1FD4 /* DataStoreStatement.swift in Sources */ = {isa = PBXBuildFile; fileRef = B9FB05F72383740D00DE1FD4 /* DataStoreStatement.swift */; };
-=======
 		D42A205FF2A946E41A8463C0 /* Pods_Amplify_AWSPluginsCore_AWSPluginsTestConfigs_AWSPluginsTestCommon.framework in Frameworks */ = {isa = PBXBuildFile; fileRef = 34A4D98AFFD4B65AEAE350EC /* Pods_Amplify_AWSPluginsCore_AWSPluginsTestConfigs_AWSPluginsTestCommon.framework */; };
->>>>>>> 030b985e
 		FA0173352375F8A5005DDDFC /* LoggingError.swift in Sources */ = {isa = PBXBuildFile; fileRef = FA0173342375F8A5005DDDFC /* LoggingError.swift */; };
 		FA0173372375FAA5005DDDFC /* HubError.swift in Sources */ = {isa = PBXBuildFile; fileRef = FA0173362375FAA5005DDDFC /* HubError.swift */; };
 		FA09337C23844E9F00C2FD5F /* GraphQLOperationRequest.swift in Sources */ = {isa = PBXBuildFile; fileRef = FA09337B23844E9F00C2FD5F /* GraphQLOperationRequest.swift */; };
@@ -3397,15 +3394,12 @@
 				B9FB05F023831A1000DE1FD4 /* SQLStatement+Select.swift in Sources */,
 				B92E03E92367D2A4006CEB8D /* StorageEngine.swift in Sources */,
 				B92E03EA2367D2A4006CEB8D /* ModelSchema+SQLite.swift in Sources */,
-<<<<<<< HEAD
 				B9FB05EA2383123000DE1FD4 /* SQLStatement.swift in Sources */,
 				B9FB05EE238315E100DE1FD4 /* SQLStatement+CreateTable.swift in Sources */,
 				B9FB05F42383222300DE1FD4 /* SQLStatement+Update.swift in Sources */,
 				B9FB05EC238313CD00DE1FD4 /* SQLStatement+Insert.swift in Sources */,
 				B9FB05F22383220300DE1FD4 /* SQLStatement+Delete.swift in Sources */,
-=======
 				6B1F15152383671B00AB23EF /* NetworkReachabilityNotifier.swift in Sources */,
->>>>>>> 030b985e
 				B92E03EE2367D2A4006CEB8D /* AWSDataStoreCategoryPlugin.swift in Sources */,
 				FA9FD23A2381CFC300A7CAF5 /* CloudSyncEngine.swift in Sources */,
 				FAA274B12382EA7100EDD2EA /* SyncingMutationSubscriber.swift in Sources */,
@@ -3426,12 +3420,8 @@
 				B92E040423680E2C006CEB8D /* SQLiteStorageEngineAdapterTests.swift in Sources */,
 				FAD393762382036000463F5E /* SubscribeTests.swift in Sources */,
 				B922E27C236BC5A000D09250 /* QueryPredicateTests.swift in Sources */,
-<<<<<<< HEAD
 				B922E276236A083B00D09250 /* SQLStatementTests.swift in Sources */,
-=======
-				B922E276236A083B00D09250 /* SQLiteQueryTranslatorTests.swift in Sources */,
 				6B1F15172383671B00AB23EF /* NetworkReachabilityNotifier.swift in Sources */,
->>>>>>> 030b985e
 				FAD3937823820BB000463F5E /* SyncTests.swift in Sources */,
 				6B1F15142383671B00AB23EF /* NetworkReachability.swift in Sources */,
 				6B1F15192383691B00AB23EF /* NetworkReachabilityNotifierTests.swift in Sources */,
