--- conflicted
+++ resolved
@@ -61,7 +61,6 @@
 		881246F5DCC59436DC932469 /* Pods_Amplify_AWSPluginsCore.framework in Frameworks */ = {isa = PBXBuildFile; fileRef = 35D92182B8445C8F9B0FAE94 /* Pods_Amplify_AWSPluginsCore.framework */; };
 		95DAAB1D237E63370028544F /* IdentifiedWord.swift in Sources */ = {isa = PBXBuildFile; fileRef = 95DAAB01237E63370028544F /* IdentifiedWord.swift */; };
 		95DAAB1E237E63370028544F /* TextFormatType.swift in Sources */ = {isa = PBXBuildFile; fileRef = 95DAAB02237E63370028544F /* TextFormatType.swift */; };
-		95DAAB1F237E63370028544F /* CollectionEntity.swift in Sources */ = {isa = PBXBuildFile; fileRef = 95DAAB03237E63370028544F /* CollectionEntity.swift */; };
 		95DAAB20237E63370028544F /* SyntaxToken.swift in Sources */ = {isa = PBXBuildFile; fileRef = 95DAAB04237E63370028544F /* SyntaxToken.swift */; };
 		95DAAB21237E63370028544F /* LanguageDetectionResult.swift in Sources */ = {isa = PBXBuildFile; fileRef = 95DAAB05237E63370028544F /* LanguageDetectionResult.swift */; };
 		95DAAB22237E63370028544F /* SpeechType.swift in Sources */ = {isa = PBXBuildFile; fileRef = 95DAAB06237E63370028544F /* SpeechType.swift */; };
@@ -87,22 +86,6 @@
 		95DAAB36237E63370028544F /* Selection.swift in Sources */ = {isa = PBXBuildFile; fileRef = 95DAAB1A237E63370028544F /* Selection.swift */; };
 		95DAAB37237E63370028544F /* Attribute.swift in Sources */ = {isa = PBXBuildFile; fileRef = 95DAAB1B237E63370028544F /* Attribute.swift */; };
 		95DAAB38237E63370028544F /* Landmark.swift in Sources */ = {isa = PBXBuildFile; fileRef = 95DAAB1C237E63370028544F /* Landmark.swift */; };
-<<<<<<< HEAD
-		95DAAB4F237E6A430028544F /* PredictionsTextToSpeechRequest.swift in Sources */ = {isa = PBXBuildFile; fileRef = 95DAAB4E237E6A430028544F /* PredictionsTextToSpeechRequest.swift */; };
-		95DAAB51237E6A530028544F /* PredictionsTextToSpeechOperation.swift in Sources */ = {isa = PBXBuildFile; fileRef = 95DAAB50237E6A530028544F /* PredictionsTextToSpeechOperation.swift */; };
-		95DAAB5E237E6AF50028544F /* ConvertResult.swift in Sources */ = {isa = PBXBuildFile; fileRef = 95DAAB53237E6AF40028544F /* ConvertResult.swift */; };
-		95DAAB5F237E6AF50028544F /* IdentifyResult.swift in Sources */ = {isa = PBXBuildFile; fileRef = 95DAAB54237E6AF40028544F /* IdentifyResult.swift */; };
-		95DAAB60237E6AF50028544F /* IdentifyTextResult.swift in Sources */ = {isa = PBXBuildFile; fileRef = 95DAAB55237E6AF40028544F /* IdentifyTextResult.swift */; };
-		95DAAB61237E6AF50028544F /* IdentifyLabelsResult.swift in Sources */ = {isa = PBXBuildFile; fileRef = 95DAAB56237E6AF40028544F /* IdentifyLabelsResult.swift */; };
-		95DAAB62237E6AF50028544F /* IdentifyCelebritiesResult.swift in Sources */ = {isa = PBXBuildFile; fileRef = 95DAAB57237E6AF40028544F /* IdentifyCelebritiesResult.swift */; };
-		95DAAB63237E6AF50028544F /* IdentifyDocumentTextResult.swift in Sources */ = {isa = PBXBuildFile; fileRef = 95DAAB58237E6AF40028544F /* IdentifyDocumentTextResult.swift */; };
-		95DAAB64237E6AF50028544F /* InterpretResult.swift in Sources */ = {isa = PBXBuildFile; fileRef = 95DAAB59237E6AF40028544F /* InterpretResult.swift */; };
-		95DAAB65237E6AF50028544F /* TranslateTextResult.swift in Sources */ = {isa = PBXBuildFile; fileRef = 95DAAB5A237E6AF40028544F /* TranslateTextResult.swift */; };
-		95DAAB66237E6AF50028544F /* IdentifyEntitiesResult.swift in Sources */ = {isa = PBXBuildFile; fileRef = 95DAAB5B237E6AF40028544F /* IdentifyEntitiesResult.swift */; };
-		95DAAB67237E6AF50028544F /* IdentifyEntitiesFromCollectionResult.swift in Sources */ = {isa = PBXBuildFile; fileRef = 95DAAB5C237E6AF40028544F /* IdentifyEntitiesFromCollectionResult.swift */; };
-		95DAAB68237E6AF50028544F /* TextToSpeechResult.swift in Sources */ = {isa = PBXBuildFile; fileRef = 95DAAB5D237E6AF40028544F /* TextToSpeechResult.swift */; };
-		95DAAB6A237E6B170028544F /* VoiceType.swift in Sources */ = {isa = PBXBuildFile; fileRef = 95DAAB69237E6B170028544F /* VoiceType.swift */; };
-=======
 		95DAAB44237E639E0028544F /* ConvertResult.swift in Sources */ = {isa = PBXBuildFile; fileRef = 95DAAB3A237E639E0028544F /* ConvertResult.swift */; };
 		95DAAB45237E639E0028544F /* IdentifyResult.swift in Sources */ = {isa = PBXBuildFile; fileRef = 95DAAB3B237E639E0028544F /* IdentifyResult.swift */; };
 		95DAAB46237E639E0028544F /* IdentifyTextResult.swift in Sources */ = {isa = PBXBuildFile; fileRef = 95DAAB3C237E639E0028544F /* IdentifyTextResult.swift */; };
@@ -112,8 +95,12 @@
 		95DAAB4A237E639E0028544F /* InterpretResult.swift in Sources */ = {isa = PBXBuildFile; fileRef = 95DAAB40237E639E0028544F /* InterpretResult.swift */; };
 		95DAAB4B237E639E0028544F /* TranslateTextResult.swift in Sources */ = {isa = PBXBuildFile; fileRef = 95DAAB41237E639E0028544F /* TranslateTextResult.swift */; };
 		95DAAB4C237E639E0028544F /* IdentifyEntitiesResult.swift in Sources */ = {isa = PBXBuildFile; fileRef = 95DAAB42237E639E0028544F /* IdentifyEntitiesResult.swift */; };
-		95DAAB4D237E639E0028544F /* IdentifyEntitiesFromCollectionResult.swift in Sources */ = {isa = PBXBuildFile; fileRef = 95DAAB43237E639E0028544F /* IdentifyEntitiesFromCollectionResult.swift */; };
->>>>>>> b496332f
+		95DAAB83237F13940028544F /* EntityMatch.swift in Sources */ = {isa = PBXBuildFile; fileRef = 95DAAB81237F13940028544F /* EntityMatch.swift */; };
+		95DAAB84237F13940028544F /* VoiceType.swift in Sources */ = {isa = PBXBuildFile; fileRef = 95DAAB82237F13940028544F /* VoiceType.swift */; };
+		95DAAB86237F13A10028544F /* PredictionsTextToSpeechOperation.swift in Sources */ = {isa = PBXBuildFile; fileRef = 95DAAB85237F13A10028544F /* PredictionsTextToSpeechOperation.swift */; };
+		95DAAB89237F13B70028544F /* IdentifyEntityMatchesResult.swift in Sources */ = {isa = PBXBuildFile; fileRef = 95DAAB87237F13B70028544F /* IdentifyEntityMatchesResult.swift */; };
+		95DAAB8A237F13B70028544F /* TextToSpeechResult.swift in Sources */ = {isa = PBXBuildFile; fileRef = 95DAAB88237F13B70028544F /* TextToSpeechResult.swift */; };
+		95DAAB8C237F13D10028544F /* PredictionsTextToSpeechRequest.swift in Sources */ = {isa = PBXBuildFile; fileRef = 95DAAB8B237F13D10028544F /* PredictionsTextToSpeechRequest.swift */; };
 		B4BD6B3323708C0000A1F0A7 /* PredictionsCategoryClientAPITests.swift in Sources */ = {isa = PBXBuildFile; fileRef = B4BD6B3223708C0000A1F0A7 /* PredictionsCategoryClientAPITests.swift */; };
 		B4BD6B3523708C1200A1F0A7 /* PredictionsCategoryConfigurationTests.swift in Sources */ = {isa = PBXBuildFile; fileRef = B4BD6B3423708C1200A1F0A7 /* PredictionsCategoryConfigurationTests.swift */; };
 		B4BD6B3723708C6700A1F0A7 /* MockPredictionsCategoryPlugin.swift in Sources */ = {isa = PBXBuildFile; fileRef = B4BD6B3623708C6700A1F0A7 /* MockPredictionsCategoryPlugin.swift */; };
@@ -626,7 +613,6 @@
 		941C4FA7EED42C093243D628 /* Pods-Amplify-AmplifyTests.debug.xcconfig */ = {isa = PBXFileReference; includeInIndex = 1; lastKnownFileType = text.xcconfig; name = "Pods-Amplify-AmplifyTests.debug.xcconfig"; path = "Target Support Files/Pods-Amplify-AmplifyTests/Pods-Amplify-AmplifyTests.debug.xcconfig"; sourceTree = "<group>"; };
 		95DAAB01237E63370028544F /* IdentifiedWord.swift */ = {isa = PBXFileReference; fileEncoding = 4; lastKnownFileType = sourcecode.swift; path = IdentifiedWord.swift; sourceTree = "<group>"; };
 		95DAAB02237E63370028544F /* TextFormatType.swift */ = {isa = PBXFileReference; fileEncoding = 4; lastKnownFileType = sourcecode.swift; path = TextFormatType.swift; sourceTree = "<group>"; };
-		95DAAB03237E63370028544F /* CollectionEntity.swift */ = {isa = PBXFileReference; fileEncoding = 4; lastKnownFileType = sourcecode.swift; path = CollectionEntity.swift; sourceTree = "<group>"; };
 		95DAAB04237E63370028544F /* SyntaxToken.swift */ = {isa = PBXFileReference; fileEncoding = 4; lastKnownFileType = sourcecode.swift; path = SyntaxToken.swift; sourceTree = "<group>"; };
 		95DAAB05237E63370028544F /* LanguageDetectionResult.swift */ = {isa = PBXFileReference; fileEncoding = 4; lastKnownFileType = sourcecode.swift; path = LanguageDetectionResult.swift; sourceTree = "<group>"; };
 		95DAAB06237E63370028544F /* SpeechType.swift */ = {isa = PBXFileReference; fileEncoding = 4; lastKnownFileType = sourcecode.swift; path = SpeechType.swift; sourceTree = "<group>"; };
@@ -652,22 +638,6 @@
 		95DAAB1A237E63370028544F /* Selection.swift */ = {isa = PBXFileReference; fileEncoding = 4; lastKnownFileType = sourcecode.swift; path = Selection.swift; sourceTree = "<group>"; };
 		95DAAB1B237E63370028544F /* Attribute.swift */ = {isa = PBXFileReference; fileEncoding = 4; lastKnownFileType = sourcecode.swift; path = Attribute.swift; sourceTree = "<group>"; };
 		95DAAB1C237E63370028544F /* Landmark.swift */ = {isa = PBXFileReference; fileEncoding = 4; lastKnownFileType = sourcecode.swift; path = Landmark.swift; sourceTree = "<group>"; };
-<<<<<<< HEAD
-		95DAAB4E237E6A430028544F /* PredictionsTextToSpeechRequest.swift */ = {isa = PBXFileReference; fileEncoding = 4; lastKnownFileType = sourcecode.swift; path = PredictionsTextToSpeechRequest.swift; sourceTree = "<group>"; };
-		95DAAB50237E6A530028544F /* PredictionsTextToSpeechOperation.swift */ = {isa = PBXFileReference; fileEncoding = 4; lastKnownFileType = sourcecode.swift; path = PredictionsTextToSpeechOperation.swift; sourceTree = "<group>"; };
-		95DAAB53237E6AF40028544F /* ConvertResult.swift */ = {isa = PBXFileReference; fileEncoding = 4; lastKnownFileType = sourcecode.swift; path = ConvertResult.swift; sourceTree = "<group>"; };
-		95DAAB54237E6AF40028544F /* IdentifyResult.swift */ = {isa = PBXFileReference; fileEncoding = 4; lastKnownFileType = sourcecode.swift; path = IdentifyResult.swift; sourceTree = "<group>"; };
-		95DAAB55237E6AF40028544F /* IdentifyTextResult.swift */ = {isa = PBXFileReference; fileEncoding = 4; lastKnownFileType = sourcecode.swift; path = IdentifyTextResult.swift; sourceTree = "<group>"; };
-		95DAAB56237E6AF40028544F /* IdentifyLabelsResult.swift */ = {isa = PBXFileReference; fileEncoding = 4; lastKnownFileType = sourcecode.swift; path = IdentifyLabelsResult.swift; sourceTree = "<group>"; };
-		95DAAB57237E6AF40028544F /* IdentifyCelebritiesResult.swift */ = {isa = PBXFileReference; fileEncoding = 4; lastKnownFileType = sourcecode.swift; path = IdentifyCelebritiesResult.swift; sourceTree = "<group>"; };
-		95DAAB58237E6AF40028544F /* IdentifyDocumentTextResult.swift */ = {isa = PBXFileReference; fileEncoding = 4; lastKnownFileType = sourcecode.swift; path = IdentifyDocumentTextResult.swift; sourceTree = "<group>"; };
-		95DAAB59237E6AF40028544F /* InterpretResult.swift */ = {isa = PBXFileReference; fileEncoding = 4; lastKnownFileType = sourcecode.swift; path = InterpretResult.swift; sourceTree = "<group>"; };
-		95DAAB5A237E6AF40028544F /* TranslateTextResult.swift */ = {isa = PBXFileReference; fileEncoding = 4; lastKnownFileType = sourcecode.swift; path = TranslateTextResult.swift; sourceTree = "<group>"; };
-		95DAAB5B237E6AF40028544F /* IdentifyEntitiesResult.swift */ = {isa = PBXFileReference; fileEncoding = 4; lastKnownFileType = sourcecode.swift; path = IdentifyEntitiesResult.swift; sourceTree = "<group>"; };
-		95DAAB5C237E6AF40028544F /* IdentifyEntitiesFromCollectionResult.swift */ = {isa = PBXFileReference; fileEncoding = 4; lastKnownFileType = sourcecode.swift; path = IdentifyEntitiesFromCollectionResult.swift; sourceTree = "<group>"; };
-		95DAAB5D237E6AF40028544F /* TextToSpeechResult.swift */ = {isa = PBXFileReference; fileEncoding = 4; lastKnownFileType = sourcecode.swift; path = TextToSpeechResult.swift; sourceTree = "<group>"; };
-		95DAAB69237E6B170028544F /* VoiceType.swift */ = {isa = PBXFileReference; fileEncoding = 4; lastKnownFileType = sourcecode.swift; path = VoiceType.swift; sourceTree = "<group>"; };
-=======
 		95DAAB3A237E639E0028544F /* ConvertResult.swift */ = {isa = PBXFileReference; fileEncoding = 4; lastKnownFileType = sourcecode.swift; path = ConvertResult.swift; sourceTree = "<group>"; };
 		95DAAB3B237E639E0028544F /* IdentifyResult.swift */ = {isa = PBXFileReference; fileEncoding = 4; lastKnownFileType = sourcecode.swift; path = IdentifyResult.swift; sourceTree = "<group>"; };
 		95DAAB3C237E639E0028544F /* IdentifyTextResult.swift */ = {isa = PBXFileReference; fileEncoding = 4; lastKnownFileType = sourcecode.swift; path = IdentifyTextResult.swift; sourceTree = "<group>"; };
@@ -677,8 +647,12 @@
 		95DAAB40237E639E0028544F /* InterpretResult.swift */ = {isa = PBXFileReference; fileEncoding = 4; lastKnownFileType = sourcecode.swift; path = InterpretResult.swift; sourceTree = "<group>"; };
 		95DAAB41237E639E0028544F /* TranslateTextResult.swift */ = {isa = PBXFileReference; fileEncoding = 4; lastKnownFileType = sourcecode.swift; path = TranslateTextResult.swift; sourceTree = "<group>"; };
 		95DAAB42237E639E0028544F /* IdentifyEntitiesResult.swift */ = {isa = PBXFileReference; fileEncoding = 4; lastKnownFileType = sourcecode.swift; path = IdentifyEntitiesResult.swift; sourceTree = "<group>"; };
-		95DAAB43237E639E0028544F /* IdentifyEntitiesFromCollectionResult.swift */ = {isa = PBXFileReference; fileEncoding = 4; lastKnownFileType = sourcecode.swift; path = IdentifyEntitiesFromCollectionResult.swift; sourceTree = "<group>"; };
->>>>>>> b496332f
+		95DAAB81237F13940028544F /* EntityMatch.swift */ = {isa = PBXFileReference; fileEncoding = 4; lastKnownFileType = sourcecode.swift; path = EntityMatch.swift; sourceTree = "<group>"; };
+		95DAAB82237F13940028544F /* VoiceType.swift */ = {isa = PBXFileReference; fileEncoding = 4; lastKnownFileType = sourcecode.swift; path = VoiceType.swift; sourceTree = "<group>"; };
+		95DAAB85237F13A10028544F /* PredictionsTextToSpeechOperation.swift */ = {isa = PBXFileReference; fileEncoding = 4; lastKnownFileType = sourcecode.swift; path = PredictionsTextToSpeechOperation.swift; sourceTree = "<group>"; };
+		95DAAB87237F13B70028544F /* IdentifyEntityMatchesResult.swift */ = {isa = PBXFileReference; fileEncoding = 4; lastKnownFileType = sourcecode.swift; path = IdentifyEntityMatchesResult.swift; sourceTree = "<group>"; };
+		95DAAB88237F13B70028544F /* TextToSpeechResult.swift */ = {isa = PBXFileReference; fileEncoding = 4; lastKnownFileType = sourcecode.swift; path = TextToSpeechResult.swift; sourceTree = "<group>"; };
+		95DAAB8B237F13D10028544F /* PredictionsTextToSpeechRequest.swift */ = {isa = PBXFileReference; fileEncoding = 4; lastKnownFileType = sourcecode.swift; path = PredictionsTextToSpeechRequest.swift; sourceTree = "<group>"; };
 		976D972EC2BBCAAD023694EB /* Pods_Amplify_AmplifyTestConfigs_AmplifyTests.framework */ = {isa = PBXFileReference; explicitFileType = wrapper.framework; includeInIndex = 0; path = Pods_Amplify_AmplifyTestConfigs_AmplifyTests.framework; sourceTree = BUILT_PRODUCTS_DIR; };
 		9883B94C1A1C9D551AC012AE /* Pods_Amplify_AWSPluginsCore_AWSPluginsTestConfigs_AWSDataStoreCategoryPluginTests.framework */ = {isa = PBXFileReference; explicitFileType = wrapper.framework; includeInIndex = 0; path = Pods_Amplify_AWSPluginsCore_AWSPluginsTestConfigs_AWSDataStoreCategoryPluginTests.framework; sourceTree = BUILT_PRODUCTS_DIR; };
 		99CFDB8E55EADE7A74938E6C /* Pods-AWSPlugins-AWSAuthService-AWSAPICategoryPlugin.debug.xcconfig */ = {isa = PBXFileReference; includeInIndex = 1; lastKnownFileType = text.xcconfig; name = "Pods-AWSPlugins-AWSAuthService-AWSAPICategoryPlugin.debug.xcconfig"; path = "Target Support Files/Pods-AWSPlugins-AWSAuthService-AWSAPICategoryPlugin/Pods-AWSPlugins-AWSAuthService-AWSAPICategoryPlugin.debug.xcconfig"; sourceTree = "<group>"; };
@@ -1300,13 +1274,10 @@
 		95DAAB00237E63370028544F /* Models */ = {
 			isa = PBXGroup;
 			children = (
-<<<<<<< HEAD
-				95DAAB69237E6B170028544F /* VoiceType.swift */,
-=======
->>>>>>> b496332f
+				95DAAB81237F13940028544F /* EntityMatch.swift */,
+				95DAAB82237F13940028544F /* VoiceType.swift */,
 				95DAAB01237E63370028544F /* IdentifiedWord.swift */,
 				95DAAB02237E63370028544F /* TextFormatType.swift */,
-				95DAAB03237E63370028544F /* CollectionEntity.swift */,
 				95DAAB04237E63370028544F /* SyntaxToken.swift */,
 				95DAAB05237E63370028544F /* LanguageDetectionResult.swift */,
 				95DAAB06237E63370028544F /* SpeechType.swift */,
@@ -1337,28 +1308,11 @@
 			path = Amplify/Categories/Predictions/Models;
 			sourceTree = SOURCE_ROOT;
 		};
-<<<<<<< HEAD
-		95DAAB52237E6AF40028544F /* Result */ = {
-			isa = PBXGroup;
-			children = (
-				95DAAB53237E6AF40028544F /* ConvertResult.swift */,
-				95DAAB54237E6AF40028544F /* IdentifyResult.swift */,
-				95DAAB55237E6AF40028544F /* IdentifyTextResult.swift */,
-				95DAAB56237E6AF40028544F /* IdentifyLabelsResult.swift */,
-				95DAAB57237E6AF40028544F /* IdentifyCelebritiesResult.swift */,
-				95DAAB58237E6AF40028544F /* IdentifyDocumentTextResult.swift */,
-				95DAAB59237E6AF40028544F /* InterpretResult.swift */,
-				95DAAB5A237E6AF40028544F /* TranslateTextResult.swift */,
-				95DAAB5B237E6AF40028544F /* IdentifyEntitiesResult.swift */,
-				95DAAB5C237E6AF40028544F /* IdentifyEntitiesFromCollectionResult.swift */,
-				95DAAB5D237E6AF40028544F /* TextToSpeechResult.swift */,
-			);
-			path = Result;
-			sourceTree = "<group>";
-=======
 		95DAAB39237E639E0028544F /* Result */ = {
 			isa = PBXGroup;
 			children = (
+				95DAAB87237F13B70028544F /* IdentifyEntityMatchesResult.swift */,
+				95DAAB88237F13B70028544F /* TextToSpeechResult.swift */,
 				95DAAB3A237E639E0028544F /* ConvertResult.swift */,
 				95DAAB3B237E639E0028544F /* IdentifyResult.swift */,
 				95DAAB3C237E639E0028544F /* IdentifyTextResult.swift */,
@@ -1368,12 +1322,10 @@
 				95DAAB40237E639E0028544F /* InterpretResult.swift */,
 				95DAAB41237E639E0028544F /* TranslateTextResult.swift */,
 				95DAAB42237E639E0028544F /* IdentifyEntitiesResult.swift */,
-				95DAAB43237E639E0028544F /* IdentifyEntitiesFromCollectionResult.swift */,
 			);
 			name = Result;
 			path = Amplify/Categories/Predictions/Result;
 			sourceTree = SOURCE_ROOT;
->>>>>>> b496332f
 		};
 		B4D38515236C97350014653D /* Predictions */ = {
 			isa = PBXGroup;
@@ -1389,11 +1341,7 @@
 				B4D38523236C97350014653D /* PredictionsCategoryConfiguration.swift */,
 				B4D3852D236C97350014653D /* PredictionsCategoryPlugin.swift */,
 				B4D38525236C97350014653D /* Request */,
-<<<<<<< HEAD
-				95DAAB52237E6AF40028544F /* Result */,
-=======
 				95DAAB39237E639E0028544F /* Result */,
->>>>>>> b496332f
 			);
 			path = Predictions;
 			sourceTree = "<group>";
@@ -1401,7 +1349,7 @@
 		B4D38516236C97350014653D /* Operation */ = {
 			isa = PBXGroup;
 			children = (
-				95DAAB50237E6A530028544F /* PredictionsTextToSpeechOperation.swift */,
+				95DAAB85237F13A10028544F /* PredictionsTextToSpeechOperation.swift */,
 				B4D38517236C97350014653D /* PredictionsIdentifyOperation.swift */,
 				B4D38518236C97350014653D /* PredictionsTranslateTextOperation.swift */,
 				B4D38519236C97350014653D /* PredictionsInterpretOperation.swift */,
@@ -1421,7 +1369,7 @@
 		B4D38525236C97350014653D /* Request */ = {
 			isa = PBXGroup;
 			children = (
-				95DAAB4E237E6A430028544F /* PredictionsTextToSpeechRequest.swift */,
+				95DAAB8B237F13D10028544F /* PredictionsTextToSpeechRequest.swift */,
 				B4D38526236C97350014653D /* PredictionsInterpretRequest.swift */,
 				B4BD6B382370932300A1F0A7 /* PredictionsIdentifyRequest.swift */,
 				B4D38527236C97350014653D /* PredictionsConvertRequest.swift */,
@@ -3346,7 +3294,6 @@
 			files = (
 				B92E03AE2367CE7A006CEB8D /* DataStoreCategoryPlugin.swift in Sources */,
 				FAC0A29B22B3DEEE00B50912 /* HubPayload.swift in Sources */,
-				95DAAB6A237E6B170028544F /* VoiceType.swift in Sources */,
 				B4D3853F236C97360014653D /* PredictionsError.swift in Sources */,
 				FAD2A1892374D5DC0005CD6B /* GraphQLResponse.swift in Sources */,
 				B92E03B22367CE7A006CEB8D /* DataStoreCategoryConfiguration.swift in Sources */,
@@ -3359,10 +3306,8 @@
 				95DAAB47237E639E0028544F /* IdentifyLabelsResult.swift in Sources */,
 				FAC23547227A055200424678 /* Plugin.swift in Sources */,
 				FA9FB780232AA11A00C04D32 /* HubChannelDispatcher.swift in Sources */,
-				95DAAB51237E6A530028544F /* PredictionsTextToSpeechOperation.swift in Sources */,
 				FA315298233D644F00DE78E7 /* StorageGetDataRequest.swift in Sources */,
 				FA4E730A232828EA003B8EEB /* Amplify+Reset.swift in Sources */,
-				95DAAB67237E6AF50028544F /* IdentifyEntitiesFromCollectionResult.swift in Sources */,
 				FA6BC87B235F5D240001A882 /* APICategoryGraphQLBehavior.swift in Sources */,
 				FA6BC86B235F57920001A882 /* APIError.swift in Sources */,
 				216879FE23636A0A004A056E /* RepeatingTimer.swift in Sources */,
@@ -3373,15 +3318,12 @@
 				95DAAB25237E63370028544F /* Entity.swift in Sources */,
 				FAC23545227A055200424678 /* AmplifyConfiguration.swift in Sources */,
 				B4D38536236C97360014653D /* CallType.swift in Sources */,
-				95DAAB1F237E63370028544F /* CollectionEntity.swift in Sources */,
+				95DAAB84237F13940028544F /* VoiceType.swift in Sources */,
 				2142099823721F4400FA140C /* RESTRequest.swift in Sources */,
 				21FFF994230C96CB005878EA /* StoragePutDataOperation.swift in Sources */,
 				95DAAB30237E63370028544F /* IdentifyType.swift in Sources */,
 				21D79FE32377F4120057D00D /* SubscriptionConnectionState.swift in Sources */,
-<<<<<<< HEAD
-=======
 				95DAAB45237E639E0028544F /* IdentifyResult.swift in Sources */,
->>>>>>> b496332f
 				95DAAB21237E63370028544F /* LanguageDetectionResult.swift in Sources */,
 				FAC2351E227A053D00424678 /* APICategory.swift in Sources */,
 				FAC2351B227A053D00424678 /* APICategoryClientBehavior.swift in Sources */,
@@ -3395,11 +3337,9 @@
 				FA3152A0233D645B00DE78E7 /* StorageRemoveRequest.swift in Sources */,
 				21687A3E236371C4004A056E /* AnalyticsCategory+HubPayloadEventName.swift in Sources */,
 				FAC428A0235F7F980000F221 /* APICategory+RESTBehavior.swift in Sources */,
-<<<<<<< HEAD
-=======
 				95DAAB46237E639E0028544F /* IdentifyTextResult.swift in Sources */,
->>>>>>> b496332f
 				95DAAB22237E63370028544F /* SpeechType.swift in Sources */,
+				95DAAB8C237F13D10028544F /* PredictionsTextToSpeechRequest.swift in Sources */,
 				95DAAB24237E63370028544F /* IdentifiedText.swift in Sources */,
 				FAC23548227A055200424678 /* Category.swift in Sources */,
 				FACA35ED2326BB54000E74F6 /* AmplifyConfigurationInitialization.swift in Sources */,
@@ -3424,7 +3364,6 @@
 				FA09B94B2322CBEB000E064D /* LoggingCategoryConfiguration.swift in Sources */,
 				210922572359693900CEC295 /* BasicAnalyticsEvent.swift in Sources */,
 				FAC2353F227A055200424678 /* PluginError.swift in Sources */,
-				95DAAB61237E6AF50028544F /* IdentifyLabelsResult.swift in Sources */,
 				FA76A2D32342B47100B91ADB /* HubPayloadEventName.swift in Sources */,
 				FA09B9332321A305000E064D /* HubCategory+CategoryConfigurable.swift in Sources */,
 				B92E03B02367CE7A006CEB8D /* DataStoreCallback.swift in Sources */,
@@ -3433,7 +3372,6 @@
 				B92E03B32367CE7A006CEB8D /* DataStoreCategory.swift in Sources */,
 				FA9FB77D232AA0D800C04D32 /* FilteredListener.swift in Sources */,
 				FAC2352D227A053D00424678 /* AnalyticsCategoryPlugin.swift in Sources */,
-				95DAAB4F237E6A430028544F /* PredictionsTextToSpeechRequest.swift in Sources */,
 				2142099723721F4400FA140C /* RESTOperationType.swift in Sources */,
 				FA56F71E22B144F80039754A /* AsyncEvent.swift in Sources */,
 				95DAAB34237E63370028544F /* Emotion.swift in Sources */,
@@ -3443,7 +3381,6 @@
 				FA09B9452322C9E8000E064D /* AnalyticsCategoryConfiguration.swift in Sources */,
 				B4D3852F236C97360014653D /* PredictionsTranslateTextOperation.swift in Sources */,
 				FA09B9472322CBA7000E064D /* APICategoryConfiguration.swift in Sources */,
-				95DAAB62237E6AF50028544F /* IdentifyCelebritiesResult.swift in Sources */,
 				21FFF995230C96CB005878EA /* StorageListOperation.swift in Sources */,
 				95DAAB33237E63370028544F /* KeyPhrase.swift in Sources */,
 				FA315295233D634900DE78E7 /* StorageDownloadFileRequest.swift in Sources */,
@@ -3451,9 +3388,7 @@
 				FA56F72722B14BF70039754A /* AmplifyOperation.swift in Sources */,
 				FAC428A6235F83770000F221 /* RESTOperation.swift in Sources */,
 				FA6BC86D235F5AE30001A882 /* APICategory+HubPayloadEventName.swift in Sources */,
-				95DAAB60237E6AF50028544F /* IdentifyTextResult.swift in Sources */,
 				FAC23591227A4AF000424678 /* HubCategoryClientBehavior.swift in Sources */,
-				95DAAB63237E6AF50028544F /* IdentifyDocumentTextResult.swift in Sources */,
 				210DBC122332B3C0009B9E51 /* StorageDownloadFileOperation.swift in Sources */,
 				21FFF98E230C81E6005878EA /* StorageAccessLevel.swift in Sources */,
 				95DAAB4A237E639E0028544F /* InterpretResult.swift in Sources */,
@@ -3464,25 +3399,14 @@
 				95DAAB2C237E63370028544F /* IdentifiedLine.swift in Sources */,
 				FA9FB77B2329D4FB00C04D32 /* UnsubscribeToken.swift in Sources */,
 				B4D38531236C97360014653D /* PredictionsCategoryClientBehavior.swift in Sources */,
+				95DAAB89237F13B70028544F /* IdentifyEntityMatchesResult.swift in Sources */,
 				FAC428A2235F80000000F221 /* APICategory+GraphQLBehavior.swift in Sources */,
-<<<<<<< HEAD
-				95DAAB68237E6AF50028544F /* TextToSpeechResult.swift in Sources */,
-				95DAAB37237E63370028544F /* Attribute.swift in Sources */,
-				95DAAB2D237E63370028544F /* EmotionType.swift in Sources */,
-				B4BD6B392370932300A1F0A7 /* PredictionsIdentifyRequest.swift in Sources */,
-				95DAAB5E237E6AF50028544F /* ConvertResult.swift in Sources */,
-				95DAAB29237E63370028544F /* EntityDetectionResult.swift in Sources */,
-				FA31529E233D645800DE78E7 /* StoragePutDataRequest.swift in Sources */,
-				B4D38538236C97360014653D /* PredictionsCategoryConfiguration.swift in Sources */,
-=======
 				95DAAB37237E63370028544F /* Attribute.swift in Sources */,
 				95DAAB2D237E63370028544F /* EmotionType.swift in Sources */,
 				B4BD6B392370932300A1F0A7 /* PredictionsIdentifyRequest.swift in Sources */,
 				95DAAB29237E63370028544F /* EntityDetectionResult.swift in Sources */,
 				FA31529E233D645800DE78E7 /* StoragePutDataRequest.swift in Sources */,
 				B4D38538236C97360014653D /* PredictionsCategoryConfiguration.swift in Sources */,
-				95DAAB4D237E639E0028544F /* IdentifyEntitiesFromCollectionResult.swift in Sources */,
->>>>>>> b496332f
 				95DAAB27237E63370028544F /* GenderType.swift in Sources */,
 				2109225A23596BCD00CEC295 /* AnalyticsCategoryClientBehavior.swift in Sources */,
 				FA09B92F2321A2DE000E064D /* APICategory+CategoryConfigurable.swift in Sources */,
@@ -3493,6 +3417,7 @@
 				FAC2354B227A055A00424678 /* Amplify.swift in Sources */,
 				FA09B92D2321A27F000E064D /* CategoryConfigurable.swift in Sources */,
 				B92E03B72367CE7A006CEB8D /* ModelRegistry.swift in Sources */,
+				95DAAB83237F13940028544F /* EntityMatch.swift in Sources */,
 				FA09B93B2321A36F000E064D /* StorageCategory+CategoryConfigurable.swift in Sources */,
 				95DAAB4C237E639E0028544F /* IdentifyEntitiesResult.swift in Sources */,
 				B4D38539236C97360014653D /* PredictionsCategory+ClientBehavior.swift in Sources */,
@@ -3512,9 +3437,7 @@
 				FAC2351A227A053D00424678 /* StorageCategory.swift in Sources */,
 				FA6BC87D235F5D490001A882 /* APICategoryRESTBehavior.swift in Sources */,
 				B92E03B92367CE7A006CEB8D /* Model+Schema.swift in Sources */,
-				95DAAB64237E6AF50028544F /* InterpretResult.swift in Sources */,
 				B4D38530236C97360014653D /* PredictionsInterpretOperation.swift in Sources */,
-				95DAAB66237E6AF50028544F /* IdentifyEntitiesResult.swift in Sources */,
 				FAC23541227A055200424678 /* CategoryType.swift in Sources */,
 				210922502359634C00CEC295 /* AnalyticsProfile.swift in Sources */,
 				FA76A2D12342B1A600B91ADB /* StorageCategory+HubPayloadEventName.swift in Sources */,
@@ -3528,10 +3451,6 @@
 				21D79FDA237617C60057D00D /* SubscriptionEvent.swift in Sources */,
 				B92E03B52367CE7A006CEB8D /* Model.swift in Sources */,
 				95DAAB31237E63370028544F /* PartOfSpeech.swift in Sources */,
-<<<<<<< HEAD
-				95DAAB5F237E6AF50028544F /* IdentifyResult.swift in Sources */,
-=======
->>>>>>> b496332f
 				FA56F72522B14B6A0039754A /* Resumable.swift in Sources */,
 				21FFF997230C96CB005878EA /* StorageRemoveOperation.swift in Sources */,
 				FAC2351C227A053D00424678 /* APICategoryPlugin.swift in Sources */,
@@ -3546,10 +3465,6 @@
 				2142099623721F4400FA140C /* GraphQLOperationType.swift in Sources */,
 				95DAAB36237E63370028544F /* Selection.swift in Sources */,
 				FAC0A2AD22B43FE700B50912 /* HubCategory+ClientBehavior.swift in Sources */,
-<<<<<<< HEAD
-				95DAAB65237E6AF50028544F /* TranslateTextResult.swift in Sources */,
-=======
->>>>>>> b496332f
 				FAC23523227A053D00424678 /* LoggingCategoryPlugin.swift in Sources */,
 				FAC23527227A053D00424678 /* LoggingCategoryClientBehavior.swift in Sources */,
 				FA09B92B2321A10E000E064D /* AnalyticsCategory+CategoryConfigurable.swift in Sources */,
@@ -3560,6 +3475,8 @@
 				FAC2358F227A4A6E00424678 /* HubCategory.swift in Sources */,
 				B98E9D0E2372236300934B51 /* ModelKey.swift in Sources */,
 				B98E9D0D2372236300934B51 /* Query.swift in Sources */,
+				95DAAB86237F13A10028544F /* PredictionsTextToSpeechOperation.swift in Sources */,
+				95DAAB8A237F13B70028544F /* TextToSpeechResult.swift in Sources */,
 				B98E9D122372236300934B51 /* QueryField.swift in Sources */,
 				B98E9D0F2372236300934B51 /* QueryOperator.swift in Sources */,
 				B98E9D132372236300934B51 /* QueryOperator+Equatable.swift in Sources */,
