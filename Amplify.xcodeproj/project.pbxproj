--- conflicted
+++ resolved
@@ -153,7 +153,6 @@
 		B98E9D122372236300934B51 /* QueryField.swift in Sources */ = {isa = PBXBuildFile; fileRef = B98E9D0A2372236200934B51 /* QueryField.swift */; };
 		B98E9D132372236300934B51 /* QueryOperator+Equatable.swift in Sources */ = {isa = PBXBuildFile; fileRef = B98E9D0B2372236200934B51 /* QueryOperator+Equatable.swift */; };
 		B98E9D142372236300934B51 /* QueryPredicate+Equatable.swift in Sources */ = {isa = PBXBuildFile; fileRef = B98E9D0C2372236200934B51 /* QueryPredicate+Equatable.swift */; };
-<<<<<<< HEAD
 		B9FAA10723865C21009414B4 /* DataStoreModelRegistration.swift in Sources */ = {isa = PBXBuildFile; fileRef = B9FAA10623865C21009414B4 /* DataStoreModelRegistration.swift */; };
 		B9FAA10B23878122009414B4 /* ModelField+Association.swift in Sources */ = {isa = PBXBuildFile; fileRef = B9FAA10A23878122009414B4 /* ModelField+Association.swift */; };
 		B9FAA10E23878BF3009414B4 /* UserAccount.swift in Sources */ = {isa = PBXBuildFile; fileRef = B9FAA10D23878BF3009414B4 /* UserAccount.swift */; };
@@ -168,15 +167,6 @@
 		B9FAA12023879BD0009414B4 /* BookAuthor+Schema.swift in Sources */ = {isa = PBXBuildFile; fileRef = B9FAA11F23879BD0009414B4 /* BookAuthor+Schema.swift */; };
 		B9FAA1252388BE48009414B4 /* List+Model.swift in Sources */ = {isa = PBXBuildFile; fileRef = B9FAA1242388BE48009414B4 /* List+Model.swift */; };
 		B9FAA1272388BE91009414B4 /* List+LazyLoad.swift in Sources */ = {isa = PBXBuildFile; fileRef = B9FAA1262388BE91009414B4 /* List+LazyLoad.swift */; };
-		B9FB05EA2383123000DE1FD4 /* SQLStatement.swift in Sources */ = {isa = PBXBuildFile; fileRef = B9FB05E92383123000DE1FD4 /* SQLStatement.swift */; };
-		B9FB05EC238313CD00DE1FD4 /* SQLStatement+Insert.swift in Sources */ = {isa = PBXBuildFile; fileRef = B9FB05EB238313CD00DE1FD4 /* SQLStatement+Insert.swift */; };
-		B9FB05EE238315E100DE1FD4 /* SQLStatement+CreateTable.swift in Sources */ = {isa = PBXBuildFile; fileRef = B9FB05ED238315E100DE1FD4 /* SQLStatement+CreateTable.swift */; };
-		B9FB05F023831A1000DE1FD4 /* SQLStatement+Select.swift in Sources */ = {isa = PBXBuildFile; fileRef = B9FB05EF23831A1000DE1FD4 /* SQLStatement+Select.swift */; };
-		B9FB05F22383220300DE1FD4 /* SQLStatement+Delete.swift in Sources */ = {isa = PBXBuildFile; fileRef = B9FB05F12383220300DE1FD4 /* SQLStatement+Delete.swift */; };
-		B9FB05F42383222300DE1FD4 /* SQLStatement+Update.swift in Sources */ = {isa = PBXBuildFile; fileRef = B9FB05F32383222300DE1FD4 /* SQLStatement+Update.swift */; };
-		B9FB05F623836F8700DE1FD4 /* SQLStatement+Condition.swift in Sources */ = {isa = PBXBuildFile; fileRef = B9FB05F523836F8700DE1FD4 /* SQLStatement+Condition.swift */; };
-=======
->>>>>>> 8b328713
 		B9FB05F82383740D00DE1FD4 /* DataStoreStatement.swift in Sources */ = {isa = PBXBuildFile; fileRef = B9FB05F72383740D00DE1FD4 /* DataStoreStatement.swift */; };
 		BBDAB9BA4CFBCBEAC27D0AEB /* Pods_Amplify_AWSPluginsCore_AWSPluginsTestConfigs_AWSPluginsTestCommon.framework in Frameworks */ = {isa = PBXBuildFile; fileRef = 2DB257EB47AB94ED06B62380 /* Pods_Amplify_AWSPluginsCore_AWSPluginsTestConfigs_AWSPluginsTestCommon.framework */; };
 		FA0173352375F8A5005DDDFC /* LoggingError.swift in Sources */ = {isa = PBXBuildFile; fileRef = FA0173342375F8A5005DDDFC /* LoggingError.swift */; };
@@ -717,7 +707,6 @@
 		B98E9D0A2372236200934B51 /* QueryField.swift */ = {isa = PBXFileReference; fileEncoding = 4; lastKnownFileType = sourcecode.swift; path = QueryField.swift; sourceTree = "<group>"; };
 		B98E9D0B2372236200934B51 /* QueryOperator+Equatable.swift */ = {isa = PBXFileReference; fileEncoding = 4; lastKnownFileType = sourcecode.swift; path = "QueryOperator+Equatable.swift"; sourceTree = "<group>"; };
 		B98E9D0C2372236200934B51 /* QueryPredicate+Equatable.swift */ = {isa = PBXFileReference; fileEncoding = 4; lastKnownFileType = sourcecode.swift; path = "QueryPredicate+Equatable.swift"; sourceTree = "<group>"; };
-<<<<<<< HEAD
 		B9FAA10623865C21009414B4 /* DataStoreModelRegistration.swift */ = {isa = PBXFileReference; lastKnownFileType = sourcecode.swift; path = DataStoreModelRegistration.swift; sourceTree = "<group>"; };
 		B9FAA10A23878122009414B4 /* ModelField+Association.swift */ = {isa = PBXFileReference; lastKnownFileType = sourcecode.swift; path = "ModelField+Association.swift"; sourceTree = "<group>"; };
 		B9FAA10D23878BF3009414B4 /* UserAccount.swift */ = {isa = PBXFileReference; lastKnownFileType = sourcecode.swift; path = UserAccount.swift; sourceTree = "<group>"; };
@@ -732,15 +721,6 @@
 		B9FAA11F23879BD0009414B4 /* BookAuthor+Schema.swift */ = {isa = PBXFileReference; lastKnownFileType = sourcecode.swift; path = "BookAuthor+Schema.swift"; sourceTree = "<group>"; };
 		B9FAA1242388BE48009414B4 /* List+Model.swift */ = {isa = PBXFileReference; lastKnownFileType = sourcecode.swift; path = "List+Model.swift"; sourceTree = "<group>"; };
 		B9FAA1262388BE91009414B4 /* List+LazyLoad.swift */ = {isa = PBXFileReference; lastKnownFileType = sourcecode.swift; path = "List+LazyLoad.swift"; sourceTree = "<group>"; };
-		B9FB05E92383123000DE1FD4 /* SQLStatement.swift */ = {isa = PBXFileReference; lastKnownFileType = sourcecode.swift; path = SQLStatement.swift; sourceTree = "<group>"; };
-		B9FB05EB238313CD00DE1FD4 /* SQLStatement+Insert.swift */ = {isa = PBXFileReference; lastKnownFileType = sourcecode.swift; path = "SQLStatement+Insert.swift"; sourceTree = "<group>"; };
-		B9FB05ED238315E100DE1FD4 /* SQLStatement+CreateTable.swift */ = {isa = PBXFileReference; lastKnownFileType = sourcecode.swift; path = "SQLStatement+CreateTable.swift"; sourceTree = "<group>"; };
-		B9FB05EF23831A1000DE1FD4 /* SQLStatement+Select.swift */ = {isa = PBXFileReference; lastKnownFileType = sourcecode.swift; path = "SQLStatement+Select.swift"; sourceTree = "<group>"; };
-		B9FB05F12383220300DE1FD4 /* SQLStatement+Delete.swift */ = {isa = PBXFileReference; lastKnownFileType = sourcecode.swift; path = "SQLStatement+Delete.swift"; sourceTree = "<group>"; };
-		B9FB05F32383222300DE1FD4 /* SQLStatement+Update.swift */ = {isa = PBXFileReference; lastKnownFileType = sourcecode.swift; path = "SQLStatement+Update.swift"; sourceTree = "<group>"; };
-		B9FB05F523836F8700DE1FD4 /* SQLStatement+Condition.swift */ = {isa = PBXFileReference; lastKnownFileType = sourcecode.swift; path = "SQLStatement+Condition.swift"; sourceTree = "<group>"; };
-=======
->>>>>>> 8b328713
 		B9FB05F72383740D00DE1FD4 /* DataStoreStatement.swift */ = {isa = PBXFileReference; lastKnownFileType = sourcecode.swift; path = DataStoreStatement.swift; sourceTree = "<group>"; };
 		BAFD88194E245D6B82399825 /* Pods-Amplify-AmplifyAWSPlugins-AWSPinpointAnalyticsPlugin-AWSPinpointAnalyticsPluginTests.release.xcconfig */ = {isa = PBXFileReference; includeInIndex = 1; lastKnownFileType = text.xcconfig; name = "Pods-Amplify-AmplifyAWSPlugins-AWSPinpointAnalyticsPlugin-AWSPinpointAnalyticsPluginTests.release.xcconfig"; path = "Target Support Files/Pods-Amplify-AmplifyAWSPlugins-AWSPinpointAnalyticsPlugin-AWSPinpointAnalyticsPluginTests/Pods-Amplify-AmplifyAWSPlugins-AWSPinpointAnalyticsPlugin-AWSPinpointAnalyticsPluginTests.release.xcconfig"; sourceTree = "<group>"; };
 		BB548811E9281F8547D83681 /* Pods-AmplifyAWSPlugins-AWSPinpointAnalyticsPlugin-AWSPinpointAnalyticsPluginTests.release.xcconfig */ = {isa = PBXFileReference; includeInIndex = 1; lastKnownFileType = text.xcconfig; name = "Pods-AmplifyAWSPlugins-AWSPinpointAnalyticsPlugin-AWSPinpointAnalyticsPluginTests.release.xcconfig"; path = "Target Support Files/Pods-AmplifyAWSPlugins-AWSPinpointAnalyticsPlugin-AWSPinpointAnalyticsPluginTests/Pods-AmplifyAWSPlugins-AWSPinpointAnalyticsPlugin-AWSPinpointAnalyticsPluginTests.release.xcconfig"; sourceTree = "<group>"; };
@@ -1425,20 +1405,14 @@
 		B92E03A62367CE7A006CEB8D /* Model */ = {
 			isa = PBXGroup;
 			children = (
-<<<<<<< HEAD
+				FA8EE775238626C70097E4F1 /* AnyModel */,
 				B9FAA1232388BE2B009414B4 /* Collection */,
-=======
-				FA8EE775238626C70097E4F1 /* AnyModel */,
->>>>>>> 8b328713
 				B92E03A72367CE7A006CEB8D /* Model.swift */,
 				B92E03AC2367CE7A006CEB8D /* Model+Codable.swift */,
 				FA8EE778238627040097E4F1 /* Model+ModelName.swift */,
 				B92E03AB2367CE7A006CEB8D /* Model+Schema.swift */,
-<<<<<<< HEAD
+				FA8EE77C238627350097E4F1 /* Model+Subscript.swift */,
 				B9FAA10A23878122009414B4 /* ModelField+Association.swift */,
-=======
-				FA8EE77C238627350097E4F1 /* Model+Subscript.swift */,
->>>>>>> 8b328713
 				B92E03A92367CE7A006CEB8D /* ModelRegistry.swift */,
 				B92E03A82367CE7A006CEB8D /* ModelSchema.swift */,
 				B92E03AA2367CE7A006CEB8D /* ModelSchema+Definition.swift */,
@@ -1531,8 +1505,8 @@
 		B9FAA1232388BE2B009414B4 /* Collection */ = {
 			isa = PBXGroup;
 			children = (
+				B9FAA1262388BE91009414B4 /* List+LazyLoad.swift */,
 				B9FAA1242388BE48009414B4 /* List+Model.swift */,
-				B9FAA1262388BE91009414B4 /* List+LazyLoad.swift */,
 			);
 			path = Collection;
 			sourceTree = "<group>";
