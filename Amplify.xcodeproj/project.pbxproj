--- conflicted
+++ resolved
@@ -183,15 +183,12 @@
 		B4D3853F236C97360014653D /* PredictionsError.swift in Sources */ = {isa = PBXBuildFile; fileRef = B4D3852C236C97350014653D /* PredictionsError.swift */; };
 		B4D38540236C97360014653D /* PredictionsCategoryPlugin.swift in Sources */ = {isa = PBXBuildFile; fileRef = B4D3852D236C97350014653D /* PredictionsCategoryPlugin.swift */; };
 		B8E8D759314BE9D6BD462E87 /* Pods_Amplify_AmplifyTestConfigs_AmplifyFunctionalTests.framework in Frameworks */ = {isa = PBXBuildFile; fileRef = B868B395CBEDBAE5565C25D5 /* Pods_Amplify_AmplifyTestConfigs_AmplifyFunctionalTests.framework */; };
-<<<<<<< HEAD
+		B912D1B6242960D40028F05C /* QueryPaginationInput.swift in Sources */ = {isa = PBXBuildFile; fileRef = B912D1B5242960D40028F05C /* QueryPaginationInput.swift */; };
 		B91A879C23D125A50049A12F /* DateTime.swift in Sources */ = {isa = PBXBuildFile; fileRef = B91A879B23D125A50049A12F /* DateTime.swift */; };
 		B91A879E23D12B730049A12F /* Time.swift in Sources */ = {isa = PBXBuildFile; fileRef = B91A879D23D12B730049A12F /* Time.swift */; };
 		B91A87A023D18A320049A12F /* DateScalar.swift in Sources */ = {isa = PBXBuildFile; fileRef = B91A879F23D18A320049A12F /* DateScalar.swift */; };
 		B91A87A223D641570049A12F /* DateTime+Comparable.swift in Sources */ = {isa = PBXBuildFile; fileRef = B91A87A123D641570049A12F /* DateTime+Comparable.swift */; };
 		B91A87A423D64B0F0049A12F /* DateScalarTests.swift in Sources */ = {isa = PBXBuildFile; fileRef = B91A87A323D64B0F0049A12F /* DateScalarTests.swift */; };
-=======
-		B912D1B6242960D40028F05C /* QueryPaginationInput.swift in Sources */ = {isa = PBXBuildFile; fileRef = B912D1B5242960D40028F05C /* QueryPaginationInput.swift */; };
->>>>>>> e7afe3ce
 		B92E03AD2367CE7A006CEB8D /* DataStoreCategory+Behavior.swift in Sources */ = {isa = PBXBuildFile; fileRef = B92E039E2367CE79006CEB8D /* DataStoreCategory+Behavior.swift */; };
 		B92E03AE2367CE7A006CEB8D /* DataStoreCategoryPlugin.swift in Sources */ = {isa = PBXBuildFile; fileRef = B92E039F2367CE79006CEB8D /* DataStoreCategoryPlugin.swift */; };
 		B92E03AF2367CE7A006CEB8D /* DataStoreCategoryBehavior.swift in Sources */ = {isa = PBXBuildFile; fileRef = B92E03A02367CE79006CEB8D /* DataStoreCategoryBehavior.swift */; };
@@ -220,9 +217,11 @@
 		B98E9D122372236300934B51 /* QueryField.swift in Sources */ = {isa = PBXBuildFile; fileRef = B98E9D0A2372236200934B51 /* QueryField.swift */; };
 		B98E9D132372236300934B51 /* QueryOperator+Equatable.swift in Sources */ = {isa = PBXBuildFile; fileRef = B98E9D0B2372236200934B51 /* QueryOperator+Equatable.swift */; };
 		B98E9D142372236300934B51 /* QueryPredicate+Equatable.swift in Sources */ = {isa = PBXBuildFile; fileRef = B98E9D0C2372236200934B51 /* QueryPredicate+Equatable.swift */; };
-<<<<<<< HEAD
+		B996FC4423FF2FA8006D0F68 /* Encodable+AnyEncodable.swift in Sources */ = {isa = PBXBuildFile; fileRef = B996FC4323FF2FA8006D0F68 /* Encodable+AnyEncodable.swift */; };
+		B996FC4D24059918006D0F68 /* Model+Enum.swift in Sources */ = {isa = PBXBuildFile; fileRef = B996FC4C24059918006D0F68 /* Model+Enum.swift */; };
 		B99EF4B523DB020C00D821BC /* DateScalarComparableTests.swift in Sources */ = {isa = PBXBuildFile; fileRef = B99EF4B423DB020C00D821BC /* DateScalarComparableTests.swift */; };
 		B99EF4B723DB072000D821BC /* DateScalar+Hashable.swift in Sources */ = {isa = PBXBuildFile; fileRef = B99EF4B623DB072000D821BC /* DateScalar+Hashable.swift */; };
+		B9A6A4E024452E0D00AC2792 /* AccessLevel.swift in Sources */ = {isa = PBXBuildFile; fileRef = B9A6A4DF24452E0D00AC2792 /* AccessLevel.swift */; };
 		B9AE8FD923D8C609002742F9 /* DateScalarFormat.swift in Sources */ = {isa = PBXBuildFile; fileRef = B9AE8FD823D8C609002742F9 /* DateScalarFormat.swift */; };
 		B9AE8FDB23D8C643002742F9 /* DateScalarFormat+Time.swift in Sources */ = {isa = PBXBuildFile; fileRef = B9AE8FDA23D8C643002742F9 /* DateScalarFormat+Time.swift */; };
 		B9AF547823F323000059E6C4 /* Time+Comparable.swift in Sources */ = {isa = PBXBuildFile; fileRef = B9AF547723F323000059E6C4 /* Time+Comparable.swift */; };
@@ -232,12 +231,8 @@
 		B9B50DC423D917BB0086F1E1 /* DateScalarFormat+Date.swift in Sources */ = {isa = PBXBuildFile; fileRef = B9B50DC323D917BB0086F1E1 /* DateScalarFormat+Date.swift */; };
 		B9B50DC623D918020086F1E1 /* Date+DateScalar.swift in Sources */ = {isa = PBXBuildFile; fileRef = B9B50DC523D918020086F1E1 /* Date+DateScalar.swift */; };
 		B9B50DC823DA15890086F1E1 /* DataStoreError+DateScalar.swift in Sources */ = {isa = PBXBuildFile; fileRef = B9B50DC723DA15890086F1E1 /* DataStoreError+DateScalar.swift */; };
-=======
-		B996FC4423FF2FA8006D0F68 /* Encodable+AnyEncodable.swift in Sources */ = {isa = PBXBuildFile; fileRef = B996FC4323FF2FA8006D0F68 /* Encodable+AnyEncodable.swift */; };
-		B996FC4D24059918006D0F68 /* Model+Enum.swift in Sources */ = {isa = PBXBuildFile; fileRef = B996FC4C24059918006D0F68 /* Model+Enum.swift */; };
 		B9B64A9F23FCBF7E00730B68 /* ModelValueConverter.swift in Sources */ = {isa = PBXBuildFile; fileRef = B9B64A9E23FCBF7E00730B68 /* ModelValueConverter.swift */; };
 		B9DCA263240F217C00075E22 /* AnyEncodableTests.swift in Sources */ = {isa = PBXBuildFile; fileRef = B9DCA262240F217C00075E22 /* AnyEncodableTests.swift */; };
->>>>>>> e7afe3ce
 		B9FAA10B23878122009414B4 /* ModelField+Association.swift in Sources */ = {isa = PBXBuildFile; fileRef = B9FAA10A23878122009414B4 /* ModelField+Association.swift */; };
 		B9FAA10E23878BF3009414B4 /* UserAccount.swift in Sources */ = {isa = PBXBuildFile; fileRef = B9FAA10D23878BF3009414B4 /* UserAccount.swift */; };
 		B9FAA11023878C5E009414B4 /* UserProfile.swift in Sources */ = {isa = PBXBuildFile; fileRef = B9FAA10F23878C5E009414B4 /* UserProfile.swift */; };
@@ -834,15 +829,12 @@
 		B6F4EFBF6DBF29A324CC0A27 /* Pods-AWSPlugins-AWSPinpointAnalyticsPlugin.release.xcconfig */ = {isa = PBXFileReference; includeInIndex = 1; lastKnownFileType = text.xcconfig; name = "Pods-AWSPlugins-AWSPinpointAnalyticsPlugin.release.xcconfig"; path = "Target Support Files/Pods-AWSPlugins-AWSPinpointAnalyticsPlugin/Pods-AWSPlugins-AWSPinpointAnalyticsPlugin.release.xcconfig"; sourceTree = "<group>"; };
 		B7871B77B520892E343E9F0A /* Pods-Amplify-AWSPluginsCore-CoreMLPredictionsPlugin.release.xcconfig */ = {isa = PBXFileReference; includeInIndex = 1; lastKnownFileType = text.xcconfig; name = "Pods-Amplify-AWSPluginsCore-CoreMLPredictionsPlugin.release.xcconfig"; path = "Target Support Files/Pods-Amplify-AWSPluginsCore-CoreMLPredictionsPlugin/Pods-Amplify-AWSPluginsCore-CoreMLPredictionsPlugin.release.xcconfig"; sourceTree = "<group>"; };
 		B868B395CBEDBAE5565C25D5 /* Pods_Amplify_AmplifyTestConfigs_AmplifyFunctionalTests.framework */ = {isa = PBXFileReference; explicitFileType = wrapper.framework; includeInIndex = 0; path = Pods_Amplify_AmplifyTestConfigs_AmplifyFunctionalTests.framework; sourceTree = BUILT_PRODUCTS_DIR; };
-<<<<<<< HEAD
+		B912D1B5242960D40028F05C /* QueryPaginationInput.swift */ = {isa = PBXFileReference; lastKnownFileType = sourcecode.swift; path = QueryPaginationInput.swift; sourceTree = "<group>"; };
 		B91A879B23D125A50049A12F /* DateTime.swift */ = {isa = PBXFileReference; lastKnownFileType = sourcecode.swift; path = DateTime.swift; sourceTree = "<group>"; };
 		B91A879D23D12B730049A12F /* Time.swift */ = {isa = PBXFileReference; lastKnownFileType = sourcecode.swift; path = Time.swift; sourceTree = "<group>"; };
 		B91A879F23D18A320049A12F /* DateScalar.swift */ = {isa = PBXFileReference; lastKnownFileType = sourcecode.swift; path = DateScalar.swift; sourceTree = "<group>"; };
 		B91A87A123D641570049A12F /* DateTime+Comparable.swift */ = {isa = PBXFileReference; lastKnownFileType = sourcecode.swift; path = "DateTime+Comparable.swift"; sourceTree = "<group>"; };
 		B91A87A323D64B0F0049A12F /* DateScalarTests.swift */ = {isa = PBXFileReference; lastKnownFileType = sourcecode.swift; path = DateScalarTests.swift; sourceTree = "<group>"; };
-=======
-		B912D1B5242960D40028F05C /* QueryPaginationInput.swift */ = {isa = PBXFileReference; lastKnownFileType = sourcecode.swift; path = QueryPaginationInput.swift; sourceTree = "<group>"; };
->>>>>>> e7afe3ce
 		B922E267236A029C00D09250 /* Query.swift */ = {isa = PBXFileReference; fileEncoding = 4; lastKnownFileType = sourcecode.swift; path = Query.swift; sourceTree = "<group>"; };
 		B922E268236A029C00D09250 /* ModelKey.swift */ = {isa = PBXFileReference; fileEncoding = 4; lastKnownFileType = sourcecode.swift; path = ModelKey.swift; sourceTree = "<group>"; };
 		B922E269236A029C00D09250 /* QueryPredicate.swift */ = {isa = PBXFileReference; fileEncoding = 4; lastKnownFileType = sourcecode.swift; path = QueryPredicate.swift; sourceTree = "<group>"; };
@@ -878,9 +870,11 @@
 		B98E9D0A2372236200934B51 /* QueryField.swift */ = {isa = PBXFileReference; fileEncoding = 4; lastKnownFileType = sourcecode.swift; path = QueryField.swift; sourceTree = "<group>"; };
 		B98E9D0B2372236200934B51 /* QueryOperator+Equatable.swift */ = {isa = PBXFileReference; fileEncoding = 4; lastKnownFileType = sourcecode.swift; path = "QueryOperator+Equatable.swift"; sourceTree = "<group>"; };
 		B98E9D0C2372236200934B51 /* QueryPredicate+Equatable.swift */ = {isa = PBXFileReference; fileEncoding = 4; lastKnownFileType = sourcecode.swift; path = "QueryPredicate+Equatable.swift"; sourceTree = "<group>"; };
-<<<<<<< HEAD
+		B996FC4323FF2FA8006D0F68 /* Encodable+AnyEncodable.swift */ = {isa = PBXFileReference; lastKnownFileType = sourcecode.swift; path = "Encodable+AnyEncodable.swift"; sourceTree = "<group>"; };
+		B996FC4C24059918006D0F68 /* Model+Enum.swift */ = {isa = PBXFileReference; lastKnownFileType = sourcecode.swift; path = "Model+Enum.swift"; sourceTree = "<group>"; };
 		B99EF4B423DB020C00D821BC /* DateScalarComparableTests.swift */ = {isa = PBXFileReference; lastKnownFileType = sourcecode.swift; path = DateScalarComparableTests.swift; sourceTree = "<group>"; };
 		B99EF4B623DB072000D821BC /* DateScalar+Hashable.swift */ = {isa = PBXFileReference; lastKnownFileType = sourcecode.swift; path = "DateScalar+Hashable.swift"; sourceTree = "<group>"; };
+		B9A6A4DF24452E0D00AC2792 /* AccessLevel.swift */ = {isa = PBXFileReference; fileEncoding = 4; lastKnownFileType = sourcecode.swift; path = AccessLevel.swift; sourceTree = "<group>"; };
 		B9AE8FD823D8C609002742F9 /* DateScalarFormat.swift */ = {isa = PBXFileReference; lastKnownFileType = sourcecode.swift; path = DateScalarFormat.swift; sourceTree = "<group>"; };
 		B9AE8FDA23D8C643002742F9 /* DateScalarFormat+Time.swift */ = {isa = PBXFileReference; lastKnownFileType = sourcecode.swift; path = "DateScalarFormat+Time.swift"; sourceTree = "<group>"; };
 		B9AF547723F323000059E6C4 /* Time+Comparable.swift */ = {isa = PBXFileReference; lastKnownFileType = sourcecode.swift; path = "Time+Comparable.swift"; sourceTree = "<group>"; };
@@ -890,12 +884,8 @@
 		B9B50DC323D917BB0086F1E1 /* DateScalarFormat+Date.swift */ = {isa = PBXFileReference; lastKnownFileType = sourcecode.swift; path = "DateScalarFormat+Date.swift"; sourceTree = "<group>"; };
 		B9B50DC523D918020086F1E1 /* Date+DateScalar.swift */ = {isa = PBXFileReference; lastKnownFileType = sourcecode.swift; path = "Date+DateScalar.swift"; sourceTree = "<group>"; };
 		B9B50DC723DA15890086F1E1 /* DataStoreError+DateScalar.swift */ = {isa = PBXFileReference; lastKnownFileType = sourcecode.swift; path = "DataStoreError+DateScalar.swift"; sourceTree = "<group>"; };
-=======
-		B996FC4323FF2FA8006D0F68 /* Encodable+AnyEncodable.swift */ = {isa = PBXFileReference; lastKnownFileType = sourcecode.swift; path = "Encodable+AnyEncodable.swift"; sourceTree = "<group>"; };
-		B996FC4C24059918006D0F68 /* Model+Enum.swift */ = {isa = PBXFileReference; lastKnownFileType = sourcecode.swift; path = "Model+Enum.swift"; sourceTree = "<group>"; };
 		B9B64A9E23FCBF7E00730B68 /* ModelValueConverter.swift */ = {isa = PBXFileReference; lastKnownFileType = sourcecode.swift; path = ModelValueConverter.swift; sourceTree = "<group>"; };
 		B9DCA262240F217C00075E22 /* AnyEncodableTests.swift */ = {isa = PBXFileReference; lastKnownFileType = sourcecode.swift; path = AnyEncodableTests.swift; sourceTree = "<group>"; };
->>>>>>> e7afe3ce
 		B9FAA10A23878122009414B4 /* ModelField+Association.swift */ = {isa = PBXFileReference; lastKnownFileType = sourcecode.swift; path = "ModelField+Association.swift"; sourceTree = "<group>"; };
 		B9FAA10D23878BF3009414B4 /* UserAccount.swift */ = {isa = PBXFileReference; lastKnownFileType = sourcecode.swift; path = UserAccount.swift; sourceTree = "<group>"; };
 		B9FAA10F23878C5E009414B4 /* UserProfile.swift */ = {isa = PBXFileReference; lastKnownFileType = sourcecode.swift; path = UserProfile.swift; sourceTree = "<group>"; };
@@ -1788,6 +1778,7 @@
 		B91A879A23D1256B0049A12F /* DataType */ = {
 			isa = PBXGroup;
 			children = (
+				B9485E9A23F4BEEC009C4F93 /* README.md */,
 				B9B50DC723DA15890086F1E1 /* DataStoreError+DateScalar.swift */,
 				B9B50DC523D918020086F1E1 /* Date+DateScalar.swift */,
 				B9485E9823F40877009C4F93 /* Date+Operation.swift */,
@@ -1800,7 +1791,6 @@
 				B9AF547923F324DB0059E6C4 /* DateScalarOperation.swift */,
 				B91A879B23D125A50049A12F /* DateTime.swift */,
 				B91A87A123D641570049A12F /* DateTime+Comparable.swift */,
-				B9485E9A23F4BEEC009C4F93 /* README.md */,
 				B91A879D23D12B730049A12F /* Time.swift */,
 				B9AF547723F323000059E6C4 /* Time+Comparable.swift */,
 				B9485E9623F40847009C4F93 /* Time+Operation.swift */,
@@ -1824,11 +1814,8 @@
 				FA8EE780238628490097E4F1 /* Persistable.swift */,
 				FA8EE775238626C70097E4F1 /* AnyModel */,
 				B9FAA1232388BE2B009414B4 /* Collection */,
-<<<<<<< HEAD
 				B91A879A23D1256B0049A12F /* DataType */,
-=======
 				B937FBFC23FB4ED300081639 /* Schema */,
->>>>>>> e7afe3ce
 			);
 			path = Model;
 			sourceTree = "<group>";
@@ -2133,6 +2120,7 @@
 		FA56F72122B14AEB0039754A /* Support */ = {
 			isa = PBXGroup;
 			children = (
+				B9A6A4DF24452E0D00AC2792 /* AccessLevel.swift */,
 				FA176ED823858A3800C5C5F9 /* Amplify+HubPayloadEventName.swift */,
 				FAC23539227A055200424678 /* AmplifyError.swift */,
 				FAAFAF3C2390D4A6002CF932 /* AmplifyErrorMessages.swift */,
@@ -2487,10 +2475,7 @@
 			isa = PBXGroup;
 			children = (
 				FACA35EA2326B217000E74F6 /* AmplifyConfigurationInitializationTests.swift */,
-<<<<<<< HEAD
-=======
 				B9DCA262240F217C00075E22 /* AnyEncodableTests.swift */,
->>>>>>> e7afe3ce
 				FACF520823298C1200646E10 /* AtomicDictionaryTests.swift */,
 				FAAFAF3023904B75002CF932 /* AtomicValue+BoolTests.swift */,
 				FAAFAF3223904BA4002CF932 /* AtomicValue+NumericTests.swift */,
@@ -2668,12 +2653,9 @@
 				FA8EE772238621320097E4F1 /* AnyModelTests.swift */,
 				FAD3937923820CDB00463F5E /* DataStoreCategoryClientAPITests.swift */,
 				FAD3937C23820D0200463F5E /* DataStoreCategoryConfigurationTests.swift */,
-<<<<<<< HEAD
 				B99EF4B423DB020C00D821BC /* DateScalarComparableTests.swift */,
 				B9AF547D23F37DF20059E6C4 /* DateScalarOperationTests.swift */,
 				B91A87A323D64B0F0049A12F /* DateScalarTests.swift */,
-=======
->>>>>>> e7afe3ce
 				FAE414602399A6A500CE94C2 /* ModelRegistryTests.swift */,
 			);
 			path = DataStore;
@@ -3688,17 +3670,14 @@
 				95DAAB45237E639E0028544F /* IdentifyResult.swift in Sources */,
 				95DAAB21237E63370028544F /* LanguageDetectionResult.swift in Sources */,
 				FAC2351E227A053D00424678 /* APICategory.swift in Sources */,
-<<<<<<< HEAD
 				B9B50DC223D9179F0086F1E1 /* DateScalarFormat+DateTime.swift in Sources */,
-				FAC2351B227A053D00424678 /* APICategoryClientBehavior.swift in Sources */,
-=======
 				FAC2351B227A053D00424678 /* APICategoryBehavior.swift in Sources */,
->>>>>>> e7afe3ce
 				FA5D4CF3238AFD7B00D2F54A /* ModelRegistry+Syncable.swift in Sources */,
 				FAAFAF37239051E6002CF932 /* AtomicDictionary.swift in Sources */,
 				95DAAB2F237E63370028544F /* LanguageType.swift in Sources */,
 				B4D3852E236C97360014653D /* PredictionsIdentifyOperation.swift in Sources */,
 				FA09B9412321BB78000E064D /* JSONValue.swift in Sources */,
+				B9A6A4E024452E0D00AC2792 /* AccessLevel.swift in Sources */,
 				95DAAB2E237E63370028544F /* AgeRange.swift in Sources */,
 				B4D3853A236C97360014653D /* PredictionsInterpretRequest.swift in Sources */,
 				2144226C234BDD9B009357F7 /* StorageUploadFileRequest.swift in Sources */,
