// !$*UTF8*$!
{
	archiveVersion = 1;
	classes = {
	};
	objectVersion = 52;
	objects = {

/* Begin PBXBuildFile section */
		210922502359634C00CEC295 /* AnalyticsProfile.swift in Sources */ = {isa = PBXBuildFile; fileRef = 210922492359634B00CEC295 /* AnalyticsProfile.swift */; };
		210922522359634C00CEC295 /* AnalyticsPropertyValue.swift in Sources */ = {isa = PBXBuildFile; fileRef = 2109224B2359634C00CEC295 /* AnalyticsPropertyValue.swift */; };
		210922572359693900CEC295 /* BasicAnalyticsEvent.swift in Sources */ = {isa = PBXBuildFile; fileRef = 210922562359693800CEC295 /* BasicAnalyticsEvent.swift */; };
		2109225A23596BCD00CEC295 /* AnalyticsCategoryClientBehavior.swift in Sources */ = {isa = PBXBuildFile; fileRef = 2109225923596BCD00CEC295 /* AnalyticsCategoryClientBehavior.swift */; };
		210DBC122332B3C0009B9E51 /* StorageDownloadFileOperation.swift in Sources */ = {isa = PBXBuildFile; fileRef = 210DBC112332B3C0009B9E51 /* StorageDownloadFileOperation.swift */; };
		210DBC142332B3C6009B9E51 /* StorageGetURLOperation.swift in Sources */ = {isa = PBXBuildFile; fileRef = 210DBC132332B3C6009B9E51 /* StorageGetURLOperation.swift */; };
		210DBC162332B3CB009B9E51 /* StorageDownloadDataOperation.swift in Sources */ = {isa = PBXBuildFile; fileRef = 210DBC152332B3CB009B9E51 /* StorageDownloadDataOperation.swift */; };
		210DBC472332F0C5009B9E51 /* StorageError.swift in Sources */ = {isa = PBXBuildFile; fileRef = 210DBC462332F0C5009B9E51 /* StorageError.swift */; };
		2125E2542319EC3100B3DEB5 /* AppDelegate.swift in Sources */ = {isa = PBXBuildFile; fileRef = 2125E2532319EC3100B3DEB5 /* AppDelegate.swift */; };
		2125E2562319EC3100B3DEB5 /* ViewController.swift in Sources */ = {isa = PBXBuildFile; fileRef = 2125E2552319EC3100B3DEB5 /* ViewController.swift */; };
		2125E2592319EC3100B3DEB5 /* Main.storyboard in Resources */ = {isa = PBXBuildFile; fileRef = 2125E2572319EC3100B3DEB5 /* Main.storyboard */; };
		2125E25B2319EC3200B3DEB5 /* Assets.xcassets in Resources */ = {isa = PBXBuildFile; fileRef = 2125E25A2319EC3200B3DEB5 /* Assets.xcassets */; };
		2125E25E2319EC3200B3DEB5 /* LaunchScreen.storyboard in Resources */ = {isa = PBXBuildFile; fileRef = 2125E25C2319EC3200B3DEB5 /* LaunchScreen.storyboard */; };
		2125E265231C2D3100B3DEB5 /* awsconfiguration.json in Resources */ = {isa = PBXBuildFile; fileRef = 2125E2102318D73B00B3DEB5 /* awsconfiguration.json */; };
		2126343B23C39176000C9DD2 /* SyncEnabledGraphQLDocument.swift in Sources */ = {isa = PBXBuildFile; fileRef = 2126343A23C39176000C9DD2 /* SyncEnabledGraphQLDocument.swift */; };
		2126343D23C59E09000C9DD2 /* SelectionSetField.swift in Sources */ = {isa = PBXBuildFile; fileRef = 2126343C23C59E08000C9DD2 /* SelectionSetField.swift */; };
		2126343F23C59EE5000C9DD2 /* ModelField+GraphQL.swift in Sources */ = {isa = PBXBuildFile; fileRef = 2126343E23C59EE5000C9DD2 /* ModelField+GraphQL.swift */; };
		2126344323C62C71000C9DD2 /* MockGraphQLDocument.swift in Sources */ = {isa = PBXBuildFile; fileRef = 2126344023C62796000C9DD2 /* MockGraphQLDocument.swift */; };
		2129BE012394627B006363A1 /* PostCommentModelRegistration.swift in Sources */ = {isa = PBXBuildFile; fileRef = 2129BE002394627B006363A1 /* PostCommentModelRegistration.swift */; };
		2129BE0D23948005006363A1 /* GraphQLDocument+Subscription.swift in Sources */ = {isa = PBXBuildFile; fileRef = 2129BE0623948005006363A1 /* GraphQLDocument+Subscription.swift */; };
		2129BE0F23948005006363A1 /* GraphQLDocument.swift in Sources */ = {isa = PBXBuildFile; fileRef = 2129BE0823948005006363A1 /* GraphQLDocument.swift */; };
		2129BE1023948005006363A1 /* GraphQLDocument+SyncQuery.swift in Sources */ = {isa = PBXBuildFile; fileRef = 2129BE0923948005006363A1 /* GraphQLDocument+SyncQuery.swift */; };
		2129BE1123948005006363A1 /* GraphQLDocument+GetQuery.swift in Sources */ = {isa = PBXBuildFile; fileRef = 2129BE0A23948005006363A1 /* GraphQLDocument+GetQuery.swift */; };
		2129BE1223948005006363A1 /* GraphQLDocument+ListQuery.swift in Sources */ = {isa = PBXBuildFile; fileRef = 2129BE0B23948005006363A1 /* GraphQLDocument+ListQuery.swift */; };
		2129BE1723948065006363A1 /* GraphQLRequest+Model.swift in Sources */ = {isa = PBXBuildFile; fileRef = 2129BE1523948065006363A1 /* GraphQLRequest+Model.swift */; };
		2129BE1E2394806B006363A1 /* QueryPredicate+GraphQL.swift in Sources */ = {isa = PBXBuildFile; fileRef = 2129BE1A2394806B006363A1 /* QueryPredicate+GraphQL.swift */; };
		2129BE1F2394806B006363A1 /* Model+GraphQL.swift in Sources */ = {isa = PBXBuildFile; fileRef = 2129BE1B2394806B006363A1 /* Model+GraphQL.swift */; };
		2129BE212394806B006363A1 /* ModelSchema+GraphQL.swift in Sources */ = {isa = PBXBuildFile; fileRef = 2129BE1D2394806B006363A1 /* ModelSchema+GraphQL.swift */; };
		2129BE332394828B006363A1 /* GraphQLSubscriptionTests.swift in Sources */ = {isa = PBXBuildFile; fileRef = 2129BE272394828A006363A1 /* GraphQLSubscriptionTests.swift */; };
		2129BE352394828B006363A1 /* GraphQLListQueryTests.swift in Sources */ = {isa = PBXBuildFile; fileRef = 2129BE292394828A006363A1 /* GraphQLListQueryTests.swift */; };
		2129BE362394828B006363A1 /* GraphQLDocumentTests.swift in Sources */ = {isa = PBXBuildFile; fileRef = 2129BE2A2394828A006363A1 /* GraphQLDocumentTests.swift */; };
		2129BE372394828B006363A1 /* GraphQLSyncQueryTests.swift in Sources */ = {isa = PBXBuildFile; fileRef = 2129BE2B2394828A006363A1 /* GraphQLSyncQueryTests.swift */; };
		2129BE382394828B006363A1 /* GraphQLGetQueryTests.swift in Sources */ = {isa = PBXBuildFile; fileRef = 2129BE2C2394828A006363A1 /* GraphQLGetQueryTests.swift */; };
		2129BE3A2394828B006363A1 /* QueryPredicateGraphQLTests.swift in Sources */ = {isa = PBXBuildFile; fileRef = 2129BE2F2394828A006363A1 /* QueryPredicateGraphQLTests.swift */; };
		2129BE3C2394828B006363A1 /* GraphQLRequestModelTests.swift in Sources */ = {isa = PBXBuildFile; fileRef = 2129BE322394828B006363A1 /* GraphQLRequestModelTests.swift */; };
		2129BE4223948924006363A1 /* MutationSync.swift in Sources */ = {isa = PBXBuildFile; fileRef = 2129BE4123948924006363A1 /* MutationSync.swift */; };
		2129BE4423948951006363A1 /* MutationSyncMetadata.swift in Sources */ = {isa = PBXBuildFile; fileRef = 2129BE4323948951006363A1 /* MutationSyncMetadata.swift */; };
		2129BE48239489AC006363A1 /* MutationSyncMetadataTests.swift in Sources */ = {isa = PBXBuildFile; fileRef = 2129BE47239489AC006363A1 /* MutationSyncMetadataTests.swift */; };
		2129BE4F23949F1B006363A1 /* MutationSyncMetadata+Schema.swift in Sources */ = {isa = PBXBuildFile; fileRef = 2129BE4B23948C54006363A1 /* MutationSyncMetadata+Schema.swift */; };
		2129BE512395A66F006363A1 /* AmplifyModelRegistration.swift in Sources */ = {isa = PBXBuildFile; fileRef = 2129BE502395A66F006363A1 /* AmplifyModelRegistration.swift */; };
		2129BE552395CAEF006363A1 /* PaginatedList.swift in Sources */ = {isa = PBXBuildFile; fileRef = 2129BE542395CAEF006363A1 /* PaginatedList.swift */; };
		2129BE562395CAF9006363A1 /* PaginatedListTests.swift in Sources */ = {isa = PBXBuildFile; fileRef = 2129BE522395CA05006363A1 /* PaginatedListTests.swift */; };
		21409C552384C55D000A53C9 /* LabelType.swift in Sources */ = {isa = PBXBuildFile; fileRef = 21409C542384C55D000A53C9 /* LabelType.swift */; };
		21409C5A2384C57D000A53C9 /* GraphQLMutationType.swift in Sources */ = {isa = PBXBuildFile; fileRef = 21409C572384C57D000A53C9 /* GraphQLMutationType.swift */; };
		21409C5B2384C57D000A53C9 /* GraphQLQueryType.swift in Sources */ = {isa = PBXBuildFile; fileRef = 21409C582384C57D000A53C9 /* GraphQLQueryType.swift */; };
		21409C5C2384C57D000A53C9 /* GraphQLSubscriptionType.swift in Sources */ = {isa = PBXBuildFile; fileRef = 21409C592384C57D000A53C9 /* GraphQLSubscriptionType.swift */; };
		2142099623721F4400FA140C /* GraphQLOperationType.swift in Sources */ = {isa = PBXBuildFile; fileRef = 2142099223721F4400FA140C /* GraphQLOperationType.swift */; };
		2142099723721F4400FA140C /* RESTOperationType.swift in Sources */ = {isa = PBXBuildFile; fileRef = 2142099323721F4400FA140C /* RESTOperationType.swift */; };
		2142099823721F4400FA140C /* RESTOperationRequest.swift in Sources */ = {isa = PBXBuildFile; fileRef = 2142099423721F4400FA140C /* RESTOperationRequest.swift */; };
		21420A8F237222A900FA140C /* AWSIAMConfiguration.swift in Sources */ = {isa = PBXBuildFile; fileRef = 21420A7B237222A700FA140C /* AWSIAMConfiguration.swift */; };
		21420A90237222A900FA140C /* APIKeyConfiguration.swift in Sources */ = {isa = PBXBuildFile; fileRef = 21420A7C237222A700FA140C /* APIKeyConfiguration.swift */; };
		21420A91237222A900FA140C /* AWSAuthorizationConfiguration.swift in Sources */ = {isa = PBXBuildFile; fileRef = 21420A7D237222A700FA140C /* AWSAuthorizationConfiguration.swift */; };
		21420A92237222A900FA140C /* OIDCConfiguration.swift in Sources */ = {isa = PBXBuildFile; fileRef = 21420A7E237222A700FA140C /* OIDCConfiguration.swift */; };
		21420A93237222A900FA140C /* CognitoUserPoolsConfiguration.swift in Sources */ = {isa = PBXBuildFile; fileRef = 21420A7F237222A700FA140C /* CognitoUserPoolsConfiguration.swift */; };
		21420A95237222A900FA140C /* AWSAuthServiceBehavior.swift in Sources */ = {isa = PBXBuildFile; fileRef = 21420A81237222A700FA140C /* AWSAuthServiceBehavior.swift */; };
		21420A97237222A900FA140C /* IAMCredentialProvider.swift in Sources */ = {isa = PBXBuildFile; fileRef = 21420A84237222A800FA140C /* IAMCredentialProvider.swift */; };
		21420A98237222A900FA140C /* AuthTokenProvider.swift in Sources */ = {isa = PBXBuildFile; fileRef = 21420A85237222A800FA140C /* AuthTokenProvider.swift */; };
		21420A99237222A900FA140C /* APIKeyProvider.swift in Sources */ = {isa = PBXBuildFile; fileRef = 21420A86237222A800FA140C /* APIKeyProvider.swift */; };
		21420A9C237222A900FA140C /* AWSAuthService.swift in Sources */ = {isa = PBXBuildFile; fileRef = 21420A89237222A800FA140C /* AWSAuthService.swift */; };
		21420A9F237222A900FA140C /* AWSMobileClientAdapter.swift in Sources */ = {isa = PBXBuildFile; fileRef = 21420A8C237222A900FA140C /* AWSMobileClientAdapter.swift */; };
		21420AA0237222A900FA140C /* AWSAuthorizationType.swift in Sources */ = {isa = PBXBuildFile; fileRef = 21420A8D237222A900FA140C /* AWSAuthorizationType.swift */; };
		21420AA1237222A900FA140C /* AWSMobileClientBehavior.swift in Sources */ = {isa = PBXBuildFile; fileRef = 21420A8E237222A900FA140C /* AWSMobileClientBehavior.swift */; };
		2144226C234BDD9B009357F7 /* StorageUploadFileRequest.swift in Sources */ = {isa = PBXBuildFile; fileRef = 2144226B234BDD9B009357F7 /* StorageUploadFileRequest.swift */; };
		2144226E234BDE23009357F7 /* StorageUploadFileOperation.swift in Sources */ = {isa = PBXBuildFile; fileRef = 2144226D234BDE23009357F7 /* StorageUploadFileOperation.swift */; };
		21558E3E237BB4BF0032A5BB /* GraphQLRequest.swift in Sources */ = {isa = PBXBuildFile; fileRef = 21558E3D237BB4BF0032A5BB /* GraphQLRequest.swift */; };
		21558E40237CB8640032A5BB /* GraphQLError.swift in Sources */ = {isa = PBXBuildFile; fileRef = 21558E3F237CB8640032A5BB /* GraphQLError.swift */; };
		216879FE23636A0A004A056E /* RepeatingTimer.swift in Sources */ = {isa = PBXBuildFile; fileRef = 216879FD23636A0A004A056E /* RepeatingTimer.swift */; };
		21687A3E236371C4004A056E /* AnalyticsCategory+HubPayloadEventName.swift in Sources */ = {isa = PBXBuildFile; fileRef = 21687A3D236371C4004A056E /* AnalyticsCategory+HubPayloadEventName.swift */; };
		21687A41236371E1004A056E /* AnalyticsError.swift in Sources */ = {isa = PBXBuildFile; fileRef = 21687A40236371E1004A056E /* AnalyticsError.swift */; };
		217855C3237F84D700A30D19 /* RESTRequest.swift in Sources */ = {isa = PBXBuildFile; fileRef = 217855C2237F84D700A30D19 /* RESTRequest.swift */; };
		21BF08C223ABE3B3004B0AD2 /* GraphQLDocument+CreateMutation.swift in Sources */ = {isa = PBXBuildFile; fileRef = 21BF08C123ABE3B3004B0AD2 /* GraphQLDocument+CreateMutation.swift */; };
		21BF08C423ABE3FB004B0AD2 /* GraphQLDocument+UpdateMutation.swift in Sources */ = {isa = PBXBuildFile; fileRef = 21BF08C323ABE3FB004B0AD2 /* GraphQLDocument+UpdateMutation.swift */; };
		21BF08C623ABE43F004B0AD2 /* GraphQLDocument+DeleteMutation.swift in Sources */ = {isa = PBXBuildFile; fileRef = 21BF08C523ABE43F004B0AD2 /* GraphQLDocument+DeleteMutation.swift */; };
		21BF08D123AC05F9004B0AD2 /* GraphQLCreateMutationTests.swift in Sources */ = {isa = PBXBuildFile; fileRef = 21BF08CB23AC05F3004B0AD2 /* GraphQLCreateMutationTests.swift */; };
		21BF08D223AC05F9004B0AD2 /* GraphQLDeleteMutationTests.swift in Sources */ = {isa = PBXBuildFile; fileRef = 21BF08CC23AC05F3004B0AD2 /* GraphQLDeleteMutationTests.swift */; };
		21BF08D323AC0601004B0AD2 /* GraphQLUpdateMutationTests.swift in Sources */ = {isa = PBXBuildFile; fileRef = 21BF08CD23AC05F3004B0AD2 /* GraphQLUpdateMutationTests.swift */; };
		21D1CE8C2334233F0003BAA8 /* AuthError.swift in Sources */ = {isa = PBXBuildFile; fileRef = 21D1CE8B2334233F0003BAA8 /* AuthError.swift */; };
		21D79FDA237617C60057D00D /* SubscriptionEvent.swift in Sources */ = {isa = PBXBuildFile; fileRef = 21D79FD9237617C60057D00D /* SubscriptionEvent.swift */; };
		21D79FE12377BF4B0057D00D /* AuthProvider.swift in Sources */ = {isa = PBXBuildFile; fileRef = 21D79FE02377BF4B0057D00D /* AuthProvider.swift */; };
		21D79FE32377F4120057D00D /* SubscriptionConnectionState.swift in Sources */ = {isa = PBXBuildFile; fileRef = 21D79FE22377F4120057D00D /* SubscriptionConnectionState.swift */; };
		21F40A3A23A294770074678E /* TestConfigHelper.swift in Sources */ = {isa = PBXBuildFile; fileRef = 21F40A3923A294770074678E /* TestConfigHelper.swift */; };
		21F40A3C23A2952C0074678E /* AuthHelper.swift in Sources */ = {isa = PBXBuildFile; fileRef = 21F40A3B23A2952C0074678E /* AuthHelper.swift */; };
		21F40A3E23A295390074678E /* AWSMobileClient+Message.swift in Sources */ = {isa = PBXBuildFile; fileRef = 21F40A3D23A295390074678E /* AWSMobileClient+Message.swift */; };
		21F40A4023A295470074678E /* TestCommonConstants.swift in Sources */ = {isa = PBXBuildFile; fileRef = 21F40A3F23A295470074678E /* TestCommonConstants.swift */; };
		21FFF988230B7B2C005878EA /* AsychronousOperation.swift in Sources */ = {isa = PBXBuildFile; fileRef = 21FFF986230B7A5D005878EA /* AsychronousOperation.swift */; };
		21FFF98E230C81E6005878EA /* StorageAccessLevel.swift in Sources */ = {isa = PBXBuildFile; fileRef = 21FFF98D230C81E6005878EA /* StorageAccessLevel.swift */; };
		21FFF994230C96CB005878EA /* StorageUploadDataOperation.swift in Sources */ = {isa = PBXBuildFile; fileRef = 21FFF98F230C96CA005878EA /* StorageUploadDataOperation.swift */; };
		21FFF995230C96CB005878EA /* StorageListOperation.swift in Sources */ = {isa = PBXBuildFile; fileRef = 21FFF990230C96CB005878EA /* StorageListOperation.swift */; };
		21FFF997230C96CB005878EA /* StorageRemoveOperation.swift in Sources */ = {isa = PBXBuildFile; fileRef = 21FFF992230C96CB005878EA /* StorageRemoveOperation.swift */; };
		21FFF9A2230C9731005878EA /* StorageListResult.swift in Sources */ = {isa = PBXBuildFile; fileRef = 21FFF9A1230C9730005878EA /* StorageListResult.swift */; };
		2861F5F799C24671B5C4DB8D /* Pods_Amplify_AmplifyTestConfigs_AmplifyTestCommon.framework in Frameworks */ = {isa = PBXBuildFile; fileRef = C448F4F6DD01A268675E1C68 /* Pods_Amplify_AmplifyTestConfigs_AmplifyTestCommon.framework */; };
		2CFB61C7E80D065C0A885A2F /* Pods_Amplify_AWSPluginsCore_AWSPluginsTestConfigs_AWSPluginsTestCommon.framework in Frameworks */ = {isa = PBXBuildFile; fileRef = D5363CAF9EFAA822FED56808 /* Pods_Amplify_AWSPluginsCore_AWSPluginsTestConfigs_AWSPluginsTestCommon.framework */; };
		3263D332138415AF42E64FF7 /* Pods_AmplifyTestApp.framework in Frameworks */ = {isa = PBXBuildFile; fileRef = CDC7F1C368154B364CB74742 /* Pods_AmplifyTestApp.framework */; };
		6B33896823AAACC900561E5B /* ReachabilityUpdate.swift in Sources */ = {isa = PBXBuildFile; fileRef = 6B33896723AAACC900561E5B /* ReachabilityUpdate.swift */; };
		6B767FB723AC092800C683ED /* AmplifyAPICategory+ReachabilityBehavior.swift in Sources */ = {isa = PBXBuildFile; fileRef = 6B767FB623AC092800C683ED /* AmplifyAPICategory+ReachabilityBehavior.swift */; };
		6B767FB923AC0A0D00C683ED /* APICategoryReachabilityBehavior.swift in Sources */ = {isa = PBXBuildFile; fileRef = 6B767FB823AC0A0D00C683ED /* APICategoryReachabilityBehavior.swift */; };
		6BB7441023A9954900B0EB6C /* DispatchSource+MakeOneOff.swift in Sources */ = {isa = PBXBuildFile; fileRef = 6BB7440F23A9954900B0EB6C /* DispatchSource+MakeOneOff.swift */; };
		6BBECD7123ADA7E100C8DFBE /* AmplifyAWSServiceConfiguration.swift in Sources */ = {isa = PBXBuildFile; fileRef = 6BBECD7023ADA7E100C8DFBE /* AmplifyAWSServiceConfiguration.swift */; };
		6BBECD7423ADA9D100C8DFBE /* AmplifyAWSServiceConfigurationTests.swift in Sources */ = {isa = PBXBuildFile; fileRef = 6BBECD7323ADA9D100C8DFBE /* AmplifyAWSServiceConfigurationTests.swift */; };
		7D5ED6C78E25246DDAF2F2EC /* Pods_Amplify.framework in Frameworks */ = {isa = PBXBuildFile; fileRef = 84F3A76FB68CEFA45F4BB1BB /* Pods_Amplify.framework */; platformFilter = ios; };
		7F27B1DCE59C1E674172CCD6 /* Pods_Amplify_AmplifyTestConfigs_AmplifyTests.framework in Frameworks */ = {isa = PBXBuildFile; fileRef = 976D972EC2BBCAAD023694EB /* Pods_Amplify_AmplifyTestConfigs_AmplifyTests.framework */; };
		881246F5DCC59436DC932469 /* Pods_Amplify_AWSPluginsCore.framework in Frameworks */ = {isa = PBXBuildFile; fileRef = 35D92182B8445C8F9B0FAE94 /* Pods_Amplify_AWSPluginsCore.framework */; };
		95DAAB1D237E63370028544F /* IdentifiedWord.swift in Sources */ = {isa = PBXBuildFile; fileRef = 95DAAB01237E63370028544F /* IdentifiedWord.swift */; };
		95DAAB1E237E63370028544F /* TextFormatType.swift in Sources */ = {isa = PBXBuildFile; fileRef = 95DAAB02237E63370028544F /* TextFormatType.swift */; };
		95DAAB20237E63370028544F /* SyntaxToken.swift in Sources */ = {isa = PBXBuildFile; fileRef = 95DAAB04237E63370028544F /* SyntaxToken.swift */; };
		95DAAB21237E63370028544F /* LanguageDetectionResult.swift in Sources */ = {isa = PBXBuildFile; fileRef = 95DAAB05237E63370028544F /* LanguageDetectionResult.swift */; };
		95DAAB22237E63370028544F /* SpeechType.swift in Sources */ = {isa = PBXBuildFile; fileRef = 95DAAB06237E63370028544F /* SpeechType.swift */; };
		95DAAB23237E63370028544F /* BoundedKeyValue.swift in Sources */ = {isa = PBXBuildFile; fileRef = 95DAAB07237E63370028544F /* BoundedKeyValue.swift */; };
		95DAAB24237E63370028544F /* IdentifiedText.swift in Sources */ = {isa = PBXBuildFile; fileRef = 95DAAB08237E63370028544F /* IdentifiedText.swift */; };
		95DAAB25237E63370028544F /* Entity.swift in Sources */ = {isa = PBXBuildFile; fileRef = 95DAAB09237E63370028544F /* Entity.swift */; };
		95DAAB26237E63370028544F /* Sentiment.swift in Sources */ = {isa = PBXBuildFile; fileRef = 95DAAB0A237E63370028544F /* Sentiment.swift */; };
		95DAAB27237E63370028544F /* GenderType.swift in Sources */ = {isa = PBXBuildFile; fileRef = 95DAAB0B237E63370028544F /* GenderType.swift */; };
		95DAAB28237E63370028544F /* Celebrity.swift in Sources */ = {isa = PBXBuildFile; fileRef = 95DAAB0C237E63370028544F /* Celebrity.swift */; };
		95DAAB29237E63370028544F /* EntityDetectionResult.swift in Sources */ = {isa = PBXBuildFile; fileRef = 95DAAB0D237E63370028544F /* EntityDetectionResult.swift */; };
		95DAAB2A237E63370028544F /* Pose.swift in Sources */ = {isa = PBXBuildFile; fileRef = 95DAAB0E237E63370028544F /* Pose.swift */; };
		95DAAB2B237E63370028544F /* Table.swift in Sources */ = {isa = PBXBuildFile; fileRef = 95DAAB0F237E63370028544F /* Table.swift */; };
		95DAAB2C237E63370028544F /* IdentifiedLine.swift in Sources */ = {isa = PBXBuildFile; fileRef = 95DAAB10237E63370028544F /* IdentifiedLine.swift */; };
		95DAAB2D237E63370028544F /* EmotionType.swift in Sources */ = {isa = PBXBuildFile; fileRef = 95DAAB11237E63370028544F /* EmotionType.swift */; };
		95DAAB2E237E63370028544F /* AgeRange.swift in Sources */ = {isa = PBXBuildFile; fileRef = 95DAAB12237E63370028544F /* AgeRange.swift */; };
		95DAAB2F237E63370028544F /* LanguageType.swift in Sources */ = {isa = PBXBuildFile; fileRef = 95DAAB13237E63370028544F /* LanguageType.swift */; };
		95DAAB30237E63370028544F /* IdentifyAction.swift in Sources */ = {isa = PBXBuildFile; fileRef = 95DAAB14237E63370028544F /* IdentifyAction.swift */; };
		95DAAB31237E63370028544F /* PartOfSpeech.swift in Sources */ = {isa = PBXBuildFile; fileRef = 95DAAB15237E63370028544F /* PartOfSpeech.swift */; };
		95DAAB32237E63370028544F /* EntityType.swift in Sources */ = {isa = PBXBuildFile; fileRef = 95DAAB16237E63370028544F /* EntityType.swift */; };
		95DAAB33237E63370028544F /* KeyPhrase.swift in Sources */ = {isa = PBXBuildFile; fileRef = 95DAAB17237E63370028544F /* KeyPhrase.swift */; };
		95DAAB34237E63370028544F /* Emotion.swift in Sources */ = {isa = PBXBuildFile; fileRef = 95DAAB18237E63370028544F /* Emotion.swift */; };
		95DAAB35237E63370028544F /* Polygon.swift in Sources */ = {isa = PBXBuildFile; fileRef = 95DAAB19237E63370028544F /* Polygon.swift */; };
		95DAAB36237E63370028544F /* Selection.swift in Sources */ = {isa = PBXBuildFile; fileRef = 95DAAB1A237E63370028544F /* Selection.swift */; };
		95DAAB37237E63370028544F /* Attribute.swift in Sources */ = {isa = PBXBuildFile; fileRef = 95DAAB1B237E63370028544F /* Attribute.swift */; };
		95DAAB38237E63370028544F /* Landmark.swift in Sources */ = {isa = PBXBuildFile; fileRef = 95DAAB1C237E63370028544F /* Landmark.swift */; };
		95DAAB44237E639E0028544F /* ConvertResult.swift in Sources */ = {isa = PBXBuildFile; fileRef = 95DAAB3A237E639E0028544F /* ConvertResult.swift */; };
		95DAAB45237E639E0028544F /* IdentifyResult.swift in Sources */ = {isa = PBXBuildFile; fileRef = 95DAAB3B237E639E0028544F /* IdentifyResult.swift */; };
		95DAAB46237E639E0028544F /* IdentifyTextResult.swift in Sources */ = {isa = PBXBuildFile; fileRef = 95DAAB3C237E639E0028544F /* IdentifyTextResult.swift */; };
		95DAAB47237E639E0028544F /* IdentifyLabelsResult.swift in Sources */ = {isa = PBXBuildFile; fileRef = 95DAAB3D237E639E0028544F /* IdentifyLabelsResult.swift */; };
		95DAAB48237E639E0028544F /* IdentifyCelebritiesResult.swift in Sources */ = {isa = PBXBuildFile; fileRef = 95DAAB3E237E639E0028544F /* IdentifyCelebritiesResult.swift */; };
		95DAAB49237E639E0028544F /* IdentifyDocumentTextResult.swift in Sources */ = {isa = PBXBuildFile; fileRef = 95DAAB3F237E639E0028544F /* IdentifyDocumentTextResult.swift */; };
		95DAAB4A237E639E0028544F /* InterpretResult.swift in Sources */ = {isa = PBXBuildFile; fileRef = 95DAAB40237E639E0028544F /* InterpretResult.swift */; };
		95DAAB4B237E639E0028544F /* TranslateTextResult.swift in Sources */ = {isa = PBXBuildFile; fileRef = 95DAAB41237E639E0028544F /* TranslateTextResult.swift */; };
		95DAAB4C237E639E0028544F /* IdentifyEntitiesResult.swift in Sources */ = {isa = PBXBuildFile; fileRef = 95DAAB42237E639E0028544F /* IdentifyEntitiesResult.swift */; };
		95DAAB83237F13940028544F /* EntityMatch.swift in Sources */ = {isa = PBXBuildFile; fileRef = 95DAAB81237F13940028544F /* EntityMatch.swift */; };
		95DAAB84237F13940028544F /* VoiceType.swift in Sources */ = {isa = PBXBuildFile; fileRef = 95DAAB82237F13940028544F /* VoiceType.swift */; };
		95DAAB86237F13A10028544F /* PredictionsTextToSpeechOperation.swift in Sources */ = {isa = PBXBuildFile; fileRef = 95DAAB85237F13A10028544F /* PredictionsTextToSpeechOperation.swift */; };
		95DAAB89237F13B70028544F /* IdentifyEntityMatchesResult.swift in Sources */ = {isa = PBXBuildFile; fileRef = 95DAAB87237F13B70028544F /* IdentifyEntityMatchesResult.swift */; };
		95DAAB8A237F13B70028544F /* TextToSpeechResult.swift in Sources */ = {isa = PBXBuildFile; fileRef = 95DAAB88237F13B70028544F /* TextToSpeechResult.swift */; };
		95DAAB8C237F13D10028544F /* PredictionsTextToSpeechRequest.swift in Sources */ = {isa = PBXBuildFile; fileRef = 95DAAB8B237F13D10028544F /* PredictionsTextToSpeechRequest.swift */; };
		972D1CA72316922ECE530571 /* Pods_Amplify_AWSPluginsCore_AWSPluginsTestConfigs_AWSPluginsCoreTests.framework in Frameworks */ = {isa = PBXBuildFile; fileRef = 934ECFB4BB156267C1BC067A /* Pods_Amplify_AWSPluginsCore_AWSPluginsTestConfigs_AWSPluginsCoreTests.framework */; };
		B4340A24238325B900101BBA /* DefaultNetworkPolicy.swift in Sources */ = {isa = PBXBuildFile; fileRef = B4340A23238325B900101BBA /* DefaultNetworkPolicy.swift */; };
		B4BD6B3323708C0000A1F0A7 /* PredictionsCategoryClientAPITests.swift in Sources */ = {isa = PBXBuildFile; fileRef = B4BD6B3223708C0000A1F0A7 /* PredictionsCategoryClientAPITests.swift */; };
		B4BD6B3523708C1200A1F0A7 /* PredictionsCategoryConfigurationTests.swift in Sources */ = {isa = PBXBuildFile; fileRef = B4BD6B3423708C1200A1F0A7 /* PredictionsCategoryConfigurationTests.swift */; };
		B4BD6B3723708C6700A1F0A7 /* MockPredictionsCategoryPlugin.swift in Sources */ = {isa = PBXBuildFile; fileRef = B4BD6B3623708C6700A1F0A7 /* MockPredictionsCategoryPlugin.swift */; };
		B4BD6B392370932300A1F0A7 /* PredictionsIdentifyRequest.swift in Sources */ = {isa = PBXBuildFile; fileRef = B4BD6B382370932300A1F0A7 /* PredictionsIdentifyRequest.swift */; };
		B4D3852E236C97360014653D /* PredictionsIdentifyOperation.swift in Sources */ = {isa = PBXBuildFile; fileRef = B4D38517236C97350014653D /* PredictionsIdentifyOperation.swift */; };
		B4D3852F236C97360014653D /* PredictionsTranslateTextOperation.swift in Sources */ = {isa = PBXBuildFile; fileRef = B4D38518236C97350014653D /* PredictionsTranslateTextOperation.swift */; };
		B4D38530236C97360014653D /* PredictionsInterpretOperation.swift in Sources */ = {isa = PBXBuildFile; fileRef = B4D38519236C97350014653D /* PredictionsInterpretOperation.swift */; };
		B4D38531236C97360014653D /* PredictionsCategoryClientBehavior.swift in Sources */ = {isa = PBXBuildFile; fileRef = B4D3851A236C97350014653D /* PredictionsCategoryClientBehavior.swift */; };
		B4D38535236C97360014653D /* PredictionsCategory.swift in Sources */ = {isa = PBXBuildFile; fileRef = B4D3851F236C97350014653D /* PredictionsCategory.swift */; };
		B4D38537236C97360014653D /* PredictionsCategory+CategoryConfigurable.swift in Sources */ = {isa = PBXBuildFile; fileRef = B4D38522236C97350014653D /* PredictionsCategory+CategoryConfigurable.swift */; };
		B4D38538236C97360014653D /* PredictionsCategoryConfiguration.swift in Sources */ = {isa = PBXBuildFile; fileRef = B4D38523236C97350014653D /* PredictionsCategoryConfiguration.swift */; };
		B4D38539236C97360014653D /* PredictionsCategory+ClientBehavior.swift in Sources */ = {isa = PBXBuildFile; fileRef = B4D38524236C97350014653D /* PredictionsCategory+ClientBehavior.swift */; };
		B4D3853A236C97360014653D /* PredictionsInterpretRequest.swift in Sources */ = {isa = PBXBuildFile; fileRef = B4D38526236C97350014653D /* PredictionsInterpretRequest.swift */; };
		B4D3853B236C97360014653D /* PredictionsConvertRequest.swift in Sources */ = {isa = PBXBuildFile; fileRef = B4D38527236C97350014653D /* PredictionsConvertRequest.swift */; };
		B4D3853C236C97360014653D /* PredictionsTranslateTextRequest.swift in Sources */ = {isa = PBXBuildFile; fileRef = B4D38528236C97350014653D /* PredictionsTranslateTextRequest.swift */; };
		B4D3853E236C97360014653D /* PredictionsCategory+HubPayloadEventName.swift in Sources */ = {isa = PBXBuildFile; fileRef = B4D3852A236C97350014653D /* PredictionsCategory+HubPayloadEventName.swift */; };
		B4D3853F236C97360014653D /* PredictionsError.swift in Sources */ = {isa = PBXBuildFile; fileRef = B4D3852C236C97350014653D /* PredictionsError.swift */; };
		B4D38540236C97360014653D /* PredictionsCategoryPlugin.swift in Sources */ = {isa = PBXBuildFile; fileRef = B4D3852D236C97350014653D /* PredictionsCategoryPlugin.swift */; };
		B8E8D759314BE9D6BD462E87 /* Pods_Amplify_AmplifyTestConfigs_AmplifyFunctionalTests.framework in Frameworks */ = {isa = PBXBuildFile; fileRef = B868B395CBEDBAE5565C25D5 /* Pods_Amplify_AmplifyTestConfigs_AmplifyFunctionalTests.framework */; };
		B92E03AD2367CE7A006CEB8D /* DataStoreCategory+Behavior.swift in Sources */ = {isa = PBXBuildFile; fileRef = B92E039E2367CE79006CEB8D /* DataStoreCategory+Behavior.swift */; };
		B92E03AE2367CE7A006CEB8D /* DataStoreCategoryPlugin.swift in Sources */ = {isa = PBXBuildFile; fileRef = B92E039F2367CE79006CEB8D /* DataStoreCategoryPlugin.swift */; };
		B92E03AF2367CE7A006CEB8D /* DataStoreCategoryBehavior.swift in Sources */ = {isa = PBXBuildFile; fileRef = B92E03A02367CE79006CEB8D /* DataStoreCategoryBehavior.swift */; };
		B92E03B02367CE7A006CEB8D /* DataStoreCallback.swift in Sources */ = {isa = PBXBuildFile; fileRef = B92E03A12367CE79006CEB8D /* DataStoreCallback.swift */; };
		B92E03B12367CE7A006CEB8D /* DataStoreError.swift in Sources */ = {isa = PBXBuildFile; fileRef = B92E03A22367CE79006CEB8D /* DataStoreError.swift */; };
		B92E03B22367CE7A006CEB8D /* DataStoreCategoryConfiguration.swift in Sources */ = {isa = PBXBuildFile; fileRef = B92E03A32367CE79006CEB8D /* DataStoreCategoryConfiguration.swift */; };
		B92E03B32367CE7A006CEB8D /* DataStoreCategory.swift in Sources */ = {isa = PBXBuildFile; fileRef = B92E03A42367CE7A006CEB8D /* DataStoreCategory.swift */; };
		B92E03B42367CE7A006CEB8D /* DataStoreCategory+Configurable.swift in Sources */ = {isa = PBXBuildFile; fileRef = B92E03A52367CE7A006CEB8D /* DataStoreCategory+Configurable.swift */; };
		B92E03B52367CE7A006CEB8D /* Model.swift in Sources */ = {isa = PBXBuildFile; fileRef = B92E03A72367CE7A006CEB8D /* Model.swift */; };
		B92E03B62367CE7A006CEB8D /* ModelSchema.swift in Sources */ = {isa = PBXBuildFile; fileRef = B92E03A82367CE7A006CEB8D /* ModelSchema.swift */; };
		B92E03B72367CE7A006CEB8D /* ModelRegistry.swift in Sources */ = {isa = PBXBuildFile; fileRef = B92E03A92367CE7A006CEB8D /* ModelRegistry.swift */; };
		B92E03B82367CE7A006CEB8D /* ModelSchema+Definition.swift in Sources */ = {isa = PBXBuildFile; fileRef = B92E03AA2367CE7A006CEB8D /* ModelSchema+Definition.swift */; };
		B92E03B92367CE7A006CEB8D /* Model+Schema.swift in Sources */ = {isa = PBXBuildFile; fileRef = B92E03AB2367CE7A006CEB8D /* Model+Schema.swift */; };
		B92E03BA2367CE7A006CEB8D /* Model+Codable.swift in Sources */ = {isa = PBXBuildFile; fileRef = B92E03AC2367CE7A006CEB8D /* Model+Codable.swift */; };
		B9521833237E21BA00F53237 /* Comment+Schema.swift in Sources */ = {isa = PBXBuildFile; fileRef = B952182E237E21B900F53237 /* Comment+Schema.swift */; };
		B9521834237E21BA00F53237 /* schema.graphql in Resources */ = {isa = PBXBuildFile; fileRef = B952182F237E21B900F53237 /* schema.graphql */; };
		B9521835237E21BA00F53237 /* Comment.swift in Sources */ = {isa = PBXBuildFile; fileRef = B9521830237E21B900F53237 /* Comment.swift */; };
		B9521836237E21BA00F53237 /* Post+Schema.swift in Sources */ = {isa = PBXBuildFile; fileRef = B9521831237E21B900F53237 /* Post+Schema.swift */; };
		B9521837237E21BA00F53237 /* Post.swift in Sources */ = {isa = PBXBuildFile; fileRef = B9521832237E21B900F53237 /* Post.swift */; };
		B98E9D0E2372236300934B51 /* ModelKey.swift in Sources */ = {isa = PBXBuildFile; fileRef = B98E9D062372236200934B51 /* ModelKey.swift */; };
		B98E9D0F2372236300934B51 /* QueryOperator.swift in Sources */ = {isa = PBXBuildFile; fileRef = B98E9D072372236200934B51 /* QueryOperator.swift */; };
		B98E9D102372236300934B51 /* QueryPredicate.swift in Sources */ = {isa = PBXBuildFile; fileRef = B98E9D082372236200934B51 /* QueryPredicate.swift */; };
		B98E9D122372236300934B51 /* QueryField.swift in Sources */ = {isa = PBXBuildFile; fileRef = B98E9D0A2372236200934B51 /* QueryField.swift */; };
		B98E9D132372236300934B51 /* QueryOperator+Equatable.swift in Sources */ = {isa = PBXBuildFile; fileRef = B98E9D0B2372236200934B51 /* QueryOperator+Equatable.swift */; };
		B98E9D142372236300934B51 /* QueryPredicate+Equatable.swift in Sources */ = {isa = PBXBuildFile; fileRef = B98E9D0C2372236200934B51 /* QueryPredicate+Equatable.swift */; };
		B9FAA10B23878122009414B4 /* ModelField+Association.swift in Sources */ = {isa = PBXBuildFile; fileRef = B9FAA10A23878122009414B4 /* ModelField+Association.swift */; };
		B9FAA10E23878BF3009414B4 /* UserAccount.swift in Sources */ = {isa = PBXBuildFile; fileRef = B9FAA10D23878BF3009414B4 /* UserAccount.swift */; };
		B9FAA11023878C5E009414B4 /* UserProfile.swift in Sources */ = {isa = PBXBuildFile; fileRef = B9FAA10F23878C5E009414B4 /* UserProfile.swift */; };
		B9FAA11223878C96009414B4 /* UserAccount+Schema.swift in Sources */ = {isa = PBXBuildFile; fileRef = B9FAA11123878C96009414B4 /* UserAccount+Schema.swift */; };
		B9FAA11423878CEA009414B4 /* UserProfile+Schema.swift in Sources */ = {isa = PBXBuildFile; fileRef = B9FAA11323878CEA009414B4 /* UserProfile+Schema.swift */; };
		B9FAA116238799D3009414B4 /* Author.swift in Sources */ = {isa = PBXBuildFile; fileRef = B9FAA115238799D3009414B4 /* Author.swift */; };
		B9FAA11823879A57009414B4 /* Author+Schema.swift in Sources */ = {isa = PBXBuildFile; fileRef = B9FAA11723879A57009414B4 /* Author+Schema.swift */; };
		B9FAA11A23879AC8009414B4 /* BookAuthor.swift in Sources */ = {isa = PBXBuildFile; fileRef = B9FAA11923879AC8009414B4 /* BookAuthor.swift */; };
		B9FAA11C23879B35009414B4 /* Book.swift in Sources */ = {isa = PBXBuildFile; fileRef = B9FAA11B23879B35009414B4 /* Book.swift */; };
		B9FAA11E23879B9F009414B4 /* Book+Schema.swift in Sources */ = {isa = PBXBuildFile; fileRef = B9FAA11D23879B9F009414B4 /* Book+Schema.swift */; };
		B9FAA12023879BD0009414B4 /* BookAuthor+Schema.swift in Sources */ = {isa = PBXBuildFile; fileRef = B9FAA11F23879BD0009414B4 /* BookAuthor+Schema.swift */; };
		B9FAA1252388BE48009414B4 /* List+Model.swift in Sources */ = {isa = PBXBuildFile; fileRef = B9FAA1242388BE48009414B4 /* List+Model.swift */; };
		B9FAA1272388BE91009414B4 /* List+LazyLoad.swift in Sources */ = {isa = PBXBuildFile; fileRef = B9FAA1262388BE91009414B4 /* List+LazyLoad.swift */; };
		B9FAA13A238BBADE009414B4 /* List+Combine.swift in Sources */ = {isa = PBXBuildFile; fileRef = B9FAA139238BBADE009414B4 /* List+Combine.swift */; };
		B9FAA13C238BBE67009414B4 /* DataStoreCallback+Combine.swift in Sources */ = {isa = PBXBuildFile; fileRef = B9FAA13B238BBE67009414B4 /* DataStoreCallback+Combine.swift */; };
		B9FAA175238EFC5A009414B4 /* String+Casing.swift in Sources */ = {isa = PBXBuildFile; fileRef = B9FAA174238EFC59009414B4 /* String+Casing.swift */; };
		B9FAA180238FBB5D009414B4 /* Model+Array.swift in Sources */ = {isa = PBXBuildFile; fileRef = B9FAA17F238FBB5D009414B4 /* Model+Array.swift */; };
		B9FB05F82383740D00DE1FD4 /* DataStoreStatement.swift in Sources */ = {isa = PBXBuildFile; fileRef = B9FB05F72383740D00DE1FD4 /* DataStoreStatement.swift */; };
		FA0173352375F8A5005DDDFC /* LoggingError.swift in Sources */ = {isa = PBXBuildFile; fileRef = FA0173342375F8A5005DDDFC /* LoggingError.swift */; };
		FA0173372375FAA5005DDDFC /* HubError.swift in Sources */ = {isa = PBXBuildFile; fileRef = FA0173362375FAA5005DDDFC /* HubError.swift */; };
		FA09337C23844E9F00C2FD5F /* GraphQLOperationRequest.swift in Sources */ = {isa = PBXBuildFile; fileRef = FA09337B23844E9F00C2FD5F /* GraphQLOperationRequest.swift */; };
		FA09337E2384677A00C2FD5F /* AWSUnifiedLoggingPlugin.swift in Sources */ = {isa = PBXBuildFile; fileRef = FA09337D2384677A00C2FD5F /* AWSUnifiedLoggingPlugin.swift */; };
		FA0933812384749A00C2FD5F /* LoggingCategory+Logger.swift in Sources */ = {isa = PBXBuildFile; fileRef = FA0933802384749A00C2FD5F /* LoggingCategory+Logger.swift */; };
		FA093386238480EB00C2FD5F /* OSLogWrapper.swift in Sources */ = {isa = PBXBuildFile; fileRef = FA09338223847E5800C2FD5F /* OSLogWrapper.swift */; };
		FA09B92B2321A10E000E064D /* AnalyticsCategory+CategoryConfigurable.swift in Sources */ = {isa = PBXBuildFile; fileRef = FA09B92A2321A10E000E064D /* AnalyticsCategory+CategoryConfigurable.swift */; };
		FA09B92D2321A27F000E064D /* CategoryConfigurable.swift in Sources */ = {isa = PBXBuildFile; fileRef = FA09B92C2321A27F000E064D /* CategoryConfigurable.swift */; };
		FA09B92F2321A2DE000E064D /* APICategory+CategoryConfigurable.swift in Sources */ = {isa = PBXBuildFile; fileRef = FA09B92E2321A2DE000E064D /* APICategory+CategoryConfigurable.swift */; };
		FA09B9332321A305000E064D /* HubCategory+CategoryConfigurable.swift in Sources */ = {isa = PBXBuildFile; fileRef = FA09B9322321A305000E064D /* HubCategory+CategoryConfigurable.swift */; };
		FA09B9382321A359000E064D /* LoggingCategory+CategoryConfigurable.swift in Sources */ = {isa = PBXBuildFile; fileRef = FA09B9372321A359000E064D /* LoggingCategory+CategoryConfigurable.swift */; };
		FA09B93B2321A36F000E064D /* StorageCategory+CategoryConfigurable.swift in Sources */ = {isa = PBXBuildFile; fileRef = FA09B93A2321A36F000E064D /* StorageCategory+CategoryConfigurable.swift */; };
		FA09B9412321BB78000E064D /* JSONValue.swift in Sources */ = {isa = PBXBuildFile; fileRef = FA09B9402321BB78000E064D /* JSONValue.swift */; };
		FA09B9432321CB0C000E064D /* JSONValueTests.swift in Sources */ = {isa = PBXBuildFile; fileRef = FA09B9422321CB0C000E064D /* JSONValueTests.swift */; };
		FA09B9452322C9E8000E064D /* AnalyticsCategoryConfiguration.swift in Sources */ = {isa = PBXBuildFile; fileRef = FA09B9442322C9E8000E064D /* AnalyticsCategoryConfiguration.swift */; };
		FA09B9472322CBA7000E064D /* APICategoryConfiguration.swift in Sources */ = {isa = PBXBuildFile; fileRef = FA09B9462322CBA7000E064D /* APICategoryConfiguration.swift */; };
		FA09B9492322CBD5000E064D /* HubCategoryConfiguration.swift in Sources */ = {isa = PBXBuildFile; fileRef = FA09B9482322CBD5000E064D /* HubCategoryConfiguration.swift */; };
		FA09B94B2322CBEB000E064D /* LoggingCategoryConfiguration.swift in Sources */ = {isa = PBXBuildFile; fileRef = FA09B94A2322CBEB000E064D /* LoggingCategoryConfiguration.swift */; };
		FA09B94D2322CC05000E064D /* StorageCategoryConfiguration.swift in Sources */ = {isa = PBXBuildFile; fileRef = FA09B94C2322CC04000E064D /* StorageCategoryConfiguration.swift */; };
		FA131AB32360FE070008381C /* AWSPluginsCore.framework in Frameworks */ = {isa = PBXBuildFile; fileRef = FA131AAA2360FE070008381C /* AWSPluginsCore.framework */; };
		FA131ABC2360FE070008381C /* AWSPluginsCore.h in Headers */ = {isa = PBXBuildFile; fileRef = FA131AAC2360FE070008381C /* AWSPluginsCore.h */; settings = {ATTRIBUTES = (Public, ); }; };
		FA131ABF2360FE070008381C /* AWSPluginsCore.framework in Frameworks */ = {isa = PBXBuildFile; fileRef = FA131AAA2360FE070008381C /* AWSPluginsCore.framework */; };
		FA131AC02360FE070008381C /* AWSPluginsCore.framework in Embed Frameworks */ = {isa = PBXBuildFile; fileRef = FA131AAA2360FE070008381C /* AWSPluginsCore.framework */; settings = {ATTRIBUTES = (CodeSignOnCopy, RemoveHeadersOnCopy, ); }; };
		FA176ED52385012000C5C5F9 /* DataStoreCategory+HubPayloadEventName.swift in Sources */ = {isa = PBXBuildFile; fileRef = FA176ED42385012000C5C5F9 /* DataStoreCategory+HubPayloadEventName.swift */; };
		FA176ED7238503C200C5C5F9 /* HubListenerTestUtilities.swift in Sources */ = {isa = PBXBuildFile; fileRef = FA176ED6238503C200C5C5F9 /* HubListenerTestUtilities.swift */; };
		FA176ED923858A3800C5C5F9 /* Amplify+HubPayloadEventName.swift in Sources */ = {isa = PBXBuildFile; fileRef = FA176ED823858A3800C5C5F9 /* Amplify+HubPayloadEventName.swift */; };
		FA176EDD2385943000C5C5F9 /* NotificationListeningAnalyticsPlugin.swift in Sources */ = {isa = PBXBuildFile; fileRef = FA176EDC2385943000C5C5F9 /* NotificationListeningAnalyticsPlugin.swift */; };
		FA1846EE23998E44009B9D01 /* MockAPIResponders.swift in Sources */ = {isa = PBXBuildFile; fileRef = FA1846ED23998E43009B9D01 /* MockAPIResponders.swift */; };
		FA315295233D634900DE78E7 /* StorageDownloadFileRequest.swift in Sources */ = {isa = PBXBuildFile; fileRef = FA315294233D634900DE78E7 /* StorageDownloadFileRequest.swift */; };
		FA315298233D644F00DE78E7 /* StorageDownloadDataRequest.swift in Sources */ = {isa = PBXBuildFile; fileRef = FA315297233D644F00DE78E7 /* StorageDownloadDataRequest.swift */; };
		FA31529A233D645200DE78E7 /* StorageGetURLRequest.swift in Sources */ = {isa = PBXBuildFile; fileRef = FA315299233D645200DE78E7 /* StorageGetURLRequest.swift */; };
		FA31529C233D645400DE78E7 /* StorageListRequest.swift in Sources */ = {isa = PBXBuildFile; fileRef = FA31529B233D645400DE78E7 /* StorageListRequest.swift */; };
		FA31529E233D645800DE78E7 /* StorageUploadDataRequest.swift in Sources */ = {isa = PBXBuildFile; fileRef = FA31529D233D645800DE78E7 /* StorageUploadDataRequest.swift */; };
		FA3152A0233D645B00DE78E7 /* StorageRemoveRequest.swift in Sources */ = {isa = PBXBuildFile; fileRef = FA31529F233D645A00DE78E7 /* StorageRemoveRequest.swift */; };
		FA47B8362350C2D60031A0E3 /* AutoUnsubscribeOperationTests.swift in Sources */ = {isa = PBXBuildFile; fileRef = FA47B8352350C2D60031A0E3 /* AutoUnsubscribeOperationTests.swift */; };
		FA47B8382350C58B0031A0E3 /* AutoUnsubscribeHubListenToOperationTests.swift in Sources */ = {isa = PBXBuildFile; fileRef = FA47B8372350C58B0031A0E3 /* AutoUnsubscribeHubListenToOperationTests.swift */; };
		FA4A955F239ADEBD008E876E /* MockResponder.swift in Sources */ = {isa = PBXBuildFile; fileRef = FA4A955E239ADEBD008E876E /* MockResponder.swift */; };
		FA4B38AB238482B100E20DAB /* DefaultLoggingPluginTests.swift in Sources */ = {isa = PBXBuildFile; fileRef = FA4B38AA238482B100E20DAB /* DefaultLoggingPluginTests.swift */; };
		FA4E730A232828EA003B8EEB /* Amplify+Reset.swift in Sources */ = {isa = PBXBuildFile; fileRef = FA4E7309232828EA003B8EEB /* Amplify+Reset.swift */; };
		FA4E730C23282917003B8EEB /* Amplify+Resolve.swift in Sources */ = {isa = PBXBuildFile; fileRef = FA4E730B23282917003B8EEB /* Amplify+Resolve.swift */; };
		FA4E730E232829F1003B8EEB /* Resettable.swift in Sources */ = {isa = PBXBuildFile; fileRef = FA4E730D232829F1003B8EEB /* Resettable.swift */; };
		FA4E731623294B6E003B8EEB /* AWSHubPlugin.swift in Sources */ = {isa = PBXBuildFile; fileRef = FA4E731523294B6E003B8EEB /* AWSHubPlugin.swift */; };
		FA56F71E22B144F80039754A /* AsyncEvent.swift in Sources */ = {isa = PBXBuildFile; fileRef = FA56F71D22B144F80039754A /* AsyncEvent.swift */; };
		FA56F72322B14B420039754A /* Cancellable.swift in Sources */ = {isa = PBXBuildFile; fileRef = FA56F72222B14B420039754A /* Cancellable.swift */; };
		FA56F72522B14B6A0039754A /* Resumable.swift in Sources */ = {isa = PBXBuildFile; fileRef = FA56F72422B14B6A0039754A /* Resumable.swift */; };
		FA56F72722B14BF70039754A /* AmplifyOperation.swift in Sources */ = {isa = PBXBuildFile; fileRef = FA56F72622B14BF70039754A /* AmplifyOperation.swift */; };
		FA5BF25F2385A0500070C843 /* Category+Logging.swift in Sources */ = {isa = PBXBuildFile; fileRef = FA5BF25E2385A0500070C843 /* Category+Logging.swift */; };
		FA5D4CF3238AFD7B00D2F54A /* ModelRegistry+Syncable.swift in Sources */ = {isa = PBXBuildFile; fileRef = FA5D4CF2238AFD7B00D2F54A /* ModelRegistry+Syncable.swift */; };
		FA5D76AF23947E9C00489864 /* Model+CodableTests.swift in Sources */ = {isa = PBXBuildFile; fileRef = FA5D76AE23947E9C00489864 /* Model+CodableTests.swift */; };
		FA607FE2233D131B00DFEA24 /* AmplifyOperationHubTests.swift in Sources */ = {isa = PBXBuildFile; fileRef = FA607FE1233D131B00DFEA24 /* AmplifyOperationHubTests.swift */; };
		FA6BC869235F52740001A882 /* APICategoryClientGraphQLTests.swift in Sources */ = {isa = PBXBuildFile; fileRef = FA6BC868235F52740001A882 /* APICategoryClientGraphQLTests.swift */; };
		FA6BC86B235F57920001A882 /* APIError.swift in Sources */ = {isa = PBXBuildFile; fileRef = FA6BC86A235F57920001A882 /* APIError.swift */; };
		FA6BC86D235F5AE30001A882 /* APICategory+HubPayloadEventName.swift in Sources */ = {isa = PBXBuildFile; fileRef = FA6BC86C235F5AE30001A882 /* APICategory+HubPayloadEventName.swift */; };
		FA6BC872235F5BD60001A882 /* GraphQLOperation.swift in Sources */ = {isa = PBXBuildFile; fileRef = FA6BC871235F5BD60001A882 /* GraphQLOperation.swift */; };
		FA6BC87B235F5D240001A882 /* APICategoryGraphQLBehavior.swift in Sources */ = {isa = PBXBuildFile; fileRef = FA6BC87A235F5D240001A882 /* APICategoryGraphQLBehavior.swift */; };
		FA6BC87D235F5D490001A882 /* APICategoryRESTBehavior.swift in Sources */ = {isa = PBXBuildFile; fileRef = FA6BC87C235F5D490001A882 /* APICategoryRESTBehavior.swift */; };
		FA6BC87F235F5DAE0001A882 /* APICategoryInterceptorBehavior.swift in Sources */ = {isa = PBXBuildFile; fileRef = FA6BC87E235F5DAE0001A882 /* APICategoryInterceptorBehavior.swift */; };
		FA76A2D12342B1A600B91ADB /* StorageCategory+HubPayloadEventName.swift in Sources */ = {isa = PBXBuildFile; fileRef = FA76A2D02342B1A600B91ADB /* StorageCategory+HubPayloadEventName.swift */; };
		FA76A2D32342B47100B91ADB /* HubPayloadEventName.swift in Sources */ = {isa = PBXBuildFile; fileRef = FA76A2D22342B47100B91ADB /* HubPayloadEventName.swift */; };
		FA8EE773238621320097E4F1 /* AnyModelTests.swift in Sources */ = {isa = PBXBuildFile; fileRef = FA8EE772238621320097E4F1 /* AnyModelTests.swift */; };
		FA8EE777238626D60097E4F1 /* AnyModel+Codable.swift in Sources */ = {isa = PBXBuildFile; fileRef = FA8EE776238626D60097E4F1 /* AnyModel+Codable.swift */; };
		FA8EE779238627040097E4F1 /* Model+ModelName.swift in Sources */ = {isa = PBXBuildFile; fileRef = FA8EE778238627040097E4F1 /* Model+ModelName.swift */; };
		FA8EE77B2386271A0097E4F1 /* Model+AnyModel.swift in Sources */ = {isa = PBXBuildFile; fileRef = FA8EE77A2386271A0097E4F1 /* Model+AnyModel.swift */; };
		FA8EE77D238627350097E4F1 /* Model+Subscript.swift in Sources */ = {isa = PBXBuildFile; fileRef = FA8EE77C238627350097E4F1 /* Model+Subscript.swift */; };
		FA8EE77F2386274A0097E4F1 /* AnyModel+Subscript.swift in Sources */ = {isa = PBXBuildFile; fileRef = FA8EE77E2386274A0097E4F1 /* AnyModel+Subscript.swift */; };
		FA8EE781238628490097E4F1 /* Persistable.swift in Sources */ = {isa = PBXBuildFile; fileRef = FA8EE780238628490097E4F1 /* Persistable.swift */; };
		FA8EE78323862DDB0097E4F1 /* AnyModel+Schema.swift in Sources */ = {isa = PBXBuildFile; fileRef = FA8EE78223862DDB0097E4F1 /* AnyModel+Schema.swift */; };
		FA8F4D242395B1B600861D91 /* MutationEvent+Model.swift in Sources */ = {isa = PBXBuildFile; fileRef = FA8F4D232395B1B600861D91 /* MutationEvent+Model.swift */; };
		FA9D6C1B238DEEEB00C7DD9F /* ConcurrentDispatcherPerformanceTests.swift in Sources */ = {isa = PBXBuildFile; fileRef = FAF1B8872339633C007F1435 /* ConcurrentDispatcherPerformanceTests.swift */; };
		FA9D6C1E238DEF0E00C7DD9F /* DefaultHubPluginPerformanceTestHelpers.swift in Sources */ = {isa = PBXBuildFile; fileRef = FAF1B88A23397791007F1435 /* DefaultHubPluginPerformanceTestHelpers.swift */; };
		FA9D6C1F238DEF1100C7DD9F /* SerialDispatcherPerformanceTests.swift in Sources */ = {isa = PBXBuildFile; fileRef = FA317107232AE8DF009BC140 /* SerialDispatcherPerformanceTests.swift */; };
		FA9FB7792329D4D400C04D32 /* HubFilter.swift in Sources */ = {isa = PBXBuildFile; fileRef = FA9FB7782329D4D400C04D32 /* HubFilter.swift */; };
		FA9FB77B2329D4FB00C04D32 /* UnsubscribeToken.swift in Sources */ = {isa = PBXBuildFile; fileRef = FA9FB77A2329D4FB00C04D32 /* UnsubscribeToken.swift */; };
		FA9FB77D232AA0D800C04D32 /* FilteredListener.swift in Sources */ = {isa = PBXBuildFile; fileRef = FA9FB77C232AA0D800C04D32 /* FilteredListener.swift */; };
		FA9FB780232AA11A00C04D32 /* HubChannelDispatcher.swift in Sources */ = {isa = PBXBuildFile; fileRef = FA9FB77F232AA11A00C04D32 /* HubChannelDispatcher.swift */; };
		FA9FB782232AA26500C04D32 /* DefaultHubPluginCustomChannelTests.swift in Sources */ = {isa = PBXBuildFile; fileRef = FA9FB781232AA26500C04D32 /* DefaultHubPluginCustomChannelTests.swift */; };
		FAA2E8BC239FFC7700E420EA /* MockModels.swift in Sources */ = {isa = PBXBuildFile; fileRef = FAA2E8BB239FFC7700E420EA /* MockModels.swift */; };
		FAA2E8BE23A00BD600E420EA /* AmplifyAPICategory.swift in Sources */ = {isa = PBXBuildFile; fileRef = FAA2E8BD23A00BD600E420EA /* AmplifyAPICategory.swift */; };
		FAA2E8C023A00C6500E420EA /* AmplifyAPICategory+APICategory.swift in Sources */ = {isa = PBXBuildFile; fileRef = FAA2E8BF23A00C6500E420EA /* AmplifyAPICategory+APICategory.swift */; };
		FAA2E8C223A00D5800E420EA /* APICategory+Resettable.swift in Sources */ = {isa = PBXBuildFile; fileRef = FAA2E8C123A00D5800E420EA /* APICategory+Resettable.swift */; };
		FAA2E8C623A0294300E420EA /* AnalyticsCategory+Resettable.swift in Sources */ = {isa = PBXBuildFile; fileRef = FAA2E8C523A0294300E420EA /* AnalyticsCategory+Resettable.swift */; };
		FAA2E8C823A029C800E420EA /* LoggingCategory+Resettable.swift in Sources */ = {isa = PBXBuildFile; fileRef = FAA2E8C723A029C800E420EA /* LoggingCategory+Resettable.swift */; };
		FAA2E8CA23A02A2600E420EA /* DataStoreCategory+Resettable.swift in Sources */ = {isa = PBXBuildFile; fileRef = FAA2E8C923A02A2600E420EA /* DataStoreCategory+Resettable.swift */; };
		FAA2E8CC23A02A5400E420EA /* HubCategory+Resettable.swift in Sources */ = {isa = PBXBuildFile; fileRef = FAA2E8CB23A02A5400E420EA /* HubCategory+Resettable.swift */; };
		FAA2E8CE23A02A8100E420EA /* PredictionsCategory+Resettable.swift in Sources */ = {isa = PBXBuildFile; fileRef = FAA2E8CD23A02A8100E420EA /* PredictionsCategory+Resettable.swift */; };
		FAA2E8D023A02AAD00E420EA /* StorageCategory+Resettable.swift in Sources */ = {isa = PBXBuildFile; fileRef = FAA2E8CF23A02AAD00E420EA /* StorageCategory+Resettable.swift */; };
		FAA64FC32397294600B9C3C6 /* ModelSchema+Attributes.swift in Sources */ = {isa = PBXBuildFile; fileRef = FAA64FC22397294500B9C3C6 /* ModelSchema+Attributes.swift */; };
		FAA64FC52397344D00B9C3C6 /* AtomicValue+RangeReplaceableCollection.swift in Sources */ = {isa = PBXBuildFile; fileRef = FAA64FC42397344D00B9C3C6 /* AtomicValue+RangeReplaceableCollection.swift */; };
		FAA64FC72397347B00B9C3C6 /* AtomicValue+RangeReplaceableCollectionTests.swift in Sources */ = {isa = PBXBuildFile; fileRef = FAA64FC62397347B00B9C3C6 /* AtomicValue+RangeReplaceableCollectionTests.swift */; };
		FAA98B02239214A30039EE71 /* DataStoreConflict.swift in Sources */ = {isa = PBXBuildFile; fileRef = FAA98B01239214A30039EE71 /* DataStoreConflict.swift */; };
		FAA9FC3B23620CE50012638A /* URLRequestInterceptor.swift in Sources */ = {isa = PBXBuildFile; fileRef = FAA9FC3A23620CE50012638A /* URLRequestInterceptor.swift */; };
		FAA9FC3E236210840012638A /* APICategoryClientInterceptorTests.swift in Sources */ = {isa = PBXBuildFile; fileRef = FAA9FC3D236210840012638A /* APICategoryClientInterceptorTests.swift */; };
		FAAFAF27239045D1002CF932 /* AtomicValueTests.swift in Sources */ = {isa = PBXBuildFile; fileRef = FAAFAF2523903BFE002CF932 /* AtomicValueTests.swift */; };
		FAAFAF2B23904AAF002CF932 /* AtomicValue.swift in Sources */ = {isa = PBXBuildFile; fileRef = FAC6792C2329B267004DDFE8 /* AtomicValue.swift */; };
		FAAFAF2D23904ADF002CF932 /* AtomicValue+Numeric.swift in Sources */ = {isa = PBXBuildFile; fileRef = FAAFAF2C23904ADF002CF932 /* AtomicValue+Numeric.swift */; };
		FAAFAF2F23904B14002CF932 /* AtomicValue+Bool.swift in Sources */ = {isa = PBXBuildFile; fileRef = FAAFAF2E23904B14002CF932 /* AtomicValue+Bool.swift */; };
		FAAFAF3123904B75002CF932 /* AtomicValue+BoolTests.swift in Sources */ = {isa = PBXBuildFile; fileRef = FAAFAF3023904B75002CF932 /* AtomicValue+BoolTests.swift */; };
		FAAFAF3323904BA4002CF932 /* AtomicValue+NumericTests.swift in Sources */ = {isa = PBXBuildFile; fileRef = FAAFAF3223904BA4002CF932 /* AtomicValue+NumericTests.swift */; };
		FAAFAF37239051E6002CF932 /* AtomicDictionary.swift in Sources */ = {isa = PBXBuildFile; fileRef = FAAFAF36239051E6002CF932 /* AtomicDictionary.swift */; };
		FAAFAF3D2390D4A6002CF932 /* AmplifyErrorMessages.swift in Sources */ = {isa = PBXBuildFile; fileRef = FAAFAF3C2390D4A6002CF932 /* AmplifyErrorMessages.swift */; };
		FAB2C9A42384B218008EE879 /* MockAWSMobileClient.swift in Sources */ = {isa = PBXBuildFile; fileRef = 2125E20D2318CD3900B3DEB5 /* MockAWSMobileClient.swift */; };
		FAB2C9A52384B21C008EE879 /* MockAWSAuthService.swift in Sources */ = {isa = PBXBuildFile; fileRef = 2125E2A72321DCDD00B3DEB5 /* MockAWSAuthService.swift */; };
		FAB2C9A62384B229008EE879 /* AWSPluginsTestCommon.h in Headers */ = {isa = PBXBuildFile; fileRef = FA131AE023610B6A0008381C /* AWSPluginsTestCommon.h */; settings = {ATTRIBUTES = (Public, ); }; };
		FAB3CA15238D9BE400F59BD0 /* DefaultLogger.swift in Sources */ = {isa = PBXBuildFile; fileRef = FAB3CA14238D9BE400F59BD0 /* DefaultLogger.swift */; };
		FAB9D811233BF5F600928AA9 /* AmplifyOperationContext.swift in Sources */ = {isa = PBXBuildFile; fileRef = FAB9D810233BF5F600928AA9 /* AmplifyOperationContext.swift */; };
		FAC0A29B22B3DEEE00B50912 /* HubPayload.swift in Sources */ = {isa = PBXBuildFile; fileRef = FAC0A29A22B3DEEE00B50912 /* HubPayload.swift */; };
		FAC0A2AD22B43FE700B50912 /* HubCategory+ClientBehavior.swift in Sources */ = {isa = PBXBuildFile; fileRef = FAC0A2AC22B43FE700B50912 /* HubCategory+ClientBehavior.swift */; };
		FAC0A2AF22B4400100B50912 /* LoggingCategory+ClientBehavior.swift in Sources */ = {isa = PBXBuildFile; fileRef = FAC0A2AE22B4400100B50912 /* LoggingCategory+ClientBehavior.swift */; };
		FAC0A2B222B4402000B50912 /* StorageCategory+ClientBehavior.swift in Sources */ = {isa = PBXBuildFile; fileRef = FAC0A2B122B4402000B50912 /* StorageCategory+ClientBehavior.swift */; };
		FAC234DC2279F8DA00424678 /* Amplify.framework in Frameworks */ = {isa = PBXBuildFile; fileRef = FAC234D22279F8DA00424678 /* Amplify.framework */; };
		FAC23516227A053D00424678 /* StorageCategoryClientBehavior.swift in Sources */ = {isa = PBXBuildFile; fileRef = FAC234F6227A053D00424678 /* StorageCategoryClientBehavior.swift */; };
		FAC23518227A053D00424678 /* StorageCategoryPlugin.swift in Sources */ = {isa = PBXBuildFile; fileRef = FAC234F8227A053D00424678 /* StorageCategoryPlugin.swift */; };
		FAC2351A227A053D00424678 /* StorageCategory.swift in Sources */ = {isa = PBXBuildFile; fileRef = FAC234FA227A053D00424678 /* StorageCategory.swift */; };
		FAC2351B227A053D00424678 /* APICategoryClientBehavior.swift in Sources */ = {isa = PBXBuildFile; fileRef = FAC234FC227A053D00424678 /* APICategoryClientBehavior.swift */; };
		FAC2351C227A053D00424678 /* APICategoryPlugin.swift in Sources */ = {isa = PBXBuildFile; fileRef = FAC234FD227A053D00424678 /* APICategoryPlugin.swift */; };
		FAC2351E227A053D00424678 /* APICategory.swift in Sources */ = {isa = PBXBuildFile; fileRef = FAC234FF227A053D00424678 /* APICategory.swift */; };
		FAC23522227A053D00424678 /* LoggingCategory.swift in Sources */ = {isa = PBXBuildFile; fileRef = FAC23504227A053D00424678 /* LoggingCategory.swift */; };
		FAC23523227A053D00424678 /* LoggingCategoryPlugin.swift in Sources */ = {isa = PBXBuildFile; fileRef = FAC23505227A053D00424678 /* LoggingCategoryPlugin.swift */; };
		FAC23525227A053D00424678 /* LogLevel.swift in Sources */ = {isa = PBXBuildFile; fileRef = FAC23507227A053D00424678 /* LogLevel.swift */; };
		FAC23527227A053D00424678 /* LoggingCategoryClientBehavior.swift in Sources */ = {isa = PBXBuildFile; fileRef = FAC23509227A053D00424678 /* LoggingCategoryClientBehavior.swift */; };
		FAC23528227A053D00424678 /* AnalyticsCategory+ClientBehavior.swift in Sources */ = {isa = PBXBuildFile; fileRef = FAC2350B227A053D00424678 /* AnalyticsCategory+ClientBehavior.swift */; };
		FAC2352A227A053D00424678 /* AnalyticsCategory.swift in Sources */ = {isa = PBXBuildFile; fileRef = FAC2350D227A053D00424678 /* AnalyticsCategory.swift */; };
		FAC2352B227A053D00424678 /* AnalyticsEvent.swift in Sources */ = {isa = PBXBuildFile; fileRef = FAC2350E227A053D00424678 /* AnalyticsEvent.swift */; };
		FAC2352D227A053D00424678 /* AnalyticsCategoryPlugin.swift in Sources */ = {isa = PBXBuildFile; fileRef = FAC23510227A053D00424678 /* AnalyticsCategoryPlugin.swift */; };
		FAC2353D227A055200424678 /* CategoryConfiguration.swift in Sources */ = {isa = PBXBuildFile; fileRef = FAC2352F227A055200424678 /* CategoryConfiguration.swift */; };
		FAC2353F227A055200424678 /* PluginError.swift in Sources */ = {isa = PBXBuildFile; fileRef = FAC23531227A055200424678 /* PluginError.swift */; };
		FAC23541227A055200424678 /* CategoryType.swift in Sources */ = {isa = PBXBuildFile; fileRef = FAC23533227A055200424678 /* CategoryType.swift */; };
		FAC23542227A055200424678 /* Foundation+Utils.swift in Sources */ = {isa = PBXBuildFile; fileRef = FAC23535227A055200424678 /* Foundation+Utils.swift */; };
		FAC23543227A055200424678 /* Category+Configuration.swift in Sources */ = {isa = PBXBuildFile; fileRef = FAC23536227A055200424678 /* Category+Configuration.swift */; };
		FAC23544227A055200424678 /* ConfigurationError.swift in Sources */ = {isa = PBXBuildFile; fileRef = FAC23537227A055200424678 /* ConfigurationError.swift */; };
		FAC23545227A055200424678 /* AmplifyConfiguration.swift in Sources */ = {isa = PBXBuildFile; fileRef = FAC23538227A055200424678 /* AmplifyConfiguration.swift */; };
		FAC23546227A055200424678 /* AmplifyError.swift in Sources */ = {isa = PBXBuildFile; fileRef = FAC23539227A055200424678 /* AmplifyError.swift */; };
		FAC23547227A055200424678 /* Plugin.swift in Sources */ = {isa = PBXBuildFile; fileRef = FAC2353A227A055200424678 /* Plugin.swift */; };
		FAC23548227A055200424678 /* Category.swift in Sources */ = {isa = PBXBuildFile; fileRef = FAC2353B227A055200424678 /* Category.swift */; };
		FAC2354B227A055A00424678 /* Amplify.swift in Sources */ = {isa = PBXBuildFile; fileRef = FAC2354A227A055A00424678 /* Amplify.swift */; };
		FAC23564227A056600424678 /* StorageCategoryClientAPITests.swift in Sources */ = {isa = PBXBuildFile; fileRef = FAC23552227A056600424678 /* StorageCategoryClientAPITests.swift */; };
		FAC23566227A056600424678 /* StorageCategoryConfigurationTests.swift in Sources */ = {isa = PBXBuildFile; fileRef = FAC23554227A056600424678 /* StorageCategoryConfigurationTests.swift */; };
		FAC23567227A056600424678 /* APICategoryClientRESTTests.swift in Sources */ = {isa = PBXBuildFile; fileRef = FAC23556227A056600424678 /* APICategoryClientRESTTests.swift */; };
		FAC23569227A056600424678 /* APICategoryConfigurationTests.swift in Sources */ = {isa = PBXBuildFile; fileRef = FAC23558227A056600424678 /* APICategoryConfigurationTests.swift */; };
		FAC2356A227A056600424678 /* LoggingCategoryConfigurationTests.swift in Sources */ = {isa = PBXBuildFile; fileRef = FAC2355A227A056600424678 /* LoggingCategoryConfigurationTests.swift */; };
		FAC2356C227A056600424678 /* LoggingCategoryClientAPITests.swift in Sources */ = {isa = PBXBuildFile; fileRef = FAC2355C227A056600424678 /* LoggingCategoryClientAPITests.swift */; };
		FAC2356E227A056600424678 /* AnalyticsCategoryClientAPITests.swift in Sources */ = {isa = PBXBuildFile; fileRef = FAC2355F227A056600424678 /* AnalyticsCategoryClientAPITests.swift */; };
		FAC2356F227A056600424678 /* AnalyticsCategoryConfigurationTests.swift in Sources */ = {isa = PBXBuildFile; fileRef = FAC23560227A056600424678 /* AnalyticsCategoryConfigurationTests.swift */; };
		FAC23574227A056B00424678 /* ConfigurationTests.swift in Sources */ = {isa = PBXBuildFile; fileRef = FAC23571227A056B00424678 /* ConfigurationTests.swift */; };
		FAC23575227A056B00424678 /* FoundationUtilsTests.swift in Sources */ = {isa = PBXBuildFile; fileRef = FAC23572227A056B00424678 /* FoundationUtilsTests.swift */; };
		FAC23586227A443200424678 /* HubCategoryConfigurationTests.swift in Sources */ = {isa = PBXBuildFile; fileRef = FAC23585227A443200424678 /* HubCategoryConfigurationTests.swift */; };
		FAC23588227A446C00424678 /* HubClientAPITests.swift in Sources */ = {isa = PBXBuildFile; fileRef = FAC23587227A446C00424678 /* HubClientAPITests.swift */; };
		FAC2358F227A4A6E00424678 /* HubCategory.swift in Sources */ = {isa = PBXBuildFile; fileRef = FAC2358E227A4A6E00424678 /* HubCategory.swift */; };
		FAC23591227A4AF000424678 /* HubCategoryClientBehavior.swift in Sources */ = {isa = PBXBuildFile; fileRef = FAC23590227A4AF000424678 /* HubCategoryClientBehavior.swift */; };
		FAC23595227A4B9800424678 /* HubCategoryPlugin.swift in Sources */ = {isa = PBXBuildFile; fileRef = FAC23594227A4B9800424678 /* HubCategoryPlugin.swift */; };
		FAC23599227A598B00424678 /* DefaultHubPluginTests.swift in Sources */ = {isa = PBXBuildFile; fileRef = FAC23598227A598B00424678 /* DefaultHubPluginTests.swift */; };
		FAC235A1227A5D8C00424678 /* DefaultHubPluginConcurrencyTests.swift in Sources */ = {isa = PBXBuildFile; fileRef = FAC235A0227A5D8C00424678 /* DefaultHubPluginConcurrencyTests.swift */; };
		FAC235A3227A5ED000424678 /* HubChannel.swift in Sources */ = {isa = PBXBuildFile; fileRef = FAC235A2227A5ED000424678 /* HubChannel.swift */; };
		FAC428A0235F7F980000F221 /* AmplifyAPICategory+RESTBehavior.swift in Sources */ = {isa = PBXBuildFile; fileRef = FAC4289F235F7F980000F221 /* AmplifyAPICategory+RESTBehavior.swift */; };
		FAC428A2235F80000000F221 /* AmplifyAPICategory+GraphQLBehavior.swift in Sources */ = {isa = PBXBuildFile; fileRef = FAC428A1235F80000000F221 /* AmplifyAPICategory+GraphQLBehavior.swift */; };
		FAC428A4235F802A0000F221 /* AmplifyAPICategory+InterceptorBehavior.swift in Sources */ = {isa = PBXBuildFile; fileRef = FAC428A3235F802A0000F221 /* AmplifyAPICategory+InterceptorBehavior.swift */; };
		FAC428A6235F83770000F221 /* RESTOperation.swift in Sources */ = {isa = PBXBuildFile; fileRef = FAC428A5235F83770000F221 /* RESTOperation.swift */; };
		FACA35EB2326B217000E74F6 /* AmplifyConfigurationInitializationTests.swift in Sources */ = {isa = PBXBuildFile; fileRef = FACA35EA2326B217000E74F6 /* AmplifyConfigurationInitializationTests.swift */; };
		FACA35ED2326BB54000E74F6 /* AmplifyConfigurationInitialization.swift in Sources */ = {isa = PBXBuildFile; fileRef = FACA35EC2326BB54000E74F6 /* AmplifyConfigurationInitialization.swift */; };
		FACA35F52327FB14000E74F6 /* AmplifyConfigurationTests.swift in Sources */ = {isa = PBXBuildFile; fileRef = FACA35F42327FB14000E74F6 /* AmplifyConfigurationTests.swift */; };
		FACA35F72327FB14000E74F6 /* Amplify.framework in Frameworks */ = {isa = PBXBuildFile; fileRef = FAC234D22279F8DA00424678 /* Amplify.framework */; };
		FACA36082327FBD4000E74F6 /* AmplifyTestCommon.h in Headers */ = {isa = PBXBuildFile; fileRef = FACA36062327FBD4000E74F6 /* AmplifyTestCommon.h */; settings = {ATTRIBUTES = (Public, ); }; };
		FACA360B2327FBD4000E74F6 /* AmplifyTestCommon.framework in Frameworks */ = {isa = PBXBuildFile; fileRef = FACA36042327FBD4000E74F6 /* AmplifyTestCommon.framework */; };
		FACA360C2327FBD4000E74F6 /* AmplifyTestCommon.framework in Embed Frameworks */ = {isa = PBXBuildFile; fileRef = FACA36042327FBD4000E74F6 /* AmplifyTestCommon.framework */; settings = {ATTRIBUTES = (CodeSignOnCopy, RemoveHeadersOnCopy, ); }; };
		FACA36152327FC39000E74F6 /* MessageReporter.swift in Sources */ = {isa = PBXBuildFile; fileRef = FAC23578227A056F00424678 /* MessageReporter.swift */; };
		FACA361A2327FC69000E74F6 /* MockStorageCategoryPlugin.swift in Sources */ = {isa = PBXBuildFile; fileRef = FAC23553227A056600424678 /* MockStorageCategoryPlugin.swift */; };
		FACA361B2327FC74000E74F6 /* MockLoggingCategoryPlugin.swift in Sources */ = {isa = PBXBuildFile; fileRef = FAC0A2BB22B4603800B50912 /* MockLoggingCategoryPlugin.swift */; };
		FACA361C2327FC7D000E74F6 /* MockHubCategoryPlugin.swift in Sources */ = {isa = PBXBuildFile; fileRef = FAC23589227A45D500424678 /* MockHubCategoryPlugin.swift */; };
		FACA361D2327FC84000E74F6 /* MockAPICategoryPlugin.swift in Sources */ = {isa = PBXBuildFile; fileRef = FAC23557227A056600424678 /* MockAPICategoryPlugin.swift */; };
		FACA361E2327FC8E000E74F6 /* MockAnalyticsCategoryPlugin.swift in Sources */ = {isa = PBXBuildFile; fileRef = FAC2355E227A056600424678 /* MockAnalyticsCategoryPlugin.swift */; };
		FACA36222327FDD7000E74F6 /* amplifyconfiguration.json in Resources */ = {isa = PBXBuildFile; fileRef = FACA36212327FDD2000E74F6 /* amplifyconfiguration.json */; };
		FACBA78D23949588006349C8 /* Model+DateFormatting.swift in Sources */ = {isa = PBXBuildFile; fileRef = FACBA78C23949588006349C8 /* Model+DateFormatting.swift */; };
		FACBAD512386101F00E29E56 /* MutationEvent+MutationType.swift in Sources */ = {isa = PBXBuildFile; fileRef = FACBAD4F2386101100E29E56 /* MutationEvent+MutationType.swift */; };
		FACBAD532386160100E29E56 /* AnyModel.swift in Sources */ = {isa = PBXBuildFile; fileRef = FACBAD522386160100E29E56 /* AnyModel.swift */; };
		FACD264C2386E8F10068FBE6 /* JSONValue+SubscriptTests.swift in Sources */ = {isa = PBXBuildFile; fileRef = FACD264A2386E8F10068FBE6 /* JSONValue+SubscriptTests.swift */; };
		FACD264D2386E8F10068FBE6 /* JSONValue+KeyPathTests.swift in Sources */ = {isa = PBXBuildFile; fileRef = FACD264B2386E8F10068FBE6 /* JSONValue+KeyPathTests.swift */; };
		FACD26502386E9410068FBE6 /* JSONValue+Subscript.swift in Sources */ = {isa = PBXBuildFile; fileRef = FACD264E2386E9410068FBE6 /* JSONValue+Subscript.swift */; };
		FACD26512386E9410068FBE6 /* JSONValue+KeyPath.swift in Sources */ = {isa = PBXBuildFile; fileRef = FACD264F2386E9410068FBE6 /* JSONValue+KeyPath.swift */; };
		FACF52042329633500646E10 /* TestExtensions.swift in Sources */ = {isa = PBXBuildFile; fileRef = FACF52032329633500646E10 /* TestExtensions.swift */; };
		FACF520923298C1200646E10 /* AtomicDictionaryTests.swift in Sources */ = {isa = PBXBuildFile; fileRef = FACF520823298C1200646E10 /* AtomicDictionaryTests.swift */; };
		FAD2A1892374D5DC0005CD6B /* GraphQLResponse.swift in Sources */ = {isa = PBXBuildFile; fileRef = FAD2A1882374D5DC0005CD6B /* GraphQLResponse.swift */; };
		FAD3936B2381F91100463F5E /* MutationEvent.swift in Sources */ = {isa = PBXBuildFile; fileRef = FA9FD2332381CD0000A7CAF5 /* MutationEvent.swift */; };
		FAD3936D2381FA1700463F5E /* MutationEvent+Schema.swift in Sources */ = {isa = PBXBuildFile; fileRef = FA9FD2322381CD0000A7CAF5 /* MutationEvent+Schema.swift */; };
		FAD393712381FD3C00463F5E /* DataStoreCategory+Subscribe.swift in Sources */ = {isa = PBXBuildFile; fileRef = FAD393702381FD3C00463F5E /* DataStoreCategory+Subscribe.swift */; };
		FAD3937A23820CDB00463F5E /* DataStoreCategoryClientAPITests.swift in Sources */ = {isa = PBXBuildFile; fileRef = FAD3937923820CDB00463F5E /* DataStoreCategoryClientAPITests.swift */; };
		FAD3937D23820D0200463F5E /* DataStoreCategoryConfigurationTests.swift in Sources */ = {isa = PBXBuildFile; fileRef = FAD3937C23820D0200463F5E /* DataStoreCategoryConfigurationTests.swift */; };
		FAD3937F23820DAE00463F5E /* MockDataStoreCategoryPlugin.swift in Sources */ = {isa = PBXBuildFile; fileRef = FAD3937E23820DAE00463F5E /* MockDataStoreCategoryPlugin.swift */; };
		FADB3A6823612940006D6FE9 /* BasicClosure.swift in Sources */ = {isa = PBXBuildFile; fileRef = FADB3A6723612940006D6FE9 /* BasicClosure.swift */; };
		FAE4145F23999BC900CE94C2 /* Result+Void.swift in Sources */ = {isa = PBXBuildFile; fileRef = FAE4145E23999BC900CE94C2 /* Result+Void.swift */; };
		FAE414612399A6A500CE94C2 /* ModelRegistryTests.swift in Sources */ = {isa = PBXBuildFile; fileRef = FAE414602399A6A500CE94C2 /* ModelRegistryTests.swift */; };
		FAF1B88423392F7C007F1435 /* ConcurrentDispatcher.swift in Sources */ = {isa = PBXBuildFile; fileRef = FAF1B88323392F7C007F1435 /* ConcurrentDispatcher.swift */; };
		FAF1B88623392F96007F1435 /* SerialDispatcher.swift in Sources */ = {isa = PBXBuildFile; fileRef = FAF1B88523392F96007F1435 /* SerialDispatcher.swift */; };
		FAF512AE23986791001ADF4E /* AmplifyModels.swift in Sources */ = {isa = PBXBuildFile; fileRef = FAF512AD23986791001ADF4E /* AmplifyModels.swift */; };
/* End PBXBuildFile section */

/* Begin PBXContainerItemProxy section */
		FA131AB42360FE070008381C /* PBXContainerItemProxy */ = {
			isa = PBXContainerItemProxy;
			containerPortal = FAC234C92279F8DA00424678 /* Project object */;
			proxyType = 1;
			remoteGlobalIDString = FA131AA92360FE070008381C;
			remoteInfo = AWSPluginsCore;
		};
		FA131AB62360FE070008381C /* PBXContainerItemProxy */ = {
			isa = PBXContainerItemProxy;
			containerPortal = FAC234C92279F8DA00424678 /* Project object */;
			proxyType = 1;
			remoteGlobalIDString = 2125E2502319EC3000B3DEB5;
			remoteInfo = AmplifyTestApp;
		};
		FA131ACD2360FEBB0008381C /* PBXContainerItemProxy */ = {
			isa = PBXContainerItemProxy;
			containerPortal = FAC234C92279F8DA00424678 /* Project object */;
			proxyType = 1;
			remoteGlobalIDString = FAC234D12279F8DA00424678;
			remoteInfo = Amplify;
		};
		FAC234DD2279F8DA00424678 /* PBXContainerItemProxy */ = {
			isa = PBXContainerItemProxy;
			containerPortal = FAC234C92279F8DA00424678 /* Project object */;
			proxyType = 1;
			remoteGlobalIDString = FAC234D12279F8DA00424678;
			remoteInfo = Amplify;
		};
		FACA35F82327FB14000E74F6 /* PBXContainerItemProxy */ = {
			isa = PBXContainerItemProxy;
			containerPortal = FAC234C92279F8DA00424678 /* Project object */;
			proxyType = 1;
			remoteGlobalIDString = FAC234D12279F8DA00424678;
			remoteInfo = Amplify;
		};
		FACA35FD2327FB31000E74F6 /* PBXContainerItemProxy */ = {
			isa = PBXContainerItemProxy;
			containerPortal = FAC234C92279F8DA00424678 /* Project object */;
			proxyType = 1;
			remoteGlobalIDString = 2125E2502319EC3000B3DEB5;
			remoteInfo = AmplifyTestApp;
		};
		FACA36092327FBD4000E74F6 /* PBXContainerItemProxy */ = {
			isa = PBXContainerItemProxy;
			containerPortal = FAC234C92279F8DA00424678 /* Project object */;
			proxyType = 1;
			remoteGlobalIDString = FACA36032327FBD4000E74F6;
			remoteInfo = AmplifyTestCommon;
		};
		FACA36112327FBE4000E74F6 /* PBXContainerItemProxy */ = {
			isa = PBXContainerItemProxy;
			containerPortal = FAC234C92279F8DA00424678 /* Project object */;
			proxyType = 1;
			remoteGlobalIDString = FACA36032327FBD4000E74F6;
			remoteInfo = AmplifyTestCommon;
		};
		FACA36132327FBEF000E74F6 /* PBXContainerItemProxy */ = {
			isa = PBXContainerItemProxy;
			containerPortal = FAC234C92279F8DA00424678 /* Project object */;
			proxyType = 1;
			remoteGlobalIDString = FACA36032327FBD4000E74F6;
			remoteInfo = AmplifyTestCommon;
		};
		FACA361F2327FDB2000E74F6 /* PBXContainerItemProxy */ = {
			isa = PBXContainerItemProxy;
			containerPortal = FAC234C92279F8DA00424678 /* Project object */;
			proxyType = 1;
			remoteGlobalIDString = FAC234D12279F8DA00424678;
			remoteInfo = Amplify;
		};
/* End PBXContainerItemProxy section */

/* Begin PBXCopyFilesBuildPhase section */
		FACA36102327FBD4000E74F6 /* Embed Frameworks */ = {
			isa = PBXCopyFilesBuildPhase;
			buildActionMask = 2147483647;
			dstPath = "";
			dstSubfolderSpec = 10;
			files = (
				FA131AC02360FE070008381C /* AWSPluginsCore.framework in Embed Frameworks */,
				FACA360C2327FBD4000E74F6 /* AmplifyTestCommon.framework in Embed Frameworks */,
			);
			name = "Embed Frameworks";
			runOnlyForDeploymentPostprocessing = 0;
		};
/* End PBXCopyFilesBuildPhase section */

/* Begin PBXFileReference section */
		008BFFD1C24CCA788C88CF4C /* Pods-AWSPlugins-AWSAuthService-AWSS3StoragePlugin-AWSS3StoragePluginTests.release.xcconfig */ = {isa = PBXFileReference; includeInIndex = 1; lastKnownFileType = text.xcconfig; name = "Pods-AWSPlugins-AWSAuthService-AWSS3StoragePlugin-AWSS3StoragePluginTests.release.xcconfig"; path = "Target Support Files/Pods-AWSPlugins-AWSAuthService-AWSS3StoragePlugin-AWSS3StoragePluginTests/Pods-AWSPlugins-AWSAuthService-AWSS3StoragePlugin-AWSS3StoragePluginTests.release.xcconfig"; sourceTree = "<group>"; };
		031438953280EA4A537D2817 /* Pods-Amplify-AmplifyAWSPlugins-AWSPluginsCore-AWSPinpointAnalyticsPlugin-AWSPinpointAnalyticsPluginTests.debug.xcconfig */ = {isa = PBXFileReference; includeInIndex = 1; lastKnownFileType = text.xcconfig; name = "Pods-Amplify-AmplifyAWSPlugins-AWSPluginsCore-AWSPinpointAnalyticsPlugin-AWSPinpointAnalyticsPluginTests.debug.xcconfig"; path = "Target Support Files/Pods-Amplify-AmplifyAWSPlugins-AWSPluginsCore-AWSPinpointAnalyticsPlugin-AWSPinpointAnalyticsPluginTests/Pods-Amplify-AmplifyAWSPlugins-AWSPluginsCore-AWSPinpointAnalyticsPlugin-AWSPinpointAnalyticsPluginTests.debug.xcconfig"; sourceTree = "<group>"; };
		04764F685DBE17F7CEC92A62 /* Pods-Amplify-AmplifyAWSPlugins-AWSPluginsCore-AWSAPICategoryPlugin-AWSAPICategoryPluginTests.release.xcconfig */ = {isa = PBXFileReference; includeInIndex = 1; lastKnownFileType = text.xcconfig; name = "Pods-Amplify-AmplifyAWSPlugins-AWSPluginsCore-AWSAPICategoryPlugin-AWSAPICategoryPluginTests.release.xcconfig"; path = "Target Support Files/Pods-Amplify-AmplifyAWSPlugins-AWSPluginsCore-AWSAPICategoryPlugin-AWSAPICategoryPluginTests/Pods-Amplify-AmplifyAWSPlugins-AWSPluginsCore-AWSAPICategoryPlugin-AWSAPICategoryPluginTests.release.xcconfig"; sourceTree = "<group>"; };
		082C9C1A32F62C25D01A1AB2 /* Pods-Amplify-AmplifyAWSPlugins-AWSS3StoragePlugin.release.xcconfig */ = {isa = PBXFileReference; includeInIndex = 1; lastKnownFileType = text.xcconfig; name = "Pods-Amplify-AmplifyAWSPlugins-AWSS3StoragePlugin.release.xcconfig"; path = "Target Support Files/Pods-Amplify-AmplifyAWSPlugins-AWSS3StoragePlugin/Pods-Amplify-AmplifyAWSPlugins-AWSS3StoragePlugin.release.xcconfig"; sourceTree = "<group>"; };
		0B4A80CD25A9E5E6A518A314 /* Pods-Amplify-AWSPluginsCore-AWSPluginsTestConfigs-AWSPluginsTestCommon.release.xcconfig */ = {isa = PBXFileReference; includeInIndex = 1; lastKnownFileType = text.xcconfig; name = "Pods-Amplify-AWSPluginsCore-AWSPluginsTestConfigs-AWSPluginsTestCommon.release.xcconfig"; path = "Target Support Files/Pods-Amplify-AWSPluginsCore-AWSPluginsTestConfigs-AWSPluginsTestCommon/Pods-Amplify-AWSPluginsCore-AWSPluginsTestConfigs-AWSPluginsTestCommon.release.xcconfig"; sourceTree = "<group>"; };
		1466763FF4DA7F67EC5092AA /* Pods-Amplify-AWSPluginsCore-AWSPluginsTestConfigs-AWSPluginsCoreTests.debug.xcconfig */ = {isa = PBXFileReference; includeInIndex = 1; lastKnownFileType = text.xcconfig; name = "Pods-Amplify-AWSPluginsCore-AWSPluginsTestConfigs-AWSPluginsCoreTests.debug.xcconfig"; path = "Target Support Files/Pods-Amplify-AWSPluginsCore-AWSPluginsTestConfigs-AWSPluginsCoreTests/Pods-Amplify-AWSPluginsCore-AWSPluginsTestConfigs-AWSPluginsCoreTests.debug.xcconfig"; sourceTree = "<group>"; };
		1AEE54C5DD1856A3C9251736 /* Pods-Amplify-AmplifyTestConfigs-AmplifyTests.debug.xcconfig */ = {isa = PBXFileReference; includeInIndex = 1; lastKnownFileType = text.xcconfig; name = "Pods-Amplify-AmplifyTestConfigs-AmplifyTests.debug.xcconfig"; path = "Target Support Files/Pods-Amplify-AmplifyTestConfigs-AmplifyTests/Pods-Amplify-AmplifyTestConfigs-AmplifyTests.debug.xcconfig"; sourceTree = "<group>"; };
		1C23249CCA99AACFE0A2E5D9 /* Pods-AWSPlugins-AWSAuthService-AWSPinpointAnalyticsPlugin.debug.xcconfig */ = {isa = PBXFileReference; includeInIndex = 1; lastKnownFileType = text.xcconfig; name = "Pods-AWSPlugins-AWSAuthService-AWSPinpointAnalyticsPlugin.debug.xcconfig"; path = "Target Support Files/Pods-AWSPlugins-AWSAuthService-AWSPinpointAnalyticsPlugin/Pods-AWSPlugins-AWSAuthService-AWSPinpointAnalyticsPlugin.debug.xcconfig"; sourceTree = "<group>"; };
		1C4F08891CECABC699AB133D /* Pods-Amplify-AWSPluginsCore-AWSPluginsTestConfigs-AWSPredictionsPluginTests.release.xcconfig */ = {isa = PBXFileReference; includeInIndex = 1; lastKnownFileType = text.xcconfig; name = "Pods-Amplify-AWSPluginsCore-AWSPluginsTestConfigs-AWSPredictionsPluginTests.release.xcconfig"; path = "Target Support Files/Pods-Amplify-AWSPluginsCore-AWSPluginsTestConfigs-AWSPredictionsPluginTests/Pods-Amplify-AWSPluginsCore-AWSPluginsTestConfigs-AWSPredictionsPluginTests.release.xcconfig"; sourceTree = "<group>"; };
		1C6DDB91072543DBE60E1140 /* Pods-AWSPlugins-AWSAuthService-AWSAPICategoryPlugin-AWSAPICategoryPluginTests.release.xcconfig */ = {isa = PBXFileReference; includeInIndex = 1; lastKnownFileType = text.xcconfig; name = "Pods-AWSPlugins-AWSAuthService-AWSAPICategoryPlugin-AWSAPICategoryPluginTests.release.xcconfig"; path = "Target Support Files/Pods-AWSPlugins-AWSAuthService-AWSAPICategoryPlugin-AWSAPICategoryPluginTests/Pods-AWSPlugins-AWSAuthService-AWSAPICategoryPlugin-AWSAPICategoryPluginTests.release.xcconfig"; sourceTree = "<group>"; };
		1D3F4AB441751E78E4C1D482 /* Pods-Amplify-AmplifyTests.release.xcconfig */ = {isa = PBXFileReference; includeInIndex = 1; lastKnownFileType = text.xcconfig; name = "Pods-Amplify-AmplifyTests.release.xcconfig"; path = "Target Support Files/Pods-Amplify-AmplifyTests/Pods-Amplify-AmplifyTests.release.xcconfig"; sourceTree = "<group>"; };
		1D47F178B0FEC9059BC72C3B /* Pods-AWSPlugins-AWSAuthService-AWSS3StoragePlugin.release.xcconfig */ = {isa = PBXFileReference; includeInIndex = 1; lastKnownFileType = text.xcconfig; name = "Pods-AWSPlugins-AWSAuthService-AWSS3StoragePlugin.release.xcconfig"; path = "Target Support Files/Pods-AWSPlugins-AWSAuthService-AWSS3StoragePlugin/Pods-AWSPlugins-AWSAuthService-AWSS3StoragePlugin.release.xcconfig"; sourceTree = "<group>"; };
		1D74984AC23B0E746D9C2A5C /* Pods-AWSPlugins-AWSS3StoragePlugin-AWSS3StoragePluginTests.debug.xcconfig */ = {isa = PBXFileReference; includeInIndex = 1; lastKnownFileType = text.xcconfig; name = "Pods-AWSPlugins-AWSS3StoragePlugin-AWSS3StoragePluginTests.debug.xcconfig"; path = "Target Support Files/Pods-AWSPlugins-AWSS3StoragePlugin-AWSS3StoragePluginTests/Pods-AWSPlugins-AWSS3StoragePlugin-AWSS3StoragePluginTests.debug.xcconfig"; sourceTree = "<group>"; };
		210922492359634B00CEC295 /* AnalyticsProfile.swift */ = {isa = PBXFileReference; fileEncoding = 4; lastKnownFileType = sourcecode.swift; path = AnalyticsProfile.swift; sourceTree = "<group>"; };
		2109224B2359634C00CEC295 /* AnalyticsPropertyValue.swift */ = {isa = PBXFileReference; fileEncoding = 4; lastKnownFileType = sourcecode.swift; path = AnalyticsPropertyValue.swift; sourceTree = "<group>"; };
		210922562359693800CEC295 /* BasicAnalyticsEvent.swift */ = {isa = PBXFileReference; lastKnownFileType = sourcecode.swift; path = BasicAnalyticsEvent.swift; sourceTree = "<group>"; };
		2109225923596BCD00CEC295 /* AnalyticsCategoryClientBehavior.swift */ = {isa = PBXFileReference; lastKnownFileType = sourcecode.swift; path = AnalyticsCategoryClientBehavior.swift; sourceTree = "<group>"; };
		210DBC112332B3C0009B9E51 /* StorageDownloadFileOperation.swift */ = {isa = PBXFileReference; fileEncoding = 4; lastKnownFileType = sourcecode.swift; path = StorageDownloadFileOperation.swift; sourceTree = "<group>"; };
		210DBC132332B3C6009B9E51 /* StorageGetURLOperation.swift */ = {isa = PBXFileReference; fileEncoding = 4; lastKnownFileType = sourcecode.swift; path = StorageGetURLOperation.swift; sourceTree = "<group>"; };
		210DBC152332B3CB009B9E51 /* StorageDownloadDataOperation.swift */ = {isa = PBXFileReference; fileEncoding = 4; lastKnownFileType = sourcecode.swift; path = StorageDownloadDataOperation.swift; sourceTree = "<group>"; };
		210DBC462332F0C5009B9E51 /* StorageError.swift */ = {isa = PBXFileReference; lastKnownFileType = sourcecode.swift; path = StorageError.swift; sourceTree = "<group>"; };
		2125E20D2318CD3900B3DEB5 /* MockAWSMobileClient.swift */ = {isa = PBXFileReference; lastKnownFileType = sourcecode.swift; path = MockAWSMobileClient.swift; sourceTree = "<group>"; };
		2125E2102318D73B00B3DEB5 /* awsconfiguration.json */ = {isa = PBXFileReference; fileEncoding = 4; lastKnownFileType = text.json; path = awsconfiguration.json; sourceTree = "<group>"; };
		2125E2512319EC3000B3DEB5 /* AmplifyTestApp.app */ = {isa = PBXFileReference; explicitFileType = wrapper.application; includeInIndex = 0; path = AmplifyTestApp.app; sourceTree = BUILT_PRODUCTS_DIR; };
		2125E2532319EC3100B3DEB5 /* AppDelegate.swift */ = {isa = PBXFileReference; lastKnownFileType = sourcecode.swift; path = AppDelegate.swift; sourceTree = "<group>"; };
		2125E2552319EC3100B3DEB5 /* ViewController.swift */ = {isa = PBXFileReference; lastKnownFileType = sourcecode.swift; path = ViewController.swift; sourceTree = "<group>"; };
		2125E2582319EC3100B3DEB5 /* Base */ = {isa = PBXFileReference; lastKnownFileType = file.storyboard; name = Base; path = Base.lproj/Main.storyboard; sourceTree = "<group>"; };
		2125E25A2319EC3200B3DEB5 /* Assets.xcassets */ = {isa = PBXFileReference; lastKnownFileType = folder.assetcatalog; path = Assets.xcassets; sourceTree = "<group>"; };
		2125E25D2319EC3200B3DEB5 /* Base */ = {isa = PBXFileReference; lastKnownFileType = file.storyboard; name = Base; path = Base.lproj/LaunchScreen.storyboard; sourceTree = "<group>"; };
		2125E25F2319EC3200B3DEB5 /* Info.plist */ = {isa = PBXFileReference; lastKnownFileType = text.plist.xml; path = Info.plist; sourceTree = "<group>"; };
		2125E2A72321DCDD00B3DEB5 /* MockAWSAuthService.swift */ = {isa = PBXFileReference; lastKnownFileType = sourcecode.swift; path = MockAWSAuthService.swift; sourceTree = "<group>"; };
		2126343A23C39176000C9DD2 /* SyncEnabledGraphQLDocument.swift */ = {isa = PBXFileReference; lastKnownFileType = sourcecode.swift; path = SyncEnabledGraphQLDocument.swift; sourceTree = "<group>"; };
		2126343C23C59E08000C9DD2 /* SelectionSetField.swift */ = {isa = PBXFileReference; lastKnownFileType = sourcecode.swift; path = SelectionSetField.swift; sourceTree = "<group>"; };
		2126343E23C59EE5000C9DD2 /* ModelField+GraphQL.swift */ = {isa = PBXFileReference; lastKnownFileType = sourcecode.swift; path = "ModelField+GraphQL.swift"; sourceTree = "<group>"; };
		2126344023C62796000C9DD2 /* MockGraphQLDocument.swift */ = {isa = PBXFileReference; lastKnownFileType = sourcecode.swift; path = MockGraphQLDocument.swift; sourceTree = "<group>"; };
		2129BE002394627B006363A1 /* PostCommentModelRegistration.swift */ = {isa = PBXFileReference; lastKnownFileType = sourcecode.swift; path = PostCommentModelRegistration.swift; sourceTree = "<group>"; };
		2129BE0623948005006363A1 /* GraphQLDocument+Subscription.swift */ = {isa = PBXFileReference; fileEncoding = 4; lastKnownFileType = sourcecode.swift; path = "GraphQLDocument+Subscription.swift"; sourceTree = "<group>"; };
		2129BE0823948005006363A1 /* GraphQLDocument.swift */ = {isa = PBXFileReference; fileEncoding = 4; lastKnownFileType = sourcecode.swift; path = GraphQLDocument.swift; sourceTree = "<group>"; };
		2129BE0923948005006363A1 /* GraphQLDocument+SyncQuery.swift */ = {isa = PBXFileReference; fileEncoding = 4; lastKnownFileType = sourcecode.swift; path = "GraphQLDocument+SyncQuery.swift"; sourceTree = "<group>"; };
		2129BE0A23948005006363A1 /* GraphQLDocument+GetQuery.swift */ = {isa = PBXFileReference; fileEncoding = 4; lastKnownFileType = sourcecode.swift; path = "GraphQLDocument+GetQuery.swift"; sourceTree = "<group>"; };
		2129BE0B23948005006363A1 /* GraphQLDocument+ListQuery.swift */ = {isa = PBXFileReference; fileEncoding = 4; lastKnownFileType = sourcecode.swift; path = "GraphQLDocument+ListQuery.swift"; sourceTree = "<group>"; };
		2129BE1523948065006363A1 /* GraphQLRequest+Model.swift */ = {isa = PBXFileReference; fileEncoding = 4; lastKnownFileType = sourcecode.swift; path = "GraphQLRequest+Model.swift"; sourceTree = "<group>"; };
		2129BE1A2394806B006363A1 /* QueryPredicate+GraphQL.swift */ = {isa = PBXFileReference; fileEncoding = 4; lastKnownFileType = sourcecode.swift; path = "QueryPredicate+GraphQL.swift"; sourceTree = "<group>"; };
		2129BE1B2394806B006363A1 /* Model+GraphQL.swift */ = {isa = PBXFileReference; fileEncoding = 4; lastKnownFileType = sourcecode.swift; path = "Model+GraphQL.swift"; sourceTree = "<group>"; };
		2129BE1D2394806B006363A1 /* ModelSchema+GraphQL.swift */ = {isa = PBXFileReference; fileEncoding = 4; lastKnownFileType = sourcecode.swift; path = "ModelSchema+GraphQL.swift"; sourceTree = "<group>"; };
		2129BE272394828A006363A1 /* GraphQLSubscriptionTests.swift */ = {isa = PBXFileReference; fileEncoding = 4; lastKnownFileType = sourcecode.swift; path = GraphQLSubscriptionTests.swift; sourceTree = "<group>"; };
		2129BE292394828A006363A1 /* GraphQLListQueryTests.swift */ = {isa = PBXFileReference; fileEncoding = 4; lastKnownFileType = sourcecode.swift; path = GraphQLListQueryTests.swift; sourceTree = "<group>"; };
		2129BE2A2394828A006363A1 /* GraphQLDocumentTests.swift */ = {isa = PBXFileReference; fileEncoding = 4; lastKnownFileType = sourcecode.swift; path = GraphQLDocumentTests.swift; sourceTree = "<group>"; };
		2129BE2B2394828A006363A1 /* GraphQLSyncQueryTests.swift */ = {isa = PBXFileReference; fileEncoding = 4; lastKnownFileType = sourcecode.swift; path = GraphQLSyncQueryTests.swift; sourceTree = "<group>"; };
		2129BE2C2394828A006363A1 /* GraphQLGetQueryTests.swift */ = {isa = PBXFileReference; fileEncoding = 4; lastKnownFileType = sourcecode.swift; path = GraphQLGetQueryTests.swift; sourceTree = "<group>"; };
		2129BE2F2394828A006363A1 /* QueryPredicateGraphQLTests.swift */ = {isa = PBXFileReference; fileEncoding = 4; lastKnownFileType = sourcecode.swift; path = QueryPredicateGraphQLTests.swift; sourceTree = "<group>"; };
		2129BE322394828B006363A1 /* GraphQLRequestModelTests.swift */ = {isa = PBXFileReference; fileEncoding = 4; lastKnownFileType = sourcecode.swift; path = GraphQLRequestModelTests.swift; sourceTree = "<group>"; };
		2129BE4123948924006363A1 /* MutationSync.swift */ = {isa = PBXFileReference; fileEncoding = 4; lastKnownFileType = sourcecode.swift; path = MutationSync.swift; sourceTree = "<group>"; };
		2129BE4323948951006363A1 /* MutationSyncMetadata.swift */ = {isa = PBXFileReference; fileEncoding = 4; lastKnownFileType = sourcecode.swift; path = MutationSyncMetadata.swift; sourceTree = "<group>"; };
		2129BE47239489AC006363A1 /* MutationSyncMetadataTests.swift */ = {isa = PBXFileReference; fileEncoding = 4; lastKnownFileType = sourcecode.swift; path = MutationSyncMetadataTests.swift; sourceTree = "<group>"; };
		2129BE4B23948C54006363A1 /* MutationSyncMetadata+Schema.swift */ = {isa = PBXFileReference; fileEncoding = 4; lastKnownFileType = sourcecode.swift; path = "MutationSyncMetadata+Schema.swift"; sourceTree = "<group>"; };
		2129BE502395A66F006363A1 /* AmplifyModelRegistration.swift */ = {isa = PBXFileReference; fileEncoding = 4; lastKnownFileType = sourcecode.swift; path = AmplifyModelRegistration.swift; sourceTree = "<group>"; };
		2129BE522395CA05006363A1 /* PaginatedListTests.swift */ = {isa = PBXFileReference; lastKnownFileType = sourcecode.swift; path = PaginatedListTests.swift; sourceTree = "<group>"; };
		2129BE542395CAEF006363A1 /* PaginatedList.swift */ = {isa = PBXFileReference; lastKnownFileType = sourcecode.swift; path = PaginatedList.swift; sourceTree = "<group>"; };
		21409C4C23847E41000A53C9 /* LabelType.swift */ = {isa = PBXFileReference; fileEncoding = 4; lastKnownFileType = sourcecode.swift; path = LabelType.swift; sourceTree = "<group>"; };
		21409C542384C55D000A53C9 /* LabelType.swift */ = {isa = PBXFileReference; fileEncoding = 4; lastKnownFileType = sourcecode.swift; path = LabelType.swift; sourceTree = "<group>"; };
		21409C572384C57D000A53C9 /* GraphQLMutationType.swift */ = {isa = PBXFileReference; fileEncoding = 4; lastKnownFileType = sourcecode.swift; path = GraphQLMutationType.swift; sourceTree = "<group>"; };
		21409C582384C57D000A53C9 /* GraphQLQueryType.swift */ = {isa = PBXFileReference; fileEncoding = 4; lastKnownFileType = sourcecode.swift; path = GraphQLQueryType.swift; sourceTree = "<group>"; };
		21409C592384C57D000A53C9 /* GraphQLSubscriptionType.swift */ = {isa = PBXFileReference; fileEncoding = 4; lastKnownFileType = sourcecode.swift; path = GraphQLSubscriptionType.swift; sourceTree = "<group>"; };
		2142099223721F4400FA140C /* GraphQLOperationType.swift */ = {isa = PBXFileReference; fileEncoding = 4; lastKnownFileType = sourcecode.swift; path = GraphQLOperationType.swift; sourceTree = "<group>"; };
		2142099323721F4400FA140C /* RESTOperationType.swift */ = {isa = PBXFileReference; fileEncoding = 4; lastKnownFileType = sourcecode.swift; path = RESTOperationType.swift; sourceTree = "<group>"; };
		2142099423721F4400FA140C /* RESTOperationRequest.swift */ = {isa = PBXFileReference; fileEncoding = 4; lastKnownFileType = sourcecode.swift; path = RESTOperationRequest.swift; sourceTree = "<group>"; };
		21420A7B237222A700FA140C /* AWSIAMConfiguration.swift */ = {isa = PBXFileReference; fileEncoding = 4; lastKnownFileType = sourcecode.swift; path = AWSIAMConfiguration.swift; sourceTree = "<group>"; };
		21420A7C237222A700FA140C /* APIKeyConfiguration.swift */ = {isa = PBXFileReference; fileEncoding = 4; lastKnownFileType = sourcecode.swift; path = APIKeyConfiguration.swift; sourceTree = "<group>"; };
		21420A7D237222A700FA140C /* AWSAuthorizationConfiguration.swift */ = {isa = PBXFileReference; fileEncoding = 4; lastKnownFileType = sourcecode.swift; path = AWSAuthorizationConfiguration.swift; sourceTree = "<group>"; };
		21420A7E237222A700FA140C /* OIDCConfiguration.swift */ = {isa = PBXFileReference; fileEncoding = 4; lastKnownFileType = sourcecode.swift; path = OIDCConfiguration.swift; sourceTree = "<group>"; };
		21420A7F237222A700FA140C /* CognitoUserPoolsConfiguration.swift */ = {isa = PBXFileReference; fileEncoding = 4; lastKnownFileType = sourcecode.swift; path = CognitoUserPoolsConfiguration.swift; sourceTree = "<group>"; };
		21420A81237222A700FA140C /* AWSAuthServiceBehavior.swift */ = {isa = PBXFileReference; fileEncoding = 4; lastKnownFileType = sourcecode.swift; path = AWSAuthServiceBehavior.swift; sourceTree = "<group>"; };
		21420A84237222A800FA140C /* IAMCredentialProvider.swift */ = {isa = PBXFileReference; fileEncoding = 4; lastKnownFileType = sourcecode.swift; path = IAMCredentialProvider.swift; sourceTree = "<group>"; };
		21420A85237222A800FA140C /* AuthTokenProvider.swift */ = {isa = PBXFileReference; fileEncoding = 4; lastKnownFileType = sourcecode.swift; path = AuthTokenProvider.swift; sourceTree = "<group>"; };
		21420A86237222A800FA140C /* APIKeyProvider.swift */ = {isa = PBXFileReference; fileEncoding = 4; lastKnownFileType = sourcecode.swift; path = APIKeyProvider.swift; sourceTree = "<group>"; };
		21420A89237222A800FA140C /* AWSAuthService.swift */ = {isa = PBXFileReference; fileEncoding = 4; lastKnownFileType = sourcecode.swift; path = AWSAuthService.swift; sourceTree = "<group>"; };
		21420A8C237222A900FA140C /* AWSMobileClientAdapter.swift */ = {isa = PBXFileReference; fileEncoding = 4; lastKnownFileType = sourcecode.swift; path = AWSMobileClientAdapter.swift; sourceTree = "<group>"; };
		21420A8D237222A900FA140C /* AWSAuthorizationType.swift */ = {isa = PBXFileReference; fileEncoding = 4; lastKnownFileType = sourcecode.swift; path = AWSAuthorizationType.swift; sourceTree = "<group>"; };
		21420A8E237222A900FA140C /* AWSMobileClientBehavior.swift */ = {isa = PBXFileReference; fileEncoding = 4; lastKnownFileType = sourcecode.swift; path = AWSMobileClientBehavior.swift; sourceTree = "<group>"; };
		2144226B234BDD9B009357F7 /* StorageUploadFileRequest.swift */ = {isa = PBXFileReference; fileEncoding = 4; lastKnownFileType = sourcecode.swift; path = StorageUploadFileRequest.swift; sourceTree = "<group>"; };
		2144226D234BDE23009357F7 /* StorageUploadFileOperation.swift */ = {isa = PBXFileReference; fileEncoding = 4; lastKnownFileType = sourcecode.swift; path = StorageUploadFileOperation.swift; sourceTree = "<group>"; };
		21558E3D237BB4BF0032A5BB /* GraphQLRequest.swift */ = {isa = PBXFileReference; lastKnownFileType = sourcecode.swift; path = GraphQLRequest.swift; sourceTree = "<group>"; };
		21558E3F237CB8640032A5BB /* GraphQLError.swift */ = {isa = PBXFileReference; lastKnownFileType = sourcecode.swift; path = GraphQLError.swift; sourceTree = "<group>"; };
		215F4BCAAB89FA54AA121BDE /* Pods-AmplifyAWSPlugins-AWSPluginsCore-AWSPinpointAnalyticsPlugin.release.xcconfig */ = {isa = PBXFileReference; includeInIndex = 1; lastKnownFileType = text.xcconfig; name = "Pods-AmplifyAWSPlugins-AWSPluginsCore-AWSPinpointAnalyticsPlugin.release.xcconfig"; path = "Target Support Files/Pods-AmplifyAWSPlugins-AWSPluginsCore-AWSPinpointAnalyticsPlugin/Pods-AmplifyAWSPlugins-AWSPluginsCore-AWSPinpointAnalyticsPlugin.release.xcconfig"; sourceTree = "<group>"; };
		216879FD23636A0A004A056E /* RepeatingTimer.swift */ = {isa = PBXFileReference; fileEncoding = 4; lastKnownFileType = sourcecode.swift; path = RepeatingTimer.swift; sourceTree = "<group>"; };
		21687A3D236371C4004A056E /* AnalyticsCategory+HubPayloadEventName.swift */ = {isa = PBXFileReference; fileEncoding = 4; lastKnownFileType = sourcecode.swift; path = "AnalyticsCategory+HubPayloadEventName.swift"; sourceTree = "<group>"; };
		21687A40236371E1004A056E /* AnalyticsError.swift */ = {isa = PBXFileReference; fileEncoding = 4; lastKnownFileType = sourcecode.swift; path = AnalyticsError.swift; sourceTree = "<group>"; };
		217855C2237F84D700A30D19 /* RESTRequest.swift */ = {isa = PBXFileReference; lastKnownFileType = sourcecode.swift; path = RESTRequest.swift; sourceTree = "<group>"; };
		217856BA2383320900A30D19 /* GraphQLQueryType.swift */ = {isa = PBXFileReference; lastKnownFileType = sourcecode.swift; path = GraphQLQueryType.swift; sourceTree = "<group>"; };
		217856BD2383322700A30D19 /* GraphQLMutationType.swift */ = {isa = PBXFileReference; lastKnownFileType = sourcecode.swift; path = GraphQLMutationType.swift; sourceTree = "<group>"; };
		21BF08C123ABE3B3004B0AD2 /* GraphQLDocument+CreateMutation.swift */ = {isa = PBXFileReference; fileEncoding = 4; lastKnownFileType = sourcecode.swift; path = "GraphQLDocument+CreateMutation.swift"; sourceTree = "<group>"; };
		21BF08C323ABE3FB004B0AD2 /* GraphQLDocument+UpdateMutation.swift */ = {isa = PBXFileReference; fileEncoding = 4; lastKnownFileType = sourcecode.swift; path = "GraphQLDocument+UpdateMutation.swift"; sourceTree = "<group>"; };
		21BF08C523ABE43F004B0AD2 /* GraphQLDocument+DeleteMutation.swift */ = {isa = PBXFileReference; fileEncoding = 4; lastKnownFileType = sourcecode.swift; path = "GraphQLDocument+DeleteMutation.swift"; sourceTree = "<group>"; };
		21BF08CB23AC05F3004B0AD2 /* GraphQLCreateMutationTests.swift */ = {isa = PBXFileReference; fileEncoding = 4; lastKnownFileType = sourcecode.swift; path = GraphQLCreateMutationTests.swift; sourceTree = "<group>"; };
		21BF08CC23AC05F3004B0AD2 /* GraphQLDeleteMutationTests.swift */ = {isa = PBXFileReference; fileEncoding = 4; lastKnownFileType = sourcecode.swift; path = GraphQLDeleteMutationTests.swift; sourceTree = "<group>"; };
		21BF08CD23AC05F3004B0AD2 /* GraphQLUpdateMutationTests.swift */ = {isa = PBXFileReference; fileEncoding = 4; lastKnownFileType = sourcecode.swift; path = GraphQLUpdateMutationTests.swift; sourceTree = "<group>"; };
		21D1CE8B2334233F0003BAA8 /* AuthError.swift */ = {isa = PBXFileReference; lastKnownFileType = sourcecode.swift; path = AuthError.swift; sourceTree = "<group>"; };
		21D79FD9237617C60057D00D /* SubscriptionEvent.swift */ = {isa = PBXFileReference; lastKnownFileType = sourcecode.swift; path = SubscriptionEvent.swift; sourceTree = "<group>"; };
		21D79FE02377BF4B0057D00D /* AuthProvider.swift */ = {isa = PBXFileReference; lastKnownFileType = sourcecode.swift; path = AuthProvider.swift; sourceTree = "<group>"; };
		21D79FE22377F4120057D00D /* SubscriptionConnectionState.swift */ = {isa = PBXFileReference; lastKnownFileType = sourcecode.swift; path = SubscriptionConnectionState.swift; sourceTree = "<group>"; };
		21F40A3923A294770074678E /* TestConfigHelper.swift */ = {isa = PBXFileReference; fileEncoding = 4; lastKnownFileType = sourcecode.swift; path = TestConfigHelper.swift; sourceTree = "<group>"; };
		21F40A3B23A2952C0074678E /* AuthHelper.swift */ = {isa = PBXFileReference; fileEncoding = 4; lastKnownFileType = sourcecode.swift; path = AuthHelper.swift; sourceTree = "<group>"; };
		21F40A3D23A295390074678E /* AWSMobileClient+Message.swift */ = {isa = PBXFileReference; fileEncoding = 4; lastKnownFileType = sourcecode.swift; path = "AWSMobileClient+Message.swift"; sourceTree = "<group>"; };
		21F40A3F23A295470074678E /* TestCommonConstants.swift */ = {isa = PBXFileReference; fileEncoding = 4; lastKnownFileType = sourcecode.swift; path = TestCommonConstants.swift; sourceTree = "<group>"; };
		21FFF986230B7A5D005878EA /* AsychronousOperation.swift */ = {isa = PBXFileReference; lastKnownFileType = sourcecode.swift; path = AsychronousOperation.swift; sourceTree = "<group>"; };
		21FFF98D230C81E6005878EA /* StorageAccessLevel.swift */ = {isa = PBXFileReference; lastKnownFileType = sourcecode.swift; path = StorageAccessLevel.swift; sourceTree = "<group>"; };
		21FFF98F230C96CA005878EA /* StorageUploadDataOperation.swift */ = {isa = PBXFileReference; fileEncoding = 4; lastKnownFileType = sourcecode.swift; path = StorageUploadDataOperation.swift; sourceTree = "<group>"; };
		21FFF990230C96CB005878EA /* StorageListOperation.swift */ = {isa = PBXFileReference; fileEncoding = 4; lastKnownFileType = sourcecode.swift; path = StorageListOperation.swift; sourceTree = "<group>"; };
		21FFF992230C96CB005878EA /* StorageRemoveOperation.swift */ = {isa = PBXFileReference; fileEncoding = 4; lastKnownFileType = sourcecode.swift; path = StorageRemoveOperation.swift; sourceTree = "<group>"; };
		21FFF9A1230C9730005878EA /* StorageListResult.swift */ = {isa = PBXFileReference; fileEncoding = 4; lastKnownFileType = sourcecode.swift; path = StorageListResult.swift; sourceTree = "<group>"; };
		2592CB41D8BEE8051CAD8841 /* Pods-Amplify-AWSPluginsCore-AWSDataStoreCategoryPlugin.release.xcconfig */ = {isa = PBXFileReference; includeInIndex = 1; lastKnownFileType = text.xcconfig; name = "Pods-Amplify-AWSPluginsCore-AWSDataStoreCategoryPlugin.release.xcconfig"; path = "Target Support Files/Pods-Amplify-AWSPluginsCore-AWSDataStoreCategoryPlugin/Pods-Amplify-AWSPluginsCore-AWSDataStoreCategoryPlugin.release.xcconfig"; sourceTree = "<group>"; };
		259CBD765D3CF26D41A04914 /* Pods-AmplifyAWSPlugins-AWSS3StoragePlugin-AWSS3StoragePluginTests.debug.xcconfig */ = {isa = PBXFileReference; includeInIndex = 1; lastKnownFileType = text.xcconfig; name = "Pods-AmplifyAWSPlugins-AWSS3StoragePlugin-AWSS3StoragePluginTests.debug.xcconfig"; path = "Target Support Files/Pods-AmplifyAWSPlugins-AWSS3StoragePlugin-AWSS3StoragePluginTests/Pods-AmplifyAWSPlugins-AWSS3StoragePlugin-AWSS3StoragePluginTests.debug.xcconfig"; sourceTree = "<group>"; };
		263EE84D0728C793C6181869 /* Pods_AmplifyAppExample.framework */ = {isa = PBXFileReference; explicitFileType = wrapper.framework; includeInIndex = 0; path = Pods_AmplifyAppExample.framework; sourceTree = BUILT_PRODUCTS_DIR; };
		268A7CEAC9F265E3C9594FE5 /* Pods-AWSPlugins-AWSPinpointAnalyticsPlugin-AWSPinpointAnalyticsPluginTests.debug.xcconfig */ = {isa = PBXFileReference; includeInIndex = 1; lastKnownFileType = text.xcconfig; name = "Pods-AWSPlugins-AWSPinpointAnalyticsPlugin-AWSPinpointAnalyticsPluginTests.debug.xcconfig"; path = "Target Support Files/Pods-AWSPlugins-AWSPinpointAnalyticsPlugin-AWSPinpointAnalyticsPluginTests/Pods-AWSPlugins-AWSPinpointAnalyticsPlugin-AWSPinpointAnalyticsPluginTests.debug.xcconfig"; sourceTree = "<group>"; };
		27E795E8B15B579ADCB978F4 /* Pods-AWSPinpointAnalyticsPluginTests.release.xcconfig */ = {isa = PBXFileReference; includeInIndex = 1; lastKnownFileType = text.xcconfig; name = "Pods-AWSPinpointAnalyticsPluginTests.release.xcconfig"; path = "Target Support Files/Pods-AWSPinpointAnalyticsPluginTests/Pods-AWSPinpointAnalyticsPluginTests.release.xcconfig"; sourceTree = "<group>"; };
		2828E86F90E8C918A55C1696 /* Pods_Amplify_AmplifyAWSPlugins_AWSPluginsCore.framework */ = {isa = PBXFileReference; explicitFileType = wrapper.framework; includeInIndex = 0; path = Pods_Amplify_AmplifyAWSPlugins_AWSPluginsCore.framework; sourceTree = BUILT_PRODUCTS_DIR; };
		28586668BF1BFF6BC803DBEE /* Pods-AmplifyAWSPlugins-AWSPinpointAnalyticsPlugin.release.xcconfig */ = {isa = PBXFileReference; includeInIndex = 1; lastKnownFileType = text.xcconfig; name = "Pods-AmplifyAWSPlugins-AWSPinpointAnalyticsPlugin.release.xcconfig"; path = "Target Support Files/Pods-AmplifyAWSPlugins-AWSPinpointAnalyticsPlugin/Pods-AmplifyAWSPlugins-AWSPinpointAnalyticsPlugin.release.xcconfig"; sourceTree = "<group>"; };
		28611CE5D571C1838DA8EDC1 /* Pods-AWSPlugins-AWSAuthService-AWSS3StoragePlugin.debug.xcconfig */ = {isa = PBXFileReference; includeInIndex = 1; lastKnownFileType = text.xcconfig; name = "Pods-AWSPlugins-AWSAuthService-AWSS3StoragePlugin.debug.xcconfig"; path = "Target Support Files/Pods-AWSPlugins-AWSAuthService-AWSS3StoragePlugin/Pods-AWSPlugins-AWSAuthService-AWSS3StoragePlugin.debug.xcconfig"; sourceTree = "<group>"; };
		2B3D832985467EBF31C56BC7 /* Pods-AmplifyTestApp-AWSDataStoreCategoryPluginIntegrationTests.release.xcconfig */ = {isa = PBXFileReference; includeInIndex = 1; lastKnownFileType = text.xcconfig; name = "Pods-AmplifyTestApp-AWSDataStoreCategoryPluginIntegrationTests.release.xcconfig"; path = "Target Support Files/Pods-AmplifyTestApp-AWSDataStoreCategoryPluginIntegrationTests/Pods-AmplifyTestApp-AWSDataStoreCategoryPluginIntegrationTests.release.xcconfig"; sourceTree = "<group>"; };
		2BC291E73D2FFB00D3F51A62 /* Pods-AmplifyAppExample.debug.xcconfig */ = {isa = PBXFileReference; includeInIndex = 1; lastKnownFileType = text.xcconfig; name = "Pods-AmplifyAppExample.debug.xcconfig"; path = "Target Support Files/Pods-AmplifyAppExample/Pods-AmplifyAppExample.debug.xcconfig"; sourceTree = "<group>"; };
		2C7DCEEA645473A2F2E5DD7D /* Pods-Amplify-AmplifyTestConfigs-AmplifyTests.release.xcconfig */ = {isa = PBXFileReference; includeInIndex = 1; lastKnownFileType = text.xcconfig; name = "Pods-Amplify-AmplifyTestConfigs-AmplifyTests.release.xcconfig"; path = "Target Support Files/Pods-Amplify-AmplifyTestConfigs-AmplifyTests/Pods-Amplify-AmplifyTestConfigs-AmplifyTests.release.xcconfig"; sourceTree = "<group>"; };
		3544C5721B19BB5697C99763 /* Pods-Amplify-AWSPluginsCore-AWSPluginsTestConfigs-AWSPredictionsPluginTests.debug.xcconfig */ = {isa = PBXFileReference; includeInIndex = 1; lastKnownFileType = text.xcconfig; name = "Pods-Amplify-AWSPluginsCore-AWSPluginsTestConfigs-AWSPredictionsPluginTests.debug.xcconfig"; path = "Target Support Files/Pods-Amplify-AWSPluginsCore-AWSPluginsTestConfigs-AWSPredictionsPluginTests/Pods-Amplify-AWSPluginsCore-AWSPluginsTestConfigs-AWSPredictionsPluginTests.debug.xcconfig"; sourceTree = "<group>"; };
		35D92182B8445C8F9B0FAE94 /* Pods_Amplify_AWSPluginsCore.framework */ = {isa = PBXFileReference; explicitFileType = wrapper.framework; includeInIndex = 0; path = Pods_Amplify_AWSPluginsCore.framework; sourceTree = BUILT_PRODUCTS_DIR; };
		36E795204EA20B3CFFCC506F /* Pods-AmplifyTestCommon.debug.xcconfig */ = {isa = PBXFileReference; includeInIndex = 1; lastKnownFileType = text.xcconfig; name = "Pods-AmplifyTestCommon.debug.xcconfig"; path = "Target Support Files/Pods-AmplifyTestCommon/Pods-AmplifyTestCommon.debug.xcconfig"; sourceTree = "<group>"; };
		3849521147E79A1C960F0FA7 /* Pods-AmplifyTestApp-CoreMLPredictionsPluginIntegrationTests.release.xcconfig */ = {isa = PBXFileReference; includeInIndex = 1; lastKnownFileType = text.xcconfig; name = "Pods-AmplifyTestApp-CoreMLPredictionsPluginIntegrationTests.release.xcconfig"; path = "Target Support Files/Pods-AmplifyTestApp-CoreMLPredictionsPluginIntegrationTests/Pods-AmplifyTestApp-CoreMLPredictionsPluginIntegrationTests.release.xcconfig"; sourceTree = "<group>"; };
		3A701A7BDEC4F0F422684E06 /* Pods-AWSS3StoragePluginIntegrationTests.debug.xcconfig */ = {isa = PBXFileReference; includeInIndex = 1; lastKnownFileType = text.xcconfig; name = "Pods-AWSS3StoragePluginIntegrationTests.debug.xcconfig"; path = "Target Support Files/Pods-AWSS3StoragePluginIntegrationTests/Pods-AWSS3StoragePluginIntegrationTests.debug.xcconfig"; sourceTree = "<group>"; };
		3CD2E9C1907DD49C41F5AF62 /* Pods-AWSPlugins-AWSS3StoragePlugin-AWSS3StoragePluginTests.release.xcconfig */ = {isa = PBXFileReference; includeInIndex = 1; lastKnownFileType = text.xcconfig; name = "Pods-AWSPlugins-AWSS3StoragePlugin-AWSS3StoragePluginTests.release.xcconfig"; path = "Target Support Files/Pods-AWSPlugins-AWSS3StoragePlugin-AWSS3StoragePluginTests/Pods-AWSPlugins-AWSS3StoragePlugin-AWSS3StoragePluginTests.release.xcconfig"; sourceTree = "<group>"; };
		3DC2B7D365B42B3A832601FA /* Pods-AmplifyTestApp.debug.xcconfig */ = {isa = PBXFileReference; includeInIndex = 1; lastKnownFileType = text.xcconfig; name = "Pods-AmplifyTestApp.debug.xcconfig"; path = "Target Support Files/Pods-AmplifyTestApp/Pods-AmplifyTestApp.debug.xcconfig"; sourceTree = "<group>"; };
		3FDEE8544633265649C2F425 /* Pods-AmplifyAWSPlugins-AWSPluginsCore.debug.xcconfig */ = {isa = PBXFileReference; includeInIndex = 1; lastKnownFileType = text.xcconfig; name = "Pods-AmplifyAWSPlugins-AWSPluginsCore.debug.xcconfig"; path = "Target Support Files/Pods-AmplifyAWSPlugins-AWSPluginsCore/Pods-AmplifyAWSPlugins-AWSPluginsCore.debug.xcconfig"; sourceTree = "<group>"; };
		40A966226A014DB2AE173E70 /* Pods-AWSPlugins-AWSAPICategoryPlugin.debug.xcconfig */ = {isa = PBXFileReference; includeInIndex = 1; lastKnownFileType = text.xcconfig; name = "Pods-AWSPlugins-AWSAPICategoryPlugin.debug.xcconfig"; path = "Target Support Files/Pods-AWSPlugins-AWSAPICategoryPlugin/Pods-AWSPlugins-AWSAPICategoryPlugin.debug.xcconfig"; sourceTree = "<group>"; };
		4148B4F4A49CCC0F81A06425 /* Pods-AWSS3StoragePluginIntegrationTests.release.xcconfig */ = {isa = PBXFileReference; includeInIndex = 1; lastKnownFileType = text.xcconfig; name = "Pods-AWSS3StoragePluginIntegrationTests.release.xcconfig"; path = "Target Support Files/Pods-AWSS3StoragePluginIntegrationTests/Pods-AWSS3StoragePluginIntegrationTests.release.xcconfig"; sourceTree = "<group>"; };
		41CE93C1FF019C1C76574E80 /* Pods-AmplifyTestApp-AWSDataStoreCategoryPluginIntegrationTests.debug.xcconfig */ = {isa = PBXFileReference; includeInIndex = 1; lastKnownFileType = text.xcconfig; name = "Pods-AmplifyTestApp-AWSDataStoreCategoryPluginIntegrationTests.debug.xcconfig"; path = "Target Support Files/Pods-AmplifyTestApp-AWSDataStoreCategoryPluginIntegrationTests/Pods-AmplifyTestApp-AWSDataStoreCategoryPluginIntegrationTests.debug.xcconfig"; sourceTree = "<group>"; };
		420A17B989F28811046A9E53 /* Pods-AmplifyAWSPlugins-AWSPluginsCore-AWSPinpointAnalyticsPlugin-AWSPinpointAnalyticsPluginTests.debug.xcconfig */ = {isa = PBXFileReference; includeInIndex = 1; lastKnownFileType = text.xcconfig; name = "Pods-AmplifyAWSPlugins-AWSPluginsCore-AWSPinpointAnalyticsPlugin-AWSPinpointAnalyticsPluginTests.debug.xcconfig"; path = "Target Support Files/Pods-AmplifyAWSPlugins-AWSPluginsCore-AWSPinpointAnalyticsPlugin-AWSPinpointAnalyticsPluginTests/Pods-AmplifyAWSPlugins-AWSPluginsCore-AWSPinpointAnalyticsPlugin-AWSPinpointAnalyticsPluginTests.debug.xcconfig"; sourceTree = "<group>"; };
		428D972790F226B59B4FD227 /* Pods-Amplify-AmplifyAWSPlugins-AWSPluginsCore-AWSS3StoragePlugin-AWSS3StoragePluginTests.release.xcconfig */ = {isa = PBXFileReference; includeInIndex = 1; lastKnownFileType = text.xcconfig; name = "Pods-Amplify-AmplifyAWSPlugins-AWSPluginsCore-AWSS3StoragePlugin-AWSS3StoragePluginTests.release.xcconfig"; path = "Target Support Files/Pods-Amplify-AmplifyAWSPlugins-AWSPluginsCore-AWSS3StoragePlugin-AWSS3StoragePluginTests/Pods-Amplify-AmplifyAWSPlugins-AWSPluginsCore-AWSS3StoragePlugin-AWSS3StoragePluginTests.release.xcconfig"; sourceTree = "<group>"; };
		42EF6EBD583BCAD0AB218836 /* Pods-AmplifyExampleApp.release.xcconfig */ = {isa = PBXFileReference; includeInIndex = 1; lastKnownFileType = text.xcconfig; name = "Pods-AmplifyExampleApp.release.xcconfig"; path = "Target Support Files/Pods-AmplifyExampleApp/Pods-AmplifyExampleApp.release.xcconfig"; sourceTree = "<group>"; };
		452106DB5FD5ED7691633E12 /* Pods-Amplify-AmplifyTestCommon.debug.xcconfig */ = {isa = PBXFileReference; includeInIndex = 1; lastKnownFileType = text.xcconfig; name = "Pods-Amplify-AmplifyTestCommon.debug.xcconfig"; path = "Target Support Files/Pods-Amplify-AmplifyTestCommon/Pods-Amplify-AmplifyTestCommon.debug.xcconfig"; sourceTree = "<group>"; };
		486B1E23E6FFC462A82A9345 /* Pods_AmplifyExampleApp.framework */ = {isa = PBXFileReference; explicitFileType = wrapper.framework; includeInIndex = 0; path = Pods_AmplifyExampleApp.framework; sourceTree = BUILT_PRODUCTS_DIR; };
		49ED6A10A50CD95420A1652E /* Pods-Amplify-AmplifyAWSPlugins-AWSS3StoragePlugin-AWSS3StoragePluginTests.release.xcconfig */ = {isa = PBXFileReference; includeInIndex = 1; lastKnownFileType = text.xcconfig; name = "Pods-Amplify-AmplifyAWSPlugins-AWSS3StoragePlugin-AWSS3StoragePluginTests.release.xcconfig"; path = "Target Support Files/Pods-Amplify-AmplifyAWSPlugins-AWSS3StoragePlugin-AWSS3StoragePluginTests/Pods-Amplify-AmplifyAWSPlugins-AWSS3StoragePlugin-AWSS3StoragePluginTests.release.xcconfig"; sourceTree = "<group>"; };
		4A107C56FFDCF66870F8D7F6 /* Pods-AWSPlugins-AWSS3StoragePlugin.release.xcconfig */ = {isa = PBXFileReference; includeInIndex = 1; lastKnownFileType = text.xcconfig; name = "Pods-AWSPlugins-AWSS3StoragePlugin.release.xcconfig"; path = "Target Support Files/Pods-AWSPlugins-AWSS3StoragePlugin/Pods-AWSPlugins-AWSS3StoragePlugin.release.xcconfig"; sourceTree = "<group>"; };
		4C5AEAB2A2D90298524BE592 /* Pods-Amplify-AmplifyTestConfigs-AmplifyFunctionalTests.release.xcconfig */ = {isa = PBXFileReference; includeInIndex = 1; lastKnownFileType = text.xcconfig; name = "Pods-Amplify-AmplifyTestConfigs-AmplifyFunctionalTests.release.xcconfig"; path = "Target Support Files/Pods-Amplify-AmplifyTestConfigs-AmplifyFunctionalTests/Pods-Amplify-AmplifyTestConfigs-AmplifyFunctionalTests.release.xcconfig"; sourceTree = "<group>"; };
		4DCC1382CE9452BE8D34084D /* Pods-AWSPlugins-AWSAPICategoryPlugin-AWSAPICategoryPluginTests.debug.xcconfig */ = {isa = PBXFileReference; includeInIndex = 1; lastKnownFileType = text.xcconfig; name = "Pods-AWSPlugins-AWSAPICategoryPlugin-AWSAPICategoryPluginTests.debug.xcconfig"; path = "Target Support Files/Pods-AWSPlugins-AWSAPICategoryPlugin-AWSAPICategoryPluginTests/Pods-AWSPlugins-AWSAPICategoryPlugin-AWSAPICategoryPluginTests.debug.xcconfig"; sourceTree = "<group>"; };
		4EE8540013F84C5E0F8C20D3 /* Pods-AWSPlugins-AWSAuthService-AWSPinpointAnalyticsPlugin-AWSPinpointAnalyticsPluginTests.debug.xcconfig */ = {isa = PBXFileReference; includeInIndex = 1; lastKnownFileType = text.xcconfig; name = "Pods-AWSPlugins-AWSAuthService-AWSPinpointAnalyticsPlugin-AWSPinpointAnalyticsPluginTests.debug.xcconfig"; path = "Target Support Files/Pods-AWSPlugins-AWSAuthService-AWSPinpointAnalyticsPlugin-AWSPinpointAnalyticsPluginTests/Pods-AWSPlugins-AWSAuthService-AWSPinpointAnalyticsPlugin-AWSPinpointAnalyticsPluginTests.debug.xcconfig"; sourceTree = "<group>"; };
		4F355FC2C0F239E49B01FF0C /* Pods-Amplify-AWSPluginsCore-AWSDataStoreCategoryPlugin.debug.xcconfig */ = {isa = PBXFileReference; includeInIndex = 1; lastKnownFileType = text.xcconfig; name = "Pods-Amplify-AWSPluginsCore-AWSDataStoreCategoryPlugin.debug.xcconfig"; path = "Target Support Files/Pods-Amplify-AWSPluginsCore-AWSDataStoreCategoryPlugin/Pods-Amplify-AWSPluginsCore-AWSDataStoreCategoryPlugin.debug.xcconfig"; sourceTree = "<group>"; };
		508B2A7C439EFD0AFD99679E /* Pods-Amplify-AmplifyTestCommon.release.xcconfig */ = {isa = PBXFileReference; includeInIndex = 1; lastKnownFileType = text.xcconfig; name = "Pods-Amplify-AmplifyTestCommon.release.xcconfig"; path = "Target Support Files/Pods-Amplify-AmplifyTestCommon/Pods-Amplify-AmplifyTestCommon.release.xcconfig"; sourceTree = "<group>"; };
		51D11872D41EA9310D1B9D42 /* Pods-AWSPlugins-AWSPinpointAnalyticsPlugin.debug.xcconfig */ = {isa = PBXFileReference; includeInIndex = 1; lastKnownFileType = text.xcconfig; name = "Pods-AWSPlugins-AWSPinpointAnalyticsPlugin.debug.xcconfig"; path = "Target Support Files/Pods-AWSPlugins-AWSPinpointAnalyticsPlugin/Pods-AWSPlugins-AWSPinpointAnalyticsPlugin.debug.xcconfig"; sourceTree = "<group>"; };
		5217259A0A97B12D4E90E09B /* Pods_AWSPlugins_AWSAuthService.framework */ = {isa = PBXFileReference; explicitFileType = wrapper.framework; includeInIndex = 0; path = Pods_AWSPlugins_AWSAuthService.framework; sourceTree = BUILT_PRODUCTS_DIR; };
		5572BBB2A874AEDC7E2E9ABF /* Pods-AmplifyTests.release.xcconfig */ = {isa = PBXFileReference; includeInIndex = 1; lastKnownFileType = text.xcconfig; name = "Pods-AmplifyTests.release.xcconfig"; path = "Target Support Files/Pods-AmplifyTests/Pods-AmplifyTests.release.xcconfig"; sourceTree = "<group>"; };
		5711DE48D8DB04B90039E300 /* Pods-AWSPlugins-AWSAPICategoryPlugin-AWSAPICategoryPluginTests.release.xcconfig */ = {isa = PBXFileReference; includeInIndex = 1; lastKnownFileType = text.xcconfig; name = "Pods-AWSPlugins-AWSAPICategoryPlugin-AWSAPICategoryPluginTests.release.xcconfig"; path = "Target Support Files/Pods-AWSPlugins-AWSAPICategoryPlugin-AWSAPICategoryPluginTests/Pods-AWSPlugins-AWSAPICategoryPlugin-AWSAPICategoryPluginTests.release.xcconfig"; sourceTree = "<group>"; };
		57531C9A48BA42FA1B628CBF /* Pods-AmplifyAWSPlugins-AWSPinpointAnalyticsPlugin-AWSPinpointAnalyticsPluginTests.debug.xcconfig */ = {isa = PBXFileReference; includeInIndex = 1; lastKnownFileType = text.xcconfig; name = "Pods-AmplifyAWSPlugins-AWSPinpointAnalyticsPlugin-AWSPinpointAnalyticsPluginTests.debug.xcconfig"; path = "Target Support Files/Pods-AmplifyAWSPlugins-AWSPinpointAnalyticsPlugin-AWSPinpointAnalyticsPluginTests/Pods-AmplifyAWSPlugins-AWSPinpointAnalyticsPlugin-AWSPinpointAnalyticsPluginTests.debug.xcconfig"; sourceTree = "<group>"; };
		58A0C326E8764A774A5E99A1 /* Pods-AmplifyAWSPlugins-AWSPluginsCore-AWSAPICategoryPlugin.debug.xcconfig */ = {isa = PBXFileReference; includeInIndex = 1; lastKnownFileType = text.xcconfig; name = "Pods-AmplifyAWSPlugins-AWSPluginsCore-AWSAPICategoryPlugin.debug.xcconfig"; path = "Target Support Files/Pods-AmplifyAWSPlugins-AWSPluginsCore-AWSAPICategoryPlugin/Pods-AmplifyAWSPlugins-AWSPluginsCore-AWSAPICategoryPlugin.debug.xcconfig"; sourceTree = "<group>"; };
		590F2A08ED60BB9A54788F50 /* Pods_Amplify_AWSPluginsCore_AWSPluginsTestConfigs_CoreMLPredictionsPluginTests.framework */ = {isa = PBXFileReference; explicitFileType = wrapper.framework; includeInIndex = 0; path = Pods_Amplify_AWSPluginsCore_AWSPluginsTestConfigs_CoreMLPredictionsPluginTests.framework; sourceTree = BUILT_PRODUCTS_DIR; };
		5A112B8C39AC37F0FB71AF54 /* Pods-Amplify.debug.xcconfig */ = {isa = PBXFileReference; includeInIndex = 1; lastKnownFileType = text.xcconfig; name = "Pods-Amplify.debug.xcconfig"; path = "Target Support Files/Pods-Amplify/Pods-Amplify.debug.xcconfig"; sourceTree = "<group>"; };
		5AEF4A900CAE6A541D752A6E /* Pods-Amplify-AmplifyAWSPlugins-AWSPluginsCore-AWSPinpointAnalyticsPlugin.debug.xcconfig */ = {isa = PBXFileReference; includeInIndex = 1; lastKnownFileType = text.xcconfig; name = "Pods-Amplify-AmplifyAWSPlugins-AWSPluginsCore-AWSPinpointAnalyticsPlugin.debug.xcconfig"; path = "Target Support Files/Pods-Amplify-AmplifyAWSPlugins-AWSPluginsCore-AWSPinpointAnalyticsPlugin/Pods-Amplify-AmplifyAWSPlugins-AWSPluginsCore-AWSPinpointAnalyticsPlugin.debug.xcconfig"; sourceTree = "<group>"; };
		5FFB62449226244D696DAA73 /* Pods-Amplify-AWSPluginsCore-AWSPredictionsPlugin.debug.xcconfig */ = {isa = PBXFileReference; includeInIndex = 1; lastKnownFileType = text.xcconfig; name = "Pods-Amplify-AWSPluginsCore-AWSPredictionsPlugin.debug.xcconfig"; path = "Target Support Files/Pods-Amplify-AWSPluginsCore-AWSPredictionsPlugin/Pods-Amplify-AWSPluginsCore-AWSPredictionsPlugin.debug.xcconfig"; sourceTree = "<group>"; };
		5FFE6F3EF19A7DA9F6B5024A /* Pods-Amplify-AmplifyAWSPlugins-AWSPluginsCore-AWSS3StoragePlugin.release.xcconfig */ = {isa = PBXFileReference; includeInIndex = 1; lastKnownFileType = text.xcconfig; name = "Pods-Amplify-AmplifyAWSPlugins-AWSPluginsCore-AWSS3StoragePlugin.release.xcconfig"; path = "Target Support Files/Pods-Amplify-AmplifyAWSPlugins-AWSPluginsCore-AWSS3StoragePlugin/Pods-Amplify-AmplifyAWSPlugins-AWSPluginsCore-AWSS3StoragePlugin.release.xcconfig"; sourceTree = "<group>"; };
		61CE693182BF781FBC4D3411 /* Pods-AWSS3StoragePlugin.release.xcconfig */ = {isa = PBXFileReference; includeInIndex = 1; lastKnownFileType = text.xcconfig; name = "Pods-AWSS3StoragePlugin.release.xcconfig"; path = "Target Support Files/Pods-AWSS3StoragePlugin/Pods-AWSS3StoragePlugin.release.xcconfig"; sourceTree = "<group>"; };
		63D5F7A8E12E88C68E9BB3FA /* Pods_AWSPlugins_AWSAuthService_AWSAuthServiceTests.framework */ = {isa = PBXFileReference; explicitFileType = wrapper.framework; includeInIndex = 0; path = Pods_AWSPlugins_AWSAuthService_AWSAuthServiceTests.framework; sourceTree = BUILT_PRODUCTS_DIR; };
		64BD51ED9D8A946DDFEFE8BA /* Pods-Amplify-AmplifyFunctionalTests.debug.xcconfig */ = {isa = PBXFileReference; includeInIndex = 1; lastKnownFileType = text.xcconfig; name = "Pods-Amplify-AmplifyFunctionalTests.debug.xcconfig"; path = "Target Support Files/Pods-Amplify-AmplifyFunctionalTests/Pods-Amplify-AmplifyFunctionalTests.debug.xcconfig"; sourceTree = "<group>"; };
		65CCD77CBA8619E2E9D41196 /* Pods-AWSPinpointAnalyticsPluginTests.debug.xcconfig */ = {isa = PBXFileReference; includeInIndex = 1; lastKnownFileType = text.xcconfig; name = "Pods-AWSPinpointAnalyticsPluginTests.debug.xcconfig"; path = "Target Support Files/Pods-AWSPinpointAnalyticsPluginTests/Pods-AWSPinpointAnalyticsPluginTests.debug.xcconfig"; sourceTree = "<group>"; };
		687B09E9348F8D29979A2404 /* Pods-Amplify-AmplifyAWSPlugins-AWSPinpointAnalyticsPlugin-AWSPinpointAnalyticsPluginTests.debug.xcconfig */ = {isa = PBXFileReference; includeInIndex = 1; lastKnownFileType = text.xcconfig; name = "Pods-Amplify-AmplifyAWSPlugins-AWSPinpointAnalyticsPlugin-AWSPinpointAnalyticsPluginTests.debug.xcconfig"; path = "Target Support Files/Pods-Amplify-AmplifyAWSPlugins-AWSPinpointAnalyticsPlugin-AWSPinpointAnalyticsPluginTests/Pods-Amplify-AmplifyAWSPlugins-AWSPinpointAnalyticsPlugin-AWSPinpointAnalyticsPluginTests.debug.xcconfig"; sourceTree = "<group>"; };
		6AF0E4775809F0866F9C44D9 /* Pods-AmplifyAWSPlugins-AWSPluginsCore-AWSS3StoragePlugin-AWSS3StoragePluginTests.debug.xcconfig */ = {isa = PBXFileReference; includeInIndex = 1; lastKnownFileType = text.xcconfig; name = "Pods-AmplifyAWSPlugins-AWSPluginsCore-AWSS3StoragePlugin-AWSS3StoragePluginTests.debug.xcconfig"; path = "Target Support Files/Pods-AmplifyAWSPlugins-AWSPluginsCore-AWSS3StoragePlugin-AWSS3StoragePluginTests/Pods-AmplifyAWSPlugins-AWSPluginsCore-AWSS3StoragePlugin-AWSS3StoragePluginTests.debug.xcconfig"; sourceTree = "<group>"; };
		6B33896723AAACC900561E5B /* ReachabilityUpdate.swift */ = {isa = PBXFileReference; lastKnownFileType = sourcecode.swift; path = ReachabilityUpdate.swift; sourceTree = "<group>"; };
		6B767FB623AC092800C683ED /* AmplifyAPICategory+ReachabilityBehavior.swift */ = {isa = PBXFileReference; lastKnownFileType = sourcecode.swift; path = "AmplifyAPICategory+ReachabilityBehavior.swift"; sourceTree = "<group>"; };
		6B767FB823AC0A0D00C683ED /* APICategoryReachabilityBehavior.swift */ = {isa = PBXFileReference; lastKnownFileType = sourcecode.swift; path = APICategoryReachabilityBehavior.swift; sourceTree = "<group>"; };
		6BAC32194A15ACB56F07DC87 /* Pods-AWSS3StoragePlugin.debug.xcconfig */ = {isa = PBXFileReference; includeInIndex = 1; lastKnownFileType = text.xcconfig; name = "Pods-AWSS3StoragePlugin.debug.xcconfig"; path = "Target Support Files/Pods-AWSS3StoragePlugin/Pods-AWSS3StoragePlugin.debug.xcconfig"; sourceTree = "<group>"; };
		6BB7440F23A9954900B0EB6C /* DispatchSource+MakeOneOff.swift */ = {isa = PBXFileReference; lastKnownFileType = sourcecode.swift; path = "DispatchSource+MakeOneOff.swift"; sourceTree = "<group>"; };
		6BBECD7023ADA7E100C8DFBE /* AmplifyAWSServiceConfiguration.swift */ = {isa = PBXFileReference; lastKnownFileType = sourcecode.swift; path = AmplifyAWSServiceConfiguration.swift; sourceTree = "<group>"; };
		6BBECD7323ADA9D100C8DFBE /* AmplifyAWSServiceConfigurationTests.swift */ = {isa = PBXFileReference; lastKnownFileType = sourcecode.swift; path = AmplifyAWSServiceConfigurationTests.swift; sourceTree = "<group>"; };
		6C41D3730B7ED4FD62A43E40 /* Pods-Amplify-AmplifyAWSPlugins-AWSAPICategoryPlugin-AWSAPICategoryPluginTests.debug.xcconfig */ = {isa = PBXFileReference; includeInIndex = 1; lastKnownFileType = text.xcconfig; name = "Pods-Amplify-AmplifyAWSPlugins-AWSAPICategoryPlugin-AWSAPICategoryPluginTests.debug.xcconfig"; path = "Target Support Files/Pods-Amplify-AmplifyAWSPlugins-AWSAPICategoryPlugin-AWSAPICategoryPluginTests/Pods-Amplify-AmplifyAWSPlugins-AWSAPICategoryPlugin-AWSAPICategoryPluginTests.debug.xcconfig"; sourceTree = "<group>"; };
		6D51240C78418B733FFA6829 /* Pods-Amplify-AWSPluginsCore-AWSPluginsTestConfigs-AWSDataStoreCategoryPluginTests.debug.xcconfig */ = {isa = PBXFileReference; includeInIndex = 1; lastKnownFileType = text.xcconfig; name = "Pods-Amplify-AWSPluginsCore-AWSPluginsTestConfigs-AWSDataStoreCategoryPluginTests.debug.xcconfig"; path = "Target Support Files/Pods-Amplify-AWSPluginsCore-AWSPluginsTestConfigs-AWSDataStoreCategoryPluginTests/Pods-Amplify-AWSPluginsCore-AWSPluginsTestConfigs-AWSDataStoreCategoryPluginTests.debug.xcconfig"; sourceTree = "<group>"; };
		6D62C9C57736C3BEADEB1E30 /* Pods-AWSPinpointAnalyticsPlugin.debug.xcconfig */ = {isa = PBXFileReference; includeInIndex = 1; lastKnownFileType = text.xcconfig; name = "Pods-AWSPinpointAnalyticsPlugin.debug.xcconfig"; path = "Target Support Files/Pods-AWSPinpointAnalyticsPlugin/Pods-AWSPinpointAnalyticsPlugin.debug.xcconfig"; sourceTree = "<group>"; };
		6ED8ADAEA02A1EA2A9DC45FF /* Pods_AmplifyTestApp_CoreMLPredictionsPluginIntegrationTests.framework */ = {isa = PBXFileReference; explicitFileType = wrapper.framework; includeInIndex = 0; path = Pods_AmplifyTestApp_CoreMLPredictionsPluginIntegrationTests.framework; sourceTree = BUILT_PRODUCTS_DIR; };
		6F8D367581F19D64597623F9 /* Pods-Amplify-AWSPluginsCore-AWSPluginsTestConfigs-CoreMLPredictionsPluginTests.debug.xcconfig */ = {isa = PBXFileReference; includeInIndex = 1; lastKnownFileType = text.xcconfig; name = "Pods-Amplify-AWSPluginsCore-AWSPluginsTestConfigs-CoreMLPredictionsPluginTests.debug.xcconfig"; path = "Target Support Files/Pods-Amplify-AWSPluginsCore-AWSPluginsTestConfigs-CoreMLPredictionsPluginTests/Pods-Amplify-AWSPluginsCore-AWSPluginsTestConfigs-CoreMLPredictionsPluginTests.debug.xcconfig"; sourceTree = "<group>"; };
		6F9E71B7E7A7829E02450E5E /* Pods-AmplifyAWSPlugins-AWSPluginsCore-AWSAPICategoryPlugin-AWSAPICategoryPluginTests.debug.xcconfig */ = {isa = PBXFileReference; includeInIndex = 1; lastKnownFileType = text.xcconfig; name = "Pods-AmplifyAWSPlugins-AWSPluginsCore-AWSAPICategoryPlugin-AWSAPICategoryPluginTests.debug.xcconfig"; path = "Target Support Files/Pods-AmplifyAWSPlugins-AWSPluginsCore-AWSAPICategoryPlugin-AWSAPICategoryPluginTests/Pods-AmplifyAWSPlugins-AWSPluginsCore-AWSAPICategoryPlugin-AWSAPICategoryPluginTests.debug.xcconfig"; sourceTree = "<group>"; };
		7022880A6C411C38F5B016A3 /* Pods-Amplify-AWSPluginsCore-AWSPredictionsPlugin.release.xcconfig */ = {isa = PBXFileReference; includeInIndex = 1; lastKnownFileType = text.xcconfig; name = "Pods-Amplify-AWSPluginsCore-AWSPredictionsPlugin.release.xcconfig"; path = "Target Support Files/Pods-Amplify-AWSPluginsCore-AWSPredictionsPlugin/Pods-Amplify-AWSPluginsCore-AWSPredictionsPlugin.release.xcconfig"; sourceTree = "<group>"; };
		70BEBEE9EC6164DC2C9F6CFB /* Pods-AWSPinpointAnalyticsPluginIntegrationTests.release.xcconfig */ = {isa = PBXFileReference; includeInIndex = 1; lastKnownFileType = text.xcconfig; name = "Pods-AWSPinpointAnalyticsPluginIntegrationTests.release.xcconfig"; path = "Target Support Files/Pods-AWSPinpointAnalyticsPluginIntegrationTests/Pods-AWSPinpointAnalyticsPluginIntegrationTests.release.xcconfig"; sourceTree = "<group>"; };
		714614E1FAB6C4EE80C07148 /* Pods-AWSS3StoragePluginTests.debug.xcconfig */ = {isa = PBXFileReference; includeInIndex = 1; lastKnownFileType = text.xcconfig; name = "Pods-AWSS3StoragePluginTests.debug.xcconfig"; path = "Target Support Files/Pods-AWSS3StoragePluginTests/Pods-AWSS3StoragePluginTests.debug.xcconfig"; sourceTree = "<group>"; };
		71B6F506E5F3F00B0743A9BF /* Pods-Amplify-AWSPluginsCore-AWSPluginsTestConfigs-AWSPluginsTestCommon.debug.xcconfig */ = {isa = PBXFileReference; includeInIndex = 1; lastKnownFileType = text.xcconfig; name = "Pods-Amplify-AWSPluginsCore-AWSPluginsTestConfigs-AWSPluginsTestCommon.debug.xcconfig"; path = "Target Support Files/Pods-Amplify-AWSPluginsCore-AWSPluginsTestConfigs-AWSPluginsTestCommon/Pods-Amplify-AWSPluginsCore-AWSPluginsTestConfigs-AWSPluginsTestCommon.debug.xcconfig"; sourceTree = "<group>"; };
		73C2E5FA55C85539AD9E39EE /* Pods_Amplify_AWSPluginsCore_CoreMLPredictionsPlugin.framework */ = {isa = PBXFileReference; explicitFileType = wrapper.framework; includeInIndex = 0; path = Pods_Amplify_AWSPluginsCore_CoreMLPredictionsPlugin.framework; sourceTree = BUILT_PRODUCTS_DIR; };
		7503342A8C13588E2B0DDBDE /* Pods-AmplifyFunctionalTests.debug.xcconfig */ = {isa = PBXFileReference; includeInIndex = 1; lastKnownFileType = text.xcconfig; name = "Pods-AmplifyFunctionalTests.debug.xcconfig"; path = "Target Support Files/Pods-AmplifyFunctionalTests/Pods-AmplifyFunctionalTests.debug.xcconfig"; sourceTree = "<group>"; };
		77A2D125114EA0FFA11A7EFD /* Pods-AmplifyTests.debug.xcconfig */ = {isa = PBXFileReference; includeInIndex = 1; lastKnownFileType = text.xcconfig; name = "Pods-AmplifyTests.debug.xcconfig"; path = "Target Support Files/Pods-AmplifyTests/Pods-AmplifyTests.debug.xcconfig"; sourceTree = "<group>"; };
		7A238096BAB328655B5E388F /* Pods-Amplify-AWSPluginsCore-CoreMLPredictionsPlugin.debug.xcconfig */ = {isa = PBXFileReference; includeInIndex = 1; lastKnownFileType = text.xcconfig; name = "Pods-Amplify-AWSPluginsCore-CoreMLPredictionsPlugin.debug.xcconfig"; path = "Target Support Files/Pods-Amplify-AWSPluginsCore-CoreMLPredictionsPlugin/Pods-Amplify-AWSPluginsCore-CoreMLPredictionsPlugin.debug.xcconfig"; sourceTree = "<group>"; };
		7A7FD9B3CFF63FD16788A990 /* Pods-Amplify-AmplifyAWSPlugins-AWSPluginsCore-AWSPinpointAnalyticsPlugin-AWSPinpointAnalyticsPluginTests.release.xcconfig */ = {isa = PBXFileReference; includeInIndex = 1; lastKnownFileType = text.xcconfig; name = "Pods-Amplify-AmplifyAWSPlugins-AWSPluginsCore-AWSPinpointAnalyticsPlugin-AWSPinpointAnalyticsPluginTests.release.xcconfig"; path = "Target Support Files/Pods-Amplify-AmplifyAWSPlugins-AWSPluginsCore-AWSPinpointAnalyticsPlugin-AWSPinpointAnalyticsPluginTests/Pods-Amplify-AmplifyAWSPlugins-AWSPluginsCore-AWSPinpointAnalyticsPlugin-AWSPinpointAnalyticsPluginTests.release.xcconfig"; sourceTree = "<group>"; };
		7C3FEC43EAE7679472832809 /* Pods-AmplifyExampleApp.debug.xcconfig */ = {isa = PBXFileReference; includeInIndex = 1; lastKnownFileType = text.xcconfig; name = "Pods-AmplifyExampleApp.debug.xcconfig"; path = "Target Support Files/Pods-AmplifyExampleApp/Pods-AmplifyExampleApp.debug.xcconfig"; sourceTree = "<group>"; };
		7C6784D9B812E539494FE86B /* Pods-AmplifyTestApp-AWSPredictionsPluginIntegrationTests.release.xcconfig */ = {isa = PBXFileReference; includeInIndex = 1; lastKnownFileType = text.xcconfig; name = "Pods-AmplifyTestApp-AWSPredictionsPluginIntegrationTests.release.xcconfig"; path = "Target Support Files/Pods-AmplifyTestApp-AWSPredictionsPluginIntegrationTests/Pods-AmplifyTestApp-AWSPredictionsPluginIntegrationTests.release.xcconfig"; sourceTree = "<group>"; };
		7CE2971718A9CA64EF8D10BE /* Pods-Amplify-AmplifyTestConfigs-AmplifyFunctionalTests.debug.xcconfig */ = {isa = PBXFileReference; includeInIndex = 1; lastKnownFileType = text.xcconfig; name = "Pods-Amplify-AmplifyTestConfigs-AmplifyFunctionalTests.debug.xcconfig"; path = "Target Support Files/Pods-Amplify-AmplifyTestConfigs-AmplifyFunctionalTests/Pods-Amplify-AmplifyTestConfigs-AmplifyFunctionalTests.debug.xcconfig"; sourceTree = "<group>"; };
		7D0D6B9DC4C64E1EA75D21B3 /* Pods-AmplifyTestApp.release.xcconfig */ = {isa = PBXFileReference; includeInIndex = 1; lastKnownFileType = text.xcconfig; name = "Pods-AmplifyTestApp.release.xcconfig"; path = "Target Support Files/Pods-AmplifyTestApp/Pods-AmplifyTestApp.release.xcconfig"; sourceTree = "<group>"; };
		7DE8D2BB5CD0D32765907A31 /* Pods-AWSPlugins-AWSAuthService.release.xcconfig */ = {isa = PBXFileReference; includeInIndex = 1; lastKnownFileType = text.xcconfig; name = "Pods-AWSPlugins-AWSAuthService.release.xcconfig"; path = "Target Support Files/Pods-AWSPlugins-AWSAuthService/Pods-AWSPlugins-AWSAuthService.release.xcconfig"; sourceTree = "<group>"; };
		7FC218BC0D378A7C23917420 /* Pods-AWSPlugins-AWSAPICategoryPlugin.release.xcconfig */ = {isa = PBXFileReference; includeInIndex = 1; lastKnownFileType = text.xcconfig; name = "Pods-AWSPlugins-AWSAPICategoryPlugin.release.xcconfig"; path = "Target Support Files/Pods-AWSPlugins-AWSAPICategoryPlugin/Pods-AWSPlugins-AWSAPICategoryPlugin.release.xcconfig"; sourceTree = "<group>"; };
		8245CA6A436F89C37F7A3116 /* Pods-Amplify-AmplifyAWSPlugins-AWSAPICategoryPlugin.debug.xcconfig */ = {isa = PBXFileReference; includeInIndex = 1; lastKnownFileType = text.xcconfig; name = "Pods-Amplify-AmplifyAWSPlugins-AWSAPICategoryPlugin.debug.xcconfig"; path = "Target Support Files/Pods-Amplify-AmplifyAWSPlugins-AWSAPICategoryPlugin/Pods-Amplify-AmplifyAWSPlugins-AWSAPICategoryPlugin.debug.xcconfig"; sourceTree = "<group>"; };
		84F3A76FB68CEFA45F4BB1BB /* Pods_Amplify.framework */ = {isa = PBXFileReference; explicitFileType = wrapper.framework; includeInIndex = 0; path = Pods_Amplify.framework; sourceTree = BUILT_PRODUCTS_DIR; };
		854C8E1C5075968A06BBEEBD /* Pods_AmplifyTestApp_AWSDataStoreCategoryPluginIntegrationTests.framework */ = {isa = PBXFileReference; explicitFileType = wrapper.framework; includeInIndex = 0; path = Pods_AmplifyTestApp_AWSDataStoreCategoryPluginIntegrationTests.framework; sourceTree = BUILT_PRODUCTS_DIR; };
		8663196667FA4EF8123BA5F9 /* Pods-Amplify-AWSPluginsCore.release.xcconfig */ = {isa = PBXFileReference; includeInIndex = 1; lastKnownFileType = text.xcconfig; name = "Pods-Amplify-AWSPluginsCore.release.xcconfig"; path = "Target Support Files/Pods-Amplify-AWSPluginsCore/Pods-Amplify-AWSPluginsCore.release.xcconfig"; sourceTree = "<group>"; };
		86BCC6EBE7D59DAA5C291612 /* Pods-AmplifyAWSPlugins-AWSS3StoragePlugin.debug.xcconfig */ = {isa = PBXFileReference; includeInIndex = 1; lastKnownFileType = text.xcconfig; name = "Pods-AmplifyAWSPlugins-AWSS3StoragePlugin.debug.xcconfig"; path = "Target Support Files/Pods-AmplifyAWSPlugins-AWSS3StoragePlugin/Pods-AmplifyAWSPlugins-AWSS3StoragePlugin.debug.xcconfig"; sourceTree = "<group>"; };
		87B646CA7E1275886F141E45 /* Pods-AmplifyAWSPlugins-AWSS3StoragePlugin.release.xcconfig */ = {isa = PBXFileReference; includeInIndex = 1; lastKnownFileType = text.xcconfig; name = "Pods-AmplifyAWSPlugins-AWSS3StoragePlugin.release.xcconfig"; path = "Target Support Files/Pods-AmplifyAWSPlugins-AWSS3StoragePlugin/Pods-AmplifyAWSPlugins-AWSS3StoragePlugin.release.xcconfig"; sourceTree = "<group>"; };
		8B8B8AC2A12C47722F8743E1 /* Pods-AmplifyAWSPlugins-AWSAPICategoryPlugin.debug.xcconfig */ = {isa = PBXFileReference; includeInIndex = 1; lastKnownFileType = text.xcconfig; name = "Pods-AmplifyAWSPlugins-AWSAPICategoryPlugin.debug.xcconfig"; path = "Target Support Files/Pods-AmplifyAWSPlugins-AWSAPICategoryPlugin/Pods-AmplifyAWSPlugins-AWSAPICategoryPlugin.debug.xcconfig"; sourceTree = "<group>"; };
		8D7F0EFA5EA2CFBD75059039 /* Pods-AWSPlugins-AWSAuthService-AWSPinpointAnalyticsPlugin-AWSPinpointAnalyticsPluginTests.release.xcconfig */ = {isa = PBXFileReference; includeInIndex = 1; lastKnownFileType = text.xcconfig; name = "Pods-AWSPlugins-AWSAuthService-AWSPinpointAnalyticsPlugin-AWSPinpointAnalyticsPluginTests.release.xcconfig"; path = "Target Support Files/Pods-AWSPlugins-AWSAuthService-AWSPinpointAnalyticsPlugin-AWSPinpointAnalyticsPluginTests/Pods-AWSPlugins-AWSAuthService-AWSPinpointAnalyticsPlugin-AWSPinpointAnalyticsPluginTests.release.xcconfig"; sourceTree = "<group>"; };
		8DE58872F08B5825C71434DE /* Pods-AmplifyAWSPlugins-AWSPluginsCore-AWSS3StoragePlugin.release.xcconfig */ = {isa = PBXFileReference; includeInIndex = 1; lastKnownFileType = text.xcconfig; name = "Pods-AmplifyAWSPlugins-AWSPluginsCore-AWSS3StoragePlugin.release.xcconfig"; path = "Target Support Files/Pods-AmplifyAWSPlugins-AWSPluginsCore-AWSS3StoragePlugin/Pods-AmplifyAWSPlugins-AWSPluginsCore-AWSS3StoragePlugin.release.xcconfig"; sourceTree = "<group>"; };
		8DF37FD4E8315E7842E59789 /* Pods-AWSPlugins-AWSAuthService-AWSS3StoragePlugin-AWSS3StoragePluginTests.debug.xcconfig */ = {isa = PBXFileReference; includeInIndex = 1; lastKnownFileType = text.xcconfig; name = "Pods-AWSPlugins-AWSAuthService-AWSS3StoragePlugin-AWSS3StoragePluginTests.debug.xcconfig"; path = "Target Support Files/Pods-AWSPlugins-AWSAuthService-AWSS3StoragePlugin-AWSS3StoragePluginTests/Pods-AWSPlugins-AWSAuthService-AWSS3StoragePlugin-AWSS3StoragePluginTests.debug.xcconfig"; sourceTree = "<group>"; };
		8E5A835C6F073BCBC3203C7A /* Pods-AmplifyAWSPlugins-AWSAPICategoryPlugin.release.xcconfig */ = {isa = PBXFileReference; includeInIndex = 1; lastKnownFileType = text.xcconfig; name = "Pods-AmplifyAWSPlugins-AWSAPICategoryPlugin.release.xcconfig"; path = "Target Support Files/Pods-AmplifyAWSPlugins-AWSAPICategoryPlugin/Pods-AmplifyAWSPlugins-AWSAPICategoryPlugin.release.xcconfig"; sourceTree = "<group>"; };
		8EE255764A61CAE9609E9BEF /* Pods-AmplifyAWSPlugins-AWSS3StoragePlugin-AWSS3StoragePluginTests.release.xcconfig */ = {isa = PBXFileReference; includeInIndex = 1; lastKnownFileType = text.xcconfig; name = "Pods-AmplifyAWSPlugins-AWSS3StoragePlugin-AWSS3StoragePluginTests.release.xcconfig"; path = "Target Support Files/Pods-AmplifyAWSPlugins-AWSS3StoragePlugin-AWSS3StoragePluginTests/Pods-AmplifyAWSPlugins-AWSS3StoragePlugin-AWSS3StoragePluginTests.release.xcconfig"; sourceTree = "<group>"; };
		8F9F738758795A2F55B445C5 /* Pods-Amplify-AmplifyAWSPlugins-AWSPluginsCore-AWSAPICategoryPlugin.release.xcconfig */ = {isa = PBXFileReference; includeInIndex = 1; lastKnownFileType = text.xcconfig; name = "Pods-Amplify-AmplifyAWSPlugins-AWSPluginsCore-AWSAPICategoryPlugin.release.xcconfig"; path = "Target Support Files/Pods-Amplify-AmplifyAWSPlugins-AWSPluginsCore-AWSAPICategoryPlugin/Pods-Amplify-AmplifyAWSPlugins-AWSPluginsCore-AWSAPICategoryPlugin.release.xcconfig"; sourceTree = "<group>"; };
		907D65D1445983A5B10AED95 /* Pods-AWSPlugins-AWSAuthService-AWSPinpointAnalyticsPlugin.release.xcconfig */ = {isa = PBXFileReference; includeInIndex = 1; lastKnownFileType = text.xcconfig; name = "Pods-AWSPlugins-AWSAuthService-AWSPinpointAnalyticsPlugin.release.xcconfig"; path = "Target Support Files/Pods-AWSPlugins-AWSAuthService-AWSPinpointAnalyticsPlugin/Pods-AWSPlugins-AWSAuthService-AWSPinpointAnalyticsPlugin.release.xcconfig"; sourceTree = "<group>"; };
		934ECFB4BB156267C1BC067A /* Pods_Amplify_AWSPluginsCore_AWSPluginsTestConfigs_AWSPluginsCoreTests.framework */ = {isa = PBXFileReference; explicitFileType = wrapper.framework; includeInIndex = 0; path = Pods_Amplify_AWSPluginsCore_AWSPluginsTestConfigs_AWSPluginsCoreTests.framework; sourceTree = BUILT_PRODUCTS_DIR; };
		941C4FA7EED42C093243D628 /* Pods-Amplify-AmplifyTests.debug.xcconfig */ = {isa = PBXFileReference; includeInIndex = 1; lastKnownFileType = text.xcconfig; name = "Pods-Amplify-AmplifyTests.debug.xcconfig"; path = "Target Support Files/Pods-Amplify-AmplifyTests/Pods-Amplify-AmplifyTests.debug.xcconfig"; sourceTree = "<group>"; };
		95DAAB01237E63370028544F /* IdentifiedWord.swift */ = {isa = PBXFileReference; fileEncoding = 4; lastKnownFileType = sourcecode.swift; path = IdentifiedWord.swift; sourceTree = "<group>"; };
		95DAAB02237E63370028544F /* TextFormatType.swift */ = {isa = PBXFileReference; fileEncoding = 4; lastKnownFileType = sourcecode.swift; path = TextFormatType.swift; sourceTree = "<group>"; };
		95DAAB04237E63370028544F /* SyntaxToken.swift */ = {isa = PBXFileReference; fileEncoding = 4; lastKnownFileType = sourcecode.swift; path = SyntaxToken.swift; sourceTree = "<group>"; };
		95DAAB05237E63370028544F /* LanguageDetectionResult.swift */ = {isa = PBXFileReference; fileEncoding = 4; lastKnownFileType = sourcecode.swift; path = LanguageDetectionResult.swift; sourceTree = "<group>"; };
		95DAAB06237E63370028544F /* SpeechType.swift */ = {isa = PBXFileReference; fileEncoding = 4; lastKnownFileType = sourcecode.swift; path = SpeechType.swift; sourceTree = "<group>"; };
		95DAAB07237E63370028544F /* BoundedKeyValue.swift */ = {isa = PBXFileReference; fileEncoding = 4; lastKnownFileType = sourcecode.swift; path = BoundedKeyValue.swift; sourceTree = "<group>"; };
		95DAAB08237E63370028544F /* IdentifiedText.swift */ = {isa = PBXFileReference; fileEncoding = 4; lastKnownFileType = sourcecode.swift; path = IdentifiedText.swift; sourceTree = "<group>"; };
		95DAAB09237E63370028544F /* Entity.swift */ = {isa = PBXFileReference; fileEncoding = 4; lastKnownFileType = sourcecode.swift; path = Entity.swift; sourceTree = "<group>"; };
		95DAAB0A237E63370028544F /* Sentiment.swift */ = {isa = PBXFileReference; fileEncoding = 4; lastKnownFileType = sourcecode.swift; path = Sentiment.swift; sourceTree = "<group>"; };
		95DAAB0B237E63370028544F /* GenderType.swift */ = {isa = PBXFileReference; fileEncoding = 4; lastKnownFileType = sourcecode.swift; path = GenderType.swift; sourceTree = "<group>"; };
		95DAAB0C237E63370028544F /* Celebrity.swift */ = {isa = PBXFileReference; fileEncoding = 4; lastKnownFileType = sourcecode.swift; path = Celebrity.swift; sourceTree = "<group>"; };
		95DAAB0D237E63370028544F /* EntityDetectionResult.swift */ = {isa = PBXFileReference; fileEncoding = 4; lastKnownFileType = sourcecode.swift; path = EntityDetectionResult.swift; sourceTree = "<group>"; };
		95DAAB0E237E63370028544F /* Pose.swift */ = {isa = PBXFileReference; fileEncoding = 4; lastKnownFileType = sourcecode.swift; path = Pose.swift; sourceTree = "<group>"; };
		95DAAB0F237E63370028544F /* Table.swift */ = {isa = PBXFileReference; fileEncoding = 4; lastKnownFileType = sourcecode.swift; path = Table.swift; sourceTree = "<group>"; };
		95DAAB10237E63370028544F /* IdentifiedLine.swift */ = {isa = PBXFileReference; fileEncoding = 4; lastKnownFileType = sourcecode.swift; path = IdentifiedLine.swift; sourceTree = "<group>"; };
		95DAAB11237E63370028544F /* EmotionType.swift */ = {isa = PBXFileReference; fileEncoding = 4; lastKnownFileType = sourcecode.swift; path = EmotionType.swift; sourceTree = "<group>"; };
		95DAAB12237E63370028544F /* AgeRange.swift */ = {isa = PBXFileReference; fileEncoding = 4; lastKnownFileType = sourcecode.swift; path = AgeRange.swift; sourceTree = "<group>"; };
		95DAAB13237E63370028544F /* LanguageType.swift */ = {isa = PBXFileReference; fileEncoding = 4; lastKnownFileType = sourcecode.swift; path = LanguageType.swift; sourceTree = "<group>"; };
		95DAAB14237E63370028544F /* IdentifyAction.swift */ = {isa = PBXFileReference; fileEncoding = 4; lastKnownFileType = sourcecode.swift; path = IdentifyAction.swift; sourceTree = "<group>"; };
		95DAAB15237E63370028544F /* PartOfSpeech.swift */ = {isa = PBXFileReference; fileEncoding = 4; lastKnownFileType = sourcecode.swift; path = PartOfSpeech.swift; sourceTree = "<group>"; };
		95DAAB16237E63370028544F /* EntityType.swift */ = {isa = PBXFileReference; fileEncoding = 4; lastKnownFileType = sourcecode.swift; path = EntityType.swift; sourceTree = "<group>"; };
		95DAAB17237E63370028544F /* KeyPhrase.swift */ = {isa = PBXFileReference; fileEncoding = 4; lastKnownFileType = sourcecode.swift; path = KeyPhrase.swift; sourceTree = "<group>"; };
		95DAAB18237E63370028544F /* Emotion.swift */ = {isa = PBXFileReference; fileEncoding = 4; lastKnownFileType = sourcecode.swift; path = Emotion.swift; sourceTree = "<group>"; };
		95DAAB19237E63370028544F /* Polygon.swift */ = {isa = PBXFileReference; fileEncoding = 4; lastKnownFileType = sourcecode.swift; path = Polygon.swift; sourceTree = "<group>"; };
		95DAAB1A237E63370028544F /* Selection.swift */ = {isa = PBXFileReference; fileEncoding = 4; lastKnownFileType = sourcecode.swift; path = Selection.swift; sourceTree = "<group>"; };
		95DAAB1B237E63370028544F /* Attribute.swift */ = {isa = PBXFileReference; fileEncoding = 4; lastKnownFileType = sourcecode.swift; path = Attribute.swift; sourceTree = "<group>"; };
		95DAAB1C237E63370028544F /* Landmark.swift */ = {isa = PBXFileReference; fileEncoding = 4; lastKnownFileType = sourcecode.swift; path = Landmark.swift; sourceTree = "<group>"; };
		95DAAB3A237E639E0028544F /* ConvertResult.swift */ = {isa = PBXFileReference; fileEncoding = 4; lastKnownFileType = sourcecode.swift; path = ConvertResult.swift; sourceTree = "<group>"; };
		95DAAB3B237E639E0028544F /* IdentifyResult.swift */ = {isa = PBXFileReference; fileEncoding = 4; lastKnownFileType = sourcecode.swift; path = IdentifyResult.swift; sourceTree = "<group>"; };
		95DAAB3C237E639E0028544F /* IdentifyTextResult.swift */ = {isa = PBXFileReference; fileEncoding = 4; lastKnownFileType = sourcecode.swift; path = IdentifyTextResult.swift; sourceTree = "<group>"; };
		95DAAB3D237E639E0028544F /* IdentifyLabelsResult.swift */ = {isa = PBXFileReference; fileEncoding = 4; lastKnownFileType = sourcecode.swift; path = IdentifyLabelsResult.swift; sourceTree = "<group>"; };
		95DAAB3E237E639E0028544F /* IdentifyCelebritiesResult.swift */ = {isa = PBXFileReference; fileEncoding = 4; lastKnownFileType = sourcecode.swift; path = IdentifyCelebritiesResult.swift; sourceTree = "<group>"; };
		95DAAB3F237E639E0028544F /* IdentifyDocumentTextResult.swift */ = {isa = PBXFileReference; fileEncoding = 4; lastKnownFileType = sourcecode.swift; path = IdentifyDocumentTextResult.swift; sourceTree = "<group>"; };
		95DAAB40237E639E0028544F /* InterpretResult.swift */ = {isa = PBXFileReference; fileEncoding = 4; lastKnownFileType = sourcecode.swift; path = InterpretResult.swift; sourceTree = "<group>"; };
		95DAAB41237E639E0028544F /* TranslateTextResult.swift */ = {isa = PBXFileReference; fileEncoding = 4; lastKnownFileType = sourcecode.swift; path = TranslateTextResult.swift; sourceTree = "<group>"; };
		95DAAB42237E639E0028544F /* IdentifyEntitiesResult.swift */ = {isa = PBXFileReference; fileEncoding = 4; lastKnownFileType = sourcecode.swift; path = IdentifyEntitiesResult.swift; sourceTree = "<group>"; };
		95DAAB81237F13940028544F /* EntityMatch.swift */ = {isa = PBXFileReference; fileEncoding = 4; lastKnownFileType = sourcecode.swift; path = EntityMatch.swift; sourceTree = "<group>"; };
		95DAAB82237F13940028544F /* VoiceType.swift */ = {isa = PBXFileReference; fileEncoding = 4; lastKnownFileType = sourcecode.swift; path = VoiceType.swift; sourceTree = "<group>"; };
		95DAAB85237F13A10028544F /* PredictionsTextToSpeechOperation.swift */ = {isa = PBXFileReference; fileEncoding = 4; lastKnownFileType = sourcecode.swift; path = PredictionsTextToSpeechOperation.swift; sourceTree = "<group>"; };
		95DAAB87237F13B70028544F /* IdentifyEntityMatchesResult.swift */ = {isa = PBXFileReference; fileEncoding = 4; lastKnownFileType = sourcecode.swift; path = IdentifyEntityMatchesResult.swift; sourceTree = "<group>"; };
		95DAAB88237F13B70028544F /* TextToSpeechResult.swift */ = {isa = PBXFileReference; fileEncoding = 4; lastKnownFileType = sourcecode.swift; path = TextToSpeechResult.swift; sourceTree = "<group>"; };
		95DAAB8B237F13D10028544F /* PredictionsTextToSpeechRequest.swift */ = {isa = PBXFileReference; fileEncoding = 4; lastKnownFileType = sourcecode.swift; path = PredictionsTextToSpeechRequest.swift; sourceTree = "<group>"; };
		976D972EC2BBCAAD023694EB /* Pods_Amplify_AmplifyTestConfigs_AmplifyTests.framework */ = {isa = PBXFileReference; explicitFileType = wrapper.framework; includeInIndex = 0; path = Pods_Amplify_AmplifyTestConfigs_AmplifyTests.framework; sourceTree = BUILT_PRODUCTS_DIR; };
		9883B94C1A1C9D551AC012AE /* Pods_Amplify_AWSPluginsCore_AWSPluginsTestConfigs_AWSDataStoreCategoryPluginTests.framework */ = {isa = PBXFileReference; explicitFileType = wrapper.framework; includeInIndex = 0; path = Pods_Amplify_AWSPluginsCore_AWSPluginsTestConfigs_AWSDataStoreCategoryPluginTests.framework; sourceTree = BUILT_PRODUCTS_DIR; };
		99CFDB8E55EADE7A74938E6C /* Pods-AWSPlugins-AWSAuthService-AWSAPICategoryPlugin.debug.xcconfig */ = {isa = PBXFileReference; includeInIndex = 1; lastKnownFileType = text.xcconfig; name = "Pods-AWSPlugins-AWSAuthService-AWSAPICategoryPlugin.debug.xcconfig"; path = "Target Support Files/Pods-AWSPlugins-AWSAuthService-AWSAPICategoryPlugin/Pods-AWSPlugins-AWSAuthService-AWSAPICategoryPlugin.debug.xcconfig"; sourceTree = "<group>"; };
		9AC75D55C68207254CB859A9 /* Pods_Amplify_AWSPluginsCore_AWSPluginsTestConfigs_AWSPredictionsPluginTests.framework */ = {isa = PBXFileReference; explicitFileType = wrapper.framework; includeInIndex = 0; path = Pods_Amplify_AWSPluginsCore_AWSPluginsTestConfigs_AWSPredictionsPluginTests.framework; sourceTree = BUILT_PRODUCTS_DIR; };
		9BA7EF90A3772FDEF0F82F46 /* Pods-Amplify-AmplifyAWSPlugins-AWSPinpointAnalyticsPlugin.release.xcconfig */ = {isa = PBXFileReference; includeInIndex = 1; lastKnownFileType = text.xcconfig; name = "Pods-Amplify-AmplifyAWSPlugins-AWSPinpointAnalyticsPlugin.release.xcconfig"; path = "Target Support Files/Pods-Amplify-AmplifyAWSPlugins-AWSPinpointAnalyticsPlugin/Pods-Amplify-AmplifyAWSPlugins-AWSPinpointAnalyticsPlugin.release.xcconfig"; sourceTree = "<group>"; };
		9D9F0724CC2944C9FE67304A /* Pods-Amplify-AmplifyTestConfigs-AmplifyTestCommon.debug.xcconfig */ = {isa = PBXFileReference; includeInIndex = 1; lastKnownFileType = text.xcconfig; name = "Pods-Amplify-AmplifyTestConfigs-AmplifyTestCommon.debug.xcconfig"; path = "Target Support Files/Pods-Amplify-AmplifyTestConfigs-AmplifyTestCommon/Pods-Amplify-AmplifyTestConfigs-AmplifyTestCommon.debug.xcconfig"; sourceTree = "<group>"; };
		9ED013FD8A569C8E3D67506B /* Pods_Amplify_AWSPluginsCore_AWSDataStoreCategoryPlugin.framework */ = {isa = PBXFileReference; explicitFileType = wrapper.framework; includeInIndex = 0; path = Pods_Amplify_AWSPluginsCore_AWSDataStoreCategoryPlugin.framework; sourceTree = BUILT_PRODUCTS_DIR; };
		A52F652BA6B16F5BD47939CF /* Pods-Amplify-AWSPluginsCore-AWSPluginsTestConfigs-AWSPluginsCoreTests.release.xcconfig */ = {isa = PBXFileReference; includeInIndex = 1; lastKnownFileType = text.xcconfig; name = "Pods-Amplify-AWSPluginsCore-AWSPluginsTestConfigs-AWSPluginsCoreTests.release.xcconfig"; path = "Target Support Files/Pods-Amplify-AWSPluginsCore-AWSPluginsTestConfigs-AWSPluginsCoreTests/Pods-Amplify-AWSPluginsCore-AWSPluginsTestConfigs-AWSPluginsCoreTests.release.xcconfig"; sourceTree = "<group>"; };
		A5E5DED2AB6A8EE16DCFAFF8 /* Pods-AWSPlugins-AWSAuthService-AWSAPICategoryPlugin-AWSAPICategoryPluginTests.debug.xcconfig */ = {isa = PBXFileReference; includeInIndex = 1; lastKnownFileType = text.xcconfig; name = "Pods-AWSPlugins-AWSAuthService-AWSAPICategoryPlugin-AWSAPICategoryPluginTests.debug.xcconfig"; path = "Target Support Files/Pods-AWSPlugins-AWSAuthService-AWSAPICategoryPlugin-AWSAPICategoryPluginTests/Pods-AWSPlugins-AWSAuthService-AWSAPICategoryPlugin-AWSAPICategoryPluginTests.debug.xcconfig"; sourceTree = "<group>"; };
		AB74666B4E8B096CB3305EAE /* Pods-AmplifyAppExample.release.xcconfig */ = {isa = PBXFileReference; includeInIndex = 1; lastKnownFileType = text.xcconfig; name = "Pods-AmplifyAppExample.release.xcconfig"; path = "Target Support Files/Pods-AmplifyAppExample/Pods-AmplifyAppExample.release.xcconfig"; sourceTree = "<group>"; };
		AE1BE989582A3F5BB378AF15 /* Pods-AWSPinpointAnalyticsPlugin.release.xcconfig */ = {isa = PBXFileReference; includeInIndex = 1; lastKnownFileType = text.xcconfig; name = "Pods-AWSPinpointAnalyticsPlugin.release.xcconfig"; path = "Target Support Files/Pods-AWSPinpointAnalyticsPlugin/Pods-AWSPinpointAnalyticsPlugin.release.xcconfig"; sourceTree = "<group>"; };
		B2CF34EB93BFDE1F02457D5E /* Pods-AWSPlugins-AWSPinpointAnalyticsPlugin-AWSPinpointAnalyticsPluginTests.release.xcconfig */ = {isa = PBXFileReference; includeInIndex = 1; lastKnownFileType = text.xcconfig; name = "Pods-AWSPlugins-AWSPinpointAnalyticsPlugin-AWSPinpointAnalyticsPluginTests.release.xcconfig"; path = "Target Support Files/Pods-AWSPlugins-AWSPinpointAnalyticsPlugin-AWSPinpointAnalyticsPluginTests/Pods-AWSPlugins-AWSPinpointAnalyticsPlugin-AWSPinpointAnalyticsPluginTests.release.xcconfig"; sourceTree = "<group>"; };
		B4340A23238325B900101BBA /* DefaultNetworkPolicy.swift */ = {isa = PBXFileReference; fileEncoding = 4; lastKnownFileType = sourcecode.swift; path = DefaultNetworkPolicy.swift; sourceTree = "<group>"; };
		B4BD6B3223708C0000A1F0A7 /* PredictionsCategoryClientAPITests.swift */ = {isa = PBXFileReference; lastKnownFileType = sourcecode.swift; path = PredictionsCategoryClientAPITests.swift; sourceTree = "<group>"; };
		B4BD6B3423708C1200A1F0A7 /* PredictionsCategoryConfigurationTests.swift */ = {isa = PBXFileReference; lastKnownFileType = sourcecode.swift; path = PredictionsCategoryConfigurationTests.swift; sourceTree = "<group>"; };
		B4BD6B3623708C6700A1F0A7 /* MockPredictionsCategoryPlugin.swift */ = {isa = PBXFileReference; lastKnownFileType = sourcecode.swift; path = MockPredictionsCategoryPlugin.swift; sourceTree = "<group>"; };
		B4BD6B382370932300A1F0A7 /* PredictionsIdentifyRequest.swift */ = {isa = PBXFileReference; lastKnownFileType = sourcecode.swift; path = PredictionsIdentifyRequest.swift; sourceTree = "<group>"; };
		B4D38517236C97350014653D /* PredictionsIdentifyOperation.swift */ = {isa = PBXFileReference; fileEncoding = 4; lastKnownFileType = sourcecode.swift; path = PredictionsIdentifyOperation.swift; sourceTree = "<group>"; };
		B4D38518236C97350014653D /* PredictionsTranslateTextOperation.swift */ = {isa = PBXFileReference; fileEncoding = 4; lastKnownFileType = sourcecode.swift; path = PredictionsTranslateTextOperation.swift; sourceTree = "<group>"; };
		B4D38519236C97350014653D /* PredictionsInterpretOperation.swift */ = {isa = PBXFileReference; fileEncoding = 4; lastKnownFileType = sourcecode.swift; path = PredictionsInterpretOperation.swift; sourceTree = "<group>"; };
		B4D3851A236C97350014653D /* PredictionsCategoryClientBehavior.swift */ = {isa = PBXFileReference; fileEncoding = 4; lastKnownFileType = sourcecode.swift; path = PredictionsCategoryClientBehavior.swift; sourceTree = "<group>"; };
		B4D3851F236C97350014653D /* PredictionsCategory.swift */ = {isa = PBXFileReference; fileEncoding = 4; lastKnownFileType = sourcecode.swift; path = PredictionsCategory.swift; sourceTree = "<group>"; };
		B4D38522236C97350014653D /* PredictionsCategory+CategoryConfigurable.swift */ = {isa = PBXFileReference; fileEncoding = 4; lastKnownFileType = sourcecode.swift; path = "PredictionsCategory+CategoryConfigurable.swift"; sourceTree = "<group>"; };
		B4D38523236C97350014653D /* PredictionsCategoryConfiguration.swift */ = {isa = PBXFileReference; fileEncoding = 4; lastKnownFileType = sourcecode.swift; path = PredictionsCategoryConfiguration.swift; sourceTree = "<group>"; };
		B4D38524236C97350014653D /* PredictionsCategory+ClientBehavior.swift */ = {isa = PBXFileReference; fileEncoding = 4; lastKnownFileType = sourcecode.swift; path = "PredictionsCategory+ClientBehavior.swift"; sourceTree = "<group>"; };
		B4D38526236C97350014653D /* PredictionsInterpretRequest.swift */ = {isa = PBXFileReference; fileEncoding = 4; lastKnownFileType = sourcecode.swift; path = PredictionsInterpretRequest.swift; sourceTree = "<group>"; };
		B4D38527236C97350014653D /* PredictionsConvertRequest.swift */ = {isa = PBXFileReference; fileEncoding = 4; lastKnownFileType = sourcecode.swift; path = PredictionsConvertRequest.swift; sourceTree = "<group>"; };
		B4D38528236C97350014653D /* PredictionsTranslateTextRequest.swift */ = {isa = PBXFileReference; fileEncoding = 4; lastKnownFileType = sourcecode.swift; path = PredictionsTranslateTextRequest.swift; sourceTree = "<group>"; };
		B4D3852A236C97350014653D /* PredictionsCategory+HubPayloadEventName.swift */ = {isa = PBXFileReference; fileEncoding = 4; lastKnownFileType = sourcecode.swift; path = "PredictionsCategory+HubPayloadEventName.swift"; sourceTree = "<group>"; };
		B4D3852C236C97350014653D /* PredictionsError.swift */ = {isa = PBXFileReference; fileEncoding = 4; lastKnownFileType = sourcecode.swift; path = PredictionsError.swift; sourceTree = "<group>"; };
		B4D3852D236C97350014653D /* PredictionsCategoryPlugin.swift */ = {isa = PBXFileReference; fileEncoding = 4; lastKnownFileType = sourcecode.swift; path = PredictionsCategoryPlugin.swift; sourceTree = "<group>"; };
		B671BDC60D796AB1C118F365 /* Pods-Amplify-AmplifyTestConfigs-AmplifyTestCommon.release.xcconfig */ = {isa = PBXFileReference; includeInIndex = 1; lastKnownFileType = text.xcconfig; name = "Pods-Amplify-AmplifyTestConfigs-AmplifyTestCommon.release.xcconfig"; path = "Target Support Files/Pods-Amplify-AmplifyTestConfigs-AmplifyTestCommon/Pods-Amplify-AmplifyTestConfigs-AmplifyTestCommon.release.xcconfig"; sourceTree = "<group>"; };
		B6F4EFBF6DBF29A324CC0A27 /* Pods-AWSPlugins-AWSPinpointAnalyticsPlugin.release.xcconfig */ = {isa = PBXFileReference; includeInIndex = 1; lastKnownFileType = text.xcconfig; name = "Pods-AWSPlugins-AWSPinpointAnalyticsPlugin.release.xcconfig"; path = "Target Support Files/Pods-AWSPlugins-AWSPinpointAnalyticsPlugin/Pods-AWSPlugins-AWSPinpointAnalyticsPlugin.release.xcconfig"; sourceTree = "<group>"; };
		B7871B77B520892E343E9F0A /* Pods-Amplify-AWSPluginsCore-CoreMLPredictionsPlugin.release.xcconfig */ = {isa = PBXFileReference; includeInIndex = 1; lastKnownFileType = text.xcconfig; name = "Pods-Amplify-AWSPluginsCore-CoreMLPredictionsPlugin.release.xcconfig"; path = "Target Support Files/Pods-Amplify-AWSPluginsCore-CoreMLPredictionsPlugin/Pods-Amplify-AWSPluginsCore-CoreMLPredictionsPlugin.release.xcconfig"; sourceTree = "<group>"; };
		B868B395CBEDBAE5565C25D5 /* Pods_Amplify_AmplifyTestConfigs_AmplifyFunctionalTests.framework */ = {isa = PBXFileReference; explicitFileType = wrapper.framework; includeInIndex = 0; path = Pods_Amplify_AmplifyTestConfigs_AmplifyFunctionalTests.framework; sourceTree = BUILT_PRODUCTS_DIR; };
		B922E267236A029C00D09250 /* Query.swift */ = {isa = PBXFileReference; fileEncoding = 4; lastKnownFileType = sourcecode.swift; path = Query.swift; sourceTree = "<group>"; };
		B922E268236A029C00D09250 /* ModelKey.swift */ = {isa = PBXFileReference; fileEncoding = 4; lastKnownFileType = sourcecode.swift; path = ModelKey.swift; sourceTree = "<group>"; };
		B922E269236A029C00D09250 /* QueryPredicate.swift */ = {isa = PBXFileReference; fileEncoding = 4; lastKnownFileType = sourcecode.swift; path = QueryPredicate.swift; sourceTree = "<group>"; };
		B922E26A236A029C00D09250 /* QueryTranslator.swift */ = {isa = PBXFileReference; fileEncoding = 4; lastKnownFileType = sourcecode.swift; path = QueryTranslator.swift; sourceTree = "<group>"; };
		B922E281236C1A7A00D09250 /* QueryPredicate+Equatable.swift */ = {isa = PBXFileReference; lastKnownFileType = sourcecode.swift; path = "QueryPredicate+Equatable.swift"; sourceTree = "<group>"; };
		B922E283236CB45700D09250 /* QueryOperator.swift */ = {isa = PBXFileReference; lastKnownFileType = sourcecode.swift; path = QueryOperator.swift; sourceTree = "<group>"; };
		B92E039E2367CE79006CEB8D /* DataStoreCategory+Behavior.swift */ = {isa = PBXFileReference; fileEncoding = 4; lastKnownFileType = sourcecode.swift; path = "DataStoreCategory+Behavior.swift"; sourceTree = "<group>"; };
		B92E039F2367CE79006CEB8D /* DataStoreCategoryPlugin.swift */ = {isa = PBXFileReference; fileEncoding = 4; lastKnownFileType = sourcecode.swift; path = DataStoreCategoryPlugin.swift; sourceTree = "<group>"; };
		B92E03A02367CE79006CEB8D /* DataStoreCategoryBehavior.swift */ = {isa = PBXFileReference; fileEncoding = 4; lastKnownFileType = sourcecode.swift; path = DataStoreCategoryBehavior.swift; sourceTree = "<group>"; };
		B92E03A12367CE79006CEB8D /* DataStoreCallback.swift */ = {isa = PBXFileReference; fileEncoding = 4; lastKnownFileType = sourcecode.swift; path = DataStoreCallback.swift; sourceTree = "<group>"; };
		B92E03A22367CE79006CEB8D /* DataStoreError.swift */ = {isa = PBXFileReference; fileEncoding = 4; lastKnownFileType = sourcecode.swift; path = DataStoreError.swift; sourceTree = "<group>"; };
		B92E03A32367CE79006CEB8D /* DataStoreCategoryConfiguration.swift */ = {isa = PBXFileReference; fileEncoding = 4; lastKnownFileType = sourcecode.swift; path = DataStoreCategoryConfiguration.swift; sourceTree = "<group>"; };
		B92E03A42367CE7A006CEB8D /* DataStoreCategory.swift */ = {isa = PBXFileReference; fileEncoding = 4; lastKnownFileType = sourcecode.swift; path = DataStoreCategory.swift; sourceTree = "<group>"; };
		B92E03A52367CE7A006CEB8D /* DataStoreCategory+Configurable.swift */ = {isa = PBXFileReference; fileEncoding = 4; lastKnownFileType = sourcecode.swift; path = "DataStoreCategory+Configurable.swift"; sourceTree = "<group>"; };
		B92E03A72367CE7A006CEB8D /* Model.swift */ = {isa = PBXFileReference; fileEncoding = 4; lastKnownFileType = sourcecode.swift; path = Model.swift; sourceTree = "<group>"; };
		B92E03A82367CE7A006CEB8D /* ModelSchema.swift */ = {isa = PBXFileReference; fileEncoding = 4; lastKnownFileType = sourcecode.swift; path = ModelSchema.swift; sourceTree = "<group>"; };
		B92E03A92367CE7A006CEB8D /* ModelRegistry.swift */ = {isa = PBXFileReference; fileEncoding = 4; lastKnownFileType = sourcecode.swift; path = ModelRegistry.swift; sourceTree = "<group>"; };
		B92E03AA2367CE7A006CEB8D /* ModelSchema+Definition.swift */ = {isa = PBXFileReference; fileEncoding = 4; lastKnownFileType = sourcecode.swift; path = "ModelSchema+Definition.swift"; sourceTree = "<group>"; };
		B92E03AB2367CE7A006CEB8D /* Model+Schema.swift */ = {isa = PBXFileReference; fileEncoding = 4; lastKnownFileType = sourcecode.swift; path = "Model+Schema.swift"; sourceTree = "<group>"; };
		B92E03AC2367CE7A006CEB8D /* Model+Codable.swift */ = {isa = PBXFileReference; fileEncoding = 4; lastKnownFileType = sourcecode.swift; path = "Model+Codable.swift"; sourceTree = "<group>"; };
		B952182E237E21B900F53237 /* Comment+Schema.swift */ = {isa = PBXFileReference; fileEncoding = 4; lastKnownFileType = sourcecode.swift; path = "Comment+Schema.swift"; sourceTree = "<group>"; };
		B952182F237E21B900F53237 /* schema.graphql */ = {isa = PBXFileReference; fileEncoding = 4; lastKnownFileType = text; path = schema.graphql; sourceTree = "<group>"; };
		B9521830237E21B900F53237 /* Comment.swift */ = {isa = PBXFileReference; fileEncoding = 4; lastKnownFileType = sourcecode.swift; path = Comment.swift; sourceTree = "<group>"; };
		B9521831237E21B900F53237 /* Post+Schema.swift */ = {isa = PBXFileReference; fileEncoding = 4; lastKnownFileType = sourcecode.swift; path = "Post+Schema.swift"; sourceTree = "<group>"; };
		B9521832237E21B900F53237 /* Post.swift */ = {isa = PBXFileReference; fileEncoding = 4; lastKnownFileType = sourcecode.swift; path = Post.swift; sourceTree = "<group>"; };
		B98A93BFFD5E72827BDCC750 /* Pods_AmplifyTestApp_AWSPredictionsPluginIntegrationTests.framework */ = {isa = PBXFileReference; explicitFileType = wrapper.framework; includeInIndex = 0; path = Pods_AmplifyTestApp_AWSPredictionsPluginIntegrationTests.framework; sourceTree = BUILT_PRODUCTS_DIR; };
		B98E9D062372236200934B51 /* ModelKey.swift */ = {isa = PBXFileReference; fileEncoding = 4; lastKnownFileType = sourcecode.swift; path = ModelKey.swift; sourceTree = "<group>"; };
		B98E9D072372236200934B51 /* QueryOperator.swift */ = {isa = PBXFileReference; fileEncoding = 4; lastKnownFileType = sourcecode.swift; path = QueryOperator.swift; sourceTree = "<group>"; };
		B98E9D082372236200934B51 /* QueryPredicate.swift */ = {isa = PBXFileReference; fileEncoding = 4; lastKnownFileType = sourcecode.swift; path = QueryPredicate.swift; sourceTree = "<group>"; };
		B98E9D0A2372236200934B51 /* QueryField.swift */ = {isa = PBXFileReference; fileEncoding = 4; lastKnownFileType = sourcecode.swift; path = QueryField.swift; sourceTree = "<group>"; };
		B98E9D0B2372236200934B51 /* QueryOperator+Equatable.swift */ = {isa = PBXFileReference; fileEncoding = 4; lastKnownFileType = sourcecode.swift; path = "QueryOperator+Equatable.swift"; sourceTree = "<group>"; };
		B98E9D0C2372236200934B51 /* QueryPredicate+Equatable.swift */ = {isa = PBXFileReference; fileEncoding = 4; lastKnownFileType = sourcecode.swift; path = "QueryPredicate+Equatable.swift"; sourceTree = "<group>"; };
		B9FAA10A23878122009414B4 /* ModelField+Association.swift */ = {isa = PBXFileReference; lastKnownFileType = sourcecode.swift; path = "ModelField+Association.swift"; sourceTree = "<group>"; };
		B9FAA10D23878BF3009414B4 /* UserAccount.swift */ = {isa = PBXFileReference; lastKnownFileType = sourcecode.swift; path = UserAccount.swift; sourceTree = "<group>"; };
		B9FAA10F23878C5E009414B4 /* UserProfile.swift */ = {isa = PBXFileReference; lastKnownFileType = sourcecode.swift; path = UserProfile.swift; sourceTree = "<group>"; };
		B9FAA11123878C96009414B4 /* UserAccount+Schema.swift */ = {isa = PBXFileReference; lastKnownFileType = sourcecode.swift; path = "UserAccount+Schema.swift"; sourceTree = "<group>"; };
		B9FAA11323878CEA009414B4 /* UserProfile+Schema.swift */ = {isa = PBXFileReference; lastKnownFileType = sourcecode.swift; path = "UserProfile+Schema.swift"; sourceTree = "<group>"; };
		B9FAA115238799D3009414B4 /* Author.swift */ = {isa = PBXFileReference; lastKnownFileType = sourcecode.swift; path = Author.swift; sourceTree = "<group>"; };
		B9FAA11723879A57009414B4 /* Author+Schema.swift */ = {isa = PBXFileReference; lastKnownFileType = sourcecode.swift; path = "Author+Schema.swift"; sourceTree = "<group>"; };
		B9FAA11923879AC8009414B4 /* BookAuthor.swift */ = {isa = PBXFileReference; lastKnownFileType = sourcecode.swift; path = BookAuthor.swift; sourceTree = "<group>"; };
		B9FAA11B23879B35009414B4 /* Book.swift */ = {isa = PBXFileReference; lastKnownFileType = sourcecode.swift; path = Book.swift; sourceTree = "<group>"; };
		B9FAA11D23879B9F009414B4 /* Book+Schema.swift */ = {isa = PBXFileReference; lastKnownFileType = sourcecode.swift; path = "Book+Schema.swift"; sourceTree = "<group>"; };
		B9FAA11F23879BD0009414B4 /* BookAuthor+Schema.swift */ = {isa = PBXFileReference; lastKnownFileType = sourcecode.swift; path = "BookAuthor+Schema.swift"; sourceTree = "<group>"; };
		B9FAA1242388BE48009414B4 /* List+Model.swift */ = {isa = PBXFileReference; lastKnownFileType = sourcecode.swift; path = "List+Model.swift"; sourceTree = "<group>"; };
		B9FAA1262388BE91009414B4 /* List+LazyLoad.swift */ = {isa = PBXFileReference; lastKnownFileType = sourcecode.swift; path = "List+LazyLoad.swift"; sourceTree = "<group>"; };
		B9FAA139238BBADE009414B4 /* List+Combine.swift */ = {isa = PBXFileReference; lastKnownFileType = sourcecode.swift; path = "List+Combine.swift"; sourceTree = "<group>"; };
		B9FAA13B238BBE67009414B4 /* DataStoreCallback+Combine.swift */ = {isa = PBXFileReference; lastKnownFileType = sourcecode.swift; path = "DataStoreCallback+Combine.swift"; sourceTree = "<group>"; };
		B9FAA174238EFC59009414B4 /* String+Casing.swift */ = {isa = PBXFileReference; fileEncoding = 4; lastKnownFileType = sourcecode.swift; path = "String+Casing.swift"; sourceTree = "<group>"; };
		B9FAA17F238FBB5D009414B4 /* Model+Array.swift */ = {isa = PBXFileReference; lastKnownFileType = sourcecode.swift; path = "Model+Array.swift"; sourceTree = "<group>"; };
		B9FB05F72383740D00DE1FD4 /* DataStoreStatement.swift */ = {isa = PBXFileReference; lastKnownFileType = sourcecode.swift; path = DataStoreStatement.swift; sourceTree = "<group>"; };
		BAFD88194E245D6B82399825 /* Pods-Amplify-AmplifyAWSPlugins-AWSPinpointAnalyticsPlugin-AWSPinpointAnalyticsPluginTests.release.xcconfig */ = {isa = PBXFileReference; includeInIndex = 1; lastKnownFileType = text.xcconfig; name = "Pods-Amplify-AmplifyAWSPlugins-AWSPinpointAnalyticsPlugin-AWSPinpointAnalyticsPluginTests.release.xcconfig"; path = "Target Support Files/Pods-Amplify-AmplifyAWSPlugins-AWSPinpointAnalyticsPlugin-AWSPinpointAnalyticsPluginTests/Pods-Amplify-AmplifyAWSPlugins-AWSPinpointAnalyticsPlugin-AWSPinpointAnalyticsPluginTests.release.xcconfig"; sourceTree = "<group>"; };
		BB548811E9281F8547D83681 /* Pods-AmplifyAWSPlugins-AWSPinpointAnalyticsPlugin-AWSPinpointAnalyticsPluginTests.release.xcconfig */ = {isa = PBXFileReference; includeInIndex = 1; lastKnownFileType = text.xcconfig; name = "Pods-AmplifyAWSPlugins-AWSPinpointAnalyticsPlugin-AWSPinpointAnalyticsPluginTests.release.xcconfig"; path = "Target Support Files/Pods-AmplifyAWSPlugins-AWSPinpointAnalyticsPlugin-AWSPinpointAnalyticsPluginTests/Pods-AmplifyAWSPlugins-AWSPinpointAnalyticsPlugin-AWSPinpointAnalyticsPluginTests.release.xcconfig"; sourceTree = "<group>"; };
		BCF5BF94BA714000C1C44713 /* Pods-Amplify-AmplifyAWSPlugins-AWSPluginsCore.debug.xcconfig */ = {isa = PBXFileReference; includeInIndex = 1; lastKnownFileType = text.xcconfig; name = "Pods-Amplify-AmplifyAWSPlugins-AWSPluginsCore.debug.xcconfig"; path = "Target Support Files/Pods-Amplify-AmplifyAWSPlugins-AWSPluginsCore/Pods-Amplify-AmplifyAWSPlugins-AWSPluginsCore.debug.xcconfig"; sourceTree = "<group>"; };
		BDD362469B9E22FC083FE7E6 /* Pods-AWSPinpointAnalyticsPluginIntegrationTests.debug.xcconfig */ = {isa = PBXFileReference; includeInIndex = 1; lastKnownFileType = text.xcconfig; name = "Pods-AWSPinpointAnalyticsPluginIntegrationTests.debug.xcconfig"; path = "Target Support Files/Pods-AWSPinpointAnalyticsPluginIntegrationTests/Pods-AWSPinpointAnalyticsPluginIntegrationTests.debug.xcconfig"; sourceTree = "<group>"; };
		BF5EBE1C799376B9AEB109A0 /* Pods-Amplify-AmplifyAWSPlugins-AWSPluginsCore.release.xcconfig */ = {isa = PBXFileReference; includeInIndex = 1; lastKnownFileType = text.xcconfig; name = "Pods-Amplify-AmplifyAWSPlugins-AWSPluginsCore.release.xcconfig"; path = "Target Support Files/Pods-Amplify-AmplifyAWSPlugins-AWSPluginsCore/Pods-Amplify-AmplifyAWSPlugins-AWSPluginsCore.release.xcconfig"; sourceTree = "<group>"; };
		C0B511C8A95808A43B4D835A /* Pods-AmplifyFunctionalTests.release.xcconfig */ = {isa = PBXFileReference; includeInIndex = 1; lastKnownFileType = text.xcconfig; name = "Pods-AmplifyFunctionalTests.release.xcconfig"; path = "Target Support Files/Pods-AmplifyFunctionalTests/Pods-AmplifyFunctionalTests.release.xcconfig"; sourceTree = "<group>"; };
		C1442E62F2DE66706DC83419 /* Pods-AmplifyAWSPlugins-AWSAPICategoryPlugin-AWSAPICategoryPluginTests.debug.xcconfig */ = {isa = PBXFileReference; includeInIndex = 1; lastKnownFileType = text.xcconfig; name = "Pods-AmplifyAWSPlugins-AWSAPICategoryPlugin-AWSAPICategoryPluginTests.debug.xcconfig"; path = "Target Support Files/Pods-AmplifyAWSPlugins-AWSAPICategoryPlugin-AWSAPICategoryPluginTests/Pods-AmplifyAWSPlugins-AWSAPICategoryPlugin-AWSAPICategoryPluginTests.debug.xcconfig"; sourceTree = "<group>"; };
		C448F4F6DD01A268675E1C68 /* Pods_Amplify_AmplifyTestConfigs_AmplifyTestCommon.framework */ = {isa = PBXFileReference; explicitFileType = wrapper.framework; includeInIndex = 0; path = Pods_Amplify_AmplifyTestConfigs_AmplifyTestCommon.framework; sourceTree = BUILT_PRODUCTS_DIR; };
		C47D2C6EE9D4659ECC201E0C /* Pods-Amplify-AmplifyAWSPlugins-AWSS3StoragePlugin.debug.xcconfig */ = {isa = PBXFileReference; includeInIndex = 1; lastKnownFileType = text.xcconfig; name = "Pods-Amplify-AmplifyAWSPlugins-AWSS3StoragePlugin.debug.xcconfig"; path = "Target Support Files/Pods-Amplify-AmplifyAWSPlugins-AWSS3StoragePlugin/Pods-Amplify-AmplifyAWSPlugins-AWSS3StoragePlugin.debug.xcconfig"; sourceTree = "<group>"; };
		C6603353B66E0CA1B7DA9549 /* Pods-AWSPlugins-AWSAuthService-AWSAuthServiceTests.release.xcconfig */ = {isa = PBXFileReference; includeInIndex = 1; lastKnownFileType = text.xcconfig; name = "Pods-AWSPlugins-AWSAuthService-AWSAuthServiceTests.release.xcconfig"; path = "Target Support Files/Pods-AWSPlugins-AWSAuthService-AWSAuthServiceTests/Pods-AWSPlugins-AWSAuthService-AWSAuthServiceTests.release.xcconfig"; sourceTree = "<group>"; };
		C7FF8ED8D1C35C1AAF146C24 /* Pods-AmplifyTestApp-AWSPredictionsPluginIntegrationTests.debug.xcconfig */ = {isa = PBXFileReference; includeInIndex = 1; lastKnownFileType = text.xcconfig; name = "Pods-AmplifyTestApp-AWSPredictionsPluginIntegrationTests.debug.xcconfig"; path = "Target Support Files/Pods-AmplifyTestApp-AWSPredictionsPluginIntegrationTests/Pods-AmplifyTestApp-AWSPredictionsPluginIntegrationTests.debug.xcconfig"; sourceTree = "<group>"; };
		C823AF111EEDFFEBC82936FE /* Pods-AmplifyAWSPlugins-AWSPluginsCore-AWSS3StoragePlugin.debug.xcconfig */ = {isa = PBXFileReference; includeInIndex = 1; lastKnownFileType = text.xcconfig; name = "Pods-AmplifyAWSPlugins-AWSPluginsCore-AWSS3StoragePlugin.debug.xcconfig"; path = "Target Support Files/Pods-AmplifyAWSPlugins-AWSPluginsCore-AWSS3StoragePlugin/Pods-AmplifyAWSPlugins-AWSPluginsCore-AWSS3StoragePlugin.debug.xcconfig"; sourceTree = "<group>"; };
		C8CDC2C2141DE57CDAD5976B /* Pods-AWSPlugins-AWSS3StoragePlugin.debug.xcconfig */ = {isa = PBXFileReference; includeInIndex = 1; lastKnownFileType = text.xcconfig; name = "Pods-AWSPlugins-AWSS3StoragePlugin.debug.xcconfig"; path = "Target Support Files/Pods-AWSPlugins-AWSS3StoragePlugin/Pods-AWSPlugins-AWSS3StoragePlugin.debug.xcconfig"; sourceTree = "<group>"; };
		C92F36DDB48E42EC3E1DB43C /* Pods_Amplify_AWSPluginsCore_AWSPredictionsPlugin.framework */ = {isa = PBXFileReference; explicitFileType = wrapper.framework; includeInIndex = 0; path = Pods_Amplify_AWSPluginsCore_AWSPredictionsPlugin.framework; sourceTree = BUILT_PRODUCTS_DIR; };
		CDA13A23FBBBBB64D8FCA8C1 /* Pods-Amplify-AmplifyAWSPlugins-AWSPluginsCore-AWSS3StoragePlugin-AWSS3StoragePluginTests.debug.xcconfig */ = {isa = PBXFileReference; includeInIndex = 1; lastKnownFileType = text.xcconfig; name = "Pods-Amplify-AmplifyAWSPlugins-AWSPluginsCore-AWSS3StoragePlugin-AWSS3StoragePluginTests.debug.xcconfig"; path = "Target Support Files/Pods-Amplify-AmplifyAWSPlugins-AWSPluginsCore-AWSS3StoragePlugin-AWSS3StoragePluginTests/Pods-Amplify-AmplifyAWSPlugins-AWSPluginsCore-AWSS3StoragePlugin-AWSS3StoragePluginTests.debug.xcconfig"; sourceTree = "<group>"; };
		CDC7F1C368154B364CB74742 /* Pods_AmplifyTestApp.framework */ = {isa = PBXFileReference; explicitFileType = wrapper.framework; includeInIndex = 0; path = Pods_AmplifyTestApp.framework; sourceTree = BUILT_PRODUCTS_DIR; };
		CE59D98B4D60E273F4FAF2FB /* Pods-AmplifyAWSPlugins-AWSPluginsCore-AWSPinpointAnalyticsPlugin-AWSPinpointAnalyticsPluginTests.release.xcconfig */ = {isa = PBXFileReference; includeInIndex = 1; lastKnownFileType = text.xcconfig; name = "Pods-AmplifyAWSPlugins-AWSPluginsCore-AWSPinpointAnalyticsPlugin-AWSPinpointAnalyticsPluginTests.release.xcconfig"; path = "Target Support Files/Pods-AmplifyAWSPlugins-AWSPluginsCore-AWSPinpointAnalyticsPlugin-AWSPinpointAnalyticsPluginTests/Pods-AmplifyAWSPlugins-AWSPluginsCore-AWSPinpointAnalyticsPlugin-AWSPinpointAnalyticsPluginTests.release.xcconfig"; sourceTree = "<group>"; };
		D0BBEF4305CBF73E587E709B /* Pods-Amplify-AmplifyAWSPlugins-AWSPluginsCore-AWSAPICategoryPlugin-AWSAPICategoryPluginTests.debug.xcconfig */ = {isa = PBXFileReference; includeInIndex = 1; lastKnownFileType = text.xcconfig; name = "Pods-Amplify-AmplifyAWSPlugins-AWSPluginsCore-AWSAPICategoryPlugin-AWSAPICategoryPluginTests.debug.xcconfig"; path = "Target Support Files/Pods-Amplify-AmplifyAWSPlugins-AWSPluginsCore-AWSAPICategoryPlugin-AWSAPICategoryPluginTests/Pods-Amplify-AmplifyAWSPlugins-AWSPluginsCore-AWSAPICategoryPlugin-AWSAPICategoryPluginTests.debug.xcconfig"; sourceTree = "<group>"; };
		D2A0246D3621B503C915A5D1 /* Pods-AWSPlugins-AWSAuthService-AWSAPICategoryPlugin.release.xcconfig */ = {isa = PBXFileReference; includeInIndex = 1; lastKnownFileType = text.xcconfig; name = "Pods-AWSPlugins-AWSAuthService-AWSAPICategoryPlugin.release.xcconfig"; path = "Target Support Files/Pods-AWSPlugins-AWSAuthService-AWSAPICategoryPlugin/Pods-AWSPlugins-AWSAuthService-AWSAPICategoryPlugin.release.xcconfig"; sourceTree = "<group>"; };
		D5363CAF9EFAA822FED56808 /* Pods_Amplify_AWSPluginsCore_AWSPluginsTestConfigs_AWSPluginsTestCommon.framework */ = {isa = PBXFileReference; explicitFileType = wrapper.framework; includeInIndex = 0; path = Pods_Amplify_AWSPluginsCore_AWSPluginsTestConfigs_AWSPluginsTestCommon.framework; sourceTree = BUILT_PRODUCTS_DIR; };
		D5521D5FA66340943C39C451 /* Pods-Amplify-AmplifyAWSPlugins-AWSPluginsCore-AWSAPICategoryPlugin.debug.xcconfig */ = {isa = PBXFileReference; includeInIndex = 1; lastKnownFileType = text.xcconfig; name = "Pods-Amplify-AmplifyAWSPlugins-AWSPluginsCore-AWSAPICategoryPlugin.debug.xcconfig"; path = "Target Support Files/Pods-Amplify-AmplifyAWSPlugins-AWSPluginsCore-AWSAPICategoryPlugin/Pods-Amplify-AmplifyAWSPlugins-AWSPluginsCore-AWSAPICategoryPlugin.debug.xcconfig"; sourceTree = "<group>"; };
		DD2486414D63230FF39130C7 /* Pods-Amplify-AWSPluginsCore.debug.xcconfig */ = {isa = PBXFileReference; includeInIndex = 1; lastKnownFileType = text.xcconfig; name = "Pods-Amplify-AWSPluginsCore.debug.xcconfig"; path = "Target Support Files/Pods-Amplify-AWSPluginsCore/Pods-Amplify-AWSPluginsCore.debug.xcconfig"; sourceTree = "<group>"; };
		DEEB82A328223C60557B75C1 /* Pods-Amplify-AmplifyAWSPlugins-AWSPluginsCore-AWSPinpointAnalyticsPlugin.release.xcconfig */ = {isa = PBXFileReference; includeInIndex = 1; lastKnownFileType = text.xcconfig; name = "Pods-Amplify-AmplifyAWSPlugins-AWSPluginsCore-AWSPinpointAnalyticsPlugin.release.xcconfig"; path = "Target Support Files/Pods-Amplify-AmplifyAWSPlugins-AWSPluginsCore-AWSPinpointAnalyticsPlugin/Pods-Amplify-AmplifyAWSPlugins-AWSPluginsCore-AWSPinpointAnalyticsPlugin.release.xcconfig"; sourceTree = "<group>"; };
		E1306F31E45EE7C6B6048F89 /* Pods-AmplifyAWSPlugins-AWSPluginsCore-AWSS3StoragePlugin-AWSS3StoragePluginTests.release.xcconfig */ = {isa = PBXFileReference; includeInIndex = 1; lastKnownFileType = text.xcconfig; name = "Pods-AmplifyAWSPlugins-AWSPluginsCore-AWSS3StoragePlugin-AWSS3StoragePluginTests.release.xcconfig"; path = "Target Support Files/Pods-AmplifyAWSPlugins-AWSPluginsCore-AWSS3StoragePlugin-AWSS3StoragePluginTests/Pods-AmplifyAWSPlugins-AWSPluginsCore-AWSS3StoragePlugin-AWSS3StoragePluginTests.release.xcconfig"; sourceTree = "<group>"; };
		E163CCBB8EB65FC80602EC2B /* Pods-AmplifyAWSPlugins-AWSPluginsCore-AWSAPICategoryPlugin-AWSAPICategoryPluginTests.release.xcconfig */ = {isa = PBXFileReference; includeInIndex = 1; lastKnownFileType = text.xcconfig; name = "Pods-AmplifyAWSPlugins-AWSPluginsCore-AWSAPICategoryPlugin-AWSAPICategoryPluginTests.release.xcconfig"; path = "Target Support Files/Pods-AmplifyAWSPlugins-AWSPluginsCore-AWSAPICategoryPlugin-AWSAPICategoryPluginTests/Pods-AmplifyAWSPlugins-AWSPluginsCore-AWSAPICategoryPlugin-AWSAPICategoryPluginTests.release.xcconfig"; sourceTree = "<group>"; };
		E259110B7AC20BBA34B49FBB /* Pods-Amplify-AmplifyAWSPlugins-AWSS3StoragePlugin-AWSS3StoragePluginTests.debug.xcconfig */ = {isa = PBXFileReference; includeInIndex = 1; lastKnownFileType = text.xcconfig; name = "Pods-Amplify-AmplifyAWSPlugins-AWSS3StoragePlugin-AWSS3StoragePluginTests.debug.xcconfig"; path = "Target Support Files/Pods-Amplify-AmplifyAWSPlugins-AWSS3StoragePlugin-AWSS3StoragePluginTests/Pods-Amplify-AmplifyAWSPlugins-AWSS3StoragePlugin-AWSS3StoragePluginTests.debug.xcconfig"; sourceTree = "<group>"; };
		E525BACD638CA2C070983756 /* Pods-AmplifyTestCommon.release.xcconfig */ = {isa = PBXFileReference; includeInIndex = 1; lastKnownFileType = text.xcconfig; name = "Pods-AmplifyTestCommon.release.xcconfig"; path = "Target Support Files/Pods-AmplifyTestCommon/Pods-AmplifyTestCommon.release.xcconfig"; sourceTree = "<group>"; };
		E5ACA3446D45A4622167122C /* Pods-Amplify.release.xcconfig */ = {isa = PBXFileReference; includeInIndex = 1; lastKnownFileType = text.xcconfig; name = "Pods-Amplify.release.xcconfig"; path = "Target Support Files/Pods-Amplify/Pods-Amplify.release.xcconfig"; sourceTree = "<group>"; };
		E60A7D29526222C07780A03B /* Pods-AmplifyAWSPlugins-AWSPinpointAnalyticsPlugin.debug.xcconfig */ = {isa = PBXFileReference; includeInIndex = 1; lastKnownFileType = text.xcconfig; name = "Pods-AmplifyAWSPlugins-AWSPinpointAnalyticsPlugin.debug.xcconfig"; path = "Target Support Files/Pods-AmplifyAWSPlugins-AWSPinpointAnalyticsPlugin/Pods-AmplifyAWSPlugins-AWSPinpointAnalyticsPlugin.debug.xcconfig"; sourceTree = "<group>"; };
		E684599DABE1C5FF50C7FC66 /* Pods-AmplifyAWSPlugins-AWSPluginsCore-AWSAPICategoryPlugin.release.xcconfig */ = {isa = PBXFileReference; includeInIndex = 1; lastKnownFileType = text.xcconfig; name = "Pods-AmplifyAWSPlugins-AWSPluginsCore-AWSAPICategoryPlugin.release.xcconfig"; path = "Target Support Files/Pods-AmplifyAWSPlugins-AWSPluginsCore-AWSAPICategoryPlugin/Pods-AmplifyAWSPlugins-AWSPluginsCore-AWSAPICategoryPlugin.release.xcconfig"; sourceTree = "<group>"; };
		EA022680CE55C67801F3EB9B /* Pods-Amplify-AmplifyFunctionalTests.release.xcconfig */ = {isa = PBXFileReference; includeInIndex = 1; lastKnownFileType = text.xcconfig; name = "Pods-Amplify-AmplifyFunctionalTests.release.xcconfig"; path = "Target Support Files/Pods-Amplify-AmplifyFunctionalTests/Pods-Amplify-AmplifyFunctionalTests.release.xcconfig"; sourceTree = "<group>"; };
		EB8D4C04395F71F6806E4609 /* Pods-Amplify-AWSPluginsCore-AWSPluginsTestConfigs-AWSDataStoreCategoryPluginTests.release.xcconfig */ = {isa = PBXFileReference; includeInIndex = 1; lastKnownFileType = text.xcconfig; name = "Pods-Amplify-AWSPluginsCore-AWSPluginsTestConfigs-AWSDataStoreCategoryPluginTests.release.xcconfig"; path = "Target Support Files/Pods-Amplify-AWSPluginsCore-AWSPluginsTestConfigs-AWSDataStoreCategoryPluginTests/Pods-Amplify-AWSPluginsCore-AWSPluginsTestConfigs-AWSDataStoreCategoryPluginTests.release.xcconfig"; sourceTree = "<group>"; };
		ECE7971DFBA3CD58DFAF5D7A /* Pods-AmplifyAWSPlugins-AWSAPICategoryPlugin-AWSAPICategoryPluginTests.release.xcconfig */ = {isa = PBXFileReference; includeInIndex = 1; lastKnownFileType = text.xcconfig; name = "Pods-AmplifyAWSPlugins-AWSAPICategoryPlugin-AWSAPICategoryPluginTests.release.xcconfig"; path = "Target Support Files/Pods-AmplifyAWSPlugins-AWSAPICategoryPlugin-AWSAPICategoryPluginTests/Pods-AmplifyAWSPlugins-AWSAPICategoryPlugin-AWSAPICategoryPluginTests.release.xcconfig"; sourceTree = "<group>"; };
		EF6FDEE067E1B4DE95448A54 /* Pods-AmplifyTestApp-CoreMLPredictionsPluginIntegrationTests.debug.xcconfig */ = {isa = PBXFileReference; includeInIndex = 1; lastKnownFileType = text.xcconfig; name = "Pods-AmplifyTestApp-CoreMLPredictionsPluginIntegrationTests.debug.xcconfig"; path = "Target Support Files/Pods-AmplifyTestApp-CoreMLPredictionsPluginIntegrationTests/Pods-AmplifyTestApp-CoreMLPredictionsPluginIntegrationTests.debug.xcconfig"; sourceTree = "<group>"; };
		F2DDFB959501735121A13925 /* Pods-AWSS3StoragePluginTests.release.xcconfig */ = {isa = PBXFileReference; includeInIndex = 1; lastKnownFileType = text.xcconfig; name = "Pods-AWSS3StoragePluginTests.release.xcconfig"; path = "Target Support Files/Pods-AWSS3StoragePluginTests/Pods-AWSS3StoragePluginTests.release.xcconfig"; sourceTree = "<group>"; };
		F5014B80CBDA10DF841239AC /* Pods-AWSPlugins-AWSAuthService.debug.xcconfig */ = {isa = PBXFileReference; includeInIndex = 1; lastKnownFileType = text.xcconfig; name = "Pods-AWSPlugins-AWSAuthService.debug.xcconfig"; path = "Target Support Files/Pods-AWSPlugins-AWSAuthService/Pods-AWSPlugins-AWSAuthService.debug.xcconfig"; sourceTree = "<group>"; };
		F7454B40E5C7C39F6C119E6A /* Pods-Amplify-AmplifyAWSPlugins-AWSAPICategoryPlugin.release.xcconfig */ = {isa = PBXFileReference; includeInIndex = 1; lastKnownFileType = text.xcconfig; name = "Pods-Amplify-AmplifyAWSPlugins-AWSAPICategoryPlugin.release.xcconfig"; path = "Target Support Files/Pods-Amplify-AmplifyAWSPlugins-AWSAPICategoryPlugin/Pods-Amplify-AmplifyAWSPlugins-AWSAPICategoryPlugin.release.xcconfig"; sourceTree = "<group>"; };
		F9667716F7B167C1C2DFD881 /* Pods-AWSPlugins-AWSAuthService-AWSAuthServiceTests.debug.xcconfig */ = {isa = PBXFileReference; includeInIndex = 1; lastKnownFileType = text.xcconfig; name = "Pods-AWSPlugins-AWSAuthService-AWSAuthServiceTests.debug.xcconfig"; path = "Target Support Files/Pods-AWSPlugins-AWSAuthService-AWSAuthServiceTests/Pods-AWSPlugins-AWSAuthService-AWSAuthServiceTests.debug.xcconfig"; sourceTree = "<group>"; };
		FA0173342375F8A5005DDDFC /* LoggingError.swift */ = {isa = PBXFileReference; lastKnownFileType = sourcecode.swift; path = LoggingError.swift; sourceTree = "<group>"; };
		FA0173362375FAA5005DDDFC /* HubError.swift */ = {isa = PBXFileReference; lastKnownFileType = sourcecode.swift; path = HubError.swift; sourceTree = "<group>"; };
		FA09337B23844E9F00C2FD5F /* GraphQLOperationRequest.swift */ = {isa = PBXFileReference; fileEncoding = 4; lastKnownFileType = sourcecode.swift; path = GraphQLOperationRequest.swift; sourceTree = "<group>"; };
		FA09337D2384677A00C2FD5F /* AWSUnifiedLoggingPlugin.swift */ = {isa = PBXFileReference; lastKnownFileType = sourcecode.swift; path = AWSUnifiedLoggingPlugin.swift; sourceTree = "<group>"; };
		FA0933802384749A00C2FD5F /* LoggingCategory+Logger.swift */ = {isa = PBXFileReference; lastKnownFileType = sourcecode.swift; path = "LoggingCategory+Logger.swift"; sourceTree = "<group>"; };
		FA09338223847E5800C2FD5F /* OSLogWrapper.swift */ = {isa = PBXFileReference; lastKnownFileType = sourcecode.swift; path = OSLogWrapper.swift; sourceTree = "<group>"; };
		FA09B92A2321A10E000E064D /* AnalyticsCategory+CategoryConfigurable.swift */ = {isa = PBXFileReference; lastKnownFileType = sourcecode.swift; path = "AnalyticsCategory+CategoryConfigurable.swift"; sourceTree = "<group>"; };
		FA09B92C2321A27F000E064D /* CategoryConfigurable.swift */ = {isa = PBXFileReference; lastKnownFileType = sourcecode.swift; path = CategoryConfigurable.swift; sourceTree = "<group>"; };
		FA09B92E2321A2DE000E064D /* APICategory+CategoryConfigurable.swift */ = {isa = PBXFileReference; lastKnownFileType = sourcecode.swift; path = "APICategory+CategoryConfigurable.swift"; sourceTree = "<group>"; };
		FA09B9322321A305000E064D /* HubCategory+CategoryConfigurable.swift */ = {isa = PBXFileReference; lastKnownFileType = sourcecode.swift; path = "HubCategory+CategoryConfigurable.swift"; sourceTree = "<group>"; };
		FA09B9372321A359000E064D /* LoggingCategory+CategoryConfigurable.swift */ = {isa = PBXFileReference; lastKnownFileType = sourcecode.swift; path = "LoggingCategory+CategoryConfigurable.swift"; sourceTree = "<group>"; };
		FA09B93A2321A36F000E064D /* StorageCategory+CategoryConfigurable.swift */ = {isa = PBXFileReference; lastKnownFileType = sourcecode.swift; path = "StorageCategory+CategoryConfigurable.swift"; sourceTree = "<group>"; };
		FA09B9402321BB78000E064D /* JSONValue.swift */ = {isa = PBXFileReference; lastKnownFileType = sourcecode.swift; path = JSONValue.swift; sourceTree = "<group>"; };
		FA09B9422321CB0C000E064D /* JSONValueTests.swift */ = {isa = PBXFileReference; lastKnownFileType = sourcecode.swift; path = JSONValueTests.swift; sourceTree = "<group>"; };
		FA09B9442322C9E8000E064D /* AnalyticsCategoryConfiguration.swift */ = {isa = PBXFileReference; lastKnownFileType = sourcecode.swift; path = AnalyticsCategoryConfiguration.swift; sourceTree = "<group>"; };
		FA09B9462322CBA7000E064D /* APICategoryConfiguration.swift */ = {isa = PBXFileReference; lastKnownFileType = sourcecode.swift; path = APICategoryConfiguration.swift; sourceTree = "<group>"; };
		FA09B9482322CBD5000E064D /* HubCategoryConfiguration.swift */ = {isa = PBXFileReference; lastKnownFileType = sourcecode.swift; path = HubCategoryConfiguration.swift; sourceTree = "<group>"; };
		FA09B94A2322CBEB000E064D /* LoggingCategoryConfiguration.swift */ = {isa = PBXFileReference; lastKnownFileType = sourcecode.swift; path = LoggingCategoryConfiguration.swift; sourceTree = "<group>"; };
		FA09B94C2322CC04000E064D /* StorageCategoryConfiguration.swift */ = {isa = PBXFileReference; lastKnownFileType = sourcecode.swift; path = StorageCategoryConfiguration.swift; sourceTree = "<group>"; };
		FA131AAA2360FE070008381C /* AWSPluginsCore.framework */ = {isa = PBXFileReference; explicitFileType = wrapper.framework; includeInIndex = 0; path = AWSPluginsCore.framework; sourceTree = BUILT_PRODUCTS_DIR; };
		FA131AAC2360FE070008381C /* AWSPluginsCore.h */ = {isa = PBXFileReference; lastKnownFileType = sourcecode.c.h; path = AWSPluginsCore.h; sourceTree = "<group>"; };
		FA131AAD2360FE070008381C /* Info.plist */ = {isa = PBXFileReference; lastKnownFileType = text.plist.xml; path = Info.plist; sourceTree = "<group>"; };
		FA131AB22360FE070008381C /* AWSPluginsCoreTests.xctest */ = {isa = PBXFileReference; explicitFileType = wrapper.cfbundle; includeInIndex = 0; path = AWSPluginsCoreTests.xctest; sourceTree = BUILT_PRODUCTS_DIR; };
		FA131ABB2360FE070008381C /* Info.plist */ = {isa = PBXFileReference; lastKnownFileType = text.plist.xml; path = Info.plist; sourceTree = "<group>"; };
		FA131AE023610B6A0008381C /* AWSPluginsTestCommon.h */ = {isa = PBXFileReference; lastKnownFileType = sourcecode.c.h; path = AWSPluginsTestCommon.h; sourceTree = "<group>"; };
		FA131AE123610B6A0008381C /* Info.plist */ = {isa = PBXFileReference; lastKnownFileType = text.plist.xml; path = Info.plist; sourceTree = "<group>"; };
		FA176ED42385012000C5C5F9 /* DataStoreCategory+HubPayloadEventName.swift */ = {isa = PBXFileReference; lastKnownFileType = sourcecode.swift; path = "DataStoreCategory+HubPayloadEventName.swift"; sourceTree = "<group>"; };
		FA176ED6238503C200C5C5F9 /* HubListenerTestUtilities.swift */ = {isa = PBXFileReference; lastKnownFileType = sourcecode.swift; path = HubListenerTestUtilities.swift; sourceTree = "<group>"; };
		FA176ED823858A3800C5C5F9 /* Amplify+HubPayloadEventName.swift */ = {isa = PBXFileReference; lastKnownFileType = sourcecode.swift; path = "Amplify+HubPayloadEventName.swift"; sourceTree = "<group>"; };
		FA176EDC2385943000C5C5F9 /* NotificationListeningAnalyticsPlugin.swift */ = {isa = PBXFileReference; lastKnownFileType = sourcecode.swift; path = NotificationListeningAnalyticsPlugin.swift; sourceTree = "<group>"; };
		FA1846ED23998E43009B9D01 /* MockAPIResponders.swift */ = {isa = PBXFileReference; fileEncoding = 4; lastKnownFileType = sourcecode.swift; path = MockAPIResponders.swift; sourceTree = "<group>"; };
		FA2492462391A3BF0004B379 /* XCTest.framework */ = {isa = PBXFileReference; lastKnownFileType = wrapper.framework; name = XCTest.framework; path = Platforms/iPhoneOS.platform/Developer/Library/Frameworks/XCTest.framework; sourceTree = DEVELOPER_DIR; };
		FA315294233D634900DE78E7 /* StorageDownloadFileRequest.swift */ = {isa = PBXFileReference; fileEncoding = 4; lastKnownFileType = sourcecode.swift; name = StorageDownloadFileRequest.swift; path = Amplify/Categories/Storage/Request/StorageDownloadFileRequest.swift; sourceTree = SOURCE_ROOT; };
		FA315297233D644F00DE78E7 /* StorageDownloadDataRequest.swift */ = {isa = PBXFileReference; lastKnownFileType = sourcecode.swift; path = StorageDownloadDataRequest.swift; sourceTree = "<group>"; };
		FA315299233D645200DE78E7 /* StorageGetURLRequest.swift */ = {isa = PBXFileReference; lastKnownFileType = sourcecode.swift; path = StorageGetURLRequest.swift; sourceTree = "<group>"; };
		FA31529B233D645400DE78E7 /* StorageListRequest.swift */ = {isa = PBXFileReference; lastKnownFileType = sourcecode.swift; path = StorageListRequest.swift; sourceTree = "<group>"; };
		FA31529D233D645800DE78E7 /* StorageUploadDataRequest.swift */ = {isa = PBXFileReference; lastKnownFileType = sourcecode.swift; path = StorageUploadDataRequest.swift; sourceTree = "<group>"; };
		FA31529F233D645A00DE78E7 /* StorageRemoveRequest.swift */ = {isa = PBXFileReference; lastKnownFileType = sourcecode.swift; path = StorageRemoveRequest.swift; sourceTree = "<group>"; };
		FA317107232AE8DF009BC140 /* SerialDispatcherPerformanceTests.swift */ = {isa = PBXFileReference; lastKnownFileType = sourcecode.swift; path = SerialDispatcherPerformanceTests.swift; sourceTree = "<group>"; };
		FA47B8352350C2D60031A0E3 /* AutoUnsubscribeOperationTests.swift */ = {isa = PBXFileReference; lastKnownFileType = sourcecode.swift; path = AutoUnsubscribeOperationTests.swift; sourceTree = "<group>"; };
		FA47B8372350C58B0031A0E3 /* AutoUnsubscribeHubListenToOperationTests.swift */ = {isa = PBXFileReference; lastKnownFileType = sourcecode.swift; path = AutoUnsubscribeHubListenToOperationTests.swift; sourceTree = "<group>"; };
		FA4A955E239ADEBD008E876E /* MockResponder.swift */ = {isa = PBXFileReference; lastKnownFileType = sourcecode.swift; path = MockResponder.swift; sourceTree = "<group>"; };
		FA4B38AA238482B100E20DAB /* DefaultLoggingPluginTests.swift */ = {isa = PBXFileReference; lastKnownFileType = sourcecode.swift; path = DefaultLoggingPluginTests.swift; sourceTree = "<group>"; };
		FA4E7309232828EA003B8EEB /* Amplify+Reset.swift */ = {isa = PBXFileReference; lastKnownFileType = sourcecode.swift; path = "Amplify+Reset.swift"; sourceTree = "<group>"; };
		FA4E730B23282917003B8EEB /* Amplify+Resolve.swift */ = {isa = PBXFileReference; lastKnownFileType = sourcecode.swift; path = "Amplify+Resolve.swift"; sourceTree = "<group>"; };
		FA4E730D232829F1003B8EEB /* Resettable.swift */ = {isa = PBXFileReference; lastKnownFileType = sourcecode.swift; path = Resettable.swift; sourceTree = "<group>"; };
		FA4E731523294B6E003B8EEB /* AWSHubPlugin.swift */ = {isa = PBXFileReference; lastKnownFileType = sourcecode.swift; path = AWSHubPlugin.swift; sourceTree = "<group>"; };
		FA56F71D22B144F80039754A /* AsyncEvent.swift */ = {isa = PBXFileReference; lastKnownFileType = sourcecode.swift; path = AsyncEvent.swift; sourceTree = "<group>"; };
		FA56F72222B14B420039754A /* Cancellable.swift */ = {isa = PBXFileReference; lastKnownFileType = sourcecode.swift; path = Cancellable.swift; sourceTree = "<group>"; };
		FA56F72422B14B6A0039754A /* Resumable.swift */ = {isa = PBXFileReference; lastKnownFileType = sourcecode.swift; path = Resumable.swift; sourceTree = "<group>"; };
		FA56F72622B14BF70039754A /* AmplifyOperation.swift */ = {isa = PBXFileReference; lastKnownFileType = sourcecode.swift; path = AmplifyOperation.swift; sourceTree = "<group>"; };
		FA5BF25E2385A0500070C843 /* Category+Logging.swift */ = {isa = PBXFileReference; lastKnownFileType = sourcecode.swift; path = "Category+Logging.swift"; sourceTree = "<group>"; };
		FA5D4CF2238AFD7B00D2F54A /* ModelRegistry+Syncable.swift */ = {isa = PBXFileReference; lastKnownFileType = sourcecode.swift; path = "ModelRegistry+Syncable.swift"; sourceTree = "<group>"; };
		FA5D76AE23947E9C00489864 /* Model+CodableTests.swift */ = {isa = PBXFileReference; lastKnownFileType = sourcecode.swift; path = "Model+CodableTests.swift"; sourceTree = "<group>"; };
		FA607FE1233D131B00DFEA24 /* AmplifyOperationHubTests.swift */ = {isa = PBXFileReference; lastKnownFileType = sourcecode.swift; path = AmplifyOperationHubTests.swift; sourceTree = "<group>"; };
		FA6BC868235F52740001A882 /* APICategoryClientGraphQLTests.swift */ = {isa = PBXFileReference; lastKnownFileType = sourcecode.swift; path = APICategoryClientGraphQLTests.swift; sourceTree = "<group>"; };
		FA6BC86A235F57920001A882 /* APIError.swift */ = {isa = PBXFileReference; lastKnownFileType = sourcecode.swift; path = APIError.swift; sourceTree = "<group>"; };
		FA6BC86C235F5AE30001A882 /* APICategory+HubPayloadEventName.swift */ = {isa = PBXFileReference; lastKnownFileType = sourcecode.swift; path = "APICategory+HubPayloadEventName.swift"; sourceTree = "<group>"; };
		FA6BC871235F5BD60001A882 /* GraphQLOperation.swift */ = {isa = PBXFileReference; lastKnownFileType = sourcecode.swift; path = GraphQLOperation.swift; sourceTree = "<group>"; };
		FA6BC87A235F5D240001A882 /* APICategoryGraphQLBehavior.swift */ = {isa = PBXFileReference; fileEncoding = 4; lastKnownFileType = sourcecode.swift; path = APICategoryGraphQLBehavior.swift; sourceTree = "<group>"; };
		FA6BC87C235F5D490001A882 /* APICategoryRESTBehavior.swift */ = {isa = PBXFileReference; lastKnownFileType = sourcecode.swift; path = APICategoryRESTBehavior.swift; sourceTree = "<group>"; };
		FA6BC87E235F5DAE0001A882 /* APICategoryInterceptorBehavior.swift */ = {isa = PBXFileReference; lastKnownFileType = sourcecode.swift; path = APICategoryInterceptorBehavior.swift; sourceTree = "<group>"; };
		FA76A2D02342B1A600B91ADB /* StorageCategory+HubPayloadEventName.swift */ = {isa = PBXFileReference; lastKnownFileType = sourcecode.swift; path = "StorageCategory+HubPayloadEventName.swift"; sourceTree = "<group>"; };
		FA76A2D22342B47100B91ADB /* HubPayloadEventName.swift */ = {isa = PBXFileReference; lastKnownFileType = sourcecode.swift; path = HubPayloadEventName.swift; sourceTree = "<group>"; };
		FA8EE772238621320097E4F1 /* AnyModelTests.swift */ = {isa = PBXFileReference; lastKnownFileType = sourcecode.swift; path = AnyModelTests.swift; sourceTree = "<group>"; };
		FA8EE776238626D60097E4F1 /* AnyModel+Codable.swift */ = {isa = PBXFileReference; lastKnownFileType = sourcecode.swift; path = "AnyModel+Codable.swift"; sourceTree = "<group>"; };
		FA8EE778238627040097E4F1 /* Model+ModelName.swift */ = {isa = PBXFileReference; lastKnownFileType = sourcecode.swift; path = "Model+ModelName.swift"; sourceTree = "<group>"; };
		FA8EE77A2386271A0097E4F1 /* Model+AnyModel.swift */ = {isa = PBXFileReference; lastKnownFileType = sourcecode.swift; path = "Model+AnyModel.swift"; sourceTree = "<group>"; };
		FA8EE77C238627350097E4F1 /* Model+Subscript.swift */ = {isa = PBXFileReference; lastKnownFileType = sourcecode.swift; path = "Model+Subscript.swift"; sourceTree = "<group>"; };
		FA8EE77E2386274A0097E4F1 /* AnyModel+Subscript.swift */ = {isa = PBXFileReference; lastKnownFileType = sourcecode.swift; path = "AnyModel+Subscript.swift"; sourceTree = "<group>"; };
		FA8EE780238628490097E4F1 /* Persistable.swift */ = {isa = PBXFileReference; lastKnownFileType = sourcecode.swift; path = Persistable.swift; sourceTree = "<group>"; };
		FA8EE78223862DDB0097E4F1 /* AnyModel+Schema.swift */ = {isa = PBXFileReference; lastKnownFileType = sourcecode.swift; path = "AnyModel+Schema.swift"; sourceTree = "<group>"; };
		FA8F4D232395B1B600861D91 /* MutationEvent+Model.swift */ = {isa = PBXFileReference; lastKnownFileType = sourcecode.swift; path = "MutationEvent+Model.swift"; sourceTree = "<group>"; };
		FA9FB7782329D4D400C04D32 /* HubFilter.swift */ = {isa = PBXFileReference; lastKnownFileType = sourcecode.swift; path = HubFilter.swift; sourceTree = "<group>"; };
		FA9FB77A2329D4FB00C04D32 /* UnsubscribeToken.swift */ = {isa = PBXFileReference; lastKnownFileType = sourcecode.swift; path = UnsubscribeToken.swift; sourceTree = "<group>"; };
		FA9FB77C232AA0D800C04D32 /* FilteredListener.swift */ = {isa = PBXFileReference; lastKnownFileType = sourcecode.swift; path = FilteredListener.swift; sourceTree = "<group>"; };
		FA9FB77F232AA11A00C04D32 /* HubChannelDispatcher.swift */ = {isa = PBXFileReference; lastKnownFileType = sourcecode.swift; path = HubChannelDispatcher.swift; sourceTree = "<group>"; };
		FA9FB781232AA26500C04D32 /* DefaultHubPluginCustomChannelTests.swift */ = {isa = PBXFileReference; lastKnownFileType = sourcecode.swift; path = DefaultHubPluginCustomChannelTests.swift; sourceTree = "<group>"; };
		FA9FD2322381CD0000A7CAF5 /* MutationEvent+Schema.swift */ = {isa = PBXFileReference; fileEncoding = 4; lastKnownFileType = sourcecode.swift; path = "MutationEvent+Schema.swift"; sourceTree = "<group>"; };
		FA9FD2332381CD0000A7CAF5 /* MutationEvent.swift */ = {isa = PBXFileReference; fileEncoding = 4; lastKnownFileType = sourcecode.swift; path = MutationEvent.swift; sourceTree = "<group>"; };
		FAA2E8BB239FFC7700E420EA /* MockModels.swift */ = {isa = PBXFileReference; fileEncoding = 4; lastKnownFileType = sourcecode.swift; path = MockModels.swift; sourceTree = "<group>"; };
		FAA2E8BD23A00BD600E420EA /* AmplifyAPICategory.swift */ = {isa = PBXFileReference; lastKnownFileType = sourcecode.swift; path = AmplifyAPICategory.swift; sourceTree = "<group>"; };
		FAA2E8BF23A00C6500E420EA /* AmplifyAPICategory+APICategory.swift */ = {isa = PBXFileReference; lastKnownFileType = sourcecode.swift; path = "AmplifyAPICategory+APICategory.swift"; sourceTree = "<group>"; };
		FAA2E8C123A00D5800E420EA /* APICategory+Resettable.swift */ = {isa = PBXFileReference; lastKnownFileType = sourcecode.swift; path = "APICategory+Resettable.swift"; sourceTree = "<group>"; };
		FAA2E8C523A0294300E420EA /* AnalyticsCategory+Resettable.swift */ = {isa = PBXFileReference; lastKnownFileType = sourcecode.swift; path = "AnalyticsCategory+Resettable.swift"; sourceTree = "<group>"; };
		FAA2E8C723A029C800E420EA /* LoggingCategory+Resettable.swift */ = {isa = PBXFileReference; lastKnownFileType = sourcecode.swift; path = "LoggingCategory+Resettable.swift"; sourceTree = "<group>"; };
		FAA2E8C923A02A2600E420EA /* DataStoreCategory+Resettable.swift */ = {isa = PBXFileReference; lastKnownFileType = sourcecode.swift; path = "DataStoreCategory+Resettable.swift"; sourceTree = "<group>"; };
		FAA2E8CB23A02A5400E420EA /* HubCategory+Resettable.swift */ = {isa = PBXFileReference; lastKnownFileType = sourcecode.swift; path = "HubCategory+Resettable.swift"; sourceTree = "<group>"; };
		FAA2E8CD23A02A8100E420EA /* PredictionsCategory+Resettable.swift */ = {isa = PBXFileReference; lastKnownFileType = sourcecode.swift; path = "PredictionsCategory+Resettable.swift"; sourceTree = "<group>"; };
		FAA2E8CF23A02AAD00E420EA /* StorageCategory+Resettable.swift */ = {isa = PBXFileReference; lastKnownFileType = sourcecode.swift; path = "StorageCategory+Resettable.swift"; sourceTree = "<group>"; };
		FAA64FC22397294500B9C3C6 /* ModelSchema+Attributes.swift */ = {isa = PBXFileReference; fileEncoding = 4; lastKnownFileType = sourcecode.swift; path = "ModelSchema+Attributes.swift"; sourceTree = "<group>"; };
		FAA64FC42397344D00B9C3C6 /* AtomicValue+RangeReplaceableCollection.swift */ = {isa = PBXFileReference; lastKnownFileType = sourcecode.swift; path = "AtomicValue+RangeReplaceableCollection.swift"; sourceTree = "<group>"; };
		FAA64FC62397347B00B9C3C6 /* AtomicValue+RangeReplaceableCollectionTests.swift */ = {isa = PBXFileReference; lastKnownFileType = sourcecode.swift; path = "AtomicValue+RangeReplaceableCollectionTests.swift"; sourceTree = "<group>"; };
		FAA98B01239214A30039EE71 /* DataStoreConflict.swift */ = {isa = PBXFileReference; lastKnownFileType = sourcecode.swift; path = DataStoreConflict.swift; sourceTree = "<group>"; };
		FAA9FC3A23620CE50012638A /* URLRequestInterceptor.swift */ = {isa = PBXFileReference; lastKnownFileType = sourcecode.swift; path = URLRequestInterceptor.swift; sourceTree = "<group>"; };
		FAA9FC3D236210840012638A /* APICategoryClientInterceptorTests.swift */ = {isa = PBXFileReference; lastKnownFileType = sourcecode.swift; path = APICategoryClientInterceptorTests.swift; sourceTree = "<group>"; };
		FAAFAF2523903BFE002CF932 /* AtomicValueTests.swift */ = {isa = PBXFileReference; lastKnownFileType = sourcecode.swift; path = AtomicValueTests.swift; sourceTree = "<group>"; };
		FAAFAF2C23904ADF002CF932 /* AtomicValue+Numeric.swift */ = {isa = PBXFileReference; lastKnownFileType = sourcecode.swift; path = "AtomicValue+Numeric.swift"; sourceTree = "<group>"; };
		FAAFAF2E23904B14002CF932 /* AtomicValue+Bool.swift */ = {isa = PBXFileReference; lastKnownFileType = sourcecode.swift; path = "AtomicValue+Bool.swift"; sourceTree = "<group>"; };
		FAAFAF3023904B75002CF932 /* AtomicValue+BoolTests.swift */ = {isa = PBXFileReference; lastKnownFileType = sourcecode.swift; path = "AtomicValue+BoolTests.swift"; sourceTree = "<group>"; };
		FAAFAF3223904BA4002CF932 /* AtomicValue+NumericTests.swift */ = {isa = PBXFileReference; lastKnownFileType = sourcecode.swift; path = "AtomicValue+NumericTests.swift"; sourceTree = "<group>"; };
		FAAFAF36239051E6002CF932 /* AtomicDictionary.swift */ = {isa = PBXFileReference; lastKnownFileType = sourcecode.swift; path = AtomicDictionary.swift; sourceTree = "<group>"; };
		FAAFAF3C2390D4A6002CF932 /* AmplifyErrorMessages.swift */ = {isa = PBXFileReference; lastKnownFileType = sourcecode.swift; path = AmplifyErrorMessages.swift; sourceTree = "<group>"; };
		FAB2C99A2384B108008EE879 /* AWSPluginsTestCommon.framework */ = {isa = PBXFileReference; explicitFileType = wrapper.framework; includeInIndex = 0; path = AWSPluginsTestCommon.framework; sourceTree = BUILT_PRODUCTS_DIR; };
		FAB2C9DD2384E034008EE879 /* Starscream.framework */ = {isa = PBXFileReference; lastKnownFileType = wrapper.framework; name = Starscream.framework; path = "../../../Library/Developer/Xcode/DerivedData/APICategoryPlugin-exvfngtmuctecdgobxqxqwwvmwgo/Build/Products/Debug-iphonesimulator/Starscream/Starscream.framework"; sourceTree = "<group>"; };
		FAB3CA14238D9BE400F59BD0 /* DefaultLogger.swift */ = {isa = PBXFileReference; fileEncoding = 4; lastKnownFileType = sourcecode.swift; name = DefaultLogger.swift; path = Amplify/Categories/Logging/DefaultLogger.swift; sourceTree = SOURCE_ROOT; };
		FAB9D810233BF5F600928AA9 /* AmplifyOperationContext.swift */ = {isa = PBXFileReference; lastKnownFileType = sourcecode.swift; path = AmplifyOperationContext.swift; sourceTree = "<group>"; };
		FAC0A29A22B3DEEE00B50912 /* HubPayload.swift */ = {isa = PBXFileReference; lastKnownFileType = sourcecode.swift; path = HubPayload.swift; sourceTree = "<group>"; };
		FAC0A2AC22B43FE700B50912 /* HubCategory+ClientBehavior.swift */ = {isa = PBXFileReference; lastKnownFileType = sourcecode.swift; path = "HubCategory+ClientBehavior.swift"; sourceTree = "<group>"; };
		FAC0A2AE22B4400100B50912 /* LoggingCategory+ClientBehavior.swift */ = {isa = PBXFileReference; lastKnownFileType = sourcecode.swift; path = "LoggingCategory+ClientBehavior.swift"; sourceTree = "<group>"; };
		FAC0A2B122B4402000B50912 /* StorageCategory+ClientBehavior.swift */ = {isa = PBXFileReference; lastKnownFileType = sourcecode.swift; path = "StorageCategory+ClientBehavior.swift"; sourceTree = "<group>"; };
		FAC0A2BB22B4603800B50912 /* MockLoggingCategoryPlugin.swift */ = {isa = PBXFileReference; fileEncoding = 4; lastKnownFileType = sourcecode.swift; path = MockLoggingCategoryPlugin.swift; sourceTree = "<group>"; };
		FAC234D22279F8DA00424678 /* Amplify.framework */ = {isa = PBXFileReference; explicitFileType = wrapper.framework; includeInIndex = 0; path = Amplify.framework; sourceTree = BUILT_PRODUCTS_DIR; };
		FAC234D62279F8DA00424678 /* Info.plist */ = {isa = PBXFileReference; lastKnownFileType = text.plist.xml; path = Info.plist; sourceTree = "<group>"; };
		FAC234DB2279F8DA00424678 /* AmplifyTests.xctest */ = {isa = PBXFileReference; explicitFileType = wrapper.cfbundle; includeInIndex = 0; path = AmplifyTests.xctest; sourceTree = BUILT_PRODUCTS_DIR; };
		FAC234E22279F8DA00424678 /* Info.plist */ = {isa = PBXFileReference; lastKnownFileType = text.plist.xml; path = Info.plist; sourceTree = "<group>"; };
		FAC234F6227A053D00424678 /* StorageCategoryClientBehavior.swift */ = {isa = PBXFileReference; fileEncoding = 4; lastKnownFileType = sourcecode.swift; path = StorageCategoryClientBehavior.swift; sourceTree = "<group>"; };
		FAC234F8227A053D00424678 /* StorageCategoryPlugin.swift */ = {isa = PBXFileReference; fileEncoding = 4; lastKnownFileType = sourcecode.swift; path = StorageCategoryPlugin.swift; sourceTree = "<group>"; };
		FAC234FA227A053D00424678 /* StorageCategory.swift */ = {isa = PBXFileReference; fileEncoding = 4; lastKnownFileType = sourcecode.swift; path = StorageCategory.swift; sourceTree = "<group>"; };
		FAC234FC227A053D00424678 /* APICategoryClientBehavior.swift */ = {isa = PBXFileReference; fileEncoding = 4; lastKnownFileType = sourcecode.swift; path = APICategoryClientBehavior.swift; sourceTree = "<group>"; };
		FAC234FD227A053D00424678 /* APICategoryPlugin.swift */ = {isa = PBXFileReference; fileEncoding = 4; lastKnownFileType = sourcecode.swift; path = APICategoryPlugin.swift; sourceTree = "<group>"; };
		FAC234FF227A053D00424678 /* APICategory.swift */ = {isa = PBXFileReference; fileEncoding = 4; lastKnownFileType = sourcecode.swift; path = APICategory.swift; sourceTree = "<group>"; };
		FAC23504227A053D00424678 /* LoggingCategory.swift */ = {isa = PBXFileReference; fileEncoding = 4; lastKnownFileType = sourcecode.swift; path = LoggingCategory.swift; sourceTree = "<group>"; };
		FAC23505227A053D00424678 /* LoggingCategoryPlugin.swift */ = {isa = PBXFileReference; fileEncoding = 4; lastKnownFileType = sourcecode.swift; path = LoggingCategoryPlugin.swift; sourceTree = "<group>"; };
		FAC23507227A053D00424678 /* LogLevel.swift */ = {isa = PBXFileReference; fileEncoding = 4; lastKnownFileType = sourcecode.swift; path = LogLevel.swift; sourceTree = "<group>"; };
		FAC23509227A053D00424678 /* LoggingCategoryClientBehavior.swift */ = {isa = PBXFileReference; fileEncoding = 4; lastKnownFileType = sourcecode.swift; path = LoggingCategoryClientBehavior.swift; sourceTree = "<group>"; };
		FAC2350B227A053D00424678 /* AnalyticsCategory+ClientBehavior.swift */ = {isa = PBXFileReference; fileEncoding = 4; lastKnownFileType = sourcecode.swift; path = "AnalyticsCategory+ClientBehavior.swift"; sourceTree = "<group>"; };
		FAC2350D227A053D00424678 /* AnalyticsCategory.swift */ = {isa = PBXFileReference; fileEncoding = 4; lastKnownFileType = sourcecode.swift; path = AnalyticsCategory.swift; sourceTree = "<group>"; };
		FAC2350E227A053D00424678 /* AnalyticsEvent.swift */ = {isa = PBXFileReference; fileEncoding = 4; lastKnownFileType = sourcecode.swift; path = AnalyticsEvent.swift; sourceTree = "<group>"; };
		FAC23510227A053D00424678 /* AnalyticsCategoryPlugin.swift */ = {isa = PBXFileReference; fileEncoding = 4; lastKnownFileType = sourcecode.swift; path = AnalyticsCategoryPlugin.swift; sourceTree = "<group>"; };
		FAC2352F227A055200424678 /* CategoryConfiguration.swift */ = {isa = PBXFileReference; fileEncoding = 4; lastKnownFileType = sourcecode.swift; path = CategoryConfiguration.swift; sourceTree = "<group>"; };
		FAC23531227A055200424678 /* PluginError.swift */ = {isa = PBXFileReference; fileEncoding = 4; lastKnownFileType = sourcecode.swift; path = PluginError.swift; sourceTree = "<group>"; };
		FAC23533227A055200424678 /* CategoryType.swift */ = {isa = PBXFileReference; fileEncoding = 4; lastKnownFileType = sourcecode.swift; path = CategoryType.swift; sourceTree = "<group>"; };
		FAC23535227A055200424678 /* Foundation+Utils.swift */ = {isa = PBXFileReference; fileEncoding = 4; lastKnownFileType = sourcecode.swift; path = "Foundation+Utils.swift"; sourceTree = "<group>"; };
		FAC23536227A055200424678 /* Category+Configuration.swift */ = {isa = PBXFileReference; fileEncoding = 4; lastKnownFileType = sourcecode.swift; path = "Category+Configuration.swift"; sourceTree = "<group>"; };
		FAC23537227A055200424678 /* ConfigurationError.swift */ = {isa = PBXFileReference; fileEncoding = 4; lastKnownFileType = sourcecode.swift; path = ConfigurationError.swift; sourceTree = "<group>"; };
		FAC23538227A055200424678 /* AmplifyConfiguration.swift */ = {isa = PBXFileReference; fileEncoding = 4; lastKnownFileType = sourcecode.swift; path = AmplifyConfiguration.swift; sourceTree = "<group>"; };
		FAC23539227A055200424678 /* AmplifyError.swift */ = {isa = PBXFileReference; fileEncoding = 4; lastKnownFileType = sourcecode.swift; path = AmplifyError.swift; sourceTree = "<group>"; };
		FAC2353A227A055200424678 /* Plugin.swift */ = {isa = PBXFileReference; fileEncoding = 4; lastKnownFileType = sourcecode.swift; path = Plugin.swift; sourceTree = "<group>"; };
		FAC2353B227A055200424678 /* Category.swift */ = {isa = PBXFileReference; fileEncoding = 4; lastKnownFileType = sourcecode.swift; path = Category.swift; sourceTree = "<group>"; };
		FAC2354A227A055A00424678 /* Amplify.swift */ = {isa = PBXFileReference; fileEncoding = 4; lastKnownFileType = sourcecode.swift; path = Amplify.swift; sourceTree = "<group>"; };
		FAC23552227A056600424678 /* StorageCategoryClientAPITests.swift */ = {isa = PBXFileReference; fileEncoding = 4; lastKnownFileType = sourcecode.swift; path = StorageCategoryClientAPITests.swift; sourceTree = "<group>"; };
		FAC23553227A056600424678 /* MockStorageCategoryPlugin.swift */ = {isa = PBXFileReference; fileEncoding = 4; lastKnownFileType = sourcecode.swift; path = MockStorageCategoryPlugin.swift; sourceTree = "<group>"; };
		FAC23554227A056600424678 /* StorageCategoryConfigurationTests.swift */ = {isa = PBXFileReference; fileEncoding = 4; lastKnownFileType = sourcecode.swift; path = StorageCategoryConfigurationTests.swift; sourceTree = "<group>"; };
		FAC23556227A056600424678 /* APICategoryClientRESTTests.swift */ = {isa = PBXFileReference; fileEncoding = 4; lastKnownFileType = sourcecode.swift; path = APICategoryClientRESTTests.swift; sourceTree = "<group>"; };
		FAC23557227A056600424678 /* MockAPICategoryPlugin.swift */ = {isa = PBXFileReference; fileEncoding = 4; lastKnownFileType = sourcecode.swift; path = MockAPICategoryPlugin.swift; sourceTree = "<group>"; };
		FAC23558227A056600424678 /* APICategoryConfigurationTests.swift */ = {isa = PBXFileReference; fileEncoding = 4; lastKnownFileType = sourcecode.swift; path = APICategoryConfigurationTests.swift; sourceTree = "<group>"; };
		FAC2355A227A056600424678 /* LoggingCategoryConfigurationTests.swift */ = {isa = PBXFileReference; fileEncoding = 4; lastKnownFileType = sourcecode.swift; path = LoggingCategoryConfigurationTests.swift; sourceTree = "<group>"; };
		FAC2355C227A056600424678 /* LoggingCategoryClientAPITests.swift */ = {isa = PBXFileReference; fileEncoding = 4; lastKnownFileType = sourcecode.swift; path = LoggingCategoryClientAPITests.swift; sourceTree = "<group>"; };
		FAC2355E227A056600424678 /* MockAnalyticsCategoryPlugin.swift */ = {isa = PBXFileReference; fileEncoding = 4; lastKnownFileType = sourcecode.swift; path = MockAnalyticsCategoryPlugin.swift; sourceTree = "<group>"; };
		FAC2355F227A056600424678 /* AnalyticsCategoryClientAPITests.swift */ = {isa = PBXFileReference; fileEncoding = 4; lastKnownFileType = sourcecode.swift; path = AnalyticsCategoryClientAPITests.swift; sourceTree = "<group>"; };
		FAC23560227A056600424678 /* AnalyticsCategoryConfigurationTests.swift */ = {isa = PBXFileReference; fileEncoding = 4; lastKnownFileType = sourcecode.swift; path = AnalyticsCategoryConfigurationTests.swift; sourceTree = "<group>"; };
		FAC23571227A056B00424678 /* ConfigurationTests.swift */ = {isa = PBXFileReference; fileEncoding = 4; lastKnownFileType = sourcecode.swift; path = ConfigurationTests.swift; sourceTree = "<group>"; };
		FAC23572227A056B00424678 /* FoundationUtilsTests.swift */ = {isa = PBXFileReference; fileEncoding = 4; lastKnownFileType = sourcecode.swift; path = FoundationUtilsTests.swift; sourceTree = "<group>"; };
		FAC23578227A056F00424678 /* MessageReporter.swift */ = {isa = PBXFileReference; fileEncoding = 4; lastKnownFileType = sourcecode.swift; path = MessageReporter.swift; sourceTree = "<group>"; };
		FAC23585227A443200424678 /* HubCategoryConfigurationTests.swift */ = {isa = PBXFileReference; lastKnownFileType = sourcecode.swift; path = HubCategoryConfigurationTests.swift; sourceTree = "<group>"; };
		FAC23587227A446C00424678 /* HubClientAPITests.swift */ = {isa = PBXFileReference; lastKnownFileType = sourcecode.swift; path = HubClientAPITests.swift; sourceTree = "<group>"; };
		FAC23589227A45D500424678 /* MockHubCategoryPlugin.swift */ = {isa = PBXFileReference; lastKnownFileType = sourcecode.swift; path = MockHubCategoryPlugin.swift; sourceTree = "<group>"; };
		FAC2358E227A4A6E00424678 /* HubCategory.swift */ = {isa = PBXFileReference; lastKnownFileType = sourcecode.swift; path = HubCategory.swift; sourceTree = "<group>"; };
		FAC23590227A4AF000424678 /* HubCategoryClientBehavior.swift */ = {isa = PBXFileReference; lastKnownFileType = sourcecode.swift; path = HubCategoryClientBehavior.swift; sourceTree = "<group>"; };
		FAC23594227A4B9800424678 /* HubCategoryPlugin.swift */ = {isa = PBXFileReference; lastKnownFileType = sourcecode.swift; path = HubCategoryPlugin.swift; sourceTree = "<group>"; };
		FAC23598227A598B00424678 /* DefaultHubPluginTests.swift */ = {isa = PBXFileReference; lastKnownFileType = sourcecode.swift; path = DefaultHubPluginTests.swift; sourceTree = "<group>"; };
		FAC235A0227A5D8C00424678 /* DefaultHubPluginConcurrencyTests.swift */ = {isa = PBXFileReference; lastKnownFileType = sourcecode.swift; path = DefaultHubPluginConcurrencyTests.swift; sourceTree = "<group>"; };
		FAC235A2227A5ED000424678 /* HubChannel.swift */ = {isa = PBXFileReference; lastKnownFileType = sourcecode.swift; path = HubChannel.swift; sourceTree = "<group>"; };
		FAC4289F235F7F980000F221 /* AmplifyAPICategory+RESTBehavior.swift */ = {isa = PBXFileReference; lastKnownFileType = sourcecode.swift; path = "AmplifyAPICategory+RESTBehavior.swift"; sourceTree = "<group>"; };
		FAC428A1235F80000000F221 /* AmplifyAPICategory+GraphQLBehavior.swift */ = {isa = PBXFileReference; lastKnownFileType = sourcecode.swift; path = "AmplifyAPICategory+GraphQLBehavior.swift"; sourceTree = "<group>"; };
		FAC428A3235F802A0000F221 /* AmplifyAPICategory+InterceptorBehavior.swift */ = {isa = PBXFileReference; lastKnownFileType = sourcecode.swift; path = "AmplifyAPICategory+InterceptorBehavior.swift"; sourceTree = "<group>"; };
		FAC428A5235F83770000F221 /* RESTOperation.swift */ = {isa = PBXFileReference; lastKnownFileType = sourcecode.swift; path = RESTOperation.swift; sourceTree = "<group>"; };
		FAC6792C2329B267004DDFE8 /* AtomicValue.swift */ = {isa = PBXFileReference; lastKnownFileType = sourcecode.swift; path = AtomicValue.swift; sourceTree = "<group>"; };
		FACA35EA2326B217000E74F6 /* AmplifyConfigurationInitializationTests.swift */ = {isa = PBXFileReference; lastKnownFileType = sourcecode.swift; path = AmplifyConfigurationInitializationTests.swift; sourceTree = "<group>"; };
		FACA35EC2326BB54000E74F6 /* AmplifyConfigurationInitialization.swift */ = {isa = PBXFileReference; lastKnownFileType = sourcecode.swift; path = AmplifyConfigurationInitialization.swift; sourceTree = "<group>"; };
		FACA35F22327FB14000E74F6 /* AmplifyFunctionalTests.xctest */ = {isa = PBXFileReference; explicitFileType = wrapper.cfbundle; includeInIndex = 0; path = AmplifyFunctionalTests.xctest; sourceTree = BUILT_PRODUCTS_DIR; };
		FACA35F42327FB14000E74F6 /* AmplifyConfigurationTests.swift */ = {isa = PBXFileReference; lastKnownFileType = sourcecode.swift; path = AmplifyConfigurationTests.swift; sourceTree = "<group>"; };
		FACA35F62327FB14000E74F6 /* Info.plist */ = {isa = PBXFileReference; lastKnownFileType = text.plist.xml; path = Info.plist; sourceTree = "<group>"; };
		FACA36042327FBD4000E74F6 /* AmplifyTestCommon.framework */ = {isa = PBXFileReference; explicitFileType = wrapper.framework; includeInIndex = 0; path = AmplifyTestCommon.framework; sourceTree = BUILT_PRODUCTS_DIR; };
		FACA36062327FBD4000E74F6 /* AmplifyTestCommon.h */ = {isa = PBXFileReference; lastKnownFileType = sourcecode.c.h; path = AmplifyTestCommon.h; sourceTree = "<group>"; };
		FACA36072327FBD4000E74F6 /* Info.plist */ = {isa = PBXFileReference; lastKnownFileType = text.plist.xml; path = Info.plist; sourceTree = "<group>"; };
		FACA36212327FDD2000E74F6 /* amplifyconfiguration.json */ = {isa = PBXFileReference; lastKnownFileType = text.json; path = amplifyconfiguration.json; sourceTree = "<group>"; };
		FACBA78C23949588006349C8 /* Model+DateFormatting.swift */ = {isa = PBXFileReference; lastKnownFileType = sourcecode.swift; path = "Model+DateFormatting.swift"; sourceTree = "<group>"; };
		FACBAD4F2386101100E29E56 /* MutationEvent+MutationType.swift */ = {isa = PBXFileReference; lastKnownFileType = sourcecode.swift; path = "MutationEvent+MutationType.swift"; sourceTree = "<group>"; };
		FACBAD522386160100E29E56 /* AnyModel.swift */ = {isa = PBXFileReference; lastKnownFileType = sourcecode.swift; path = AnyModel.swift; sourceTree = "<group>"; };
		FACD264A2386E8F10068FBE6 /* JSONValue+SubscriptTests.swift */ = {isa = PBXFileReference; fileEncoding = 4; lastKnownFileType = sourcecode.swift; path = "JSONValue+SubscriptTests.swift"; sourceTree = "<group>"; };
		FACD264B2386E8F10068FBE6 /* JSONValue+KeyPathTests.swift */ = {isa = PBXFileReference; fileEncoding = 4; lastKnownFileType = sourcecode.swift; path = "JSONValue+KeyPathTests.swift"; sourceTree = "<group>"; };
		FACD264E2386E9410068FBE6 /* JSONValue+Subscript.swift */ = {isa = PBXFileReference; fileEncoding = 4; lastKnownFileType = sourcecode.swift; path = "JSONValue+Subscript.swift"; sourceTree = "<group>"; };
		FACD264F2386E9410068FBE6 /* JSONValue+KeyPath.swift */ = {isa = PBXFileReference; fileEncoding = 4; lastKnownFileType = sourcecode.swift; path = "JSONValue+KeyPath.swift"; sourceTree = "<group>"; };
		FACF52032329633500646E10 /* TestExtensions.swift */ = {isa = PBXFileReference; lastKnownFileType = sourcecode.swift; path = TestExtensions.swift; sourceTree = "<group>"; };
		FACF520823298C1200646E10 /* AtomicDictionaryTests.swift */ = {isa = PBXFileReference; lastKnownFileType = sourcecode.swift; path = AtomicDictionaryTests.swift; sourceTree = "<group>"; };
		FAD2A1882374D5DC0005CD6B /* GraphQLResponse.swift */ = {isa = PBXFileReference; fileEncoding = 4; lastKnownFileType = sourcecode.swift; path = GraphQLResponse.swift; sourceTree = "<group>"; };
		FAD393702381FD3C00463F5E /* DataStoreCategory+Subscribe.swift */ = {isa = PBXFileReference; lastKnownFileType = sourcecode.swift; path = "DataStoreCategory+Subscribe.swift"; sourceTree = "<group>"; };
		FAD3937923820CDB00463F5E /* DataStoreCategoryClientAPITests.swift */ = {isa = PBXFileReference; lastKnownFileType = sourcecode.swift; path = DataStoreCategoryClientAPITests.swift; sourceTree = "<group>"; };
		FAD3937C23820D0200463F5E /* DataStoreCategoryConfigurationTests.swift */ = {isa = PBXFileReference; lastKnownFileType = sourcecode.swift; path = DataStoreCategoryConfigurationTests.swift; sourceTree = "<group>"; };
		FAD3937E23820DAE00463F5E /* MockDataStoreCategoryPlugin.swift */ = {isa = PBXFileReference; lastKnownFileType = sourcecode.swift; path = MockDataStoreCategoryPlugin.swift; sourceTree = "<group>"; };
		FAD3E11D2384956600F6F41C /* LabelType.swift */ = {isa = PBXFileReference; fileEncoding = 4; lastKnownFileType = sourcecode.swift; path = LabelType.swift; sourceTree = "<group>"; };
		FADB3A6723612940006D6FE9 /* BasicClosure.swift */ = {isa = PBXFileReference; lastKnownFileType = sourcecode.swift; path = BasicClosure.swift; sourceTree = "<group>"; };
		FAE4145E23999BC900CE94C2 /* Result+Void.swift */ = {isa = PBXFileReference; lastKnownFileType = sourcecode.swift; path = "Result+Void.swift"; sourceTree = "<group>"; };
		FAE414602399A6A500CE94C2 /* ModelRegistryTests.swift */ = {isa = PBXFileReference; lastKnownFileType = sourcecode.swift; path = ModelRegistryTests.swift; sourceTree = "<group>"; };
		FAF1B88323392F7C007F1435 /* ConcurrentDispatcher.swift */ = {isa = PBXFileReference; lastKnownFileType = sourcecode.swift; path = ConcurrentDispatcher.swift; sourceTree = "<group>"; };
		FAF1B88523392F96007F1435 /* SerialDispatcher.swift */ = {isa = PBXFileReference; lastKnownFileType = sourcecode.swift; path = SerialDispatcher.swift; sourceTree = "<group>"; };
		FAF1B8872339633C007F1435 /* ConcurrentDispatcherPerformanceTests.swift */ = {isa = PBXFileReference; lastKnownFileType = sourcecode.swift; path = ConcurrentDispatcherPerformanceTests.swift; sourceTree = "<group>"; };
		FAF1B88A23397791007F1435 /* DefaultHubPluginPerformanceTestHelpers.swift */ = {isa = PBXFileReference; lastKnownFileType = sourcecode.swift; path = DefaultHubPluginPerformanceTestHelpers.swift; sourceTree = "<group>"; };
		FAF512AD23986791001ADF4E /* AmplifyModels.swift */ = {isa = PBXFileReference; fileEncoding = 4; lastKnownFileType = sourcecode.swift; path = AmplifyModels.swift; sourceTree = "<group>"; };
		FB27CE76D3C7526F86D611E4 /* Pods-Amplify-AmplifyAWSPlugins-AWSPluginsCore-AWSS3StoragePlugin.debug.xcconfig */ = {isa = PBXFileReference; includeInIndex = 1; lastKnownFileType = text.xcconfig; name = "Pods-Amplify-AmplifyAWSPlugins-AWSPluginsCore-AWSS3StoragePlugin.debug.xcconfig"; path = "Target Support Files/Pods-Amplify-AmplifyAWSPlugins-AWSPluginsCore-AWSS3StoragePlugin/Pods-Amplify-AmplifyAWSPlugins-AWSPluginsCore-AWSS3StoragePlugin.debug.xcconfig"; sourceTree = "<group>"; };
		FE19AE082A70778C6F19B605 /* Pods-Amplify-AWSPluginsCore-AWSPluginsTestConfigs-CoreMLPredictionsPluginTests.release.xcconfig */ = {isa = PBXFileReference; includeInIndex = 1; lastKnownFileType = text.xcconfig; name = "Pods-Amplify-AWSPluginsCore-AWSPluginsTestConfigs-CoreMLPredictionsPluginTests.release.xcconfig"; path = "Target Support Files/Pods-Amplify-AWSPluginsCore-AWSPluginsTestConfigs-CoreMLPredictionsPluginTests/Pods-Amplify-AWSPluginsCore-AWSPluginsTestConfigs-CoreMLPredictionsPluginTests.release.xcconfig"; sourceTree = "<group>"; };
		FE200974D381DEE6E0C3EFC3 /* Pods-Amplify-AmplifyAWSPlugins-AWSAPICategoryPlugin-AWSAPICategoryPluginTests.release.xcconfig */ = {isa = PBXFileReference; includeInIndex = 1; lastKnownFileType = text.xcconfig; name = "Pods-Amplify-AmplifyAWSPlugins-AWSAPICategoryPlugin-AWSAPICategoryPluginTests.release.xcconfig"; path = "Target Support Files/Pods-Amplify-AmplifyAWSPlugins-AWSAPICategoryPlugin-AWSAPICategoryPluginTests/Pods-Amplify-AmplifyAWSPlugins-AWSAPICategoryPlugin-AWSAPICategoryPluginTests.release.xcconfig"; sourceTree = "<group>"; };
		FE5132F92E4FA0BACED37BB7 /* Pods-Amplify-AmplifyAWSPlugins-AWSPinpointAnalyticsPlugin.debug.xcconfig */ = {isa = PBXFileReference; includeInIndex = 1; lastKnownFileType = text.xcconfig; name = "Pods-Amplify-AmplifyAWSPlugins-AWSPinpointAnalyticsPlugin.debug.xcconfig"; path = "Target Support Files/Pods-Amplify-AmplifyAWSPlugins-AWSPinpointAnalyticsPlugin/Pods-Amplify-AmplifyAWSPlugins-AWSPinpointAnalyticsPlugin.debug.xcconfig"; sourceTree = "<group>"; };
		FE61CF08E3C349D59DB07D1E /* Pods-AmplifyAWSPlugins-AWSPluginsCore.release.xcconfig */ = {isa = PBXFileReference; includeInIndex = 1; lastKnownFileType = text.xcconfig; name = "Pods-AmplifyAWSPlugins-AWSPluginsCore.release.xcconfig"; path = "Target Support Files/Pods-AmplifyAWSPlugins-AWSPluginsCore/Pods-AmplifyAWSPlugins-AWSPluginsCore.release.xcconfig"; sourceTree = "<group>"; };
		FE85145BD46099A7B0C670D8 /* Pods-AmplifyAWSPlugins-AWSPluginsCore-AWSPinpointAnalyticsPlugin.debug.xcconfig */ = {isa = PBXFileReference; includeInIndex = 1; lastKnownFileType = text.xcconfig; name = "Pods-AmplifyAWSPlugins-AWSPluginsCore-AWSPinpointAnalyticsPlugin.debug.xcconfig"; path = "Target Support Files/Pods-AmplifyAWSPlugins-AWSPluginsCore-AWSPinpointAnalyticsPlugin/Pods-AmplifyAWSPlugins-AWSPluginsCore-AWSPinpointAnalyticsPlugin.debug.xcconfig"; sourceTree = "<group>"; };
/* End PBXFileReference section */

/* Begin PBXFrameworksBuildPhase section */
		2125E24E2319EC3000B3DEB5 /* Frameworks */ = {
			isa = PBXFrameworksBuildPhase;
			buildActionMask = 2147483647;
			files = (
				FACA360B2327FBD4000E74F6 /* AmplifyTestCommon.framework in Frameworks */,
				3263D332138415AF42E64FF7 /* Pods_AmplifyTestApp.framework in Frameworks */,
				FA131ABF2360FE070008381C /* AWSPluginsCore.framework in Frameworks */,
			);
			runOnlyForDeploymentPostprocessing = 0;
		};
		FA131AA72360FE070008381C /* Frameworks */ = {
			isa = PBXFrameworksBuildPhase;
			buildActionMask = 2147483647;
			files = (
				881246F5DCC59436DC932469 /* Pods_Amplify_AWSPluginsCore.framework in Frameworks */,
			);
			runOnlyForDeploymentPostprocessing = 0;
		};
		FA131AAF2360FE070008381C /* Frameworks */ = {
			isa = PBXFrameworksBuildPhase;
			buildActionMask = 2147483647;
			files = (
				FA131AB32360FE070008381C /* AWSPluginsCore.framework in Frameworks */,
				972D1CA72316922ECE530571 /* Pods_Amplify_AWSPluginsCore_AWSPluginsTestConfigs_AWSPluginsCoreTests.framework in Frameworks */,
			);
			runOnlyForDeploymentPostprocessing = 0;
		};
		FAB2C9972384B108008EE879 /* Frameworks */ = {
			isa = PBXFrameworksBuildPhase;
			buildActionMask = 2147483647;
			files = (
				2CFB61C7E80D065C0A885A2F /* Pods_Amplify_AWSPluginsCore_AWSPluginsTestConfigs_AWSPluginsTestCommon.framework in Frameworks */,
			);
			runOnlyForDeploymentPostprocessing = 0;
		};
		FAC234CF2279F8DA00424678 /* Frameworks */ = {
			isa = PBXFrameworksBuildPhase;
			buildActionMask = 2147483647;
			files = (
				7D5ED6C78E25246DDAF2F2EC /* Pods_Amplify.framework in Frameworks */,
			);
			runOnlyForDeploymentPostprocessing = 0;
		};
		FAC234D82279F8DA00424678 /* Frameworks */ = {
			isa = PBXFrameworksBuildPhase;
			buildActionMask = 2147483647;
			files = (
				FAC234DC2279F8DA00424678 /* Amplify.framework in Frameworks */,
				7F27B1DCE59C1E674172CCD6 /* Pods_Amplify_AmplifyTestConfigs_AmplifyTests.framework in Frameworks */,
			);
			runOnlyForDeploymentPostprocessing = 0;
		};
		FACA35EF2327FB14000E74F6 /* Frameworks */ = {
			isa = PBXFrameworksBuildPhase;
			buildActionMask = 2147483647;
			files = (
				FACA35F72327FB14000E74F6 /* Amplify.framework in Frameworks */,
				B8E8D759314BE9D6BD462E87 /* Pods_Amplify_AmplifyTestConfigs_AmplifyFunctionalTests.framework in Frameworks */,
			);
			runOnlyForDeploymentPostprocessing = 0;
		};
		FACA36012327FBD4000E74F6 /* Frameworks */ = {
			isa = PBXFrameworksBuildPhase;
			buildActionMask = 2147483647;
			files = (
				2861F5F799C24671B5C4DB8D /* Pods_Amplify_AmplifyTestConfigs_AmplifyTestCommon.framework in Frameworks */,
			);
			runOnlyForDeploymentPostprocessing = 0;
		};
/* End PBXFrameworksBuildPhase section */

/* Begin PBXGroup section */
		21092258235969D000CEC295 /* Event */ = {
			isa = PBXGroup;
			children = (
				FAC2350E227A053D00424678 /* AnalyticsEvent.swift */,
				210922562359693800CEC295 /* BasicAnalyticsEvent.swift */,
			);
			path = Event;
			sourceTree = "<group>";
		};
		2125E2522319EC3100B3DEB5 /* AmplifyTestApp */ = {
			isa = PBXGroup;
			children = (
				FACA36212327FDD2000E74F6 /* amplifyconfiguration.json */,
				2125E2102318D73B00B3DEB5 /* awsconfiguration.json */,
				2125E2532319EC3100B3DEB5 /* AppDelegate.swift */,
				2125E2552319EC3100B3DEB5 /* ViewController.swift */,
				2125E2572319EC3100B3DEB5 /* Main.storyboard */,
				2125E25A2319EC3200B3DEB5 /* Assets.xcassets */,
				2125E25C2319EC3200B3DEB5 /* LaunchScreen.storyboard */,
				2125E25F2319EC3200B3DEB5 /* Info.plist */,
			);
			path = AmplifyTestApp;
			sourceTree = "<group>";
		};
		2129BE0223947FA3006363A1 /* Model */ = {
			isa = PBXGroup;
			children = (
				2129BE192394806B006363A1 /* Support */,
				2129BE1423948065006363A1 /* GraphQLRequest */,
				2129BE0523948005006363A1 /* GraphQLDocument */,
			);
			path = Model;
			sourceTree = "<group>";
		};
		2129BE0523948005006363A1 /* GraphQLDocument */ = {
			isa = PBXGroup;
			children = (
				2129BE0823948005006363A1 /* GraphQLDocument.swift */,
				2126343A23C39176000C9DD2 /* SyncEnabledGraphQLDocument.swift */,
				21BF08BC23ABE28A004B0AD2 /* Mutation */,
				21BF08BB23ABE27F004B0AD2 /* Query */,
				21BF08BD23ABE290004B0AD2 /* Subscription */,
			);
			path = GraphQLDocument;
			sourceTree = "<group>";
		};
		2129BE1423948065006363A1 /* GraphQLRequest */ = {
			isa = PBXGroup;
			children = (
				2129BE1523948065006363A1 /* GraphQLRequest+Model.swift */,
			);
			path = GraphQLRequest;
			sourceTree = "<group>";
		};
		2129BE192394806B006363A1 /* Support */ = {
			isa = PBXGroup;
			children = (
				2129BE1B2394806B006363A1 /* Model+GraphQL.swift */,
				2126343E23C59EE5000C9DD2 /* ModelField+GraphQL.swift */,
				2129BE1D2394806B006363A1 /* ModelSchema+GraphQL.swift */,
				2129BE1A2394806B006363A1 /* QueryPredicate+GraphQL.swift */,
				2126343C23C59E08000C9DD2 /* SelectionSetField.swift */,
			);
			path = Support;
			sourceTree = "<group>";
		};
		2129BE2223948085006363A1 /* Model */ = {
			isa = PBXGroup;
			children = (
				2129BE262394828A006363A1 /* GraphQLDocument */,
				2129BE302394828B006363A1 /* GraphQLRequest */,
				2129BE2E2394828A006363A1 /* Support */,
			);
			path = Model;
			sourceTree = "<group>";
		};
		2129BE262394828A006363A1 /* GraphQLDocument */ = {
			isa = PBXGroup;
			children = (
				2126344023C62796000C9DD2 /* MockGraphQLDocument.swift */,
				2129BE2A2394828A006363A1 /* GraphQLDocumentTests.swift */,
				21BF08BF23ABE2C0004B0AD2 /* Mutation */,
				21BF08BE23ABE2B4004B0AD2 /* Query */,
				21BF08C023ABE2C8004B0AD2 /* Subscription */,
			);
			path = GraphQLDocument;
			sourceTree = "<group>";
		};
		2129BE2E2394828A006363A1 /* Support */ = {
			isa = PBXGroup;
			children = (
				2129BE2F2394828A006363A1 /* QueryPredicateGraphQLTests.swift */,
			);
			path = Support;
			sourceTree = "<group>";
		};
		2129BE302394828B006363A1 /* GraphQLRequest */ = {
			isa = PBXGroup;
			children = (
				2129BE322394828B006363A1 /* GraphQLRequestModelTests.swift */,
			);
			path = GraphQLRequest;
			sourceTree = "<group>";
		};
		2129BE3F23948909006363A1 /* Sync */ = {
			isa = PBXGroup;
			children = (
				2129BE4023948912006363A1 /* MutationSync */,
				2129BE542395CAEF006363A1 /* PaginatedList.swift */,
			);
			path = Sync;
			sourceTree = "<group>";
		};
		2129BE4023948912006363A1 /* MutationSync */ = {
			isa = PBXGroup;
			children = (
				2129BE4123948924006363A1 /* MutationSync.swift */,
				2129BE4323948951006363A1 /* MutationSyncMetadata.swift */,
				2129BE4B23948C54006363A1 /* MutationSyncMetadata+Schema.swift */,
			);
			path = MutationSync;
			sourceTree = "<group>";
		};
		2129BE4523948975006363A1 /* Sync */ = {
			isa = PBXGroup;
			children = (
				2129BE4623948985006363A1 /* MutationSync */,
				2129BE522395CA05006363A1 /* PaginatedListTests.swift */,
			);
			path = Sync;
			sourceTree = "<group>";
		};
		2129BE4623948985006363A1 /* MutationSync */ = {
			isa = PBXGroup;
			children = (
				2129BE47239489AC006363A1 /* MutationSyncMetadataTests.swift */,
			);
			path = MutationSync;
			sourceTree = "<group>";
		};
		21409C562384C57D000A53C9 /* GraphQL */ = {
			isa = PBXGroup;
			children = (
				21409C572384C57D000A53C9 /* GraphQLMutationType.swift */,
				21409C582384C57D000A53C9 /* GraphQLQueryType.swift */,
				21409C592384C57D000A53C9 /* GraphQLSubscriptionType.swift */,
			);
			path = GraphQL;
			sourceTree = "<group>";
		};
		21420A7A237222A700FA140C /* Configuration */ = {
			isa = PBXGroup;
			children = (
				21420A7B237222A700FA140C /* AWSIAMConfiguration.swift */,
				21420A7C237222A700FA140C /* APIKeyConfiguration.swift */,
				21420A7D237222A700FA140C /* AWSAuthorizationConfiguration.swift */,
				21420A7E237222A700FA140C /* OIDCConfiguration.swift */,
				21420A7F237222A700FA140C /* CognitoUserPoolsConfiguration.swift */,
			);
			path = Configuration;
			sourceTree = "<group>";
		};
		21420A83237222A800FA140C /* Provider */ = {
			isa = PBXGroup;
			children = (
				21420A86237222A800FA140C /* APIKeyProvider.swift */,
				21420A85237222A800FA140C /* AuthTokenProvider.swift */,
				21420A84237222A800FA140C /* IAMCredentialProvider.swift */,
				21D79FE02377BF4B0057D00D /* AuthProvider.swift */,
			);
			path = Provider;
			sourceTree = "<group>";
		};
		21687A3F236371E1004A056E /* Error */ = {
			isa = PBXGroup;
			children = (
				21687A40236371E1004A056E /* AnalyticsError.swift */,
			);
			path = Error;
			sourceTree = "<group>";
		};
		21BF08BB23ABE27F004B0AD2 /* Query */ = {
			isa = PBXGroup;
			children = (
				2129BE0A23948005006363A1 /* GraphQLDocument+GetQuery.swift */,
				2129BE0B23948005006363A1 /* GraphQLDocument+ListQuery.swift */,
				2129BE0923948005006363A1 /* GraphQLDocument+SyncQuery.swift */,
			);
			path = Query;
			sourceTree = "<group>";
		};
		21BF08BC23ABE28A004B0AD2 /* Mutation */ = {
			isa = PBXGroup;
			children = (
				21BF08C123ABE3B3004B0AD2 /* GraphQLDocument+CreateMutation.swift */,
				21BF08C523ABE43F004B0AD2 /* GraphQLDocument+DeleteMutation.swift */,
				21BF08C323ABE3FB004B0AD2 /* GraphQLDocument+UpdateMutation.swift */,
			);
			path = Mutation;
			sourceTree = "<group>";
		};
		21BF08BD23ABE290004B0AD2 /* Subscription */ = {
			isa = PBXGroup;
			children = (
				2129BE0623948005006363A1 /* GraphQLDocument+Subscription.swift */,
			);
			path = Subscription;
			sourceTree = "<group>";
		};
		21BF08BE23ABE2B4004B0AD2 /* Query */ = {
			isa = PBXGroup;
			children = (
				2129BE292394828A006363A1 /* GraphQLListQueryTests.swift */,
				2129BE2B2394828A006363A1 /* GraphQLSyncQueryTests.swift */,
				2129BE2C2394828A006363A1 /* GraphQLGetQueryTests.swift */,
			);
			path = Query;
			sourceTree = "<group>";
		};
		21BF08BF23ABE2C0004B0AD2 /* Mutation */ = {
			isa = PBXGroup;
			children = (
				21BF08CB23AC05F3004B0AD2 /* GraphQLCreateMutationTests.swift */,
				21BF08CC23AC05F3004B0AD2 /* GraphQLDeleteMutationTests.swift */,
				21BF08CD23AC05F3004B0AD2 /* GraphQLUpdateMutationTests.swift */,
			);
			path = Mutation;
			sourceTree = "<group>";
		};
		21BF08C023ABE2C8004B0AD2 /* Subscription */ = {
			isa = PBXGroup;
			children = (
				2129BE272394828A006363A1 /* GraphQLSubscriptionTests.swift */,
			);
			path = Subscription;
			sourceTree = "<group>";
		};
		21FFF999230C96E0005878EA /* Operation */ = {
			isa = PBXGroup;
			children = (
				210DBC152332B3CB009B9E51 /* StorageDownloadDataOperation.swift */,
				210DBC112332B3C0009B9E51 /* StorageDownloadFileOperation.swift */,
				210DBC132332B3C6009B9E51 /* StorageGetURLOperation.swift */,
				21FFF990230C96CB005878EA /* StorageListOperation.swift */,
				21FFF992230C96CB005878EA /* StorageRemoveOperation.swift */,
				21FFF98F230C96CA005878EA /* StorageUploadDataOperation.swift */,
				2144226D234BDE23009357F7 /* StorageUploadFileOperation.swift */,
			);
			path = Operation;
			sourceTree = "<group>";
		};
		21FFF99A230C9718005878EA /* Result */ = {
			isa = PBXGroup;
			children = (
				21FFF9A1230C9730005878EA /* StorageListResult.swift */,
			);
			path = Result;
			sourceTree = "<group>";
		};
		21FFF9A3230C973D005878EA /* Error */ = {
			isa = PBXGroup;
			children = (
				21D1CE8B2334233F0003BAA8 /* AuthError.swift */,
				210DBC462332F0C5009B9E51 /* StorageError.swift */,
			);
			path = Error;
			sourceTree = "<group>";
		};
		21FFF9B9230DBEF8005878EA /* AmplifyPlugins */ = {
			isa = PBXGroup;
			children = (
				FA131ACC2360FE7F0008381C /* Core */,
			);
			path = AmplifyPlugins;
			sourceTree = "<group>";
		};
		3687F9047D3AA33BCC710C97 /* Pods */ = {
			isa = PBXGroup;
			children = (
				64BD51ED9D8A946DDFEFE8BA /* Pods-Amplify-AmplifyFunctionalTests.debug.xcconfig */,
				EA022680CE55C67801F3EB9B /* Pods-Amplify-AmplifyFunctionalTests.release.xcconfig */,
				452106DB5FD5ED7691633E12 /* Pods-Amplify-AmplifyTestCommon.debug.xcconfig */,
				508B2A7C439EFD0AFD99679E /* Pods-Amplify-AmplifyTestCommon.release.xcconfig */,
				7CE2971718A9CA64EF8D10BE /* Pods-Amplify-AmplifyTestConfigs-AmplifyFunctionalTests.debug.xcconfig */,
				4C5AEAB2A2D90298524BE592 /* Pods-Amplify-AmplifyTestConfigs-AmplifyFunctionalTests.release.xcconfig */,
				9D9F0724CC2944C9FE67304A /* Pods-Amplify-AmplifyTestConfigs-AmplifyTestCommon.debug.xcconfig */,
				B671BDC60D796AB1C118F365 /* Pods-Amplify-AmplifyTestConfigs-AmplifyTestCommon.release.xcconfig */,
				1AEE54C5DD1856A3C9251736 /* Pods-Amplify-AmplifyTestConfigs-AmplifyTests.debug.xcconfig */,
				2C7DCEEA645473A2F2E5DD7D /* Pods-Amplify-AmplifyTestConfigs-AmplifyTests.release.xcconfig */,
				941C4FA7EED42C093243D628 /* Pods-Amplify-AmplifyTests.debug.xcconfig */,
				1D3F4AB441751E78E4C1D482 /* Pods-Amplify-AmplifyTests.release.xcconfig */,
				5A112B8C39AC37F0FB71AF54 /* Pods-Amplify.debug.xcconfig */,
				E5ACA3446D45A4622167122C /* Pods-Amplify.release.xcconfig */,
				2BC291E73D2FFB00D3F51A62 /* Pods-AmplifyAppExample.debug.xcconfig */,
				AB74666B4E8B096CB3305EAE /* Pods-AmplifyAppExample.release.xcconfig */,
				7C3FEC43EAE7679472832809 /* Pods-AmplifyExampleApp.debug.xcconfig */,
				42EF6EBD583BCAD0AB218836 /* Pods-AmplifyExampleApp.release.xcconfig */,
				7503342A8C13588E2B0DDBDE /* Pods-AmplifyFunctionalTests.debug.xcconfig */,
				C0B511C8A95808A43B4D835A /* Pods-AmplifyFunctionalTests.release.xcconfig */,
				3DC2B7D365B42B3A832601FA /* Pods-AmplifyTestApp.debug.xcconfig */,
				7D0D6B9DC4C64E1EA75D21B3 /* Pods-AmplifyTestApp.release.xcconfig */,
				36E795204EA20B3CFFCC506F /* Pods-AmplifyTestCommon.debug.xcconfig */,
				E525BACD638CA2C070983756 /* Pods-AmplifyTestCommon.release.xcconfig */,
				77A2D125114EA0FFA11A7EFD /* Pods-AmplifyTests.debug.xcconfig */,
				5572BBB2A874AEDC7E2E9ABF /* Pods-AmplifyTests.release.xcconfig */,
				6D62C9C57736C3BEADEB1E30 /* Pods-AWSPinpointAnalyticsPlugin.debug.xcconfig */,
				AE1BE989582A3F5BB378AF15 /* Pods-AWSPinpointAnalyticsPlugin.release.xcconfig */,
				BDD362469B9E22FC083FE7E6 /* Pods-AWSPinpointAnalyticsPluginIntegrationTests.debug.xcconfig */,
				70BEBEE9EC6164DC2C9F6CFB /* Pods-AWSPinpointAnalyticsPluginIntegrationTests.release.xcconfig */,
				65CCD77CBA8619E2E9D41196 /* Pods-AWSPinpointAnalyticsPluginTests.debug.xcconfig */,
				27E795E8B15B579ADCB978F4 /* Pods-AWSPinpointAnalyticsPluginTests.release.xcconfig */,
				4DCC1382CE9452BE8D34084D /* Pods-AWSPlugins-AWSAPICategoryPlugin-AWSAPICategoryPluginTests.debug.xcconfig */,
				5711DE48D8DB04B90039E300 /* Pods-AWSPlugins-AWSAPICategoryPlugin-AWSAPICategoryPluginTests.release.xcconfig */,
				40A966226A014DB2AE173E70 /* Pods-AWSPlugins-AWSAPICategoryPlugin.debug.xcconfig */,
				7FC218BC0D378A7C23917420 /* Pods-AWSPlugins-AWSAPICategoryPlugin.release.xcconfig */,
				F9667716F7B167C1C2DFD881 /* Pods-AWSPlugins-AWSAuthService-AWSAuthServiceTests.debug.xcconfig */,
				C6603353B66E0CA1B7DA9549 /* Pods-AWSPlugins-AWSAuthService-AWSAuthServiceTests.release.xcconfig */,
				F5014B80CBDA10DF841239AC /* Pods-AWSPlugins-AWSAuthService.debug.xcconfig */,
				7DE8D2BB5CD0D32765907A31 /* Pods-AWSPlugins-AWSAuthService.release.xcconfig */,
				268A7CEAC9F265E3C9594FE5 /* Pods-AWSPlugins-AWSPinpointAnalyticsPlugin-AWSPinpointAnalyticsPluginTests.debug.xcconfig */,
				B2CF34EB93BFDE1F02457D5E /* Pods-AWSPlugins-AWSPinpointAnalyticsPlugin-AWSPinpointAnalyticsPluginTests.release.xcconfig */,
				51D11872D41EA9310D1B9D42 /* Pods-AWSPlugins-AWSPinpointAnalyticsPlugin.debug.xcconfig */,
				B6F4EFBF6DBF29A324CC0A27 /* Pods-AWSPlugins-AWSPinpointAnalyticsPlugin.release.xcconfig */,
				1D74984AC23B0E746D9C2A5C /* Pods-AWSPlugins-AWSS3StoragePlugin-AWSS3StoragePluginTests.debug.xcconfig */,
				3CD2E9C1907DD49C41F5AF62 /* Pods-AWSPlugins-AWSS3StoragePlugin-AWSS3StoragePluginTests.release.xcconfig */,
				C8CDC2C2141DE57CDAD5976B /* Pods-AWSPlugins-AWSS3StoragePlugin.debug.xcconfig */,
				4A107C56FFDCF66870F8D7F6 /* Pods-AWSPlugins-AWSS3StoragePlugin.release.xcconfig */,
				6BAC32194A15ACB56F07DC87 /* Pods-AWSS3StoragePlugin.debug.xcconfig */,
				61CE693182BF781FBC4D3411 /* Pods-AWSS3StoragePlugin.release.xcconfig */,
				3A701A7BDEC4F0F422684E06 /* Pods-AWSS3StoragePluginIntegrationTests.debug.xcconfig */,
				4148B4F4A49CCC0F81A06425 /* Pods-AWSS3StoragePluginIntegrationTests.release.xcconfig */,
				714614E1FAB6C4EE80C07148 /* Pods-AWSS3StoragePluginTests.debug.xcconfig */,
				F2DDFB959501735121A13925 /* Pods-AWSS3StoragePluginTests.release.xcconfig */,
				99CFDB8E55EADE7A74938E6C /* Pods-AWSPlugins-AWSAuthService-AWSAPICategoryPlugin.debug.xcconfig */,
				D2A0246D3621B503C915A5D1 /* Pods-AWSPlugins-AWSAuthService-AWSAPICategoryPlugin.release.xcconfig */,
				A5E5DED2AB6A8EE16DCFAFF8 /* Pods-AWSPlugins-AWSAuthService-AWSAPICategoryPlugin-AWSAPICategoryPluginTests.debug.xcconfig */,
				1C6DDB91072543DBE60E1140 /* Pods-AWSPlugins-AWSAuthService-AWSAPICategoryPlugin-AWSAPICategoryPluginTests.release.xcconfig */,
				1C23249CCA99AACFE0A2E5D9 /* Pods-AWSPlugins-AWSAuthService-AWSPinpointAnalyticsPlugin.debug.xcconfig */,
				907D65D1445983A5B10AED95 /* Pods-AWSPlugins-AWSAuthService-AWSPinpointAnalyticsPlugin.release.xcconfig */,
				4EE8540013F84C5E0F8C20D3 /* Pods-AWSPlugins-AWSAuthService-AWSPinpointAnalyticsPlugin-AWSPinpointAnalyticsPluginTests.debug.xcconfig */,
				8D7F0EFA5EA2CFBD75059039 /* Pods-AWSPlugins-AWSAuthService-AWSPinpointAnalyticsPlugin-AWSPinpointAnalyticsPluginTests.release.xcconfig */,
				28611CE5D571C1838DA8EDC1 /* Pods-AWSPlugins-AWSAuthService-AWSS3StoragePlugin.debug.xcconfig */,
				1D47F178B0FEC9059BC72C3B /* Pods-AWSPlugins-AWSAuthService-AWSS3StoragePlugin.release.xcconfig */,
				8DF37FD4E8315E7842E59789 /* Pods-AWSPlugins-AWSAuthService-AWSS3StoragePlugin-AWSS3StoragePluginTests.debug.xcconfig */,
				008BFFD1C24CCA788C88CF4C /* Pods-AWSPlugins-AWSAuthService-AWSS3StoragePlugin-AWSS3StoragePluginTests.release.xcconfig */,
				8B8B8AC2A12C47722F8743E1 /* Pods-AmplifyAWSPlugins-AWSAPICategoryPlugin.debug.xcconfig */,
				8E5A835C6F073BCBC3203C7A /* Pods-AmplifyAWSPlugins-AWSAPICategoryPlugin.release.xcconfig */,
				C1442E62F2DE66706DC83419 /* Pods-AmplifyAWSPlugins-AWSAPICategoryPlugin-AWSAPICategoryPluginTests.debug.xcconfig */,
				ECE7971DFBA3CD58DFAF5D7A /* Pods-AmplifyAWSPlugins-AWSAPICategoryPlugin-AWSAPICategoryPluginTests.release.xcconfig */,
				E60A7D29526222C07780A03B /* Pods-AmplifyAWSPlugins-AWSPinpointAnalyticsPlugin.debug.xcconfig */,
				28586668BF1BFF6BC803DBEE /* Pods-AmplifyAWSPlugins-AWSPinpointAnalyticsPlugin.release.xcconfig */,
				57531C9A48BA42FA1B628CBF /* Pods-AmplifyAWSPlugins-AWSPinpointAnalyticsPlugin-AWSPinpointAnalyticsPluginTests.debug.xcconfig */,
				BB548811E9281F8547D83681 /* Pods-AmplifyAWSPlugins-AWSPinpointAnalyticsPlugin-AWSPinpointAnalyticsPluginTests.release.xcconfig */,
				86BCC6EBE7D59DAA5C291612 /* Pods-AmplifyAWSPlugins-AWSS3StoragePlugin.debug.xcconfig */,
				87B646CA7E1275886F141E45 /* Pods-AmplifyAWSPlugins-AWSS3StoragePlugin.release.xcconfig */,
				259CBD765D3CF26D41A04914 /* Pods-AmplifyAWSPlugins-AWSS3StoragePlugin-AWSS3StoragePluginTests.debug.xcconfig */,
				8EE255764A61CAE9609E9BEF /* Pods-AmplifyAWSPlugins-AWSS3StoragePlugin-AWSS3StoragePluginTests.release.xcconfig */,
				3FDEE8544633265649C2F425 /* Pods-AmplifyAWSPlugins-AWSPluginsCore.debug.xcconfig */,
				FE61CF08E3C349D59DB07D1E /* Pods-AmplifyAWSPlugins-AWSPluginsCore.release.xcconfig */,
				58A0C326E8764A774A5E99A1 /* Pods-AmplifyAWSPlugins-AWSPluginsCore-AWSAPICategoryPlugin.debug.xcconfig */,
				E684599DABE1C5FF50C7FC66 /* Pods-AmplifyAWSPlugins-AWSPluginsCore-AWSAPICategoryPlugin.release.xcconfig */,
				6F9E71B7E7A7829E02450E5E /* Pods-AmplifyAWSPlugins-AWSPluginsCore-AWSAPICategoryPlugin-AWSAPICategoryPluginTests.debug.xcconfig */,
				E163CCBB8EB65FC80602EC2B /* Pods-AmplifyAWSPlugins-AWSPluginsCore-AWSAPICategoryPlugin-AWSAPICategoryPluginTests.release.xcconfig */,
				FE85145BD46099A7B0C670D8 /* Pods-AmplifyAWSPlugins-AWSPluginsCore-AWSPinpointAnalyticsPlugin.debug.xcconfig */,
				215F4BCAAB89FA54AA121BDE /* Pods-AmplifyAWSPlugins-AWSPluginsCore-AWSPinpointAnalyticsPlugin.release.xcconfig */,
				420A17B989F28811046A9E53 /* Pods-AmplifyAWSPlugins-AWSPluginsCore-AWSPinpointAnalyticsPlugin-AWSPinpointAnalyticsPluginTests.debug.xcconfig */,
				CE59D98B4D60E273F4FAF2FB /* Pods-AmplifyAWSPlugins-AWSPluginsCore-AWSPinpointAnalyticsPlugin-AWSPinpointAnalyticsPluginTests.release.xcconfig */,
				C823AF111EEDFFEBC82936FE /* Pods-AmplifyAWSPlugins-AWSPluginsCore-AWSS3StoragePlugin.debug.xcconfig */,
				8DE58872F08B5825C71434DE /* Pods-AmplifyAWSPlugins-AWSPluginsCore-AWSS3StoragePlugin.release.xcconfig */,
				6AF0E4775809F0866F9C44D9 /* Pods-AmplifyAWSPlugins-AWSPluginsCore-AWSS3StoragePlugin-AWSS3StoragePluginTests.debug.xcconfig */,
				E1306F31E45EE7C6B6048F89 /* Pods-AmplifyAWSPlugins-AWSPluginsCore-AWSS3StoragePlugin-AWSS3StoragePluginTests.release.xcconfig */,
				BCF5BF94BA714000C1C44713 /* Pods-Amplify-AmplifyAWSPlugins-AWSPluginsCore.debug.xcconfig */,
				BF5EBE1C799376B9AEB109A0 /* Pods-Amplify-AmplifyAWSPlugins-AWSPluginsCore.release.xcconfig */,
				D5521D5FA66340943C39C451 /* Pods-Amplify-AmplifyAWSPlugins-AWSPluginsCore-AWSAPICategoryPlugin.debug.xcconfig */,
				8F9F738758795A2F55B445C5 /* Pods-Amplify-AmplifyAWSPlugins-AWSPluginsCore-AWSAPICategoryPlugin.release.xcconfig */,
				D0BBEF4305CBF73E587E709B /* Pods-Amplify-AmplifyAWSPlugins-AWSPluginsCore-AWSAPICategoryPlugin-AWSAPICategoryPluginTests.debug.xcconfig */,
				04764F685DBE17F7CEC92A62 /* Pods-Amplify-AmplifyAWSPlugins-AWSPluginsCore-AWSAPICategoryPlugin-AWSAPICategoryPluginTests.release.xcconfig */,
				5AEF4A900CAE6A541D752A6E /* Pods-Amplify-AmplifyAWSPlugins-AWSPluginsCore-AWSPinpointAnalyticsPlugin.debug.xcconfig */,
				DEEB82A328223C60557B75C1 /* Pods-Amplify-AmplifyAWSPlugins-AWSPluginsCore-AWSPinpointAnalyticsPlugin.release.xcconfig */,
				031438953280EA4A537D2817 /* Pods-Amplify-AmplifyAWSPlugins-AWSPluginsCore-AWSPinpointAnalyticsPlugin-AWSPinpointAnalyticsPluginTests.debug.xcconfig */,
				7A7FD9B3CFF63FD16788A990 /* Pods-Amplify-AmplifyAWSPlugins-AWSPluginsCore-AWSPinpointAnalyticsPlugin-AWSPinpointAnalyticsPluginTests.release.xcconfig */,
				FB27CE76D3C7526F86D611E4 /* Pods-Amplify-AmplifyAWSPlugins-AWSPluginsCore-AWSS3StoragePlugin.debug.xcconfig */,
				5FFE6F3EF19A7DA9F6B5024A /* Pods-Amplify-AmplifyAWSPlugins-AWSPluginsCore-AWSS3StoragePlugin.release.xcconfig */,
				CDA13A23FBBBBB64D8FCA8C1 /* Pods-Amplify-AmplifyAWSPlugins-AWSPluginsCore-AWSS3StoragePlugin-AWSS3StoragePluginTests.debug.xcconfig */,
				428D972790F226B59B4FD227 /* Pods-Amplify-AmplifyAWSPlugins-AWSPluginsCore-AWSS3StoragePlugin-AWSS3StoragePluginTests.release.xcconfig */,
				8245CA6A436F89C37F7A3116 /* Pods-Amplify-AmplifyAWSPlugins-AWSAPICategoryPlugin.debug.xcconfig */,
				F7454B40E5C7C39F6C119E6A /* Pods-Amplify-AmplifyAWSPlugins-AWSAPICategoryPlugin.release.xcconfig */,
				6C41D3730B7ED4FD62A43E40 /* Pods-Amplify-AmplifyAWSPlugins-AWSAPICategoryPlugin-AWSAPICategoryPluginTests.debug.xcconfig */,
				FE200974D381DEE6E0C3EFC3 /* Pods-Amplify-AmplifyAWSPlugins-AWSAPICategoryPlugin-AWSAPICategoryPluginTests.release.xcconfig */,
				FE5132F92E4FA0BACED37BB7 /* Pods-Amplify-AmplifyAWSPlugins-AWSPinpointAnalyticsPlugin.debug.xcconfig */,
				9BA7EF90A3772FDEF0F82F46 /* Pods-Amplify-AmplifyAWSPlugins-AWSPinpointAnalyticsPlugin.release.xcconfig */,
				687B09E9348F8D29979A2404 /* Pods-Amplify-AmplifyAWSPlugins-AWSPinpointAnalyticsPlugin-AWSPinpointAnalyticsPluginTests.debug.xcconfig */,
				BAFD88194E245D6B82399825 /* Pods-Amplify-AmplifyAWSPlugins-AWSPinpointAnalyticsPlugin-AWSPinpointAnalyticsPluginTests.release.xcconfig */,
				C47D2C6EE9D4659ECC201E0C /* Pods-Amplify-AmplifyAWSPlugins-AWSS3StoragePlugin.debug.xcconfig */,
				082C9C1A32F62C25D01A1AB2 /* Pods-Amplify-AmplifyAWSPlugins-AWSS3StoragePlugin.release.xcconfig */,
				E259110B7AC20BBA34B49FBB /* Pods-Amplify-AmplifyAWSPlugins-AWSS3StoragePlugin-AWSS3StoragePluginTests.debug.xcconfig */,
				49ED6A10A50CD95420A1652E /* Pods-Amplify-AmplifyAWSPlugins-AWSS3StoragePlugin-AWSS3StoragePluginTests.release.xcconfig */,
				DD2486414D63230FF39130C7 /* Pods-Amplify-AWSPluginsCore.debug.xcconfig */,
				8663196667FA4EF8123BA5F9 /* Pods-Amplify-AWSPluginsCore.release.xcconfig */,
				4F355FC2C0F239E49B01FF0C /* Pods-Amplify-AWSPluginsCore-AWSDataStoreCategoryPlugin.debug.xcconfig */,
				2592CB41D8BEE8051CAD8841 /* Pods-Amplify-AWSPluginsCore-AWSDataStoreCategoryPlugin.release.xcconfig */,
				6D51240C78418B733FFA6829 /* Pods-Amplify-AWSPluginsCore-AWSPluginsTestConfigs-AWSDataStoreCategoryPluginTests.debug.xcconfig */,
				EB8D4C04395F71F6806E4609 /* Pods-Amplify-AWSPluginsCore-AWSPluginsTestConfigs-AWSDataStoreCategoryPluginTests.release.xcconfig */,
				41CE93C1FF019C1C76574E80 /* Pods-AmplifyTestApp-AWSDataStoreCategoryPluginIntegrationTests.debug.xcconfig */,
				2B3D832985467EBF31C56BC7 /* Pods-AmplifyTestApp-AWSDataStoreCategoryPluginIntegrationTests.release.xcconfig */,
				5FFB62449226244D696DAA73 /* Pods-Amplify-AWSPluginsCore-AWSPredictionsPlugin.debug.xcconfig */,
				7022880A6C411C38F5B016A3 /* Pods-Amplify-AWSPluginsCore-AWSPredictionsPlugin.release.xcconfig */,
				7A238096BAB328655B5E388F /* Pods-Amplify-AWSPluginsCore-CoreMLPredictionsPlugin.debug.xcconfig */,
				B7871B77B520892E343E9F0A /* Pods-Amplify-AWSPluginsCore-CoreMLPredictionsPlugin.release.xcconfig */,
				3544C5721B19BB5697C99763 /* Pods-Amplify-AWSPluginsCore-AWSPluginsTestConfigs-AWSPredictionsPluginTests.debug.xcconfig */,
				1C4F08891CECABC699AB133D /* Pods-Amplify-AWSPluginsCore-AWSPluginsTestConfigs-AWSPredictionsPluginTests.release.xcconfig */,
				6F8D367581F19D64597623F9 /* Pods-Amplify-AWSPluginsCore-AWSPluginsTestConfigs-CoreMLPredictionsPluginTests.debug.xcconfig */,
				FE19AE082A70778C6F19B605 /* Pods-Amplify-AWSPluginsCore-AWSPluginsTestConfigs-CoreMLPredictionsPluginTests.release.xcconfig */,
				C7FF8ED8D1C35C1AAF146C24 /* Pods-AmplifyTestApp-AWSPredictionsPluginIntegrationTests.debug.xcconfig */,
				7C6784D9B812E539494FE86B /* Pods-AmplifyTestApp-AWSPredictionsPluginIntegrationTests.release.xcconfig */,
				EF6FDEE067E1B4DE95448A54 /* Pods-AmplifyTestApp-CoreMLPredictionsPluginIntegrationTests.debug.xcconfig */,
				3849521147E79A1C960F0FA7 /* Pods-AmplifyTestApp-CoreMLPredictionsPluginIntegrationTests.release.xcconfig */,
				1466763FF4DA7F67EC5092AA /* Pods-Amplify-AWSPluginsCore-AWSPluginsTestConfigs-AWSPluginsCoreTests.debug.xcconfig */,
				A52F652BA6B16F5BD47939CF /* Pods-Amplify-AWSPluginsCore-AWSPluginsTestConfigs-AWSPluginsCoreTests.release.xcconfig */,
				71B6F506E5F3F00B0743A9BF /* Pods-Amplify-AWSPluginsCore-AWSPluginsTestConfigs-AWSPluginsTestCommon.debug.xcconfig */,
				0B4A80CD25A9E5E6A518A314 /* Pods-Amplify-AWSPluginsCore-AWSPluginsTestConfigs-AWSPluginsTestCommon.release.xcconfig */,
			);
			path = Pods;
			sourceTree = "<group>";
		};
		6BBECD6F23ADA7C100C8DFBE /* ServiceConfiguration */ = {
			isa = PBXGroup;
			children = (
				6BBECD7023ADA7E100C8DFBE /* AmplifyAWSServiceConfiguration.swift */,
			);
			path = ServiceConfiguration;
			sourceTree = "<group>";
		};
		6BBECD7223ADA9B400C8DFBE /* ServiceConfiguration */ = {
			isa = PBXGroup;
			children = (
				6BBECD7323ADA9D100C8DFBE /* AmplifyAWSServiceConfigurationTests.swift */,
			);
			path = ServiceConfiguration;
			sourceTree = "<group>";
		};
		6B33896623AAAC9600561E5B /* Reachability */ = {
			isa = PBXGroup;
			children = (
				6B33896723AAACC900561E5B /* ReachabilityUpdate.swift */,
			);
			path = Reachability;
			sourceTree = "<group>";
		};
		95DAAB00237E63370028544F /* Models */ = {
			isa = PBXGroup;
			children = (
				95DAAB12237E63370028544F /* AgeRange.swift */,
				95DAAB1B237E63370028544F /* Attribute.swift */,
				95DAAB07237E63370028544F /* BoundedKeyValue.swift */,
				95DAAB0C237E63370028544F /* Celebrity.swift */,
				95DAAB18237E63370028544F /* Emotion.swift */,
				95DAAB11237E63370028544F /* EmotionType.swift */,
				95DAAB09237E63370028544F /* Entity.swift */,
				95DAAB0D237E63370028544F /* EntityDetectionResult.swift */,
				95DAAB81237F13940028544F /* EntityMatch.swift */,
				95DAAB16237E63370028544F /* EntityType.swift */,
				95DAAB0B237E63370028544F /* GenderType.swift */,
				95DAAB10237E63370028544F /* IdentifiedLine.swift */,
				95DAAB08237E63370028544F /* IdentifiedText.swift */,
				95DAAB01237E63370028544F /* IdentifiedWord.swift */,
				95DAAB14237E63370028544F /* IdentifyAction.swift */,
				95DAAB17237E63370028544F /* KeyPhrase.swift */,
				21409C542384C55D000A53C9 /* LabelType.swift */,
				FAD3E11D2384956600F6F41C /* LabelType.swift */,
				95DAAB1C237E63370028544F /* Landmark.swift */,
				95DAAB05237E63370028544F /* LanguageDetectionResult.swift */,
				95DAAB13237E63370028544F /* LanguageType.swift */,
				95DAAB15237E63370028544F /* PartOfSpeech.swift */,
				95DAAB19237E63370028544F /* Polygon.swift */,
				95DAAB0E237E63370028544F /* Pose.swift */,
				95DAAB1A237E63370028544F /* Selection.swift */,
				95DAAB0A237E63370028544F /* Sentiment.swift */,
				95DAAB06237E63370028544F /* SpeechType.swift */,
				95DAAB04237E63370028544F /* SyntaxToken.swift */,
				95DAAB0F237E63370028544F /* Table.swift */,
				95DAAB02237E63370028544F /* TextFormatType.swift */,
				95DAAB82237F13940028544F /* VoiceType.swift */,
			);
			name = Models;
			path = Amplify/Categories/Predictions/Models;
			sourceTree = SOURCE_ROOT;
		};
		95DAAB39237E639E0028544F /* Result */ = {
			isa = PBXGroup;
			children = (
				95DAAB87237F13B70028544F /* IdentifyEntityMatchesResult.swift */,
				95DAAB88237F13B70028544F /* TextToSpeechResult.swift */,
				95DAAB3A237E639E0028544F /* ConvertResult.swift */,
				95DAAB3B237E639E0028544F /* IdentifyResult.swift */,
				95DAAB3C237E639E0028544F /* IdentifyTextResult.swift */,
				95DAAB3D237E639E0028544F /* IdentifyLabelsResult.swift */,
				95DAAB3E237E639E0028544F /* IdentifyCelebritiesResult.swift */,
				95DAAB3F237E639E0028544F /* IdentifyDocumentTextResult.swift */,
				95DAAB40237E639E0028544F /* InterpretResult.swift */,
				95DAAB41237E639E0028544F /* TranslateTextResult.swift */,
				95DAAB42237E639E0028544F /* IdentifyEntitiesResult.swift */,
			);
			name = Result;
			path = Amplify/Categories/Predictions/Result;
			sourceTree = SOURCE_ROOT;
		};
		B4D38515236C97350014653D /* Predictions */ = {
			isa = PBXGroup;
			children = (
				B4D3851F236C97350014653D /* PredictionsCategory.swift */,
				B4D38524236C97350014653D /* PredictionsCategory+ClientBehavior.swift */,
				B4D3852A236C97350014653D /* PredictionsCategory+HubPayloadEventName.swift */,
				B4D3851A236C97350014653D /* PredictionsCategoryClientBehavior.swift */,
				B4D38523236C97350014653D /* PredictionsCategoryConfiguration.swift */,
				B4D3852D236C97350014653D /* PredictionsCategoryPlugin.swift */,
				B4D3852B236C97350014653D /* Error */,
				B4D38520236C97350014653D /* Internal */,
				95DAAB00237E63370028544F /* Models */,
				B4D38516236C97350014653D /* Operation */,
				B4D38525236C97350014653D /* Request */,
				95DAAB39237E639E0028544F /* Result */,
			);
			path = Predictions;
			sourceTree = "<group>";
		};
		B4D38516236C97350014653D /* Operation */ = {
			isa = PBXGroup;
			children = (
				B4D38517236C97350014653D /* PredictionsIdentifyOperation.swift */,
				B4D38519236C97350014653D /* PredictionsInterpretOperation.swift */,
				95DAAB85237F13A10028544F /* PredictionsTextToSpeechOperation.swift */,
				B4D38518236C97350014653D /* PredictionsTranslateTextOperation.swift */,
			);
			path = Operation;
			sourceTree = "<group>";
		};
		B4D38520236C97350014653D /* Internal */ = {
			isa = PBXGroup;
			children = (
				B4340A23238325B900101BBA /* DefaultNetworkPolicy.swift */,
				B4D38522236C97350014653D /* PredictionsCategory+CategoryConfigurable.swift */,
				FAA2E8CD23A02A8100E420EA /* PredictionsCategory+Resettable.swift */,
			);
			path = Internal;
			sourceTree = "<group>";
		};
		B4D38525236C97350014653D /* Request */ = {
			isa = PBXGroup;
			children = (
				95DAAB8B237F13D10028544F /* PredictionsTextToSpeechRequest.swift */,
				B4D38526236C97350014653D /* PredictionsInterpretRequest.swift */,
				B4BD6B382370932300A1F0A7 /* PredictionsIdentifyRequest.swift */,
				B4D38527236C97350014653D /* PredictionsConvertRequest.swift */,
				B4D38528236C97350014653D /* PredictionsTranslateTextRequest.swift */,
			);
			path = Request;
			sourceTree = "<group>";
		};
		B4D3852B236C97350014653D /* Error */ = {
			isa = PBXGroup;
			children = (
				B4D3852C236C97350014653D /* PredictionsError.swift */,
			);
			path = Error;
			sourceTree = "<group>";
		};
		B4D38541236C9BF40014653D /* Predictions */ = {
			isa = PBXGroup;
			children = (
				B4BD6B3223708C0000A1F0A7 /* PredictionsCategoryClientAPITests.swift */,
				B4BD6B3423708C1200A1F0A7 /* PredictionsCategoryConfigurationTests.swift */,
			);
			path = Predictions;
			sourceTree = "<group>";
		};
		B92E03A62367CE7A006CEB8D /* Model */ = {
			isa = PBXGroup;
			children = (
				2129BE502395A66F006363A1 /* AmplifyModelRegistration.swift */,
				B92E03A72367CE7A006CEB8D /* Model.swift */,
				B9FAA17F238FBB5D009414B4 /* Model+Array.swift */,
				B92E03AC2367CE7A006CEB8D /* Model+Codable.swift */,
				FACBA78C23949588006349C8 /* Model+DateFormatting.swift */,
				FA8EE778238627040097E4F1 /* Model+ModelName.swift */,
				B92E03AB2367CE7A006CEB8D /* Model+Schema.swift */,
				FA8EE77C238627350097E4F1 /* Model+Subscript.swift */,
				B9FAA10A23878122009414B4 /* ModelField+Association.swift */,
				B92E03A92367CE7A006CEB8D /* ModelRegistry.swift */,
				FA5D4CF2238AFD7B00D2F54A /* ModelRegistry+Syncable.swift */,
				B92E03A82367CE7A006CEB8D /* ModelSchema.swift */,
				FAA64FC22397294500B9C3C6 /* ModelSchema+Attributes.swift */,
				B92E03AA2367CE7A006CEB8D /* ModelSchema+Definition.swift */,
				FA8EE780238628490097E4F1 /* Persistable.swift */,
				FA8EE775238626C70097E4F1 /* AnyModel */,
				B9FAA1232388BE2B009414B4 /* Collection */,
			);
			path = Model;
			sourceTree = "<group>";
		};
		B952182D237E21B900F53237 /* Models */ = {
			isa = PBXGroup;
			children = (
				B952182F237E21B900F53237 /* schema.graphql */,
				FAF512AD23986791001ADF4E /* AmplifyModels.swift */,
				B9521830237E21B900F53237 /* Comment.swift */,
				B952182E237E21B900F53237 /* Comment+Schema.swift */,
				FAA2E8BB239FFC7700E420EA /* MockModels.swift */,
				B9521832237E21B900F53237 /* Post.swift */,
				B9521831237E21B900F53237 /* Post+Schema.swift */,
				2129BE002394627B006363A1 /* PostCommentModelRegistration.swift */,
				B9FAA10C23878BD6009414B4 /* Associations */,
			);
			path = Models;
			sourceTree = "<group>";
		};
		B98E9D032372232100934B51 /* Recovered References */ = {
			isa = PBXGroup;
			children = (
				B922E283236CB45700D09250 /* QueryOperator.swift */,
				B922E269236A029C00D09250 /* QueryPredicate.swift */,
				B922E267236A029C00D09250 /* Query.swift */,
				B922E26A236A029C00D09250 /* QueryTranslator.swift */,
				B922E268236A029C00D09250 /* ModelKey.swift */,
				B922E281236C1A7A00D09250 /* QueryPredicate+Equatable.swift */,
				217856BD2383322700A30D19 /* GraphQLMutationType.swift */,
				21409C4C23847E41000A53C9 /* LabelType.swift */,
				217856BA2383320900A30D19 /* GraphQLQueryType.swift */,
			);
			name = "Recovered References";
			sourceTree = "<group>";
		};
		B98E9D042372236200934B51 /* Query */ = {
			isa = PBXGroup;
			children = (
				B98E9D062372236200934B51 /* ModelKey.swift */,
				B98E9D0A2372236200934B51 /* QueryField.swift */,
				B98E9D072372236200934B51 /* QueryOperator.swift */,
				B98E9D0B2372236200934B51 /* QueryOperator+Equatable.swift */,
				B98E9D082372236200934B51 /* QueryPredicate.swift */,
				B98E9D0C2372236200934B51 /* QueryPredicate+Equatable.swift */,
			);
			path = Query;
			sourceTree = "<group>";
		};
		B9DD3F0B23552C4E00D62C65 /* DataStore */ = {
			isa = PBXGroup;
			children = (
				B92E03A12367CE79006CEB8D /* DataStoreCallback.swift */,
				B9FAA13B238BBE67009414B4 /* DataStoreCallback+Combine.swift */,
				B92E03A42367CE7A006CEB8D /* DataStoreCategory.swift */,
				B92E039E2367CE79006CEB8D /* DataStoreCategory+Behavior.swift */,
				FA176ED42385012000C5C5F9 /* DataStoreCategory+HubPayloadEventName.swift */,
				B92E03A02367CE79006CEB8D /* DataStoreCategoryBehavior.swift */,
				B92E03A32367CE79006CEB8D /* DataStoreCategoryConfiguration.swift */,
				B92E039F2367CE79006CEB8D /* DataStoreCategoryPlugin.swift */,
				FAA98B01239214A30039EE71 /* DataStoreConflict.swift */,
				B92E03A22367CE79006CEB8D /* DataStoreError.swift */,
				B9FB05F72383740D00DE1FD4 /* DataStoreStatement.swift */,
				21409C562384C57D000A53C9 /* GraphQL */,
				FAD393802382130B00463F5E /* Internal */,
				B92E03A62367CE7A006CEB8D /* Model */,
				B98E9D042372236200934B51 /* Query */,
				FAD3936C2381F91C00463F5E /* Subscribe */,
			);
			path = DataStore;
			sourceTree = "<group>";
		};
		B9FAA10C23878BD6009414B4 /* Associations */ = {
			isa = PBXGroup;
			children = (
				B9FAA115238799D3009414B4 /* Author.swift */,
				B9FAA11723879A57009414B4 /* Author+Schema.swift */,
				B9FAA11B23879B35009414B4 /* Book.swift */,
				B9FAA11D23879B9F009414B4 /* Book+Schema.swift */,
				B9FAA11923879AC8009414B4 /* BookAuthor.swift */,
				B9FAA11F23879BD0009414B4 /* BookAuthor+Schema.swift */,
				B9FAA10D23878BF3009414B4 /* UserAccount.swift */,
				B9FAA11123878C96009414B4 /* UserAccount+Schema.swift */,
				B9FAA10F23878C5E009414B4 /* UserProfile.swift */,
				B9FAA11323878CEA009414B4 /* UserProfile+Schema.swift */,
			);
			path = Associations;
			sourceTree = "<group>";
		};
		B9FAA1232388BE2B009414B4 /* Collection */ = {
			isa = PBXGroup;
			children = (
				B9FAA139238BBADE009414B4 /* List+Combine.swift */,
				B9FAA1262388BE91009414B4 /* List+LazyLoad.swift */,
				B9FAA1242388BE48009414B4 /* List+Model.swift */,
			);
			path = Collection;
			sourceTree = "<group>";
		};
		C4DBE378379CBB2C3F4536BE /* Frameworks */ = {
			isa = PBXGroup;
			children = (
				FA2492462391A3BF0004B379 /* XCTest.framework */,
				FAB2C9DD2384E034008EE879 /* Starscream.framework */,
				84F3A76FB68CEFA45F4BB1BB /* Pods_Amplify.framework */,
				263EE84D0728C793C6181869 /* Pods_AmplifyAppExample.framework */,
				486B1E23E6FFC462A82A9345 /* Pods_AmplifyExampleApp.framework */,
				CDC7F1C368154B364CB74742 /* Pods_AmplifyTestApp.framework */,
				B868B395CBEDBAE5565C25D5 /* Pods_Amplify_AmplifyTestConfigs_AmplifyFunctionalTests.framework */,
				C448F4F6DD01A268675E1C68 /* Pods_Amplify_AmplifyTestConfigs_AmplifyTestCommon.framework */,
				976D972EC2BBCAAD023694EB /* Pods_Amplify_AmplifyTestConfigs_AmplifyTests.framework */,
				5217259A0A97B12D4E90E09B /* Pods_AWSPlugins_AWSAuthService.framework */,
				63D5F7A8E12E88C68E9BB3FA /* Pods_AWSPlugins_AWSAuthService_AWSAuthServiceTests.framework */,
				2828E86F90E8C918A55C1696 /* Pods_Amplify_AmplifyAWSPlugins_AWSPluginsCore.framework */,
				35D92182B8445C8F9B0FAE94 /* Pods_Amplify_AWSPluginsCore.framework */,
				9ED013FD8A569C8E3D67506B /* Pods_Amplify_AWSPluginsCore_AWSDataStoreCategoryPlugin.framework */,
				9883B94C1A1C9D551AC012AE /* Pods_Amplify_AWSPluginsCore_AWSPluginsTestConfigs_AWSDataStoreCategoryPluginTests.framework */,
				854C8E1C5075968A06BBEEBD /* Pods_AmplifyTestApp_AWSDataStoreCategoryPluginIntegrationTests.framework */,
				C92F36DDB48E42EC3E1DB43C /* Pods_Amplify_AWSPluginsCore_AWSPredictionsPlugin.framework */,
				73C2E5FA55C85539AD9E39EE /* Pods_Amplify_AWSPluginsCore_CoreMLPredictionsPlugin.framework */,
				9AC75D55C68207254CB859A9 /* Pods_Amplify_AWSPluginsCore_AWSPluginsTestConfigs_AWSPredictionsPluginTests.framework */,
				590F2A08ED60BB9A54788F50 /* Pods_Amplify_AWSPluginsCore_AWSPluginsTestConfigs_CoreMLPredictionsPluginTests.framework */,
				B98A93BFFD5E72827BDCC750 /* Pods_AmplifyTestApp_AWSPredictionsPluginIntegrationTests.framework */,
				6ED8ADAEA02A1EA2A9DC45FF /* Pods_AmplifyTestApp_CoreMLPredictionsPluginIntegrationTests.framework */,
				934ECFB4BB156267C1BC067A /* Pods_Amplify_AWSPluginsCore_AWSPluginsTestConfigs_AWSPluginsCoreTests.framework */,
				D5363CAF9EFAA822FED56808 /* Pods_Amplify_AWSPluginsCore_AWSPluginsTestConfigs_AWSPluginsTestCommon.framework */,
			);
			name = Frameworks;
			sourceTree = "<group>";
		};
		FA09337F23846CB400C2FD5F /* AWSUnifiedLoggingPlugin */ = {
			isa = PBXGroup;
			children = (
				FA09337D2384677A00C2FD5F /* AWSUnifiedLoggingPlugin.swift */,
				FA09338423847EEB00C2FD5F /* Internal */,
			);
			path = AWSUnifiedLoggingPlugin;
			sourceTree = "<group>";
		};
		FA09338423847EEB00C2FD5F /* Internal */ = {
			isa = PBXGroup;
			children = (
				FA09338223847E5800C2FD5F /* OSLogWrapper.swift */,
			);
			path = Internal;
			sourceTree = "<group>";
		};
		FA09B9342321A310000E064D /* Internal */ = {
			isa = PBXGroup;
			children = (
				FA09B92A2321A10E000E064D /* AnalyticsCategory+CategoryConfigurable.swift */,
				FAA2E8C523A0294300E420EA /* AnalyticsCategory+Resettable.swift */,
			);
			path = Internal;
			sourceTree = "<group>";
		};
		FA09B9352321A32D000E064D /* Internal */ = {
			isa = PBXGroup;
			children = (
				FA09B92E2321A2DE000E064D /* APICategory+CategoryConfigurable.swift */,
				FAA2E8C123A00D5800E420EA /* APICategory+Resettable.swift */,
			);
			path = Internal;
			sourceTree = "<group>";
		};
		FA09B9392321A35D000E064D /* Internal */ = {
			isa = PBXGroup;
			children = (
				FA09B9372321A359000E064D /* LoggingCategory+CategoryConfigurable.swift */,
				FAA2E8C723A029C800E420EA /* LoggingCategory+Resettable.swift */,
			);
			path = Internal;
			sourceTree = "<group>";
		};
		FA09B93C2321A374000E064D /* Internal */ = {
			isa = PBXGroup;
			children = (
				FA09B93A2321A36F000E064D /* StorageCategory+CategoryConfigurable.swift */,
				FAA2E8CF23A02AAD00E420EA /* StorageCategory+Resettable.swift */,
			);
			path = Internal;
			sourceTree = "<group>";
		};
		FA09B93D2321A64E000E064D /* Internal */ = {
			isa = PBXGroup;
			children = (
				FA4E7309232828EA003B8EEB /* Amplify+Reset.swift */,
				FA4E730B23282917003B8EEB /* Amplify+Resolve.swift */,
				FACA35EC2326BB54000E74F6 /* AmplifyConfigurationInitialization.swift */,
				FAC23536227A055200424678 /* Category+Configuration.swift */,
				FA09B92C2321A27F000E064D /* CategoryConfigurable.swift */,
			);
			path = Internal;
			sourceTree = "<group>";
		};
		FA131AAB2360FE070008381C /* AWSPluginsCore */ = {
			isa = PBXGroup;
			children = (
				FA131AAC2360FE070008381C /* AWSPluginsCore.h */,
				FA131AAD2360FE070008381C /* Info.plist */,
				FA131ACB2360FE470008381C /* Auth */,
				2129BE0223947FA3006363A1 /* Model */,
				6BBECD6F23ADA7C100C8DFBE /* ServiceConfiguration */,
				2129BE3F23948909006363A1 /* Sync */,
			);
			path = AWSPluginsCore;
			sourceTree = "<group>";
		};
		FA131AB82360FE070008381C /* AWSPluginsCoreTests */ = {
			isa = PBXGroup;
			children = (
				FA131ABB2360FE070008381C /* Info.plist */,
				2129BE2223948085006363A1 /* Model */,
				2129BE4523948975006363A1 /* Sync */,
				6BBECD7223ADA9B400C8DFBE /* ServiceConfiguration */,
			);
			path = AWSPluginsCoreTests;
			sourceTree = "<group>";
		};
		FA131ACB2360FE470008381C /* Auth */ = {
			isa = PBXGroup;
			children = (
				21420A8D237222A900FA140C /* AWSAuthorizationType.swift */,
				21420A89237222A800FA140C /* AWSAuthService.swift */,
				21420A81237222A700FA140C /* AWSAuthServiceBehavior.swift */,
				21420A8C237222A900FA140C /* AWSMobileClientAdapter.swift */,
				21420A8E237222A900FA140C /* AWSMobileClientBehavior.swift */,
				21420A7A237222A700FA140C /* Configuration */,
				21420A83237222A800FA140C /* Provider */,
			);
			path = Auth;
			sourceTree = "<group>";
		};
		FA131ACC2360FE7F0008381C /* Core */ = {
			isa = PBXGroup;
			children = (
				FA131AAB2360FE070008381C /* AWSPluginsCore */,
				FA131AB82360FE070008381C /* AWSPluginsCoreTests */,
				FA131ADF23610B6A0008381C /* AWSPluginsTestCommon */,
			);
			path = Core;
			sourceTree = "<group>";
		};
		FA131ADF23610B6A0008381C /* AWSPluginsTestCommon */ = {
			isa = PBXGroup;
			children = (
				FA131AE023610B6A0008381C /* AWSPluginsTestCommon.h */,
				FA131AE123610B6A0008381C /* Info.plist */,
				2125E2A72321DCDD00B3DEB5 /* MockAWSAuthService.swift */,
				2125E20D2318CD3900B3DEB5 /* MockAWSMobileClient.swift */,
			);
			path = AWSPluginsTestCommon;
			sourceTree = "<group>";
		};
		FA315296233D634F00DE78E7 /* Request */ = {
			isa = PBXGroup;
			children = (
				FA315297233D644F00DE78E7 /* StorageDownloadDataRequest.swift */,
				FA315294233D634900DE78E7 /* StorageDownloadFileRequest.swift */,
				FA315299233D645200DE78E7 /* StorageGetURLRequest.swift */,
				FA31529B233D645400DE78E7 /* StorageListRequest.swift */,
				FA31529F233D645A00DE78E7 /* StorageRemoveRequest.swift */,
				FA31529D233D645800DE78E7 /* StorageUploadDataRequest.swift */,
				2144226B234BDD9B009357F7 /* StorageUploadFileRequest.swift */,
			);
			name = Request;
			path = Operation/Request;
			sourceTree = "<group>";
		};
		FA4E730F23282A3D003B8EEB /* Internal */ = {
			isa = PBXGroup;
			children = (
				FA4E730D232829F1003B8EEB /* Resettable.swift */,
			);
			path = Internal;
			sourceTree = "<group>";
		};
		FA4E731723294B78003B8EEB /* AWSHubPlugin */ = {
			isa = PBXGroup;
			children = (
				FA4E731523294B6E003B8EEB /* AWSHubPlugin.swift */,
				FA9FB77E232AA0DF00C04D32 /* Internal */,
			);
			path = AWSHubPlugin;
			sourceTree = "<group>";
		};
		FA56F72122B14AEB0039754A /* Support */ = {
			isa = PBXGroup;
			children = (
				FA176ED823858A3800C5C5F9 /* Amplify+HubPayloadEventName.swift */,
				FAC23539227A055200424678 /* AmplifyError.swift */,
				FAAFAF3C2390D4A6002CF932 /* AmplifyErrorMessages.swift */,
				FA56F72622B14BF70039754A /* AmplifyOperation.swift */,
				FAB9D810233BF5F600928AA9 /* AmplifyOperationContext.swift */,
				21FFF986230B7A5D005878EA /* AsychronousOperation.swift */,
				FA56F71D22B144F80039754A /* AsyncEvent.swift */,
				FAAFAF36239051E6002CF932 /* AtomicDictionary.swift */,
				FAC6792C2329B267004DDFE8 /* AtomicValue.swift */,
				FAAFAF2E23904B14002CF932 /* AtomicValue+Bool.swift */,
				FAAFAF2C23904ADF002CF932 /* AtomicValue+Numeric.swift */,
				FAA64FC42397344D00B9C3C6 /* AtomicValue+RangeReplaceableCollection.swift */,
				FADB3A6723612940006D6FE9 /* BasicClosure.swift */,
				FA56F72222B14B420039754A /* Cancellable.swift */,
				6BB7440F23A9954900B0EB6C /* DispatchSource+MakeOneOff.swift */,
				FA09B9402321BB78000E064D /* JSONValue.swift */,
				FACD264F2386E9410068FBE6 /* JSONValue+KeyPath.swift */,
				FACD264E2386E9410068FBE6 /* JSONValue+Subscript.swift */,
				216879FD23636A0A004A056E /* RepeatingTimer.swift */,
				FAE4145E23999BC900CE94C2 /* Result+Void.swift */,
				FA56F72422B14B6A0039754A /* Resumable.swift */,
				B9FAA174238EFC59009414B4 /* String+Casing.swift */,
			);
			path = Support;
			sourceTree = "<group>";
		};
		FA6BC870235F5BA00001A882 /* Error */ = {
			isa = PBXGroup;
			children = (
				FA6BC86A235F57920001A882 /* APIError.swift */,
			);
			path = Error;
			sourceTree = "<group>";
		};
		FA6BC873235F5BE80001A882 /* Operation */ = {
			isa = PBXGroup;
			children = (
				FAC428A5235F83770000F221 /* RESTOperation.swift */,
				FA6BC871235F5BD60001A882 /* GraphQLOperation.swift */,
			);
			path = Operation;
			sourceTree = "<group>";
		};
		FA6BC876235F5C370001A882 /* Request */ = {
			isa = PBXGroup;
			children = (
				FA09337B23844E9F00C2FD5F /* GraphQLOperationRequest.swift */,
				2142099223721F4400FA140C /* GraphQLOperationType.swift */,
				21558E3D237BB4BF0032A5BB /* GraphQLRequest.swift */,
				2142099323721F4400FA140C /* RESTOperationType.swift */,
				2142099423721F4400FA140C /* RESTOperationRequest.swift */,
				217855C2237F84D700A30D19 /* RESTRequest.swift */,
			);
			path = Request;
			sourceTree = "<group>";
		};
		FA6BC879235F5CDB0001A882 /* ClientBehavior */ = {
			isa = PBXGroup;
			children = (
				FAC428A1235F80000000F221 /* AmplifyAPICategory+GraphQLBehavior.swift */,
				FAC428A3235F802A0000F221 /* AmplifyAPICategory+InterceptorBehavior.swift */,
				6B767FB623AC092800C683ED /* AmplifyAPICategory+ReachabilityBehavior.swift */,
				FAC4289F235F7F980000F221 /* AmplifyAPICategory+RESTBehavior.swift */,
				FAC234FC227A053D00424678 /* APICategoryClientBehavior.swift */,
				FA6BC87A235F5D240001A882 /* APICategoryGraphQLBehavior.swift */,
				FA6BC87E235F5DAE0001A882 /* APICategoryInterceptorBehavior.swift */,
				6B767FB823AC0A0D00C683ED /* APICategoryReachabilityBehavior.swift */,
				FA6BC87C235F5D490001A882 /* APICategoryRESTBehavior.swift */,
			);
			path = ClientBehavior;
			sourceTree = "<group>";
		};
		FA8EE775238626C70097E4F1 /* AnyModel */ = {
			isa = PBXGroup;
			children = (
				FACBAD522386160100E29E56 /* AnyModel.swift */,
				FA8EE776238626D60097E4F1 /* AnyModel+Codable.swift */,
				FA8EE78223862DDB0097E4F1 /* AnyModel+Schema.swift */,
				FA8EE77E2386274A0097E4F1 /* AnyModel+Subscript.swift */,
				FA8EE77A2386271A0097E4F1 /* Model+AnyModel.swift */,
			);
			path = AnyModel;
			sourceTree = "<group>";
		};
		FA9D6C1D238DEEF900C7DD9F /* Hub */ = {
			isa = PBXGroup;
			children = (
				FAF1B8872339633C007F1435 /* ConcurrentDispatcherPerformanceTests.swift */,
				FAF1B88A23397791007F1435 /* DefaultHubPluginPerformanceTestHelpers.swift */,
				FA317107232AE8DF009BC140 /* SerialDispatcherPerformanceTests.swift */,
			);
			path = Hub;
			sourceTree = "<group>";
		};
		FA9D6C20238DF06B00C7DD9F /* Helpers */ = {
			isa = PBXGroup;
			children = (
				21F40A3B23A2952C0074678E /* AuthHelper.swift */,
				21F40A3D23A295390074678E /* AWSMobileClient+Message.swift */,
				FA176ED6238503C200C5C5F9 /* HubListenerTestUtilities.swift */,
				21F40A3923A294770074678E /* TestConfigHelper.swift */,
			);
			path = Helpers;
			sourceTree = "<group>";
		};
		FA9FB77E232AA0DF00C04D32 /* Internal */ = {
			isa = PBXGroup;
			children = (
				FAF1B88323392F7C007F1435 /* ConcurrentDispatcher.swift */,
				FA9FB77C232AA0D800C04D32 /* FilteredListener.swift */,
				FA9FB77F232AA11A00C04D32 /* HubChannelDispatcher.swift */,
				FAF1B88523392F96007F1435 /* SerialDispatcher.swift */,
			);
			path = Internal;
			sourceTree = "<group>";
		};
		FAA9FC3C23620CED0012638A /* Interceptor */ = {
			isa = PBXGroup;
			children = (
				FAA9FC3A23620CE50012638A /* URLRequestInterceptor.swift */,
			);
			path = Interceptor;
			sourceTree = "<group>";
		};
		FAC0A29922B3DE4F00B50912 /* Internal */ = {
			isa = PBXGroup;
			children = (
				FA09B9322321A305000E064D /* HubCategory+CategoryConfigurable.swift */,
				FAA2E8CB23A02A5400E420EA /* HubCategory+Resettable.swift */,
			);
			path = Internal;
			sourceTree = "<group>";
		};
		FAC234C82279F8DA00424678 = {
			isa = PBXGroup;
			children = (
				FAC234D42279F8DA00424678 /* Amplify */,
				FAC234DF2279F8DA00424678 /* AmplifyTests */,
				FACA36052327FBD4000E74F6 /* AmplifyTestCommon */,
				FACA35F32327FB14000E74F6 /* AmplifyFunctionalTests */,
				21FFF9B9230DBEF8005878EA /* AmplifyPlugins */,
				2125E2522319EC3100B3DEB5 /* AmplifyTestApp */,
				FAC234D32279F8DA00424678 /* Products */,
				3687F9047D3AA33BCC710C97 /* Pods */,
				C4DBE378379CBB2C3F4536BE /* Frameworks */,
				B98E9D032372232100934B51 /* Recovered References */,
			);
			sourceTree = "<group>";
		};
		FAC234D32279F8DA00424678 /* Products */ = {
			isa = PBXGroup;
			children = (
				FAC234D22279F8DA00424678 /* Amplify.framework */,
				FAC234DB2279F8DA00424678 /* AmplifyTests.xctest */,
				2125E2512319EC3000B3DEB5 /* AmplifyTestApp.app */,
				FACA35F22327FB14000E74F6 /* AmplifyFunctionalTests.xctest */,
				FACA36042327FBD4000E74F6 /* AmplifyTestCommon.framework */,
				FA131AAA2360FE070008381C /* AWSPluginsCore.framework */,
				FA131AB22360FE070008381C /* AWSPluginsCoreTests.xctest */,
				FAB2C99A2384B108008EE879 /* AWSPluginsTestCommon.framework */,
			);
			name = Products;
			sourceTree = "<group>";
		};
		FAC234D42279F8DA00424678 /* Amplify */ = {
			isa = PBXGroup;
			children = (
				FAC2354A227A055A00424678 /* Amplify.swift */,
				FAC234EE227A053D00424678 /* Categories */,
				FAC2352E227A055200424678 /* Core */,
				FADDA7BC2374CA4A00836431 /* DefaultPlugins */,
				FAC2357C227A05B100424678 /* Resources */,
			);
			path = Amplify;
			sourceTree = "<group>";
		};
		FAC234DF2279F8DA00424678 /* AmplifyTests */ = {
			isa = PBXGroup;
			children = (
				FAC2354C227A056600424678 /* CategoryTests */,
				FAC23570227A056B00424678 /* CoreTests */,
				FAC2357B227A059900424678 /* Resources */,
			);
			path = AmplifyTests;
			sourceTree = "<group>";
		};
		FAC234EE227A053D00424678 /* Categories */ = {
			isa = PBXGroup;
			children = (
				FAC2350A227A053D00424678 /* Analytics */,
				FAC234FB227A053D00424678 /* API */,
				B9DD3F0B23552C4E00D62C65 /* DataStore */,
				FAC2358B227A46A900424678 /* Hub */,
				FAC23503227A053D00424678 /* Logging */,
				B4D38515236C97350014653D /* Predictions */,
				FAC234F5227A053D00424678 /* Storage */,
			);
			path = Categories;
			sourceTree = "<group>";
		};
		FAC234F5227A053D00424678 /* Storage */ = {
			isa = PBXGroup;
			children = (
				21FFF98D230C81E6005878EA /* StorageAccessLevel.swift */,
				FAC234FA227A053D00424678 /* StorageCategory.swift */,
				FAC0A2B122B4402000B50912 /* StorageCategory+ClientBehavior.swift */,
				FA76A2D02342B1A600B91ADB /* StorageCategory+HubPayloadEventName.swift */,
				FAC234F6227A053D00424678 /* StorageCategoryClientBehavior.swift */,
				FA09B94C2322CC04000E064D /* StorageCategoryConfiguration.swift */,
				FAC234F8227A053D00424678 /* StorageCategoryPlugin.swift */,
				21FFF9A3230C973D005878EA /* Error */,
				FA09B93C2321A374000E064D /* Internal */,
				21FFF999230C96E0005878EA /* Operation */,
				FA315296233D634F00DE78E7 /* Request */,
				21FFF99A230C9718005878EA /* Result */,
			);
			path = Storage;
			sourceTree = "<group>";
		};
		FAC234FB227A053D00424678 /* API */ = {
			isa = PBXGroup;
			children = (
				FAA2E8BD23A00BD600E420EA /* AmplifyAPICategory.swift */,
				FAA2E8BF23A00C6500E420EA /* AmplifyAPICategory+APICategory.swift */,
				FAC234FF227A053D00424678 /* APICategory.swift */,
				FA6BC86C235F5AE30001A882 /* APICategory+HubPayloadEventName.swift */,
				FA09B9462322CBA7000E064D /* APICategoryConfiguration.swift */,
				FAC234FD227A053D00424678 /* APICategoryPlugin.swift */,
				FA6BC879235F5CDB0001A882 /* ClientBehavior */,
				FA6BC870235F5BA00001A882 /* Error */,
				FAA9FC3C23620CED0012638A /* Interceptor */,
				FA09B9352321A32D000E064D /* Internal */,
				FA6BC873235F5BE80001A882 /* Operation */,
				6B33896623AAAC9600561E5B /* Reachability */,
				FA6BC876235F5C370001A882 /* Request */,
				FAD2A18B2374D5EF0005CD6B /* Response */,
			);
			path = API;
			sourceTree = "<group>";
		};
		FAC23503227A053D00424678 /* Logging */ = {
			isa = PBXGroup;
			children = (
				FAB3CA14238D9BE400F59BD0 /* DefaultLogger.swift */,
				FAC23504227A053D00424678 /* LoggingCategory.swift */,
				FAC0A2AE22B4400100B50912 /* LoggingCategory+ClientBehavior.swift */,
				FA0933802384749A00C2FD5F /* LoggingCategory+Logger.swift */,
				FAC23509227A053D00424678 /* LoggingCategoryClientBehavior.swift */,
				FA09B94A2322CBEB000E064D /* LoggingCategoryConfiguration.swift */,
				FAC23505227A053D00424678 /* LoggingCategoryPlugin.swift */,
				FA0173342375F8A5005DDDFC /* LoggingError.swift */,
				FAC23507227A053D00424678 /* LogLevel.swift */,
				FA09B9392321A35D000E064D /* Internal */,
			);
			path = Logging;
			sourceTree = "<group>";
		};
		FAC2350A227A053D00424678 /* Analytics */ = {
			isa = PBXGroup;
			children = (
				FAC2350D227A053D00424678 /* AnalyticsCategory.swift */,
				FAC2350B227A053D00424678 /* AnalyticsCategory+ClientBehavior.swift */,
				21687A3D236371C4004A056E /* AnalyticsCategory+HubPayloadEventName.swift */,
				2109225923596BCD00CEC295 /* AnalyticsCategoryClientBehavior.swift */,
				FA09B9442322C9E8000E064D /* AnalyticsCategoryConfiguration.swift */,
				FAC23510227A053D00424678 /* AnalyticsCategoryPlugin.swift */,
				210922492359634B00CEC295 /* AnalyticsProfile.swift */,
				2109224B2359634C00CEC295 /* AnalyticsPropertyValue.swift */,
				21687A3F236371E1004A056E /* Error */,
				21092258235969D000CEC295 /* Event */,
				FA09B9342321A310000E064D /* Internal */,
			);
			path = Analytics;
			sourceTree = "<group>";
		};
		FAC2352E227A055200424678 /* Core */ = {
			isa = PBXGroup;
			children = (
				FAC2358C227A4A1D00424678 /* Category */,
				FAC23582227A3C2E00424678 /* Configuration */,
				FAC23534227A055200424678 /* Internal */,
				FAC2358D227A4A2B00424678 /* Plugin */,
				FA56F72122B14AEB0039754A /* Support */,
			);
			path = Core;
			sourceTree = "<group>";
		};
		FAC23534227A055200424678 /* Internal */ = {
			isa = PBXGroup;
			children = (
				FAC23535227A055200424678 /* Foundation+Utils.swift */,
			);
			path = Internal;
			sourceTree = "<group>";
		};
		FAC2354C227A056600424678 /* CategoryTests */ = {
			isa = PBXGroup;
			children = (
				FAC2355D227A056600424678 /* Analytics */,
				FAC23555227A056600424678 /* API */,
				FAD3937B23820CE200463F5E /* DataStore */,
				FAC23584227A442000424678 /* Hub */,
				FAC23559227A056600424678 /* Logging */,
				B4D38541236C9BF40014653D /* Predictions */,
				FAC23551227A056600424678 /* Storage */,
			);
			path = CategoryTests;
			sourceTree = "<group>";
		};
		FAC23551227A056600424678 /* Storage */ = {
			isa = PBXGroup;
			children = (
				FAC23552227A056600424678 /* StorageCategoryClientAPITests.swift */,
				FAC23554227A056600424678 /* StorageCategoryConfigurationTests.swift */,
			);
			path = Storage;
			sourceTree = "<group>";
		};
		FAC23555227A056600424678 /* API */ = {
			isa = PBXGroup;
			children = (
				FAC23556227A056600424678 /* APICategoryClientRESTTests.swift */,
				FAA9FC3D236210840012638A /* APICategoryClientInterceptorTests.swift */,
				FA6BC868235F52740001A882 /* APICategoryClientGraphQLTests.swift */,
				FAC23558227A056600424678 /* APICategoryConfigurationTests.swift */,
			);
			path = API;
			sourceTree = "<group>";
		};
		FAC23559227A056600424678 /* Logging */ = {
			isa = PBXGroup;
			children = (
				FA4B38AA238482B100E20DAB /* DefaultLoggingPluginTests.swift */,
				FAC2355C227A056600424678 /* LoggingCategoryClientAPITests.swift */,
				FAC2355A227A056600424678 /* LoggingCategoryConfigurationTests.swift */,
			);
			path = Logging;
			sourceTree = "<group>";
		};
		FAC2355D227A056600424678 /* Analytics */ = {
			isa = PBXGroup;
			children = (
				FAC2355F227A056600424678 /* AnalyticsCategoryClientAPITests.swift */,
				FAC23560227A056600424678 /* AnalyticsCategoryConfigurationTests.swift */,
			);
			path = Analytics;
			sourceTree = "<group>";
		};
		FAC23570227A056B00424678 /* CoreTests */ = {
			isa = PBXGroup;
			children = (
				FACA35EA2326B217000E74F6 /* AmplifyConfigurationInitializationTests.swift */,
				FA5D76AE23947E9C00489864 /* Model+CodableTests.swift */,
				FACF520823298C1200646E10 /* AtomicDictionaryTests.swift */,
				FAAFAF3023904B75002CF932 /* AtomicValue+BoolTests.swift */,
				FAAFAF3223904BA4002CF932 /* AtomicValue+NumericTests.swift */,
				FAA64FC62397347B00B9C3C6 /* AtomicValue+RangeReplaceableCollectionTests.swift */,
				FAAFAF2523903BFE002CF932 /* AtomicValueTests.swift */,
				FAC23571227A056B00424678 /* ConfigurationTests.swift */,
				FAC23572227A056B00424678 /* FoundationUtilsTests.swift */,
				FACD264B2386E8F10068FBE6 /* JSONValue+KeyPathTests.swift */,
				FACD264A2386E8F10068FBE6 /* JSONValue+SubscriptTests.swift */,
				FA09B9422321CB0C000E064D /* JSONValueTests.swift */,
				FA176EDC2385943000C5C5F9 /* NotificationListeningAnalyticsPlugin.swift */,
			);
			path = CoreTests;
			sourceTree = "<group>";
		};
		FAC23577227A056F00424678 /* Mocks */ = {
			isa = PBXGroup;
			children = (
				FAC23578227A056F00424678 /* MessageReporter.swift */,
				FAC2355E227A056600424678 /* MockAnalyticsCategoryPlugin.swift */,
				FAC23557227A056600424678 /* MockAPICategoryPlugin.swift */,
				FA1846ED23998E43009B9D01 /* MockAPIResponders.swift */,
				FAD3937E23820DAE00463F5E /* MockDataStoreCategoryPlugin.swift */,
				FAC23589227A45D500424678 /* MockHubCategoryPlugin.swift */,
				FAC0A2BB22B4603800B50912 /* MockLoggingCategoryPlugin.swift */,
				B4BD6B3623708C6700A1F0A7 /* MockPredictionsCategoryPlugin.swift */,
				FA4A955E239ADEBD008E876E /* MockResponder.swift */,
				FAC23553227A056600424678 /* MockStorageCategoryPlugin.swift */,
			);
			path = Mocks;
			sourceTree = "<group>";
		};
		FAC2357B227A059900424678 /* Resources */ = {
			isa = PBXGroup;
			children = (
				FAC234E22279F8DA00424678 /* Info.plist */,
			);
			name = Resources;
			sourceTree = "<group>";
		};
		FAC2357C227A05B100424678 /* Resources */ = {
			isa = PBXGroup;
			children = (
				FAC234D62279F8DA00424678 /* Info.plist */,
			);
			name = Resources;
			sourceTree = "<group>";
		};
		FAC23582227A3C2E00424678 /* Configuration */ = {
			isa = PBXGroup;
			children = (
				FA09B93D2321A64E000E064D /* Internal */,
				FAC23538227A055200424678 /* AmplifyConfiguration.swift */,
				FAC2352F227A055200424678 /* CategoryConfiguration.swift */,
				FAC23537227A055200424678 /* ConfigurationError.swift */,
			);
			path = Configuration;
			sourceTree = "<group>";
		};
		FAC23584227A442000424678 /* Hub */ = {
			isa = PBXGroup;
			children = (
				FA607FE1233D131B00DFEA24 /* AmplifyOperationHubTests.swift */,
				FACF52052329652600646E10 /* DefaultPluginTests */,
				FAC23585227A443200424678 /* HubCategoryConfigurationTests.swift */,
				FAC23587227A446C00424678 /* HubClientAPITests.swift */,
			);
			path = Hub;
			sourceTree = "<group>";
		};
		FAC2358B227A46A900424678 /* Hub */ = {
			isa = PBXGroup;
			children = (
				FAC2358E227A4A6E00424678 /* HubCategory.swift */,
				FAC0A2AC22B43FE700B50912 /* HubCategory+ClientBehavior.swift */,
				FAC23590227A4AF000424678 /* HubCategoryClientBehavior.swift */,
				FA09B9482322CBD5000E064D /* HubCategoryConfiguration.swift */,
				FAC23594227A4B9800424678 /* HubCategoryPlugin.swift */,
				FAC235A2227A5ED000424678 /* HubChannel.swift */,
				FA0173362375FAA5005DDDFC /* HubError.swift */,
				FA9FB7782329D4D400C04D32 /* HubFilter.swift */,
				FAC0A29A22B3DEEE00B50912 /* HubPayload.swift */,
				FA76A2D22342B47100B91ADB /* HubPayloadEventName.swift */,
				FA9FB77A2329D4FB00C04D32 /* UnsubscribeToken.swift */,
				FAC0A29922B3DE4F00B50912 /* Internal */,
			);
			path = Hub;
			sourceTree = "<group>";
		};
		FAC2358C227A4A1D00424678 /* Category */ = {
			isa = PBXGroup;
			children = (
				FAC2353B227A055200424678 /* Category.swift */,
				FA5BF25E2385A0500070C843 /* Category+Logging.swift */,
				FAC23533227A055200424678 /* CategoryType.swift */,
			);
			path = Category;
			sourceTree = "<group>";
		};
		FAC2358D227A4A2B00424678 /* Plugin */ = {
			isa = PBXGroup;
			children = (
				FA4E730F23282A3D003B8EEB /* Internal */,
				FAC2353A227A055200424678 /* Plugin.swift */,
				FAC23531227A055200424678 /* PluginError.swift */,
			);
			path = Plugin;
			sourceTree = "<group>";
		};
		FACA35F32327FB14000E74F6 /* AmplifyFunctionalTests */ = {
			isa = PBXGroup;
			children = (
				FA9D6C1D238DEEF900C7DD9F /* Hub */,
				FACA35F42327FB14000E74F6 /* AmplifyConfigurationTests.swift */,
				FACA35F62327FB14000E74F6 /* Info.plist */,
			);
			path = AmplifyFunctionalTests;
			sourceTree = "<group>";
		};
		FACA36052327FBD4000E74F6 /* AmplifyTestCommon */ = {
			isa = PBXGroup;
			children = (
				FACA36062327FBD4000E74F6 /* AmplifyTestCommon.h */,
				FA9D6C20238DF06B00C7DD9F /* Helpers */,
				FACA36072327FBD4000E74F6 /* Info.plist */,
				FAC23577227A056F00424678 /* Mocks */,
				B952182D237E21B900F53237 /* Models */,
				21F40A3F23A295470074678E /* TestCommonConstants.swift */,
				FACF52032329633500646E10 /* TestExtensions.swift */,
			);
			path = AmplifyTestCommon;
			sourceTree = "<group>";
		};
		FACF52052329652600646E10 /* DefaultPluginTests */ = {
			isa = PBXGroup;
			children = (
				FA47B8372350C58B0031A0E3 /* AutoUnsubscribeHubListenToOperationTests.swift */,
				FA47B8352350C2D60031A0E3 /* AutoUnsubscribeOperationTests.swift */,
				FAC235A0227A5D8C00424678 /* DefaultHubPluginConcurrencyTests.swift */,
				FA9FB781232AA26500C04D32 /* DefaultHubPluginCustomChannelTests.swift */,
				FAC23598227A598B00424678 /* DefaultHubPluginTests.swift */,
			);
			path = DefaultPluginTests;
			sourceTree = "<group>";
		};
		FAD2A18B2374D5EF0005CD6B /* Response */ = {
			isa = PBXGroup;
			children = (
				21558E3F237CB8640032A5BB /* GraphQLError.swift */,
				FAD2A1882374D5DC0005CD6B /* GraphQLResponse.swift */,
				21D79FE22377F4120057D00D /* SubscriptionConnectionState.swift */,
				21D79FD9237617C60057D00D /* SubscriptionEvent.swift */,
			);
			path = Response;
			sourceTree = "<group>";
		};
		FAD3936C2381F91C00463F5E /* Subscribe */ = {
			isa = PBXGroup;
			children = (
				FAD393702381FD3C00463F5E /* DataStoreCategory+Subscribe.swift */,
				FA9FD2332381CD0000A7CAF5 /* MutationEvent.swift */,
				FA8F4D232395B1B600861D91 /* MutationEvent+Model.swift */,
				FACBAD4F2386101100E29E56 /* MutationEvent+MutationType.swift */,
				FA9FD2322381CD0000A7CAF5 /* MutationEvent+Schema.swift */,
			);
			path = Subscribe;
			sourceTree = "<group>";
		};
		FAD3937B23820CE200463F5E /* DataStore */ = {
			isa = PBXGroup;
			children = (
				FA8EE772238621320097E4F1 /* AnyModelTests.swift */,
				FAE414602399A6A500CE94C2 /* ModelRegistryTests.swift */,
				FAD3937923820CDB00463F5E /* DataStoreCategoryClientAPITests.swift */,
				FAD3937C23820D0200463F5E /* DataStoreCategoryConfigurationTests.swift */,
			);
			path = DataStore;
			sourceTree = "<group>";
		};
		FAD393802382130B00463F5E /* Internal */ = {
			isa = PBXGroup;
			children = (
				B92E03A52367CE7A006CEB8D /* DataStoreCategory+Configurable.swift */,
				FAA2E8C923A02A2600E420EA /* DataStoreCategory+Resettable.swift */,
			);
			path = Internal;
			sourceTree = "<group>";
		};
		FADDA7BC2374CA4A00836431 /* DefaultPlugins */ = {
			isa = PBXGroup;
			children = (
				FA4E731723294B78003B8EEB /* AWSHubPlugin */,
				FA09337F23846CB400C2FD5F /* AWSUnifiedLoggingPlugin */,
			);
			path = DefaultPlugins;
			sourceTree = "<group>";
		};
/* End PBXGroup section */

/* Begin PBXHeadersBuildPhase section */
		FA131AA52360FE070008381C /* Headers */ = {
			isa = PBXHeadersBuildPhase;
			buildActionMask = 2147483647;
			files = (
				FA131ABC2360FE070008381C /* AWSPluginsCore.h in Headers */,
			);
			runOnlyForDeploymentPostprocessing = 0;
		};
		FAB2C9952384B108008EE879 /* Headers */ = {
			isa = PBXHeadersBuildPhase;
			buildActionMask = 2147483647;
			files = (
				FAB2C9A62384B229008EE879 /* AWSPluginsTestCommon.h in Headers */,
			);
			runOnlyForDeploymentPostprocessing = 0;
		};
		FAC234CD2279F8DA00424678 /* Headers */ = {
			isa = PBXHeadersBuildPhase;
			buildActionMask = 2147483647;
			files = (
			);
			runOnlyForDeploymentPostprocessing = 0;
		};
		FACA35FF2327FBD4000E74F6 /* Headers */ = {
			isa = PBXHeadersBuildPhase;
			buildActionMask = 2147483647;
			files = (
				FACA36082327FBD4000E74F6 /* AmplifyTestCommon.h in Headers */,
			);
			runOnlyForDeploymentPostprocessing = 0;
		};
/* End PBXHeadersBuildPhase section */

/* Begin PBXNativeTarget section */
		2125E2502319EC3000B3DEB5 /* AmplifyTestApp */ = {
			isa = PBXNativeTarget;
			buildConfigurationList = 2125E2602319EC3200B3DEB5 /* Build configuration list for PBXNativeTarget "AmplifyTestApp" */;
			buildPhases = (
				147B8F635A2C239DA64255BC /* [CP] Check Pods Manifest.lock */,
				2125E24D2319EC3000B3DEB5 /* Sources */,
				2125E24E2319EC3000B3DEB5 /* Frameworks */,
				2125E24F2319EC3000B3DEB5 /* Resources */,
				360F766AA21C261B2891BADD /* [CP] Embed Pods Frameworks */,
				FACA36102327FBD4000E74F6 /* Embed Frameworks */,
			);
			buildRules = (
			);
			dependencies = (
				FACA360A2327FBD4000E74F6 /* PBXTargetDependency */,
			);
			name = AmplifyTestApp;
			productName = AmplifyTestApp;
			productReference = 2125E2512319EC3000B3DEB5 /* AmplifyTestApp.app */;
			productType = "com.apple.product-type.application";
		};
		FA131AA92360FE070008381C /* AWSPluginsCore */ = {
			isa = PBXNativeTarget;
			buildConfigurationList = FA131AC12360FE070008381C /* Build configuration list for PBXNativeTarget "AWSPluginsCore" */;
			buildPhases = (
				2F8DAE72BD3C0F67BA5CAD60 /* [CP] Check Pods Manifest.lock */,
				FA131AA62360FE070008381C /* Sources */,
				FA131AD12360FF310008381C /* SwiftFormat */,
				FA131AD22360FF320008381C /* SwiftLint */,
				FA131AA52360FE070008381C /* Headers */,
				FA131AA72360FE070008381C /* Frameworks */,
				FA131AA82360FE070008381C /* Resources */,
			);
			buildRules = (
			);
			dependencies = (
				FA131ACE2360FEBB0008381C /* PBXTargetDependency */,
			);
			name = AWSPluginsCore;
			productName = AWSPluginsCore;
			productReference = FA131AAA2360FE070008381C /* AWSPluginsCore.framework */;
			productType = "com.apple.product-type.framework";
		};
		FA131AB12360FE070008381C /* AWSPluginsCoreTests */ = {
			isa = PBXNativeTarget;
			buildConfigurationList = FA131AC42360FE070008381C /* Build configuration list for PBXNativeTarget "AWSPluginsCoreTests" */;
			buildPhases = (
				7D4CF667DD4C9B57983C0ED0 /* [CP] Check Pods Manifest.lock */,
				FA131AAE2360FE070008381C /* Sources */,
				FA131ACF2360FED30008381C /* SwiftFormat */,
				FA131AD02360FEF20008381C /* SwiftLint */,
				FA131AAF2360FE070008381C /* Frameworks */,
				FA131AB02360FE070008381C /* Resources */,
				3CCCB184AF53E34B4DDA73B4 /* [CP] Embed Pods Frameworks */,
			);
			buildRules = (
			);
			dependencies = (
				FA131AB52360FE070008381C /* PBXTargetDependency */,
				FA131AB72360FE070008381C /* PBXTargetDependency */,
			);
			name = AWSPluginsCoreTests;
			productName = AWSPluginsCoreTests;
			productReference = FA131AB22360FE070008381C /* AWSPluginsCoreTests.xctest */;
			productType = "com.apple.product-type.bundle.unit-test";
		};
		FAB2C9992384B108008EE879 /* AWSPluginsTestCommon */ = {
			isa = PBXNativeTarget;
			buildConfigurationList = FAB2C9A12384B108008EE879 /* Build configuration list for PBXNativeTarget "AWSPluginsTestCommon" */;
			buildPhases = (
				1738E575674762DA4F3DA08A /* [CP] Check Pods Manifest.lock */,
				FAB2C9962384B108008EE879 /* Sources */,
				FAB2C9A22384B11B008EE879 /* SwiftFormat */,
				FAB2C9A32384B131008EE879 /* SwiftLint */,
				FAB2C9952384B108008EE879 /* Headers */,
				FAB2C9972384B108008EE879 /* Frameworks */,
				FAB2C9982384B108008EE879 /* Resources */,
			);
			buildRules = (
			);
			dependencies = (
			);
			name = AWSPluginsTestCommon;
			productName = AWSPluginsTestCommon;
			productReference = FAB2C99A2384B108008EE879 /* AWSPluginsTestCommon.framework */;
			productType = "com.apple.product-type.framework";
		};
		FAC234D12279F8DA00424678 /* Amplify */ = {
			isa = PBXNativeTarget;
			buildConfigurationList = FAC234E62279F8DA00424678 /* Build configuration list for PBXNativeTarget "Amplify" */;
			buildPhases = (
				5F9B8F5FB2FC02D2CEA5EFD6 /* [CP] Check Pods Manifest.lock */,
				FAC234CE2279F8DA00424678 /* Sources */,
				FAF8AC86233AB5CF009FBF97 /* SwiftFormat */,
				FAC23581227A2D8C00424678 /* SwiftLint */,
				FAC234CD2279F8DA00424678 /* Headers */,
				FAC234CF2279F8DA00424678 /* Frameworks */,
				FAC234D02279F8DA00424678 /* Resources */,
			);
			buildRules = (
			);
			dependencies = (
			);
			name = Amplify;
			productName = Amplify;
			productReference = FAC234D22279F8DA00424678 /* Amplify.framework */;
			productType = "com.apple.product-type.framework";
		};
		FAC234DA2279F8DA00424678 /* AmplifyTests */ = {
			isa = PBXNativeTarget;
			buildConfigurationList = FAC234E92279F8DA00424678 /* Build configuration list for PBXNativeTarget "AmplifyTests" */;
			buildPhases = (
				A4E096288FFA1CCB41E64D9F /* [CP] Check Pods Manifest.lock */,
				FAC234D72279F8DA00424678 /* Sources */,
				21578BF1234D459B00FF0F03 /* SwiftFormat */,
				21578BEE234D433800FF0F03 /* SwiftLint */,
				FAC234D82279F8DA00424678 /* Frameworks */,
				FAC234D92279F8DA00424678 /* Resources */,
				9D7A6AE98E5582ADB1124CD3 /* [CP] Embed Pods Frameworks */,
			);
			buildRules = (
			);
			dependencies = (
				FAC234DE2279F8DA00424678 /* PBXTargetDependency */,
				FACA36122327FBE4000E74F6 /* PBXTargetDependency */,
			);
			name = AmplifyTests;
			productName = AmplifyTests;
			productReference = FAC234DB2279F8DA00424678 /* AmplifyTests.xctest */;
			productType = "com.apple.product-type.bundle.unit-test";
		};
		FACA35F12327FB14000E74F6 /* AmplifyFunctionalTests */ = {
			isa = PBXNativeTarget;
			buildConfigurationList = FACA35FA2327FB14000E74F6 /* Build configuration list for PBXNativeTarget "AmplifyFunctionalTests" */;
			buildPhases = (
				5EBB35ADE01DB9AE7CEB06C3 /* [CP] Check Pods Manifest.lock */,
				FACA35EE2327FB14000E74F6 /* Sources */,
				21578BF2234D45BF00FF0F03 /* SwiftFormat */,
				21578BEF234D43E600FF0F03 /* SwiftLint */,
				FACA35EF2327FB14000E74F6 /* Frameworks */,
				FACA35F02327FB14000E74F6 /* Resources */,
				AA34B99F75451DF4C72791D2 /* [CP] Embed Pods Frameworks */,
			);
			buildRules = (
			);
			dependencies = (
				FACA35F92327FB14000E74F6 /* PBXTargetDependency */,
				FACA36142327FBEF000E74F6 /* PBXTargetDependency */,
				FACA35FE2327FB31000E74F6 /* PBXTargetDependency */,
			);
			name = AmplifyFunctionalTests;
			productName = AmplifyFunctionalTests;
			productReference = FACA35F22327FB14000E74F6 /* AmplifyFunctionalTests.xctest */;
			productType = "com.apple.product-type.bundle.unit-test";
		};
		FACA36032327FBD4000E74F6 /* AmplifyTestCommon */ = {
			isa = PBXNativeTarget;
			buildConfigurationList = FACA360D2327FBD4000E74F6 /* Build configuration list for PBXNativeTarget "AmplifyTestCommon" */;
			buildPhases = (
				8934CE3BAE4AA68651840D9C /* [CP] Check Pods Manifest.lock */,
				FACA36002327FBD4000E74F6 /* Sources */,
				215A84AA234D330400109930 /* SwiftFormat */,
				215A84AB234D332D00109930 /* SwiftLint */,
				FACA35FF2327FBD4000E74F6 /* Headers */,
				FACA36012327FBD4000E74F6 /* Frameworks */,
				FACA36022327FBD4000E74F6 /* Resources */,
			);
			buildRules = (
			);
			dependencies = (
				FACA36202327FDB2000E74F6 /* PBXTargetDependency */,
			);
			name = AmplifyTestCommon;
			productName = AmplifyTestCommon;
			productReference = FACA36042327FBD4000E74F6 /* AmplifyTestCommon.framework */;
			productType = "com.apple.product-type.framework";
		};
/* End PBXNativeTarget section */

/* Begin PBXProject section */
		FAC234C92279F8DA00424678 /* Project object */ = {
			isa = PBXProject;
			attributes = {
				LastSwiftUpdateCheck = 1110;
				LastUpgradeCheck = 1100;
				ORGANIZATIONNAME = "Amazon Web Services";
				TargetAttributes = {
					2125E2502319EC3000B3DEB5 = {
						CreatedOnToolsVersion = 10.3;
					};
					FA131AA92360FE070008381C = {
						CreatedOnToolsVersion = 11.1;
						LastSwiftMigration = 1120;
					};
					FA131AB12360FE070008381C = {
						CreatedOnToolsVersion = 11.1;
						TestTargetID = 2125E2502319EC3000B3DEB5;
					};
					FAB2C9992384B108008EE879 = {
						CreatedOnToolsVersion = 11.1;
					};
					FAC234D12279F8DA00424678 = {
						CreatedOnToolsVersion = 10.2.1;
					};
					FAC234DA2279F8DA00424678 = {
						CreatedOnToolsVersion = 10.2.1;
					};
					FACA35F12327FB14000E74F6 = {
						CreatedOnToolsVersion = 10.3;
						TestTargetID = 2125E2502319EC3000B3DEB5;
					};
					FACA36032327FBD4000E74F6 = {
						CreatedOnToolsVersion = 10.3;
					};
				};
			};
			buildConfigurationList = FAC234CC2279F8DA00424678 /* Build configuration list for PBXProject "Amplify" */;
			compatibilityVersion = "Xcode 9.3";
			developmentRegion = en;
			hasScannedForEncodings = 0;
			knownRegions = (
				en,
				Base,
			);
			mainGroup = FAC234C82279F8DA00424678;
			productRefGroup = FAC234D32279F8DA00424678 /* Products */;
			projectDirPath = "";
			projectRoot = "";
			targets = (
				FAC234D12279F8DA00424678 /* Amplify */,
				FACA36032327FBD4000E74F6 /* AmplifyTestCommon */,
				FAC234DA2279F8DA00424678 /* AmplifyTests */,
				FACA35F12327FB14000E74F6 /* AmplifyFunctionalTests */,
				FA131AA92360FE070008381C /* AWSPluginsCore */,
				FA131AB12360FE070008381C /* AWSPluginsCoreTests */,
				FAB2C9992384B108008EE879 /* AWSPluginsTestCommon */,
				2125E2502319EC3000B3DEB5 /* AmplifyTestApp */,
			);
		};
/* End PBXProject section */

/* Begin PBXResourcesBuildPhase section */
		2125E24F2319EC3000B3DEB5 /* Resources */ = {
			isa = PBXResourcesBuildPhase;
			buildActionMask = 2147483647;
			files = (
				2125E265231C2D3100B3DEB5 /* awsconfiguration.json in Resources */,
				2125E25E2319EC3200B3DEB5 /* LaunchScreen.storyboard in Resources */,
				FACA36222327FDD7000E74F6 /* amplifyconfiguration.json in Resources */,
				2125E25B2319EC3200B3DEB5 /* Assets.xcassets in Resources */,
				2125E2592319EC3100B3DEB5 /* Main.storyboard in Resources */,
			);
			runOnlyForDeploymentPostprocessing = 0;
		};
		FA131AA82360FE070008381C /* Resources */ = {
			isa = PBXResourcesBuildPhase;
			buildActionMask = 2147483647;
			files = (
			);
			runOnlyForDeploymentPostprocessing = 0;
		};
		FA131AB02360FE070008381C /* Resources */ = {
			isa = PBXResourcesBuildPhase;
			buildActionMask = 2147483647;
			files = (
			);
			runOnlyForDeploymentPostprocessing = 0;
		};
		FAB2C9982384B108008EE879 /* Resources */ = {
			isa = PBXResourcesBuildPhase;
			buildActionMask = 2147483647;
			files = (
			);
			runOnlyForDeploymentPostprocessing = 0;
		};
		FAC234D02279F8DA00424678 /* Resources */ = {
			isa = PBXResourcesBuildPhase;
			buildActionMask = 2147483647;
			files = (
			);
			runOnlyForDeploymentPostprocessing = 0;
		};
		FAC234D92279F8DA00424678 /* Resources */ = {
			isa = PBXResourcesBuildPhase;
			buildActionMask = 2147483647;
			files = (
			);
			runOnlyForDeploymentPostprocessing = 0;
		};
		FACA35F02327FB14000E74F6 /* Resources */ = {
			isa = PBXResourcesBuildPhase;
			buildActionMask = 2147483647;
			files = (
			);
			runOnlyForDeploymentPostprocessing = 0;
		};
		FACA36022327FBD4000E74F6 /* Resources */ = {
			isa = PBXResourcesBuildPhase;
			buildActionMask = 2147483647;
			files = (
				B9521834237E21BA00F53237 /* schema.graphql in Resources */,
			);
			runOnlyForDeploymentPostprocessing = 0;
		};
/* End PBXResourcesBuildPhase section */

/* Begin PBXShellScriptBuildPhase section */
		147B8F635A2C239DA64255BC /* [CP] Check Pods Manifest.lock */ = {
			isa = PBXShellScriptBuildPhase;
			buildActionMask = 2147483647;
			files = (
			);
			inputFileListPaths = (
			);
			inputPaths = (
				"${PODS_PODFILE_DIR_PATH}/Podfile.lock",
				"${PODS_ROOT}/Manifest.lock",
			);
			name = "[CP] Check Pods Manifest.lock";
			outputFileListPaths = (
			);
			outputPaths = (
				"$(DERIVED_FILE_DIR)/Pods-AmplifyTestApp-checkManifestLockResult.txt",
			);
			runOnlyForDeploymentPostprocessing = 0;
			shellPath = /bin/sh;
			shellScript = "diff \"${PODS_PODFILE_DIR_PATH}/Podfile.lock\" \"${PODS_ROOT}/Manifest.lock\" > /dev/null\nif [ $? != 0 ] ; then\n    # print error to STDERR\n    echo \"error: The sandbox is not in sync with the Podfile.lock. Run 'pod install' or update your CocoaPods installation.\" >&2\n    exit 1\nfi\n# This output is used by Xcode 'outputs' to avoid re-running this script phase.\necho \"SUCCESS\" > \"${SCRIPT_OUTPUT_FILE_0}\"\n";
			showEnvVarsInLog = 0;
		};
		1738E575674762DA4F3DA08A /* [CP] Check Pods Manifest.lock */ = {
			isa = PBXShellScriptBuildPhase;
			buildActionMask = 2147483647;
			files = (
			);
			inputFileListPaths = (
			);
			inputPaths = (
				"${PODS_PODFILE_DIR_PATH}/Podfile.lock",
				"${PODS_ROOT}/Manifest.lock",
			);
			name = "[CP] Check Pods Manifest.lock";
			outputFileListPaths = (
			);
			outputPaths = (
				"$(DERIVED_FILE_DIR)/Pods-Amplify-AWSPluginsCore-AWSPluginsTestConfigs-AWSPluginsTestCommon-checkManifestLockResult.txt",
			);
			runOnlyForDeploymentPostprocessing = 0;
			shellPath = /bin/sh;
			shellScript = "diff \"${PODS_PODFILE_DIR_PATH}/Podfile.lock\" \"${PODS_ROOT}/Manifest.lock\" > /dev/null\nif [ $? != 0 ] ; then\n    # print error to STDERR\n    echo \"error: The sandbox is not in sync with the Podfile.lock. Run 'pod install' or update your CocoaPods installation.\" >&2\n    exit 1\nfi\n# This output is used by Xcode 'outputs' to avoid re-running this script phase.\necho \"SUCCESS\" > \"${SCRIPT_OUTPUT_FILE_0}\"\n";
			showEnvVarsInLog = 0;
		};
		21578BEE234D433800FF0F03 /* SwiftLint */ = {
			isa = PBXShellScriptBuildPhase;
			buildActionMask = 2147483647;
			files = (
			);
			inputFileListPaths = (
			);
			inputPaths = (
			);
			name = SwiftLint;
			outputFileListPaths = (
			);
			outputPaths = (
			);
			runOnlyForDeploymentPostprocessing = 0;
			shellPath = /bin/sh;
			shellScript = "\"${PODS_ROOT}/SwiftLint/swiftlint\" --config \"${SRCROOT}/.swiftlint.yml\" --path \"${SRCROOT}/AmplifyTests\"\n";
		};
		21578BEF234D43E600FF0F03 /* SwiftLint */ = {
			isa = PBXShellScriptBuildPhase;
			buildActionMask = 2147483647;
			files = (
			);
			inputFileListPaths = (
			);
			inputPaths = (
			);
			name = SwiftLint;
			outputFileListPaths = (
			);
			outputPaths = (
			);
			runOnlyForDeploymentPostprocessing = 0;
			shellPath = /bin/sh;
			shellScript = "\"${PODS_ROOT}/SwiftLint/swiftlint\" --config \"${SRCROOT}/.swiftlint.yml\" --path \"${SRCROOT}/AmplifyFunctionalTests\"\n";
		};
		21578BF1234D459B00FF0F03 /* SwiftFormat */ = {
			isa = PBXShellScriptBuildPhase;
			buildActionMask = 2147483647;
			files = (
			);
			inputFileListPaths = (
			);
			inputPaths = (
			);
			name = SwiftFormat;
			outputFileListPaths = (
			);
			outputPaths = (
			);
			runOnlyForDeploymentPostprocessing = 0;
			shellPath = /bin/sh;
			shellScript = "\"${PODS_ROOT}/SwiftFormat/CommandLineTool/swiftformat\" --config \"${SRCROOT}/.swiftformat\" --swiftversion \"$SWIFT_VERSION\" \"${SRCROOT}/AmplifyTests\"\n";
		};
		21578BF2234D45BF00FF0F03 /* SwiftFormat */ = {
			isa = PBXShellScriptBuildPhase;
			buildActionMask = 2147483647;
			files = (
			);
			inputFileListPaths = (
			);
			inputPaths = (
			);
			name = SwiftFormat;
			outputFileListPaths = (
			);
			outputPaths = (
			);
			runOnlyForDeploymentPostprocessing = 0;
			shellPath = /bin/sh;
			shellScript = "\"${PODS_ROOT}/SwiftFormat/CommandLineTool/swiftformat\" --config \"${SRCROOT}/.swiftformat\" --swiftversion \"$SWIFT_VERSION\" \"${SRCROOT}/AmplifyFunctionalTests\"\n";
		};
		215A84AA234D330400109930 /* SwiftFormat */ = {
			isa = PBXShellScriptBuildPhase;
			buildActionMask = 2147483647;
			files = (
			);
			inputFileListPaths = (
			);
			inputPaths = (
			);
			name = SwiftFormat;
			outputFileListPaths = (
			);
			outputPaths = (
			);
			runOnlyForDeploymentPostprocessing = 0;
			shellPath = /bin/sh;
			shellScript = "\"${PODS_ROOT}/SwiftFormat/CommandLineTool/swiftformat\" --config \"${SRCROOT}/.swiftformat\" --swiftversion \"$SWIFT_VERSION\" \"${SRCROOT}/AmplifyTestCommon\"\n";
		};
		215A84AB234D332D00109930 /* SwiftLint */ = {
			isa = PBXShellScriptBuildPhase;
			buildActionMask = 2147483647;
			files = (
			);
			inputFileListPaths = (
			);
			inputPaths = (
			);
			name = SwiftLint;
			outputFileListPaths = (
			);
			outputPaths = (
			);
			runOnlyForDeploymentPostprocessing = 0;
			shellPath = /bin/sh;
			shellScript = "\"${PODS_ROOT}/SwiftLint/swiftlint\" --config \"${SRCROOT}/.swiftlint.yml\" --path \"${SRCROOT}/AmplifyTestCommon\"\n";
		};
		2F8DAE72BD3C0F67BA5CAD60 /* [CP] Check Pods Manifest.lock */ = {
			isa = PBXShellScriptBuildPhase;
			buildActionMask = 2147483647;
			files = (
			);
			inputFileListPaths = (
			);
			inputPaths = (
				"${PODS_PODFILE_DIR_PATH}/Podfile.lock",
				"${PODS_ROOT}/Manifest.lock",
			);
			name = "[CP] Check Pods Manifest.lock";
			outputFileListPaths = (
			);
			outputPaths = (
				"$(DERIVED_FILE_DIR)/Pods-Amplify-AWSPluginsCore-checkManifestLockResult.txt",
			);
			runOnlyForDeploymentPostprocessing = 0;
			shellPath = /bin/sh;
			shellScript = "diff \"${PODS_PODFILE_DIR_PATH}/Podfile.lock\" \"${PODS_ROOT}/Manifest.lock\" > /dev/null\nif [ $? != 0 ] ; then\n    # print error to STDERR\n    echo \"error: The sandbox is not in sync with the Podfile.lock. Run 'pod install' or update your CocoaPods installation.\" >&2\n    exit 1\nfi\n# This output is used by Xcode 'outputs' to avoid re-running this script phase.\necho \"SUCCESS\" > \"${SCRIPT_OUTPUT_FILE_0}\"\n";
			showEnvVarsInLog = 0;
		};
		360F766AA21C261B2891BADD /* [CP] Embed Pods Frameworks */ = {
			isa = PBXShellScriptBuildPhase;
			buildActionMask = 2147483647;
			files = (
			);
			inputFileListPaths = (
				"${PODS_ROOT}/Target Support Files/Pods-AmplifyTestApp/Pods-AmplifyTestApp-frameworks-${CONFIGURATION}-input-files.xcfilelist",
			);
			name = "[CP] Embed Pods Frameworks";
			outputFileListPaths = (
				"${PODS_ROOT}/Target Support Files/Pods-AmplifyTestApp/Pods-AmplifyTestApp-frameworks-${CONFIGURATION}-output-files.xcfilelist",
			);
			runOnlyForDeploymentPostprocessing = 0;
			shellPath = /bin/sh;
			shellScript = "\"${PODS_ROOT}/Target Support Files/Pods-AmplifyTestApp/Pods-AmplifyTestApp-frameworks.sh\"\n";
			showEnvVarsInLog = 0;
		};
		3CCCB184AF53E34B4DDA73B4 /* [CP] Embed Pods Frameworks */ = {
			isa = PBXShellScriptBuildPhase;
			buildActionMask = 2147483647;
			files = (
			);
			inputFileListPaths = (
				"${PODS_ROOT}/Target Support Files/Pods-Amplify-AWSPluginsCore-AWSPluginsTestConfigs-AWSPluginsCoreTests/Pods-Amplify-AWSPluginsCore-AWSPluginsTestConfigs-AWSPluginsCoreTests-frameworks-${CONFIGURATION}-input-files.xcfilelist",
			);
			name = "[CP] Embed Pods Frameworks";
			outputFileListPaths = (
				"${PODS_ROOT}/Target Support Files/Pods-Amplify-AWSPluginsCore-AWSPluginsTestConfigs-AWSPluginsCoreTests/Pods-Amplify-AWSPluginsCore-AWSPluginsTestConfigs-AWSPluginsCoreTests-frameworks-${CONFIGURATION}-output-files.xcfilelist",
			);
			runOnlyForDeploymentPostprocessing = 0;
			shellPath = /bin/sh;
			shellScript = "\"${PODS_ROOT}/Target Support Files/Pods-Amplify-AWSPluginsCore-AWSPluginsTestConfigs-AWSPluginsCoreTests/Pods-Amplify-AWSPluginsCore-AWSPluginsTestConfigs-AWSPluginsCoreTests-frameworks.sh\"\n";
			showEnvVarsInLog = 0;
		};
		5EBB35ADE01DB9AE7CEB06C3 /* [CP] Check Pods Manifest.lock */ = {
			isa = PBXShellScriptBuildPhase;
			buildActionMask = 2147483647;
			files = (
			);
			inputFileListPaths = (
			);
			inputPaths = (
				"${PODS_PODFILE_DIR_PATH}/Podfile.lock",
				"${PODS_ROOT}/Manifest.lock",
			);
			name = "[CP] Check Pods Manifest.lock";
			outputFileListPaths = (
			);
			outputPaths = (
				"$(DERIVED_FILE_DIR)/Pods-Amplify-AmplifyTestConfigs-AmplifyFunctionalTests-checkManifestLockResult.txt",
			);
			runOnlyForDeploymentPostprocessing = 0;
			shellPath = /bin/sh;
			shellScript = "diff \"${PODS_PODFILE_DIR_PATH}/Podfile.lock\" \"${PODS_ROOT}/Manifest.lock\" > /dev/null\nif [ $? != 0 ] ; then\n    # print error to STDERR\n    echo \"error: The sandbox is not in sync with the Podfile.lock. Run 'pod install' or update your CocoaPods installation.\" >&2\n    exit 1\nfi\n# This output is used by Xcode 'outputs' to avoid re-running this script phase.\necho \"SUCCESS\" > \"${SCRIPT_OUTPUT_FILE_0}\"\n";
			showEnvVarsInLog = 0;
		};
		5F9B8F5FB2FC02D2CEA5EFD6 /* [CP] Check Pods Manifest.lock */ = {
			isa = PBXShellScriptBuildPhase;
			buildActionMask = 2147483647;
			files = (
			);
			inputFileListPaths = (
			);
			inputPaths = (
				"${PODS_PODFILE_DIR_PATH}/Podfile.lock",
				"${PODS_ROOT}/Manifest.lock",
			);
			name = "[CP] Check Pods Manifest.lock";
			outputFileListPaths = (
			);
			outputPaths = (
				"$(DERIVED_FILE_DIR)/Pods-Amplify-checkManifestLockResult.txt",
			);
			runOnlyForDeploymentPostprocessing = 0;
			shellPath = /bin/sh;
			shellScript = "diff \"${PODS_PODFILE_DIR_PATH}/Podfile.lock\" \"${PODS_ROOT}/Manifest.lock\" > /dev/null\nif [ $? != 0 ] ; then\n    # print error to STDERR\n    echo \"error: The sandbox is not in sync with the Podfile.lock. Run 'pod install' or update your CocoaPods installation.\" >&2\n    exit 1\nfi\n# This output is used by Xcode 'outputs' to avoid re-running this script phase.\necho \"SUCCESS\" > \"${SCRIPT_OUTPUT_FILE_0}\"\n";
			showEnvVarsInLog = 0;
		};
		7D4CF667DD4C9B57983C0ED0 /* [CP] Check Pods Manifest.lock */ = {
			isa = PBXShellScriptBuildPhase;
			buildActionMask = 2147483647;
			files = (
			);
			inputFileListPaths = (
			);
			inputPaths = (
				"${PODS_PODFILE_DIR_PATH}/Podfile.lock",
				"${PODS_ROOT}/Manifest.lock",
			);
			name = "[CP] Check Pods Manifest.lock";
			outputFileListPaths = (
			);
			outputPaths = (
				"$(DERIVED_FILE_DIR)/Pods-Amplify-AWSPluginsCore-AWSPluginsTestConfigs-AWSPluginsCoreTests-checkManifestLockResult.txt",
			);
			runOnlyForDeploymentPostprocessing = 0;
			shellPath = /bin/sh;
			shellScript = "diff \"${PODS_PODFILE_DIR_PATH}/Podfile.lock\" \"${PODS_ROOT}/Manifest.lock\" > /dev/null\nif [ $? != 0 ] ; then\n    # print error to STDERR\n    echo \"error: The sandbox is not in sync with the Podfile.lock. Run 'pod install' or update your CocoaPods installation.\" >&2\n    exit 1\nfi\n# This output is used by Xcode 'outputs' to avoid re-running this script phase.\necho \"SUCCESS\" > \"${SCRIPT_OUTPUT_FILE_0}\"\n";
			showEnvVarsInLog = 0;
		};
		8934CE3BAE4AA68651840D9C /* [CP] Check Pods Manifest.lock */ = {
			isa = PBXShellScriptBuildPhase;
			buildActionMask = 2147483647;
			files = (
			);
			inputFileListPaths = (
			);
			inputPaths = (
				"${PODS_PODFILE_DIR_PATH}/Podfile.lock",
				"${PODS_ROOT}/Manifest.lock",
			);
			name = "[CP] Check Pods Manifest.lock";
			outputFileListPaths = (
			);
			outputPaths = (
				"$(DERIVED_FILE_DIR)/Pods-Amplify-AmplifyTestConfigs-AmplifyTestCommon-checkManifestLockResult.txt",
			);
			runOnlyForDeploymentPostprocessing = 0;
			shellPath = /bin/sh;
			shellScript = "diff \"${PODS_PODFILE_DIR_PATH}/Podfile.lock\" \"${PODS_ROOT}/Manifest.lock\" > /dev/null\nif [ $? != 0 ] ; then\n    # print error to STDERR\n    echo \"error: The sandbox is not in sync with the Podfile.lock. Run 'pod install' or update your CocoaPods installation.\" >&2\n    exit 1\nfi\n# This output is used by Xcode 'outputs' to avoid re-running this script phase.\necho \"SUCCESS\" > \"${SCRIPT_OUTPUT_FILE_0}\"\n";
			showEnvVarsInLog = 0;
		};
		9D7A6AE98E5582ADB1124CD3 /* [CP] Embed Pods Frameworks */ = {
			isa = PBXShellScriptBuildPhase;
			buildActionMask = 2147483647;
			files = (
			);
			inputFileListPaths = (
				"${PODS_ROOT}/Target Support Files/Pods-Amplify-AmplifyTestConfigs-AmplifyTests/Pods-Amplify-AmplifyTestConfigs-AmplifyTests-frameworks-${CONFIGURATION}-input-files.xcfilelist",
			);
			name = "[CP] Embed Pods Frameworks";
			outputFileListPaths = (
				"${PODS_ROOT}/Target Support Files/Pods-Amplify-AmplifyTestConfigs-AmplifyTests/Pods-Amplify-AmplifyTestConfigs-AmplifyTests-frameworks-${CONFIGURATION}-output-files.xcfilelist",
			);
			runOnlyForDeploymentPostprocessing = 0;
			shellPath = /bin/sh;
			shellScript = "\"${PODS_ROOT}/Target Support Files/Pods-Amplify-AmplifyTestConfigs-AmplifyTests/Pods-Amplify-AmplifyTestConfigs-AmplifyTests-frameworks.sh\"\n";
			showEnvVarsInLog = 0;
		};
		A4E096288FFA1CCB41E64D9F /* [CP] Check Pods Manifest.lock */ = {
			isa = PBXShellScriptBuildPhase;
			buildActionMask = 2147483647;
			files = (
			);
			inputFileListPaths = (
			);
			inputPaths = (
				"${PODS_PODFILE_DIR_PATH}/Podfile.lock",
				"${PODS_ROOT}/Manifest.lock",
			);
			name = "[CP] Check Pods Manifest.lock";
			outputFileListPaths = (
			);
			outputPaths = (
				"$(DERIVED_FILE_DIR)/Pods-Amplify-AmplifyTestConfigs-AmplifyTests-checkManifestLockResult.txt",
			);
			runOnlyForDeploymentPostprocessing = 0;
			shellPath = /bin/sh;
			shellScript = "diff \"${PODS_PODFILE_DIR_PATH}/Podfile.lock\" \"${PODS_ROOT}/Manifest.lock\" > /dev/null\nif [ $? != 0 ] ; then\n    # print error to STDERR\n    echo \"error: The sandbox is not in sync with the Podfile.lock. Run 'pod install' or update your CocoaPods installation.\" >&2\n    exit 1\nfi\n# This output is used by Xcode 'outputs' to avoid re-running this script phase.\necho \"SUCCESS\" > \"${SCRIPT_OUTPUT_FILE_0}\"\n";
			showEnvVarsInLog = 0;
		};
		AA34B99F75451DF4C72791D2 /* [CP] Embed Pods Frameworks */ = {
			isa = PBXShellScriptBuildPhase;
			buildActionMask = 2147483647;
			files = (
			);
			inputFileListPaths = (
				"${PODS_ROOT}/Target Support Files/Pods-Amplify-AmplifyTestConfigs-AmplifyFunctionalTests/Pods-Amplify-AmplifyTestConfigs-AmplifyFunctionalTests-frameworks-${CONFIGURATION}-input-files.xcfilelist",
			);
			name = "[CP] Embed Pods Frameworks";
			outputFileListPaths = (
				"${PODS_ROOT}/Target Support Files/Pods-Amplify-AmplifyTestConfigs-AmplifyFunctionalTests/Pods-Amplify-AmplifyTestConfigs-AmplifyFunctionalTests-frameworks-${CONFIGURATION}-output-files.xcfilelist",
			);
			runOnlyForDeploymentPostprocessing = 0;
			shellPath = /bin/sh;
			shellScript = "\"${PODS_ROOT}/Target Support Files/Pods-Amplify-AmplifyTestConfigs-AmplifyFunctionalTests/Pods-Amplify-AmplifyTestConfigs-AmplifyFunctionalTests-frameworks.sh\"\n";
			showEnvVarsInLog = 0;
		};
		FA131ACF2360FED30008381C /* SwiftFormat */ = {
			isa = PBXShellScriptBuildPhase;
			buildActionMask = 2147483647;
			files = (
			);
			inputFileListPaths = (
			);
			inputPaths = (
			);
			name = SwiftFormat;
			outputFileListPaths = (
			);
			outputPaths = (
			);
			runOnlyForDeploymentPostprocessing = 0;
			shellPath = /bin/sh;
			shellScript = "\"${PODS_ROOT}/SwiftFormat/CommandLineTool/swiftformat\" --config \"${SRCROOT}/.swiftformat\" --swiftversion \"$SWIFT_VERSION\" \"${SRCROOT}/AmplifyPlugins/Core/AWSPluginsCoreTests\"\n";
		};
		FA131AD02360FEF20008381C /* SwiftLint */ = {
			isa = PBXShellScriptBuildPhase;
			buildActionMask = 2147483647;
			files = (
			);
			inputFileListPaths = (
			);
			inputPaths = (
			);
			name = SwiftLint;
			outputFileListPaths = (
			);
			outputPaths = (
			);
			runOnlyForDeploymentPostprocessing = 0;
			shellPath = /bin/sh;
			shellScript = "\"${PODS_ROOT}/SwiftLint/swiftlint\" --config \"${SRCROOT}/.swiftlint.yml\" --path \"${SRCROOT}/AmplifyPlugins/Core/AWSPluginsCoreTests\"\n";
		};
		FA131AD12360FF310008381C /* SwiftFormat */ = {
			isa = PBXShellScriptBuildPhase;
			buildActionMask = 2147483647;
			files = (
			);
			inputFileListPaths = (
			);
			inputPaths = (
			);
			name = SwiftFormat;
			outputFileListPaths = (
			);
			outputPaths = (
			);
			runOnlyForDeploymentPostprocessing = 0;
			shellPath = /bin/sh;
			shellScript = "\"${PODS_ROOT}/SwiftFormat/CommandLineTool/swiftformat\" --config \"${SRCROOT}/.swiftformat\" --swiftversion \"$SWIFT_VERSION\" \"${SRCROOT}/AmplifyPlugins/Core/AWSPluginsCore\"\n";
		};
		FA131AD22360FF320008381C /* SwiftLint */ = {
			isa = PBXShellScriptBuildPhase;
			buildActionMask = 2147483647;
			files = (
			);
			inputFileListPaths = (
			);
			inputPaths = (
			);
			name = SwiftLint;
			outputFileListPaths = (
			);
			outputPaths = (
			);
			runOnlyForDeploymentPostprocessing = 0;
			shellPath = /bin/sh;
			shellScript = "\"${PODS_ROOT}/SwiftLint/swiftlint\" --config \"${SRCROOT}/.swiftlint.yml\" --path \"${SRCROOT}/AmplifyPlugins/Core/AWSPluginsCore\"\n";
		};
		FAB2C9A22384B11B008EE879 /* SwiftFormat */ = {
			isa = PBXShellScriptBuildPhase;
			buildActionMask = 2147483647;
			files = (
			);
			inputFileListPaths = (
			);
			inputPaths = (
			);
			name = SwiftFormat;
			outputFileListPaths = (
			);
			outputPaths = (
			);
			runOnlyForDeploymentPostprocessing = 0;
			shellPath = /bin/sh;
			shellScript = "\"${PODS_ROOT}/SwiftFormat/CommandLineTool/swiftformat\" --config \"${SRCROOT}/.swiftformat\" --swiftversion \"$SWIFT_VERSION\" \"${SRCROOT}/AmplifyPlugins/Core/AWSPluginsTestCommon\"\n";
		};
		FAB2C9A32384B131008EE879 /* SwiftLint */ = {
			isa = PBXShellScriptBuildPhase;
			buildActionMask = 2147483647;
			files = (
			);
			inputFileListPaths = (
			);
			inputPaths = (
			);
			name = SwiftLint;
			outputFileListPaths = (
			);
			outputPaths = (
			);
			runOnlyForDeploymentPostprocessing = 0;
			shellPath = /bin/sh;
			shellScript = "\"${PODS_ROOT}/SwiftLint/swiftlint\" --config \"${SRCROOT}/.swiftlint.yml\" --path \"${SRCROOT}/AmplifyPlugins/Core/AWSPluginsTestCommon\"\n";
		};
		FAC23581227A2D8C00424678 /* SwiftLint */ = {
			isa = PBXShellScriptBuildPhase;
			buildActionMask = 2147483647;
			files = (
			);
			inputFileListPaths = (
			);
			inputPaths = (
			);
			name = SwiftLint;
			outputFileListPaths = (
			);
			outputPaths = (
			);
			runOnlyForDeploymentPostprocessing = 0;
			shellPath = /bin/sh;
			shellScript = "\"${PODS_ROOT}/SwiftLint/swiftlint\" --config \"${SRCROOT}/.swiftlint.yml\" --path \"${SRCROOT}/Amplify\"\n";
		};
		FAF8AC86233AB5CF009FBF97 /* SwiftFormat */ = {
			isa = PBXShellScriptBuildPhase;
			buildActionMask = 2147483647;
			files = (
			);
			inputFileListPaths = (
			);
			inputPaths = (
			);
			name = SwiftFormat;
			outputFileListPaths = (
			);
			outputPaths = (
			);
			runOnlyForDeploymentPostprocessing = 0;
			shellPath = /bin/sh;
			shellScript = "\"${PODS_ROOT}/SwiftFormat/CommandLineTool/swiftformat\" --config \"${SRCROOT}/.swiftformat\" --swiftversion \"$SWIFT_VERSION\" \"${SRCROOT}/Amplify\"\n";
		};
/* End PBXShellScriptBuildPhase section */

/* Begin PBXSourcesBuildPhase section */
		2125E24D2319EC3000B3DEB5 /* Sources */ = {
			isa = PBXSourcesBuildPhase;
			buildActionMask = 2147483647;
			files = (
				2125E2562319EC3100B3DEB5 /* ViewController.swift in Sources */,
				2125E2542319EC3100B3DEB5 /* AppDelegate.swift in Sources */,
			);
			runOnlyForDeploymentPostprocessing = 0;
		};
		FA131AA62360FE070008381C /* Sources */ = {
			isa = PBXSourcesBuildPhase;
			buildActionMask = 2147483647;
			files = (
				2129BE4423948951006363A1 /* MutationSyncMetadata.swift in Sources */,
				2129BE1E2394806B006363A1 /* QueryPredicate+GraphQL.swift in Sources */,
				21420A8F237222A900FA140C /* AWSIAMConfiguration.swift in Sources */,
				2129BE1723948065006363A1 /* GraphQLRequest+Model.swift in Sources */,
				21420AA0237222A900FA140C /* AWSAuthorizationType.swift in Sources */,
				2129BE0D23948005006363A1 /* GraphQLDocument+Subscription.swift in Sources */,
				21BF08C623ABE43F004B0AD2 /* GraphQLDocument+DeleteMutation.swift in Sources */,
				21420A9F237222A900FA140C /* AWSMobileClientAdapter.swift in Sources */,
				2126343D23C59E09000C9DD2 /* SelectionSetField.swift in Sources */,
				2129BE1F2394806B006363A1 /* Model+GraphQL.swift in Sources */,
				21BF08C423ABE3FB004B0AD2 /* GraphQLDocument+UpdateMutation.swift in Sources */,
				2129BE0F23948005006363A1 /* GraphQLDocument.swift in Sources */,
				2126343B23C39176000C9DD2 /* SyncEnabledGraphQLDocument.swift in Sources */,
				21420A93237222A900FA140C /* CognitoUserPoolsConfiguration.swift in Sources */,
				21D79FE12377BF4B0057D00D /* AuthProvider.swift in Sources */,
				21BF08C223ABE3B3004B0AD2 /* GraphQLDocument+CreateMutation.swift in Sources */,
				21420AA1237222A900FA140C /* AWSMobileClientBehavior.swift in Sources */,
				21420A92237222A900FA140C /* OIDCConfiguration.swift in Sources */,
				21420A95237222A900FA140C /* AWSAuthServiceBehavior.swift in Sources */,
				21420A98237222A900FA140C /* AuthTokenProvider.swift in Sources */,
				21420A91237222A900FA140C /* AWSAuthorizationConfiguration.swift in Sources */,
				21420A97237222A900FA140C /* IAMCredentialProvider.swift in Sources */,
				21420A99237222A900FA140C /* APIKeyProvider.swift in Sources */,
				6BBECD7123ADA7E100C8DFBE /* AmplifyAWSServiceConfiguration.swift in Sources */,
				21420A90237222A900FA140C /* APIKeyConfiguration.swift in Sources */,
				2129BE552395CAEF006363A1 /* PaginatedList.swift in Sources */,
				2129BE212394806B006363A1 /* ModelSchema+GraphQL.swift in Sources */,
				2129BE1123948005006363A1 /* GraphQLDocument+GetQuery.swift in Sources */,
				2129BE4223948924006363A1 /* MutationSync.swift in Sources */,
				2129BE1223948005006363A1 /* GraphQLDocument+ListQuery.swift in Sources */,
				2129BE1023948005006363A1 /* GraphQLDocument+SyncQuery.swift in Sources */,
				21420A9C237222A900FA140C /* AWSAuthService.swift in Sources */,
				2126343F23C59EE5000C9DD2 /* ModelField+GraphQL.swift in Sources */,
				2129BE4F23949F1B006363A1 /* MutationSyncMetadata+Schema.swift in Sources */,
			);
			runOnlyForDeploymentPostprocessing = 0;
		};
		FA131AAE2360FE070008381C /* Sources */ = {
			isa = PBXSourcesBuildPhase;
			buildActionMask = 2147483647;
			files = (
				2129BE3A2394828B006363A1 /* QueryPredicateGraphQLTests.swift in Sources */,
				21BF08D123AC05F9004B0AD2 /* GraphQLCreateMutationTests.swift in Sources */,
				21BF08D223AC05F9004B0AD2 /* GraphQLDeleteMutationTests.swift in Sources */,
				2129BE48239489AC006363A1 /* MutationSyncMetadataTests.swift in Sources */,
				21BF08D323AC0601004B0AD2 /* GraphQLUpdateMutationTests.swift in Sources */,
				2129BE562395CAF9006363A1 /* PaginatedListTests.swift in Sources */,
				2129BE372394828B006363A1 /* GraphQLSyncQueryTests.swift in Sources */,
<<<<<<< HEAD
=======
				6BBECD7423ADA9D100C8DFBE /* AmplifyAWSServiceConfigurationTests.swift in Sources */,
				2129BE342394828B006363A1 /* GraphQLMutationTests.swift in Sources */,
				2129BE392394828B006363A1 /* GraphQLSyncMutationTests.swift in Sources */,
>>>>>>> 90e4acab
				2129BE332394828B006363A1 /* GraphQLSubscriptionTests.swift in Sources */,
				2126344323C62C71000C9DD2 /* MockGraphQLDocument.swift in Sources */,
				2129BE362394828B006363A1 /* GraphQLDocumentTests.swift in Sources */,
				2129BE352394828B006363A1 /* GraphQLListQueryTests.swift in Sources */,
				2129BE382394828B006363A1 /* GraphQLGetQueryTests.swift in Sources */,
				2129BE3C2394828B006363A1 /* GraphQLRequestModelTests.swift in Sources */,
			);
			runOnlyForDeploymentPostprocessing = 0;
		};
		FAB2C9962384B108008EE879 /* Sources */ = {
			isa = PBXSourcesBuildPhase;
			buildActionMask = 2147483647;
			files = (
				FAB2C9A42384B218008EE879 /* MockAWSMobileClient.swift in Sources */,
				FAB2C9A52384B21C008EE879 /* MockAWSAuthService.swift in Sources */,
			);
			runOnlyForDeploymentPostprocessing = 0;
		};
		FAC234CE2279F8DA00424678 /* Sources */ = {
			isa = PBXSourcesBuildPhase;
			buildActionMask = 2147483647;
			files = (
				B92E03AE2367CE7A006CEB8D /* DataStoreCategoryPlugin.swift in Sources */,
				FAD3936B2381F91100463F5E /* MutationEvent.swift in Sources */,
				FAC0A29B22B3DEEE00B50912 /* HubPayload.swift in Sources */,
				B4D3853F236C97360014653D /* PredictionsError.swift in Sources */,
				FAD2A1892374D5DC0005CD6B /* GraphQLResponse.swift in Sources */,
				FA8EE78323862DDB0097E4F1 /* AnyModel+Schema.swift in Sources */,
				B92E03B22367CE7A006CEB8D /* DataStoreCategoryConfiguration.swift in Sources */,
				B92E03B82367CE7A006CEB8D /* ModelSchema+Definition.swift in Sources */,
				21558E40237CB8640032A5BB /* GraphQLError.swift in Sources */,
				B4D3853C236C97360014653D /* PredictionsTranslateTextRequest.swift in Sources */,
				FAC2352B227A053D00424678 /* AnalyticsEvent.swift in Sources */,
				FAA98B02239214A30039EE71 /* DataStoreConflict.swift in Sources */,
				FA093386238480EB00C2FD5F /* OSLogWrapper.swift in Sources */,
				FAC23544227A055200424678 /* ConfigurationError.swift in Sources */,
				95DAAB44237E639E0028544F /* ConvertResult.swift in Sources */,
				FAC428A4235F802A0000F221 /* AmplifyAPICategory+InterceptorBehavior.swift in Sources */,
				95DAAB47237E639E0028544F /* IdentifyLabelsResult.swift in Sources */,
				FAC23547227A055200424678 /* Plugin.swift in Sources */,
				B9FAA180238FBB5D009414B4 /* Model+Array.swift in Sources */,
				FA9FB780232AA11A00C04D32 /* HubChannelDispatcher.swift in Sources */,
				FA315298233D644F00DE78E7 /* StorageDownloadDataRequest.swift in Sources */,
				FA4E730A232828EA003B8EEB /* Amplify+Reset.swift in Sources */,
				FA6BC87B235F5D240001A882 /* APICategoryGraphQLBehavior.swift in Sources */,
				FA6BC86B235F57920001A882 /* APIError.swift in Sources */,
				216879FE23636A0A004A056E /* RepeatingTimer.swift in Sources */,
				FAC23542227A055200424678 /* Foundation+Utils.swift in Sources */,
				FAA2E8D023A02AAD00E420EA /* StorageCategory+Resettable.swift in Sources */,
				6B767FB723AC092800C683ED /* AmplifyAPICategory+ReachabilityBehavior.swift in Sources */,
				FAD393712381FD3C00463F5E /* DataStoreCategory+Subscribe.swift in Sources */,
				FAA64FC32397294600B9C3C6 /* ModelSchema+Attributes.swift in Sources */,
				FAC0A2AF22B4400100B50912 /* LoggingCategory+ClientBehavior.swift in Sources */,
				95DAAB28237E63370028544F /* Celebrity.swift in Sources */,
				FA0933812384749A00C2FD5F /* LoggingCategory+Logger.swift in Sources */,
				FA6BC87F235F5DAE0001A882 /* APICategoryInterceptorBehavior.swift in Sources */,
				B9FAA175238EFC5A009414B4 /* String+Casing.swift in Sources */,
				95DAAB25237E63370028544F /* Entity.swift in Sources */,
				FA09337C23844E9F00C2FD5F /* GraphQLOperationRequest.swift in Sources */,
				FAC23545227A055200424678 /* AmplifyConfiguration.swift in Sources */,
				95DAAB84237F13940028544F /* VoiceType.swift in Sources */,
				FAA2E8C223A00D5800E420EA /* APICategory+Resettable.swift in Sources */,
				6B33896823AAACC900561E5B /* ReachabilityUpdate.swift in Sources */,
				FAA2E8CC23A02A5400E420EA /* HubCategory+Resettable.swift in Sources */,
				2142099823721F4400FA140C /* RESTOperationRequest.swift in Sources */,
				6BB7441023A9954900B0EB6C /* DispatchSource+MakeOneOff.swift in Sources */,
				21FFF994230C96CB005878EA /* StorageUploadDataOperation.swift in Sources */,
				95DAAB30237E63370028544F /* IdentifyAction.swift in Sources */,
				21D79FE32377F4120057D00D /* SubscriptionConnectionState.swift in Sources */,
				95DAAB45237E639E0028544F /* IdentifyResult.swift in Sources */,
				95DAAB21237E63370028544F /* LanguageDetectionResult.swift in Sources */,
				FAC2351E227A053D00424678 /* APICategory.swift in Sources */,
				FAC2351B227A053D00424678 /* APICategoryClientBehavior.swift in Sources */,
				FA5D4CF3238AFD7B00D2F54A /* ModelRegistry+Syncable.swift in Sources */,
				FAAFAF37239051E6002CF932 /* AtomicDictionary.swift in Sources */,
				95DAAB2F237E63370028544F /* LanguageType.swift in Sources */,
				B4D3852E236C97360014653D /* PredictionsIdentifyOperation.swift in Sources */,
				FA09B9412321BB78000E064D /* JSONValue.swift in Sources */,
				95DAAB2E237E63370028544F /* AgeRange.swift in Sources */,
				B4D3853A236C97360014653D /* PredictionsInterpretRequest.swift in Sources */,
				2144226C234BDD9B009357F7 /* StorageUploadFileRequest.swift in Sources */,
				FAA2E8CA23A02A2600E420EA /* DataStoreCategory+Resettable.swift in Sources */,
				FA3152A0233D645B00DE78E7 /* StorageRemoveRequest.swift in Sources */,
				21687A3E236371C4004A056E /* AnalyticsCategory+HubPayloadEventName.swift in Sources */,
				FAC428A0235F7F980000F221 /* AmplifyAPICategory+RESTBehavior.swift in Sources */,
				95DAAB46237E639E0028544F /* IdentifyTextResult.swift in Sources */,
				FAA2E8C823A029C800E420EA /* LoggingCategory+Resettable.swift in Sources */,
				B9FAA10B23878122009414B4 /* ModelField+Association.swift in Sources */,
				95DAAB22237E63370028544F /* SpeechType.swift in Sources */,
				95DAAB8C237F13D10028544F /* PredictionsTextToSpeechRequest.swift in Sources */,
				95DAAB24237E63370028544F /* IdentifiedText.swift in Sources */,
				FAC23548227A055200424678 /* Category.swift in Sources */,
				FACA35ED2326BB54000E74F6 /* AmplifyConfigurationInitialization.swift in Sources */,
				FAA9FC3B23620CE50012638A /* URLRequestInterceptor.swift in Sources */,
				95DAAB1E237E63370028544F /* TextFormatType.swift in Sources */,
				95DAAB2B237E63370028544F /* Table.swift in Sources */,
				FA09B9382321A359000E064D /* LoggingCategory+CategoryConfigurable.swift in Sources */,
				FAA2E8C623A0294300E420EA /* AnalyticsCategory+Resettable.swift in Sources */,
				FAC23525227A053D00424678 /* LogLevel.swift in Sources */,
				FA56F72322B14B420039754A /* Cancellable.swift in Sources */,
				95DAAB4B237E639E0028544F /* TranslateTextResult.swift in Sources */,
				FA6BC872235F5BD60001A882 /* GraphQLOperation.swift in Sources */,
				FAF1B88423392F7C007F1435 /* ConcurrentDispatcher.swift in Sources */,
				21687A41236371E1004A056E /* AnalyticsError.swift in Sources */,
				FAC23528227A053D00424678 /* AnalyticsCategory+ClientBehavior.swift in Sources */,
				FACD26512386E9410068FBE6 /* JSONValue+KeyPath.swift in Sources */,
				FA176ED923858A3800C5C5F9 /* Amplify+HubPayloadEventName.swift in Sources */,
				FAC2353D227A055200424678 /* CategoryConfiguration.swift in Sources */,
				95DAAB23237E63370028544F /* BoundedKeyValue.swift in Sources */,
				B4D38535236C97360014653D /* PredictionsCategory.swift in Sources */,
				FAC23595227A4B9800424678 /* HubCategoryPlugin.swift in Sources */,
				FA09337E2384677A00C2FD5F /* AWSUnifiedLoggingPlugin.swift in Sources */,
				FAF1B88623392F96007F1435 /* SerialDispatcher.swift in Sources */,
				FAAFAF2D23904ADF002CF932 /* AtomicValue+Numeric.swift in Sources */,
				FA09B94B2322CBEB000E064D /* LoggingCategoryConfiguration.swift in Sources */,
				2129BE512395A66F006363A1 /* AmplifyModelRegistration.swift in Sources */,
				210922572359693900CEC295 /* BasicAnalyticsEvent.swift in Sources */,
				FAC2353F227A055200424678 /* PluginError.swift in Sources */,
				FA76A2D32342B47100B91ADB /* HubPayloadEventName.swift in Sources */,
				FA8EE77F2386274A0097E4F1 /* AnyModel+Subscript.swift in Sources */,
				FA09B9332321A305000E064D /* HubCategory+CategoryConfigurable.swift in Sources */,
				B92E03B02367CE7A006CEB8D /* DataStoreCallback.swift in Sources */,
				B92E03BA2367CE7A006CEB8D /* Model+Codable.swift in Sources */,
				FA8EE781238628490097E4F1 /* Persistable.swift in Sources */,
				FA5BF25F2385A0500070C843 /* Category+Logging.swift in Sources */,
				FACBA78D23949588006349C8 /* Model+DateFormatting.swift in Sources */,
				FADB3A6823612940006D6FE9 /* BasicClosure.swift in Sources */,
				FAAFAF3D2390D4A6002CF932 /* AmplifyErrorMessages.swift in Sources */,
				B92E03B32367CE7A006CEB8D /* DataStoreCategory.swift in Sources */,
				FA9FB77D232AA0D800C04D32 /* FilteredListener.swift in Sources */,
				FAC2352D227A053D00424678 /* AnalyticsCategoryPlugin.swift in Sources */,
				2142099723721F4400FA140C /* RESTOperationType.swift in Sources */,
				FA56F71E22B144F80039754A /* AsyncEvent.swift in Sources */,
				217855C3237F84D700A30D19 /* RESTRequest.swift in Sources */,
				95DAAB34237E63370028544F /* Emotion.swift in Sources */,
				95DAAB20237E63370028544F /* SyntaxToken.swift in Sources */,
				FA4E731623294B6E003B8EEB /* AWSHubPlugin.swift in Sources */,
				FAC23543227A055200424678 /* Category+Configuration.swift in Sources */,
				FA09B9452322C9E8000E064D /* AnalyticsCategoryConfiguration.swift in Sources */,
				B4D3852F236C97360014653D /* PredictionsTranslateTextOperation.swift in Sources */,
				FA09B9472322CBA7000E064D /* APICategoryConfiguration.swift in Sources */,
				21FFF995230C96CB005878EA /* StorageListOperation.swift in Sources */,
				95DAAB33237E63370028544F /* KeyPhrase.swift in Sources */,
				FA8EE777238626D60097E4F1 /* AnyModel+Codable.swift in Sources */,
				21409C552384C55D000A53C9 /* LabelType.swift in Sources */,
				FA315295233D634900DE78E7 /* StorageDownloadFileRequest.swift in Sources */,
				95DAAB26237E63370028544F /* Sentiment.swift in Sources */,
				FA56F72722B14BF70039754A /* AmplifyOperation.swift in Sources */,
				FAC428A6235F83770000F221 /* RESTOperation.swift in Sources */,
				FACBAD512386101F00E29E56 /* MutationEvent+MutationType.swift in Sources */,
				FA6BC86D235F5AE30001A882 /* APICategory+HubPayloadEventName.swift in Sources */,
				FAC23591227A4AF000424678 /* HubCategoryClientBehavior.swift in Sources */,
				210DBC122332B3C0009B9E51 /* StorageDownloadFileOperation.swift in Sources */,
				21FFF98E230C81E6005878EA /* StorageAccessLevel.swift in Sources */,
				95DAAB4A237E639E0028544F /* InterpretResult.swift in Sources */,
				B92E03B12367CE7A006CEB8D /* DataStoreError.swift in Sources */,
				95DAAB48237E639E0028544F /* IdentifyCelebritiesResult.swift in Sources */,
				210922522359634C00CEC295 /* AnalyticsPropertyValue.swift in Sources */,
				210DBC472332F0C5009B9E51 /* StorageError.swift in Sources */,
				95DAAB2C237E63370028544F /* IdentifiedLine.swift in Sources */,
				FA9FB77B2329D4FB00C04D32 /* UnsubscribeToken.swift in Sources */,
				21409C5C2384C57D000A53C9 /* GraphQLSubscriptionType.swift in Sources */,
				B4D38531236C97360014653D /* PredictionsCategoryClientBehavior.swift in Sources */,
				FAAFAF2B23904AAF002CF932 /* AtomicValue.swift in Sources */,
				95DAAB89237F13B70028544F /* IdentifyEntityMatchesResult.swift in Sources */,
				FAC428A2235F80000000F221 /* AmplifyAPICategory+GraphQLBehavior.swift in Sources */,
				95DAAB37237E63370028544F /* Attribute.swift in Sources */,
				95DAAB2D237E63370028544F /* EmotionType.swift in Sources */,
				B4BD6B392370932300A1F0A7 /* PredictionsIdentifyRequest.swift in Sources */,
				21409C5B2384C57D000A53C9 /* GraphQLQueryType.swift in Sources */,
				95DAAB29237E63370028544F /* EntityDetectionResult.swift in Sources */,
				FA31529E233D645800DE78E7 /* StorageUploadDataRequest.swift in Sources */,
				B4D38538236C97360014653D /* PredictionsCategoryConfiguration.swift in Sources */,
				FAE4145F23999BC900CE94C2 /* Result+Void.swift in Sources */,
				95DAAB27237E63370028544F /* GenderType.swift in Sources */,
				2109225A23596BCD00CEC295 /* AnalyticsCategoryClientBehavior.swift in Sources */,
				FA09B92F2321A2DE000E064D /* APICategory+CategoryConfigurable.swift in Sources */,
				B4D3853E236C97360014653D /* PredictionsCategory+HubPayloadEventName.swift in Sources */,
				FA9FB7792329D4D400C04D32 /* HubFilter.swift in Sources */,
				B4D3853B236C97360014653D /* PredictionsConvertRequest.swift in Sources */,
				B92E03AD2367CE7A006CEB8D /* DataStoreCategory+Behavior.swift in Sources */,
				FAC2354B227A055A00424678 /* Amplify.swift in Sources */,
				FA09B92D2321A27F000E064D /* CategoryConfigurable.swift in Sources */,
				B92E03B72367CE7A006CEB8D /* ModelRegistry.swift in Sources */,
				95DAAB83237F13940028544F /* EntityMatch.swift in Sources */,
				FA09B93B2321A36F000E064D /* StorageCategory+CategoryConfigurable.swift in Sources */,
				95DAAB4C237E639E0028544F /* IdentifyEntitiesResult.swift in Sources */,
				B4D38539236C97360014653D /* PredictionsCategory+ClientBehavior.swift in Sources */,
				FAA2E8BE23A00BD600E420EA /* AmplifyAPICategory.swift in Sources */,
				210DBC142332B3C6009B9E51 /* StorageGetURLOperation.swift in Sources */,
				95DAAB2A237E63370028544F /* Pose.swift in Sources */,
				FA09B94D2322CC05000E064D /* StorageCategoryConfiguration.swift in Sources */,
				B92E03AF2367CE7A006CEB8D /* DataStoreCategoryBehavior.swift in Sources */,
				FA31529C233D645400DE78E7 /* StorageListRequest.swift in Sources */,
				95DAAB1D237E63370028544F /* IdentifiedWord.swift in Sources */,
				B92E03B62367CE7A006CEB8D /* ModelSchema.swift in Sources */,
				FAB3CA15238D9BE400F59BD0 /* DefaultLogger.swift in Sources */,
				FA8F4D242395B1B600861D91 /* MutationEvent+Model.swift in Sources */,
				95DAAB38237E63370028544F /* Landmark.swift in Sources */,
				21FFF988230B7B2C005878EA /* AsychronousOperation.swift in Sources */,
				95DAAB49237E639E0028544F /* IdentifyDocumentTextResult.swift in Sources */,
				FA0173352375F8A5005DDDFC /* LoggingError.swift in Sources */,
				B4D38540236C97360014653D /* PredictionsCategoryPlugin.swift in Sources */,
				FAC2352A227A053D00424678 /* AnalyticsCategory.swift in Sources */,
				FAC2351A227A053D00424678 /* StorageCategory.swift in Sources */,
				21558E3E237BB4BF0032A5BB /* GraphQLRequest.swift in Sources */,
				FA6BC87D235F5D490001A882 /* APICategoryRESTBehavior.swift in Sources */,
				B92E03B92367CE7A006CEB8D /* Model+Schema.swift in Sources */,
				B4D38530236C97360014653D /* PredictionsInterpretOperation.swift in Sources */,
				FAD3936D2381FA1700463F5E /* MutationEvent+Schema.swift in Sources */,
				FAC23541227A055200424678 /* CategoryType.swift in Sources */,
				210922502359634C00CEC295 /* AnalyticsProfile.swift in Sources */,
				FA76A2D12342B1A600B91ADB /* StorageCategory+HubPayloadEventName.swift in Sources */,
				FAC23546227A055200424678 /* AmplifyError.swift in Sources */,
				FA09B9492322CBD5000E064D /* HubCategoryConfiguration.swift in Sources */,
				B9FAA1252388BE48009414B4 /* List+Model.swift in Sources */,
				21D1CE8C2334233F0003BAA8 /* AuthError.swift in Sources */,
				FAC0A2B222B4402000B50912 /* StorageCategory+ClientBehavior.swift in Sources */,
				B9FAA1272388BE91009414B4 /* List+LazyLoad.swift in Sources */,
				B4340A24238325B900101BBA /* DefaultNetworkPolicy.swift in Sources */,
				B4D38537236C97360014653D /* PredictionsCategory+CategoryConfigurable.swift in Sources */,
				FA4E730C23282917003B8EEB /* Amplify+Resolve.swift in Sources */,
				FA8EE779238627040097E4F1 /* Model+ModelName.swift in Sources */,
				FAB9D811233BF5F600928AA9 /* AmplifyOperationContext.swift in Sources */,
				FA8EE77D238627350097E4F1 /* Model+Subscript.swift in Sources */,
				21D79FDA237617C60057D00D /* SubscriptionEvent.swift in Sources */,
				B92E03B52367CE7A006CEB8D /* Model.swift in Sources */,
				95DAAB31237E63370028544F /* PartOfSpeech.swift in Sources */,
				B9FAA13A238BBADE009414B4 /* List+Combine.swift in Sources */,
				FA8EE77B2386271A0097E4F1 /* Model+AnyModel.swift in Sources */,
				FA56F72522B14B6A0039754A /* Resumable.swift in Sources */,
				FAA2E8C023A00C6500E420EA /* AmplifyAPICategory+APICategory.swift in Sources */,
				21FFF997230C96CB005878EA /* StorageRemoveOperation.swift in Sources */,
				FAC2351C227A053D00424678 /* APICategoryPlugin.swift in Sources */,
				FA176ED52385012000C5C5F9 /* DataStoreCategory+HubPayloadEventName.swift in Sources */,
				210DBC162332B3CB009B9E51 /* StorageDownloadDataOperation.swift in Sources */,
				FAC235A3227A5ED000424678 /* HubChannel.swift in Sources */,
				FAA2E8CE23A02A8100E420EA /* PredictionsCategory+Resettable.swift in Sources */,
				FAC23516227A053D00424678 /* StorageCategoryClientBehavior.swift in Sources */,
				FA4E730E232829F1003B8EEB /* Resettable.swift in Sources */,
				FAC23518227A053D00424678 /* StorageCategoryPlugin.swift in Sources */,
				FA31529A233D645200DE78E7 /* StorageGetURLRequest.swift in Sources */,
				95DAAB32237E63370028544F /* EntityType.swift in Sources */,
				FA0173372375FAA5005DDDFC /* HubError.swift in Sources */,
				2142099623721F4400FA140C /* GraphQLOperationType.swift in Sources */,
				6B767FB923AC0A0D00C683ED /* APICategoryReachabilityBehavior.swift in Sources */,
				95DAAB36237E63370028544F /* Selection.swift in Sources */,
				FAC0A2AD22B43FE700B50912 /* HubCategory+ClientBehavior.swift in Sources */,
				FAAFAF2F23904B14002CF932 /* AtomicValue+Bool.swift in Sources */,
				FACD26502386E9410068FBE6 /* JSONValue+Subscript.swift in Sources */,
				FAC23523227A053D00424678 /* LoggingCategoryPlugin.swift in Sources */,
				B9FB05F82383740D00DE1FD4 /* DataStoreStatement.swift in Sources */,
				FAC23527227A053D00424678 /* LoggingCategoryClientBehavior.swift in Sources */,
				FA09B92B2321A10E000E064D /* AnalyticsCategory+CategoryConfigurable.swift in Sources */,
				2144226E234BDE23009357F7 /* StorageUploadFileOperation.swift in Sources */,
				21FFF9A2230C9731005878EA /* StorageListResult.swift in Sources */,
				B92E03B42367CE7A006CEB8D /* DataStoreCategory+Configurable.swift in Sources */,
				FAC23522227A053D00424678 /* LoggingCategory.swift in Sources */,
				FAC2358F227A4A6E00424678 /* HubCategory.swift in Sources */,
				B98E9D0E2372236300934B51 /* ModelKey.swift in Sources */,
				95DAAB86237F13A10028544F /* PredictionsTextToSpeechOperation.swift in Sources */,
				B9FAA13C238BBE67009414B4 /* DataStoreCallback+Combine.swift in Sources */,
				95DAAB8A237F13B70028544F /* TextToSpeechResult.swift in Sources */,
				B98E9D122372236300934B51 /* QueryField.swift in Sources */,
				B98E9D0F2372236300934B51 /* QueryOperator.swift in Sources */,
				FAA64FC52397344D00B9C3C6 /* AtomicValue+RangeReplaceableCollection.swift in Sources */,
				FACBAD532386160100E29E56 /* AnyModel.swift in Sources */,
				B98E9D132372236300934B51 /* QueryOperator+Equatable.swift in Sources */,
				21409C5A2384C57D000A53C9 /* GraphQLMutationType.swift in Sources */,
				95DAAB35237E63370028544F /* Polygon.swift in Sources */,
				B98E9D102372236300934B51 /* QueryPredicate.swift in Sources */,
				B98E9D142372236300934B51 /* QueryPredicate+Equatable.swift in Sources */,
			);
			runOnlyForDeploymentPostprocessing = 0;
		};
		FAC234D72279F8DA00424678 /* Sources */ = {
			isa = PBXSourcesBuildPhase;
			buildActionMask = 2147483647;
			files = (
				FAC2356F227A056600424678 /* AnalyticsCategoryConfigurationTests.swift in Sources */,
				FAC23566227A056600424678 /* StorageCategoryConfigurationTests.swift in Sources */,
				B4BD6B3523708C1200A1F0A7 /* PredictionsCategoryConfigurationTests.swift in Sources */,
				FAA9FC3E236210840012638A /* APICategoryClientInterceptorTests.swift in Sources */,
				FAE414612399A6A500CE94C2 /* ModelRegistryTests.swift in Sources */,
				FACF520923298C1200646E10 /* AtomicDictionaryTests.swift in Sources */,
				FA4B38AB238482B100E20DAB /* DefaultLoggingPluginTests.swift in Sources */,
				FA6BC869235F52740001A882 /* APICategoryClientGraphQLTests.swift in Sources */,
				FA8EE773238621320097E4F1 /* AnyModelTests.swift in Sources */,
				FACD264C2386E8F10068FBE6 /* JSONValue+SubscriptTests.swift in Sources */,
				FACD264D2386E8F10068FBE6 /* JSONValue+KeyPathTests.swift in Sources */,
				FA9FB782232AA26500C04D32 /* DefaultHubPluginCustomChannelTests.swift in Sources */,
				FAC23567227A056600424678 /* APICategoryClientRESTTests.swift in Sources */,
				FACA35EB2326B217000E74F6 /* AmplifyConfigurationInitializationTests.swift in Sources */,
				FAD3937A23820CDB00463F5E /* DataStoreCategoryClientAPITests.swift in Sources */,
				FAC23599227A598B00424678 /* DefaultHubPluginTests.swift in Sources */,
				FAC23575227A056B00424678 /* FoundationUtilsTests.swift in Sources */,
				FAAFAF27239045D1002CF932 /* AtomicValueTests.swift in Sources */,
				FAC23569227A056600424678 /* APICategoryConfigurationTests.swift in Sources */,
				FAC23588227A446C00424678 /* HubClientAPITests.swift in Sources */,
				FAC23564227A056600424678 /* StorageCategoryClientAPITests.swift in Sources */,
				FAAFAF3123904B75002CF932 /* AtomicValue+BoolTests.swift in Sources */,
				FAD3937D23820D0200463F5E /* DataStoreCategoryConfigurationTests.swift in Sources */,
				FA607FE2233D131B00DFEA24 /* AmplifyOperationHubTests.swift in Sources */,
				FAC2356A227A056600424678 /* LoggingCategoryConfigurationTests.swift in Sources */,
				FA5D76AF23947E9C00489864 /* Model+CodableTests.swift in Sources */,
				FAAFAF3323904BA4002CF932 /* AtomicValue+NumericTests.swift in Sources */,
				FA176EDD2385943000C5C5F9 /* NotificationListeningAnalyticsPlugin.swift in Sources */,
				FA47B8362350C2D60031A0E3 /* AutoUnsubscribeOperationTests.swift in Sources */,
				FAC2356E227A056600424678 /* AnalyticsCategoryClientAPITests.swift in Sources */,
				B4BD6B3323708C0000A1F0A7 /* PredictionsCategoryClientAPITests.swift in Sources */,
				FA47B8382350C58B0031A0E3 /* AutoUnsubscribeHubListenToOperationTests.swift in Sources */,
				FAC23574227A056B00424678 /* ConfigurationTests.swift in Sources */,
				FAA64FC72397347B00B9C3C6 /* AtomicValue+RangeReplaceableCollectionTests.swift in Sources */,
				FA09B9432321CB0C000E064D /* JSONValueTests.swift in Sources */,
				FAC235A1227A5D8C00424678 /* DefaultHubPluginConcurrencyTests.swift in Sources */,
				FAC2356C227A056600424678 /* LoggingCategoryClientAPITests.swift in Sources */,
				FAC23586227A443200424678 /* HubCategoryConfigurationTests.swift in Sources */,
			);
			runOnlyForDeploymentPostprocessing = 0;
		};
		FACA35EE2327FB14000E74F6 /* Sources */ = {
			isa = PBXSourcesBuildPhase;
			buildActionMask = 2147483647;
			files = (
				FA9D6C1E238DEF0E00C7DD9F /* DefaultHubPluginPerformanceTestHelpers.swift in Sources */,
				FA9D6C1F238DEF1100C7DD9F /* SerialDispatcherPerformanceTests.swift in Sources */,
				FA9D6C1B238DEEEB00C7DD9F /* ConcurrentDispatcherPerformanceTests.swift in Sources */,
				FACA35F52327FB14000E74F6 /* AmplifyConfigurationTests.swift in Sources */,
			);
			runOnlyForDeploymentPostprocessing = 0;
		};
		FACA36002327FBD4000E74F6 /* Sources */ = {
			isa = PBXSourcesBuildPhase;
			buildActionMask = 2147483647;
			files = (
				B9FAA116238799D3009414B4 /* Author.swift in Sources */,
				B9521833237E21BA00F53237 /* Comment+Schema.swift in Sources */,
				FA176ED7238503C200C5C5F9 /* HubListenerTestUtilities.swift in Sources */,
				21F40A3A23A294770074678E /* TestConfigHelper.swift in Sources */,
				B4BD6B3723708C6700A1F0A7 /* MockPredictionsCategoryPlugin.swift in Sources */,
				FACA361C2327FC7D000E74F6 /* MockHubCategoryPlugin.swift in Sources */,
				FAD3937F23820DAE00463F5E /* MockDataStoreCategoryPlugin.swift in Sources */,
				FACA361A2327FC69000E74F6 /* MockStorageCategoryPlugin.swift in Sources */,
				B9521837237E21BA00F53237 /* Post.swift in Sources */,
				B9FAA11A23879AC8009414B4 /* BookAuthor.swift in Sources */,
				21F40A3E23A295390074678E /* AWSMobileClient+Message.swift in Sources */,
				FAA2E8BC239FFC7700E420EA /* MockModels.swift in Sources */,
				B9FAA11E23879B9F009414B4 /* Book+Schema.swift in Sources */,
				FACA361B2327FC74000E74F6 /* MockLoggingCategoryPlugin.swift in Sources */,
				FACF52042329633500646E10 /* TestExtensions.swift in Sources */,
				B9FAA11823879A57009414B4 /* Author+Schema.swift in Sources */,
				B9521836237E21BA00F53237 /* Post+Schema.swift in Sources */,
				FA4A955F239ADEBD008E876E /* MockResponder.swift in Sources */,
				B9FAA11223878C96009414B4 /* UserAccount+Schema.swift in Sources */,
				FACA36152327FC39000E74F6 /* MessageReporter.swift in Sources */,
				FAF512AE23986791001ADF4E /* AmplifyModels.swift in Sources */,
				B9FAA11C23879B35009414B4 /* Book.swift in Sources */,
				B9FAA11423878CEA009414B4 /* UserProfile+Schema.swift in Sources */,
				FACA361D2327FC84000E74F6 /* MockAPICategoryPlugin.swift in Sources */,
				B9FAA11023878C5E009414B4 /* UserProfile.swift in Sources */,
				B9FAA12023879BD0009414B4 /* BookAuthor+Schema.swift in Sources */,
				21F40A4023A295470074678E /* TestCommonConstants.swift in Sources */,
				B9521835237E21BA00F53237 /* Comment.swift in Sources */,
				FACA361E2327FC8E000E74F6 /* MockAnalyticsCategoryPlugin.swift in Sources */,
				2129BE012394627B006363A1 /* PostCommentModelRegistration.swift in Sources */,
				B9FAA10E23878BF3009414B4 /* UserAccount.swift in Sources */,
				21F40A3C23A2952C0074678E /* AuthHelper.swift in Sources */,
				FA1846EE23998E44009B9D01 /* MockAPIResponders.swift in Sources */,
			);
			runOnlyForDeploymentPostprocessing = 0;
		};
/* End PBXSourcesBuildPhase section */

/* Begin PBXTargetDependency section */
		FA131AB52360FE070008381C /* PBXTargetDependency */ = {
			isa = PBXTargetDependency;
			target = FA131AA92360FE070008381C /* AWSPluginsCore */;
			targetProxy = FA131AB42360FE070008381C /* PBXContainerItemProxy */;
		};
		FA131AB72360FE070008381C /* PBXTargetDependency */ = {
			isa = PBXTargetDependency;
			target = 2125E2502319EC3000B3DEB5 /* AmplifyTestApp */;
			targetProxy = FA131AB62360FE070008381C /* PBXContainerItemProxy */;
		};
		FA131ACE2360FEBB0008381C /* PBXTargetDependency */ = {
			isa = PBXTargetDependency;
			target = FAC234D12279F8DA00424678 /* Amplify */;
			targetProxy = FA131ACD2360FEBB0008381C /* PBXContainerItemProxy */;
		};
		FAC234DE2279F8DA00424678 /* PBXTargetDependency */ = {
			isa = PBXTargetDependency;
			target = FAC234D12279F8DA00424678 /* Amplify */;
			targetProxy = FAC234DD2279F8DA00424678 /* PBXContainerItemProxy */;
		};
		FACA35F92327FB14000E74F6 /* PBXTargetDependency */ = {
			isa = PBXTargetDependency;
			target = FAC234D12279F8DA00424678 /* Amplify */;
			targetProxy = FACA35F82327FB14000E74F6 /* PBXContainerItemProxy */;
		};
		FACA35FE2327FB31000E74F6 /* PBXTargetDependency */ = {
			isa = PBXTargetDependency;
			target = 2125E2502319EC3000B3DEB5 /* AmplifyTestApp */;
			targetProxy = FACA35FD2327FB31000E74F6 /* PBXContainerItemProxy */;
		};
		FACA360A2327FBD4000E74F6 /* PBXTargetDependency */ = {
			isa = PBXTargetDependency;
			target = FACA36032327FBD4000E74F6 /* AmplifyTestCommon */;
			targetProxy = FACA36092327FBD4000E74F6 /* PBXContainerItemProxy */;
		};
		FACA36122327FBE4000E74F6 /* PBXTargetDependency */ = {
			isa = PBXTargetDependency;
			target = FACA36032327FBD4000E74F6 /* AmplifyTestCommon */;
			targetProxy = FACA36112327FBE4000E74F6 /* PBXContainerItemProxy */;
		};
		FACA36142327FBEF000E74F6 /* PBXTargetDependency */ = {
			isa = PBXTargetDependency;
			target = FACA36032327FBD4000E74F6 /* AmplifyTestCommon */;
			targetProxy = FACA36132327FBEF000E74F6 /* PBXContainerItemProxy */;
		};
		FACA36202327FDB2000E74F6 /* PBXTargetDependency */ = {
			isa = PBXTargetDependency;
			target = FAC234D12279F8DA00424678 /* Amplify */;
			targetProxy = FACA361F2327FDB2000E74F6 /* PBXContainerItemProxy */;
		};
/* End PBXTargetDependency section */

/* Begin PBXVariantGroup section */
		2125E2572319EC3100B3DEB5 /* Main.storyboard */ = {
			isa = PBXVariantGroup;
			children = (
				2125E2582319EC3100B3DEB5 /* Base */,
			);
			name = Main.storyboard;
			sourceTree = "<group>";
		};
		2125E25C2319EC3200B3DEB5 /* LaunchScreen.storyboard */ = {
			isa = PBXVariantGroup;
			children = (
				2125E25D2319EC3200B3DEB5 /* Base */,
			);
			name = LaunchScreen.storyboard;
			sourceTree = "<group>";
		};
/* End PBXVariantGroup section */

/* Begin XCBuildConfiguration section */
		2125E2612319EC3200B3DEB5 /* Debug */ = {
			isa = XCBuildConfiguration;
			baseConfigurationReference = 3DC2B7D365B42B3A832601FA /* Pods-AmplifyTestApp.debug.xcconfig */;
			buildSettings = {
				ALWAYS_EMBED_SWIFT_STANDARD_LIBRARIES = YES;
				ASSETCATALOG_COMPILER_APPICON_NAME = AppIcon;
				CODE_SIGN_STYLE = Automatic;
				DEVELOPMENT_TEAM = "";
				FRAMEWORK_SEARCH_PATHS = (
					"$(inherited)",
					"$(PROJECT_DIR)/AmplifyPlugins/DataStore/AWSDataStoreCategoryPluginIntegrationTests",
				);
				INFOPLIST_FILE = AmplifyTestApp/Info.plist;
				IPHONEOS_DEPLOYMENT_TARGET = 11.0;
				LD_RUNPATH_SEARCH_PATHS = (
					"$(inherited)",
					"@executable_path/Frameworks",
				);
				PRODUCT_BUNDLE_IDENTIFIER = com.amazonaws.AmplifyTestApp;
				PRODUCT_NAME = "$(TARGET_NAME)";
				SWIFT_VERSION = 5.0;
				TARGETED_DEVICE_FAMILY = "1,2";
			};
			name = Debug;
		};
		2125E2622319EC3200B3DEB5 /* Release */ = {
			isa = XCBuildConfiguration;
			baseConfigurationReference = 7D0D6B9DC4C64E1EA75D21B3 /* Pods-AmplifyTestApp.release.xcconfig */;
			buildSettings = {
				ALWAYS_EMBED_SWIFT_STANDARD_LIBRARIES = YES;
				ASSETCATALOG_COMPILER_APPICON_NAME = AppIcon;
				CODE_SIGN_STYLE = Automatic;
				DEVELOPMENT_TEAM = "";
				FRAMEWORK_SEARCH_PATHS = (
					"$(inherited)",
					"$(PROJECT_DIR)/AmplifyPlugins/DataStore/AWSDataStoreCategoryPluginIntegrationTests",
				);
				INFOPLIST_FILE = AmplifyTestApp/Info.plist;
				IPHONEOS_DEPLOYMENT_TARGET = 11.0;
				LD_RUNPATH_SEARCH_PATHS = (
					"$(inherited)",
					"@executable_path/Frameworks",
				);
				PRODUCT_BUNDLE_IDENTIFIER = com.amazonaws.AmplifyTestApp;
				PRODUCT_NAME = "$(TARGET_NAME)";
				SWIFT_VERSION = 5.0;
				TARGETED_DEVICE_FAMILY = "1,2";
			};
			name = Release;
		};
		FA131AC22360FE070008381C /* Debug */ = {
			isa = XCBuildConfiguration;
			baseConfigurationReference = DD2486414D63230FF39130C7 /* Pods-Amplify-AWSPluginsCore.debug.xcconfig */;
			buildSettings = {
				CLANG_ENABLE_MODULES = YES;
				CODE_SIGN_STYLE = Automatic;
				DEFINES_MODULE = YES;
				DEVELOPMENT_TEAM = "";
				DYLIB_COMPATIBILITY_VERSION = 1;
				DYLIB_CURRENT_VERSION = 1;
				DYLIB_INSTALL_NAME_BASE = "@rpath";
				INFOPLIST_FILE = AmplifyPlugins/Core/AWSPluginsCore/Info.plist;
				INSTALL_PATH = "$(LOCAL_LIBRARY_DIR)/Frameworks";
				IPHONEOS_DEPLOYMENT_TARGET = 11.0;
				LD_RUNPATH_SEARCH_PATHS = (
					"$(inherited)",
					"@executable_path/Frameworks",
					"@loader_path/Frameworks",
				);
				PRODUCT_BUNDLE_IDENTIFIER = com.amazonaws.AWSPluginsCore;
				PRODUCT_NAME = "$(TARGET_NAME:c99extidentifier)";
				SKIP_INSTALL = YES;
				SWIFT_OPTIMIZATION_LEVEL = "-Onone";
				SWIFT_VERSION = 5.0;
				TARGETED_DEVICE_FAMILY = "1,2";
			};
			name = Debug;
		};
		FA131AC32360FE070008381C /* Release */ = {
			isa = XCBuildConfiguration;
			baseConfigurationReference = 8663196667FA4EF8123BA5F9 /* Pods-Amplify-AWSPluginsCore.release.xcconfig */;
			buildSettings = {
				CLANG_ENABLE_MODULES = YES;
				CODE_SIGN_STYLE = Automatic;
				DEFINES_MODULE = YES;
				DEVELOPMENT_TEAM = "";
				DYLIB_COMPATIBILITY_VERSION = 1;
				DYLIB_CURRENT_VERSION = 1;
				DYLIB_INSTALL_NAME_BASE = "@rpath";
				INFOPLIST_FILE = AmplifyPlugins/Core/AWSPluginsCore/Info.plist;
				INSTALL_PATH = "$(LOCAL_LIBRARY_DIR)/Frameworks";
				IPHONEOS_DEPLOYMENT_TARGET = 11.0;
				LD_RUNPATH_SEARCH_PATHS = (
					"$(inherited)",
					"@executable_path/Frameworks",
					"@loader_path/Frameworks",
				);
				PRODUCT_BUNDLE_IDENTIFIER = com.amazonaws.AWSPluginsCore;
				PRODUCT_NAME = "$(TARGET_NAME:c99extidentifier)";
				SKIP_INSTALL = YES;
				SWIFT_VERSION = 5.0;
				TARGETED_DEVICE_FAMILY = "1,2";
			};
			name = Release;
		};
		FA131AC52360FE070008381C /* Debug */ = {
			isa = XCBuildConfiguration;
			baseConfigurationReference = 1466763FF4DA7F67EC5092AA /* Pods-Amplify-AWSPluginsCore-AWSPluginsTestConfigs-AWSPluginsCoreTests.debug.xcconfig */;
			buildSettings = {
				ALWAYS_EMBED_SWIFT_STANDARD_LIBRARIES = YES;
				CODE_SIGN_STYLE = Automatic;
				DEVELOPMENT_TEAM = W3DRXD72QU;
				INFOPLIST_FILE = AmplifyPlugins/Core/AWSPluginsCoreTests/Info.plist;
				IPHONEOS_DEPLOYMENT_TARGET = 11.0;
				LD_RUNPATH_SEARCH_PATHS = (
					"$(inherited)",
					"@executable_path/Frameworks",
					"@loader_path/Frameworks",
				);
				PRODUCT_BUNDLE_IDENTIFIER = com.amazonaws.AWSPluginsCoreTests;
				PRODUCT_NAME = "$(TARGET_NAME)";
				SWIFT_VERSION = 5.0;
				TARGETED_DEVICE_FAMILY = "1,2";
				TEST_HOST = "$(BUILT_PRODUCTS_DIR)/AmplifyTestApp.app/AmplifyTestApp";
			};
			name = Debug;
		};
		FA131AC62360FE070008381C /* Release */ = {
			isa = XCBuildConfiguration;
			baseConfigurationReference = A52F652BA6B16F5BD47939CF /* Pods-Amplify-AWSPluginsCore-AWSPluginsTestConfigs-AWSPluginsCoreTests.release.xcconfig */;
			buildSettings = {
				ALWAYS_EMBED_SWIFT_STANDARD_LIBRARIES = YES;
				CODE_SIGN_STYLE = Automatic;
				DEVELOPMENT_TEAM = "";
				INFOPLIST_FILE = AmplifyPlugins/Core/AWSPluginsCoreTests/Info.plist;
				IPHONEOS_DEPLOYMENT_TARGET = 11.0;
				LD_RUNPATH_SEARCH_PATHS = (
					"$(inherited)",
					"@executable_path/Frameworks",
					"@loader_path/Frameworks",
				);
				PRODUCT_BUNDLE_IDENTIFIER = com.amazonaws.AWSPluginsCoreTests;
				PRODUCT_NAME = "$(TARGET_NAME)";
				SWIFT_VERSION = 5.0;
				TARGETED_DEVICE_FAMILY = "1,2";
				TEST_HOST = "$(BUILT_PRODUCTS_DIR)/AmplifyTestApp.app/AmplifyTestApp";
			};
			name = Release;
		};
		FAB2C99F2384B108008EE879 /* Debug */ = {
			isa = XCBuildConfiguration;
			baseConfigurationReference = 71B6F506E5F3F00B0743A9BF /* Pods-Amplify-AWSPluginsCore-AWSPluginsTestConfigs-AWSPluginsTestCommon.debug.xcconfig */;
			buildSettings = {
				CODE_SIGN_STYLE = Automatic;
				DEFINES_MODULE = YES;
				DEVELOPMENT_TEAM = W3DRXD72QU;
				DYLIB_COMPATIBILITY_VERSION = 1;
				DYLIB_CURRENT_VERSION = 1;
				DYLIB_INSTALL_NAME_BASE = "@rpath";
				INFOPLIST_FILE = AmplifyPlugins/Core/AWSPluginsTestCommon/Info.plist;
				INSTALL_PATH = "$(LOCAL_LIBRARY_DIR)/Frameworks";
				IPHONEOS_DEPLOYMENT_TARGET = 13.1;
				LD_RUNPATH_SEARCH_PATHS = (
					"$(inherited)",
					"@executable_path/Frameworks",
					"@loader_path/Frameworks",
				);
				PRODUCT_BUNDLE_IDENTIFIER = com.amazonaws.AWSPluginsTestCommon;
				PRODUCT_NAME = "$(TARGET_NAME:c99extidentifier)";
				SKIP_INSTALL = YES;
				SWIFT_VERSION = 5.0;
				TARGETED_DEVICE_FAMILY = "1,2";
			};
			name = Debug;
		};
		FAB2C9A02384B108008EE879 /* Release */ = {
			isa = XCBuildConfiguration;
			baseConfigurationReference = 0B4A80CD25A9E5E6A518A314 /* Pods-Amplify-AWSPluginsCore-AWSPluginsTestConfigs-AWSPluginsTestCommon.release.xcconfig */;
			buildSettings = {
				CODE_SIGN_STYLE = Automatic;
				DEFINES_MODULE = YES;
				DEVELOPMENT_TEAM = W3DRXD72QU;
				DYLIB_COMPATIBILITY_VERSION = 1;
				DYLIB_CURRENT_VERSION = 1;
				DYLIB_INSTALL_NAME_BASE = "@rpath";
				INFOPLIST_FILE = AmplifyPlugins/Core/AWSPluginsTestCommon/Info.plist;
				INSTALL_PATH = "$(LOCAL_LIBRARY_DIR)/Frameworks";
				IPHONEOS_DEPLOYMENT_TARGET = 13.1;
				LD_RUNPATH_SEARCH_PATHS = (
					"$(inherited)",
					"@executable_path/Frameworks",
					"@loader_path/Frameworks",
				);
				PRODUCT_BUNDLE_IDENTIFIER = com.amazonaws.AWSPluginsTestCommon;
				PRODUCT_NAME = "$(TARGET_NAME:c99extidentifier)";
				SKIP_INSTALL = YES;
				SWIFT_VERSION = 5.0;
				TARGETED_DEVICE_FAMILY = "1,2";
			};
			name = Release;
		};
		FAC234E42279F8DA00424678 /* Debug */ = {
			isa = XCBuildConfiguration;
			buildSettings = {
				ALWAYS_SEARCH_USER_PATHS = NO;
				CLANG_ANALYZER_NONNULL = YES;
				CLANG_ANALYZER_NUMBER_OBJECT_CONVERSION = YES_AGGRESSIVE;
				CLANG_CXX_LANGUAGE_STANDARD = "gnu++14";
				CLANG_CXX_LIBRARY = "libc++";
				CLANG_ENABLE_MODULES = YES;
				CLANG_ENABLE_OBJC_ARC = YES;
				CLANG_ENABLE_OBJC_WEAK = YES;
				CLANG_WARN_BLOCK_CAPTURE_AUTORELEASING = YES;
				CLANG_WARN_BOOL_CONVERSION = YES;
				CLANG_WARN_COMMA = YES;
				CLANG_WARN_CONSTANT_CONVERSION = YES;
				CLANG_WARN_DEPRECATED_OBJC_IMPLEMENTATIONS = YES;
				CLANG_WARN_DIRECT_OBJC_ISA_USAGE = YES_ERROR;
				CLANG_WARN_DOCUMENTATION_COMMENTS = YES;
				CLANG_WARN_EMPTY_BODY = YES;
				CLANG_WARN_ENUM_CONVERSION = YES;
				CLANG_WARN_INFINITE_RECURSION = YES;
				CLANG_WARN_INT_CONVERSION = YES;
				CLANG_WARN_NON_LITERAL_NULL_CONVERSION = YES;
				CLANG_WARN_OBJC_IMPLICIT_RETAIN_SELF = YES;
				CLANG_WARN_OBJC_LITERAL_CONVERSION = YES;
				CLANG_WARN_OBJC_ROOT_CLASS = YES_ERROR;
				CLANG_WARN_RANGE_LOOP_ANALYSIS = YES;
				CLANG_WARN_STRICT_PROTOTYPES = YES;
				CLANG_WARN_SUSPICIOUS_MOVE = YES;
				CLANG_WARN_UNGUARDED_AVAILABILITY = YES_AGGRESSIVE;
				CLANG_WARN_UNREACHABLE_CODE = YES;
				CLANG_WARN__DUPLICATE_METHOD_MATCH = YES;
				CODE_SIGN_IDENTITY = "iPhone Developer";
				COPY_PHASE_STRIP = NO;
				CURRENT_PROJECT_VERSION = 1;
				DEBUG_INFORMATION_FORMAT = dwarf;
				ENABLE_STRICT_OBJC_MSGSEND = YES;
				ENABLE_TESTABILITY = YES;
				GCC_C_LANGUAGE_STANDARD = gnu11;
				GCC_DYNAMIC_NO_PIC = NO;
				GCC_NO_COMMON_BLOCKS = YES;
				GCC_OPTIMIZATION_LEVEL = 0;
				GCC_PREPROCESSOR_DEFINITIONS = (
					"DEBUG=1",
					"$(inherited)",
				);
				GCC_WARN_64_TO_32_BIT_CONVERSION = YES;
				GCC_WARN_ABOUT_RETURN_TYPE = YES_ERROR;
				GCC_WARN_UNDECLARED_SELECTOR = YES;
				GCC_WARN_UNINITIALIZED_AUTOS = YES_AGGRESSIVE;
				GCC_WARN_UNUSED_FUNCTION = YES;
				GCC_WARN_UNUSED_VARIABLE = YES;
				IPHONEOS_DEPLOYMENT_TARGET = 11.0;
				MTL_ENABLE_DEBUG_INFO = INCLUDE_SOURCE;
				MTL_FAST_MATH = YES;
				ONLY_ACTIVE_ARCH = YES;
				SDKROOT = iphoneos;
				SWIFT_ACTIVE_COMPILATION_CONDITIONS = DEBUG;
				SWIFT_OPTIMIZATION_LEVEL = "-Onone";
				VERSIONING_SYSTEM = "apple-generic";
				VERSION_INFO_PREFIX = "";
			};
			name = Debug;
		};
		FAC234E52279F8DA00424678 /* Release */ = {
			isa = XCBuildConfiguration;
			buildSettings = {
				ALWAYS_SEARCH_USER_PATHS = NO;
				CLANG_ANALYZER_NONNULL = YES;
				CLANG_ANALYZER_NUMBER_OBJECT_CONVERSION = YES_AGGRESSIVE;
				CLANG_CXX_LANGUAGE_STANDARD = "gnu++14";
				CLANG_CXX_LIBRARY = "libc++";
				CLANG_ENABLE_MODULES = YES;
				CLANG_ENABLE_OBJC_ARC = YES;
				CLANG_ENABLE_OBJC_WEAK = YES;
				CLANG_WARN_BLOCK_CAPTURE_AUTORELEASING = YES;
				CLANG_WARN_BOOL_CONVERSION = YES;
				CLANG_WARN_COMMA = YES;
				CLANG_WARN_CONSTANT_CONVERSION = YES;
				CLANG_WARN_DEPRECATED_OBJC_IMPLEMENTATIONS = YES;
				CLANG_WARN_DIRECT_OBJC_ISA_USAGE = YES_ERROR;
				CLANG_WARN_DOCUMENTATION_COMMENTS = YES;
				CLANG_WARN_EMPTY_BODY = YES;
				CLANG_WARN_ENUM_CONVERSION = YES;
				CLANG_WARN_INFINITE_RECURSION = YES;
				CLANG_WARN_INT_CONVERSION = YES;
				CLANG_WARN_NON_LITERAL_NULL_CONVERSION = YES;
				CLANG_WARN_OBJC_IMPLICIT_RETAIN_SELF = YES;
				CLANG_WARN_OBJC_LITERAL_CONVERSION = YES;
				CLANG_WARN_OBJC_ROOT_CLASS = YES_ERROR;
				CLANG_WARN_RANGE_LOOP_ANALYSIS = YES;
				CLANG_WARN_STRICT_PROTOTYPES = YES;
				CLANG_WARN_SUSPICIOUS_MOVE = YES;
				CLANG_WARN_UNGUARDED_AVAILABILITY = YES_AGGRESSIVE;
				CLANG_WARN_UNREACHABLE_CODE = YES;
				CLANG_WARN__DUPLICATE_METHOD_MATCH = YES;
				CODE_SIGN_IDENTITY = "iPhone Developer";
				COPY_PHASE_STRIP = NO;
				CURRENT_PROJECT_VERSION = 1;
				DEBUG_INFORMATION_FORMAT = "dwarf-with-dsym";
				ENABLE_NS_ASSERTIONS = NO;
				ENABLE_STRICT_OBJC_MSGSEND = YES;
				GCC_C_LANGUAGE_STANDARD = gnu11;
				GCC_NO_COMMON_BLOCKS = YES;
				GCC_WARN_64_TO_32_BIT_CONVERSION = YES;
				GCC_WARN_ABOUT_RETURN_TYPE = YES_ERROR;
				GCC_WARN_UNDECLARED_SELECTOR = YES;
				GCC_WARN_UNINITIALIZED_AUTOS = YES_AGGRESSIVE;
				GCC_WARN_UNUSED_FUNCTION = YES;
				GCC_WARN_UNUSED_VARIABLE = YES;
				IPHONEOS_DEPLOYMENT_TARGET = 11.0;
				MTL_ENABLE_DEBUG_INFO = NO;
				MTL_FAST_MATH = YES;
				SDKROOT = iphoneos;
				SWIFT_COMPILATION_MODE = wholemodule;
				SWIFT_OPTIMIZATION_LEVEL = "-O";
				VALIDATE_PRODUCT = YES;
				VERSIONING_SYSTEM = "apple-generic";
				VERSION_INFO_PREFIX = "";
			};
			name = Release;
		};
		FAC234E72279F8DA00424678 /* Debug */ = {
			isa = XCBuildConfiguration;
			baseConfigurationReference = 5A112B8C39AC37F0FB71AF54 /* Pods-Amplify.debug.xcconfig */;
			buildSettings = {
				CODE_SIGN_IDENTITY = "";
				CODE_SIGN_STYLE = Automatic;
				DEFINES_MODULE = YES;
				DEVELOPMENT_TEAM = "";
				DYLIB_COMPATIBILITY_VERSION = 1;
				DYLIB_CURRENT_VERSION = 1;
				DYLIB_INSTALL_NAME_BASE = "@rpath";
				INFOPLIST_FILE = Amplify/Info.plist;
				INSTALL_PATH = "$(LOCAL_LIBRARY_DIR)/Frameworks";
				IPHONEOS_DEPLOYMENT_TARGET = 11.0;
				LD_RUNPATH_SEARCH_PATHS = (
					"$(inherited)",
					"@executable_path/Frameworks",
					"@loader_path/Frameworks",
				);
				PRODUCT_BUNDLE_IDENTIFIER = com.amazonaws.Amplify;
				PRODUCT_NAME = "$(TARGET_NAME:c99extidentifier)";
				SKIP_INSTALL = YES;
				SWIFT_VERSION = 5.0;
				TARGETED_DEVICE_FAMILY = "1,2";
			};
			name = Debug;
		};
		FAC234E82279F8DA00424678 /* Release */ = {
			isa = XCBuildConfiguration;
			baseConfigurationReference = E5ACA3446D45A4622167122C /* Pods-Amplify.release.xcconfig */;
			buildSettings = {
				CODE_SIGN_IDENTITY = "";
				CODE_SIGN_STYLE = Automatic;
				DEFINES_MODULE = YES;
				DEVELOPMENT_TEAM = "";
				DYLIB_COMPATIBILITY_VERSION = 1;
				DYLIB_CURRENT_VERSION = 1;
				DYLIB_INSTALL_NAME_BASE = "@rpath";
				INFOPLIST_FILE = Amplify/Info.plist;
				INSTALL_PATH = "$(LOCAL_LIBRARY_DIR)/Frameworks";
				IPHONEOS_DEPLOYMENT_TARGET = 11.0;
				LD_RUNPATH_SEARCH_PATHS = (
					"$(inherited)",
					"@executable_path/Frameworks",
					"@loader_path/Frameworks",
				);
				PRODUCT_BUNDLE_IDENTIFIER = com.amazonaws.Amplify;
				PRODUCT_NAME = "$(TARGET_NAME:c99extidentifier)";
				SKIP_INSTALL = YES;
				SWIFT_VERSION = 5.0;
				TARGETED_DEVICE_FAMILY = "1,2";
			};
			name = Release;
		};
		FAC234EA2279F8DA00424678 /* Debug */ = {
			isa = XCBuildConfiguration;
			baseConfigurationReference = 1AEE54C5DD1856A3C9251736 /* Pods-Amplify-AmplifyTestConfigs-AmplifyTests.debug.xcconfig */;
			buildSettings = {
				CODE_SIGN_STYLE = Automatic;
				DEVELOPMENT_TEAM = "";
				INFOPLIST_FILE = AmplifyTests/Info.plist;
				LD_RUNPATH_SEARCH_PATHS = (
					"$(inherited)",
					"@executable_path/Frameworks",
					"@loader_path/Frameworks",
				);
				PRODUCT_BUNDLE_IDENTIFIER = com.amazonaws.AmplifyTests;
				PRODUCT_NAME = "$(TARGET_NAME)";
				SWIFT_VERSION = 5.0;
				TARGETED_DEVICE_FAMILY = "1,2";
			};
			name = Debug;
		};
		FAC234EB2279F8DA00424678 /* Release */ = {
			isa = XCBuildConfiguration;
			baseConfigurationReference = 2C7DCEEA645473A2F2E5DD7D /* Pods-Amplify-AmplifyTestConfigs-AmplifyTests.release.xcconfig */;
			buildSettings = {
				CODE_SIGN_STYLE = Automatic;
				DEVELOPMENT_TEAM = "";
				INFOPLIST_FILE = AmplifyTests/Info.plist;
				LD_RUNPATH_SEARCH_PATHS = (
					"$(inherited)",
					"@executable_path/Frameworks",
					"@loader_path/Frameworks",
				);
				PRODUCT_BUNDLE_IDENTIFIER = com.amazonaws.AmplifyTests;
				PRODUCT_NAME = "$(TARGET_NAME)";
				SWIFT_VERSION = 5.0;
				TARGETED_DEVICE_FAMILY = "1,2";
			};
			name = Release;
		};
		FACA35FB2327FB14000E74F6 /* Debug */ = {
			isa = XCBuildConfiguration;
			baseConfigurationReference = 7CE2971718A9CA64EF8D10BE /* Pods-Amplify-AmplifyTestConfigs-AmplifyFunctionalTests.debug.xcconfig */;
			buildSettings = {
				CODE_SIGN_STYLE = Automatic;
				DEVELOPMENT_TEAM = "";
				INFOPLIST_FILE = AmplifyFunctionalTests/Info.plist;
				IPHONEOS_DEPLOYMENT_TARGET = 11.0;
				LD_RUNPATH_SEARCH_PATHS = (
					"$(inherited)",
					"@executable_path/Frameworks",
					"@loader_path/Frameworks",
				);
				PRODUCT_BUNDLE_IDENTIFIER = com.amazonaws.AmplifyFunctionalTests;
				PRODUCT_NAME = "$(TARGET_NAME)";
				SWIFT_VERSION = 5.0;
				TARGETED_DEVICE_FAMILY = "1,2";
				TEST_HOST = "$(BUILT_PRODUCTS_DIR)/AmplifyTestApp.app/AmplifyTestApp";
			};
			name = Debug;
		};
		FACA35FC2327FB14000E74F6 /* Release */ = {
			isa = XCBuildConfiguration;
			baseConfigurationReference = 4C5AEAB2A2D90298524BE592 /* Pods-Amplify-AmplifyTestConfigs-AmplifyFunctionalTests.release.xcconfig */;
			buildSettings = {
				CODE_SIGN_STYLE = Automatic;
				DEVELOPMENT_TEAM = "";
				INFOPLIST_FILE = AmplifyFunctionalTests/Info.plist;
				IPHONEOS_DEPLOYMENT_TARGET = 11.0;
				LD_RUNPATH_SEARCH_PATHS = (
					"$(inherited)",
					"@executable_path/Frameworks",
					"@loader_path/Frameworks",
				);
				PRODUCT_BUNDLE_IDENTIFIER = com.amazonaws.AmplifyFunctionalTests;
				PRODUCT_NAME = "$(TARGET_NAME)";
				SWIFT_VERSION = 5.0;
				TARGETED_DEVICE_FAMILY = "1,2";
				TEST_HOST = "$(BUILT_PRODUCTS_DIR)/AmplifyTestApp.app/AmplifyTestApp";
			};
			name = Release;
		};
		FACA360E2327FBD4000E74F6 /* Debug */ = {
			isa = XCBuildConfiguration;
			baseConfigurationReference = 9D9F0724CC2944C9FE67304A /* Pods-Amplify-AmplifyTestConfigs-AmplifyTestCommon.debug.xcconfig */;
			buildSettings = {
				CODE_SIGN_IDENTITY = "";
				CODE_SIGN_STYLE = Automatic;
				DEFINES_MODULE = YES;
				DEVELOPMENT_TEAM = "";
				DYLIB_COMPATIBILITY_VERSION = 1;
				DYLIB_CURRENT_VERSION = 1;
				DYLIB_INSTALL_NAME_BASE = "@rpath";
				INFOPLIST_FILE = AmplifyTestCommon/Info.plist;
				INSTALL_PATH = "$(LOCAL_LIBRARY_DIR)/Frameworks";
				IPHONEOS_DEPLOYMENT_TARGET = 11.0;
				LD_RUNPATH_SEARCH_PATHS = (
					"$(inherited)",
					"@executable_path/Frameworks",
					"@loader_path/Frameworks",
				);
				PRODUCT_BUNDLE_IDENTIFIER = com.amazonaws.AmplifyTestCommon;
				PRODUCT_NAME = "$(TARGET_NAME:c99extidentifier)";
				SKIP_INSTALL = YES;
				SWIFT_VERSION = 5.0;
				TARGETED_DEVICE_FAMILY = "1,2";
			};
			name = Debug;
		};
		FACA360F2327FBD4000E74F6 /* Release */ = {
			isa = XCBuildConfiguration;
			baseConfigurationReference = B671BDC60D796AB1C118F365 /* Pods-Amplify-AmplifyTestConfigs-AmplifyTestCommon.release.xcconfig */;
			buildSettings = {
				CODE_SIGN_IDENTITY = "";
				CODE_SIGN_STYLE = Automatic;
				DEFINES_MODULE = YES;
				DEVELOPMENT_TEAM = "";
				DYLIB_COMPATIBILITY_VERSION = 1;
				DYLIB_CURRENT_VERSION = 1;
				DYLIB_INSTALL_NAME_BASE = "@rpath";
				INFOPLIST_FILE = AmplifyTestCommon/Info.plist;
				INSTALL_PATH = "$(LOCAL_LIBRARY_DIR)/Frameworks";
				IPHONEOS_DEPLOYMENT_TARGET = 11.0;
				LD_RUNPATH_SEARCH_PATHS = (
					"$(inherited)",
					"@executable_path/Frameworks",
					"@loader_path/Frameworks",
				);
				PRODUCT_BUNDLE_IDENTIFIER = com.amazonaws.AmplifyTestCommon;
				PRODUCT_NAME = "$(TARGET_NAME:c99extidentifier)";
				SKIP_INSTALL = YES;
				SWIFT_VERSION = 5.0;
				TARGETED_DEVICE_FAMILY = "1,2";
			};
			name = Release;
		};
/* End XCBuildConfiguration section */

/* Begin XCConfigurationList section */
		2125E2602319EC3200B3DEB5 /* Build configuration list for PBXNativeTarget "AmplifyTestApp" */ = {
			isa = XCConfigurationList;
			buildConfigurations = (
				2125E2612319EC3200B3DEB5 /* Debug */,
				2125E2622319EC3200B3DEB5 /* Release */,
			);
			defaultConfigurationIsVisible = 0;
			defaultConfigurationName = Release;
		};
		FA131AC12360FE070008381C /* Build configuration list for PBXNativeTarget "AWSPluginsCore" */ = {
			isa = XCConfigurationList;
			buildConfigurations = (
				FA131AC22360FE070008381C /* Debug */,
				FA131AC32360FE070008381C /* Release */,
			);
			defaultConfigurationIsVisible = 0;
			defaultConfigurationName = Release;
		};
		FA131AC42360FE070008381C /* Build configuration list for PBXNativeTarget "AWSPluginsCoreTests" */ = {
			isa = XCConfigurationList;
			buildConfigurations = (
				FA131AC52360FE070008381C /* Debug */,
				FA131AC62360FE070008381C /* Release */,
			);
			defaultConfigurationIsVisible = 0;
			defaultConfigurationName = Release;
		};
		FAB2C9A12384B108008EE879 /* Build configuration list for PBXNativeTarget "AWSPluginsTestCommon" */ = {
			isa = XCConfigurationList;
			buildConfigurations = (
				FAB2C99F2384B108008EE879 /* Debug */,
				FAB2C9A02384B108008EE879 /* Release */,
			);
			defaultConfigurationIsVisible = 0;
			defaultConfigurationName = Release;
		};
		FAC234CC2279F8DA00424678 /* Build configuration list for PBXProject "Amplify" */ = {
			isa = XCConfigurationList;
			buildConfigurations = (
				FAC234E42279F8DA00424678 /* Debug */,
				FAC234E52279F8DA00424678 /* Release */,
			);
			defaultConfigurationIsVisible = 0;
			defaultConfigurationName = Release;
		};
		FAC234E62279F8DA00424678 /* Build configuration list for PBXNativeTarget "Amplify" */ = {
			isa = XCConfigurationList;
			buildConfigurations = (
				FAC234E72279F8DA00424678 /* Debug */,
				FAC234E82279F8DA00424678 /* Release */,
			);
			defaultConfigurationIsVisible = 0;
			defaultConfigurationName = Release;
		};
		FAC234E92279F8DA00424678 /* Build configuration list for PBXNativeTarget "AmplifyTests" */ = {
			isa = XCConfigurationList;
			buildConfigurations = (
				FAC234EA2279F8DA00424678 /* Debug */,
				FAC234EB2279F8DA00424678 /* Release */,
			);
			defaultConfigurationIsVisible = 0;
			defaultConfigurationName = Release;
		};
		FACA35FA2327FB14000E74F6 /* Build configuration list for PBXNativeTarget "AmplifyFunctionalTests" */ = {
			isa = XCConfigurationList;
			buildConfigurations = (
				FACA35FB2327FB14000E74F6 /* Debug */,
				FACA35FC2327FB14000E74F6 /* Release */,
			);
			defaultConfigurationIsVisible = 0;
			defaultConfigurationName = Release;
		};
		FACA360D2327FBD4000E74F6 /* Build configuration list for PBXNativeTarget "AmplifyTestCommon" */ = {
			isa = XCConfigurationList;
			buildConfigurations = (
				FACA360E2327FBD4000E74F6 /* Debug */,
				FACA360F2327FBD4000E74F6 /* Release */,
			);
			defaultConfigurationIsVisible = 0;
			defaultConfigurationName = Release;
		};
/* End XCConfigurationList section */
	};
	rootObject = FAC234C92279F8DA00424678 /* Project object */;
}<|MERGE_RESOLUTION|>--- conflicted
+++ resolved
@@ -3491,12 +3491,9 @@
 				21BF08D323AC0601004B0AD2 /* GraphQLUpdateMutationTests.swift in Sources */,
 				2129BE562395CAF9006363A1 /* PaginatedListTests.swift in Sources */,
 				2129BE372394828B006363A1 /* GraphQLSyncQueryTests.swift in Sources */,
-<<<<<<< HEAD
-=======
 				6BBECD7423ADA9D100C8DFBE /* AmplifyAWSServiceConfigurationTests.swift in Sources */,
 				2129BE342394828B006363A1 /* GraphQLMutationTests.swift in Sources */,
 				2129BE392394828B006363A1 /* GraphQLSyncMutationTests.swift in Sources */,
->>>>>>> 90e4acab
 				2129BE332394828B006363A1 /* GraphQLSubscriptionTests.swift in Sources */,
 				2126344323C62C71000C9DD2 /* MockGraphQLDocument.swift in Sources */,
 				2129BE362394828B006363A1 /* GraphQLDocumentTests.swift in Sources */,
