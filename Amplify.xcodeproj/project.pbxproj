--- conflicted
+++ resolved
@@ -4424,11 +4424,8 @@
 			isa = PBXSourcesBuildPhase;
 			buildActionMask = 2147483647;
 			files = (
-<<<<<<< HEAD
 				FAB4B6E42485B31C0069B398 /* MockDataStoreResponders.swift in Sources */,
-=======
 				214F49CD24898E8500DA616C /* Article.swift in Sources */,
->>>>>>> a41065b5
 				B9FAA116238799D3009414B4 /* Author.swift in Sources */,
 				B9521833237E21BA00F53237 /* Comment+Schema.swift in Sources */,
 				FA176ED7238503C200C5C5F9 /* HubListenerTestUtilities.swift in Sources */,
