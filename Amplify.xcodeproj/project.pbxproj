// !$*UTF8*$!
{
	archiveVersion = 1;
	classes = {
	};
	objectVersion = 52;
	objects = {

/* Begin PBXBuildFile section */
		210922502359634C00CEC295 /* AnalyticsProfile.swift in Sources */ = {isa = PBXBuildFile; fileRef = 210922492359634B00CEC295 /* AnalyticsProfile.swift */; };
		210922522359634C00CEC295 /* AnalyticsPropertyValue.swift in Sources */ = {isa = PBXBuildFile; fileRef = 2109224B2359634C00CEC295 /* AnalyticsPropertyValue.swift */; };
		210922572359693900CEC295 /* BasicAnalyticsEvent.swift in Sources */ = {isa = PBXBuildFile; fileRef = 210922562359693800CEC295 /* BasicAnalyticsEvent.swift */; };
		2109225A23596BCD00CEC295 /* AnalyticsCategoryBehavior.swift in Sources */ = {isa = PBXBuildFile; fileRef = 2109225923596BCD00CEC295 /* AnalyticsCategoryBehavior.swift */; };
		210A8C2623F4999E003F4D91 /* AWSMobileClientError+Extension.swift in Sources */ = {isa = PBXBuildFile; fileRef = 210A8C2523F4999E003F4D91 /* AWSMobileClientError+Extension.swift */; };
		210DBC122332B3C0009B9E51 /* StorageDownloadFileOperation.swift in Sources */ = {isa = PBXBuildFile; fileRef = 210DBC112332B3C0009B9E51 /* StorageDownloadFileOperation.swift */; };
		210DBC142332B3C6009B9E51 /* StorageGetURLOperation.swift in Sources */ = {isa = PBXBuildFile; fileRef = 210DBC132332B3C6009B9E51 /* StorageGetURLOperation.swift */; };
		210DBC162332B3CB009B9E51 /* StorageDownloadDataOperation.swift in Sources */ = {isa = PBXBuildFile; fileRef = 210DBC152332B3CB009B9E51 /* StorageDownloadDataOperation.swift */; };
		210DBC472332F0C5009B9E51 /* StorageError.swift in Sources */ = {isa = PBXBuildFile; fileRef = 210DBC462332F0C5009B9E51 /* StorageError.swift */; };
		2125E2542319EC3100B3DEB5 /* AppDelegate.swift in Sources */ = {isa = PBXBuildFile; fileRef = 2125E2532319EC3100B3DEB5 /* AppDelegate.swift */; };
		2125E2562319EC3100B3DEB5 /* ViewController.swift in Sources */ = {isa = PBXBuildFile; fileRef = 2125E2552319EC3100B3DEB5 /* ViewController.swift */; };
		2125E2592319EC3100B3DEB5 /* Main.storyboard in Resources */ = {isa = PBXBuildFile; fileRef = 2125E2572319EC3100B3DEB5 /* Main.storyboard */; };
		2125E25B2319EC3200B3DEB5 /* Assets.xcassets in Resources */ = {isa = PBXBuildFile; fileRef = 2125E25A2319EC3200B3DEB5 /* Assets.xcassets */; };
		2125E25E2319EC3200B3DEB5 /* LaunchScreen.storyboard in Resources */ = {isa = PBXBuildFile; fileRef = 2125E25C2319EC3200B3DEB5 /* LaunchScreen.storyboard */; };
		2125E265231C2D3100B3DEB5 /* awsconfiguration.json in Resources */ = {isa = PBXBuildFile; fileRef = 2125E2102318D73B00B3DEB5 /* awsconfiguration.json */; };
		2129BE012394627B006363A1 /* PostCommentModelRegistration.swift in Sources */ = {isa = PBXBuildFile; fileRef = 2129BE002394627B006363A1 /* PostCommentModelRegistration.swift */; };
		2129BE0F23948005006363A1 /* SingleDirectiveGraphQLDocument.swift in Sources */ = {isa = PBXBuildFile; fileRef = 2129BE0823948005006363A1 /* SingleDirectiveGraphQLDocument.swift */; };
		2129BE1723948065006363A1 /* GraphQLRequest+Model.swift in Sources */ = {isa = PBXBuildFile; fileRef = 2129BE1523948065006363A1 /* GraphQLRequest+Model.swift */; };
		2129BE1E2394806B006363A1 /* QueryPredicate+GraphQL.swift in Sources */ = {isa = PBXBuildFile; fileRef = 2129BE1A2394806B006363A1 /* QueryPredicate+GraphQL.swift */; };
		2129BE1F2394806B006363A1 /* Model+GraphQL.swift in Sources */ = {isa = PBXBuildFile; fileRef = 2129BE1B2394806B006363A1 /* Model+GraphQL.swift */; };
		2129BE212394806B006363A1 /* ModelSchema+GraphQL.swift in Sources */ = {isa = PBXBuildFile; fileRef = 2129BE1D2394806B006363A1 /* ModelSchema+GraphQL.swift */; };
		2129BE3A2394828B006363A1 /* QueryPredicateGraphQLTests.swift in Sources */ = {isa = PBXBuildFile; fileRef = 2129BE2F2394828A006363A1 /* QueryPredicateGraphQLTests.swift */; };
		2129BE3C2394828B006363A1 /* GraphQLRequestModelTests.swift in Sources */ = {isa = PBXBuildFile; fileRef = 2129BE322394828B006363A1 /* GraphQLRequestModelTests.swift */; };
		2129BE4223948924006363A1 /* MutationSync.swift in Sources */ = {isa = PBXBuildFile; fileRef = 2129BE4123948924006363A1 /* MutationSync.swift */; };
		2129BE4423948951006363A1 /* MutationSyncMetadata.swift in Sources */ = {isa = PBXBuildFile; fileRef = 2129BE4323948951006363A1 /* MutationSyncMetadata.swift */; };
		2129BE48239489AC006363A1 /* MutationSyncMetadataTests.swift in Sources */ = {isa = PBXBuildFile; fileRef = 2129BE47239489AC006363A1 /* MutationSyncMetadataTests.swift */; };
		2129BE4F23949F1B006363A1 /* MutationSyncMetadata+Schema.swift in Sources */ = {isa = PBXBuildFile; fileRef = 2129BE4B23948C54006363A1 /* MutationSyncMetadata+Schema.swift */; };
		2129BE512395A66F006363A1 /* AmplifyModelRegistration.swift in Sources */ = {isa = PBXBuildFile; fileRef = 2129BE502395A66F006363A1 /* AmplifyModelRegistration.swift */; };
		2129BE552395CAEF006363A1 /* PaginatedList.swift in Sources */ = {isa = PBXBuildFile; fileRef = 2129BE542395CAEF006363A1 /* PaginatedList.swift */; };
		2129BE562395CAF9006363A1 /* PaginatedListTests.swift in Sources */ = {isa = PBXBuildFile; fileRef = 2129BE522395CA05006363A1 /* PaginatedListTests.swift */; };
		212CE6FC23E9E523007D8E71 /* SelectionSet.swift in Sources */ = {isa = PBXBuildFile; fileRef = 212CE6FB23E9E523007D8E71 /* SelectionSet.swift */; };
		212CE6FE23E9E5A2007D8E71 /* GraphQLDocumentnputValue.swift in Sources */ = {isa = PBXBuildFile; fileRef = 212CE6FD23E9E5A2007D8E71 /* GraphQLDocumentnputValue.swift */; };
		212CE70323E9E967007D8E71 /* GraphQLMutation.swift in Sources */ = {isa = PBXBuildFile; fileRef = 212CE70023E9E967007D8E71 /* GraphQLMutation.swift */; };
		212CE70423E9E967007D8E71 /* GraphQLSubscription.swift in Sources */ = {isa = PBXBuildFile; fileRef = 212CE70123E9E967007D8E71 /* GraphQLSubscription.swift */; };
		212CE70523E9E967007D8E71 /* GraphQLQuery.swift in Sources */ = {isa = PBXBuildFile; fileRef = 212CE70223E9E967007D8E71 /* GraphQLQuery.swift */; };
		212CE70B23E9E991007D8E71 /* ModelIdDecorator.swift in Sources */ = {isa = PBXBuildFile; fileRef = 212CE70623E9E990007D8E71 /* ModelIdDecorator.swift */; };
		212CE70C23E9E991007D8E71 /* ConflictResolutionDecorator.swift in Sources */ = {isa = PBXBuildFile; fileRef = 212CE70723E9E990007D8E71 /* ConflictResolutionDecorator.swift */; };
		212CE70D23E9E991007D8E71 /* FilterDecorator.swift in Sources */ = {isa = PBXBuildFile; fileRef = 212CE70823E9E990007D8E71 /* FilterDecorator.swift */; };
		212CE70E23E9E991007D8E71 /* PaginationDecorator.swift in Sources */ = {isa = PBXBuildFile; fileRef = 212CE70923E9E991007D8E71 /* PaginationDecorator.swift */; };
		212CE70F23E9E991007D8E71 /* ModelDecorator.swift in Sources */ = {isa = PBXBuildFile; fileRef = 212CE70A23E9E991007D8E71 /* ModelDecorator.swift */; };
		212CE71123E9EA6A007D8E71 /* ModelField+GraphQL.swift in Sources */ = {isa = PBXBuildFile; fileRef = 212CE71023E9EA6A007D8E71 /* ModelField+GraphQL.swift */; };
		212CE71323E9F2ED007D8E71 /* DirectiveNameDecorator.swift in Sources */ = {isa = PBXBuildFile; fileRef = 212CE71223E9F2ED007D8E71 /* DirectiveNameDecorator.swift */; };
		213481D9242AFA62001966DE /* AnyModelTester.swift in Sources */ = {isa = PBXBuildFile; fileRef = 213481D8242AFA62001966DE /* AnyModelTester.swift */; };
		21409C552384C55D000A53C9 /* LabelType.swift in Sources */ = {isa = PBXBuildFile; fileRef = 21409C542384C55D000A53C9 /* LabelType.swift */; };
		21409C5A2384C57D000A53C9 /* GraphQLMutationType.swift in Sources */ = {isa = PBXBuildFile; fileRef = 21409C572384C57D000A53C9 /* GraphQLMutationType.swift */; };
		21409C5B2384C57D000A53C9 /* GraphQLQueryType.swift in Sources */ = {isa = PBXBuildFile; fileRef = 21409C582384C57D000A53C9 /* GraphQLQueryType.swift */; };
		21409C5C2384C57D000A53C9 /* GraphQLSubscriptionType.swift in Sources */ = {isa = PBXBuildFile; fileRef = 21409C592384C57D000A53C9 /* GraphQLSubscriptionType.swift */; };
		2142099623721F4400FA140C /* GraphQLOperationType.swift in Sources */ = {isa = PBXBuildFile; fileRef = 2142099223721F4400FA140C /* GraphQLOperationType.swift */; };
		2142099723721F4400FA140C /* RESTOperationType.swift in Sources */ = {isa = PBXBuildFile; fileRef = 2142099323721F4400FA140C /* RESTOperationType.swift */; };
		2142099823721F4400FA140C /* RESTOperationRequest.swift in Sources */ = {isa = PBXBuildFile; fileRef = 2142099423721F4400FA140C /* RESTOperationRequest.swift */; };
		21420A8F237222A900FA140C /* AWSIAMConfiguration.swift in Sources */ = {isa = PBXBuildFile; fileRef = 21420A7B237222A700FA140C /* AWSIAMConfiguration.swift */; };
		21420A90237222A900FA140C /* APIKeyConfiguration.swift in Sources */ = {isa = PBXBuildFile; fileRef = 21420A7C237222A700FA140C /* APIKeyConfiguration.swift */; };
		21420A91237222A900FA140C /* AWSAuthorizationConfiguration.swift in Sources */ = {isa = PBXBuildFile; fileRef = 21420A7D237222A700FA140C /* AWSAuthorizationConfiguration.swift */; };
		21420A92237222A900FA140C /* OIDCConfiguration.swift in Sources */ = {isa = PBXBuildFile; fileRef = 21420A7E237222A700FA140C /* OIDCConfiguration.swift */; };
		21420A93237222A900FA140C /* CognitoUserPoolsConfiguration.swift in Sources */ = {isa = PBXBuildFile; fileRef = 21420A7F237222A700FA140C /* CognitoUserPoolsConfiguration.swift */; };
		21420A95237222A900FA140C /* AWSAuthServiceBehavior.swift in Sources */ = {isa = PBXBuildFile; fileRef = 21420A81237222A700FA140C /* AWSAuthServiceBehavior.swift */; };
		21420A97237222A900FA140C /* IAMCredentialProvider.swift in Sources */ = {isa = PBXBuildFile; fileRef = 21420A84237222A800FA140C /* IAMCredentialProvider.swift */; };
		21420A98237222A900FA140C /* AuthTokenProvider.swift in Sources */ = {isa = PBXBuildFile; fileRef = 21420A85237222A800FA140C /* AuthTokenProvider.swift */; };
		21420A99237222A900FA140C /* APIKeyProvider.swift in Sources */ = {isa = PBXBuildFile; fileRef = 21420A86237222A800FA140C /* APIKeyProvider.swift */; };
		21420A9C237222A900FA140C /* AWSAuthService.swift in Sources */ = {isa = PBXBuildFile; fileRef = 21420A89237222A800FA140C /* AWSAuthService.swift */; };
		21420A9F237222A900FA140C /* AWSMobileClientAdapter.swift in Sources */ = {isa = PBXBuildFile; fileRef = 21420A8C237222A900FA140C /* AWSMobileClientAdapter.swift */; };
		21420AA0237222A900FA140C /* AWSAuthorizationType.swift in Sources */ = {isa = PBXBuildFile; fileRef = 21420A8D237222A900FA140C /* AWSAuthorizationType.swift */; };
		21420AA1237222A900FA140C /* AWSMobileClientBehavior.swift in Sources */ = {isa = PBXBuildFile; fileRef = 21420A8E237222A900FA140C /* AWSMobileClientBehavior.swift */; };
		2144226C234BDD9B009357F7 /* StorageUploadFileRequest.swift in Sources */ = {isa = PBXBuildFile; fileRef = 2144226B234BDD9B009357F7 /* StorageUploadFileRequest.swift */; };
		2144226E234BDE23009357F7 /* StorageUploadFileOperation.swift in Sources */ = {isa = PBXBuildFile; fileRef = 2144226D234BDE23009357F7 /* StorageUploadFileOperation.swift */; };
		21558E3E237BB4BF0032A5BB /* GraphQLRequest.swift in Sources */ = {isa = PBXBuildFile; fileRef = 21558E3D237BB4BF0032A5BB /* GraphQLRequest.swift */; };
		21558E40237CB8640032A5BB /* GraphQLError.swift in Sources */ = {isa = PBXBuildFile; fileRef = 21558E3F237CB8640032A5BB /* GraphQLError.swift */; };
		216879FE23636A0A004A056E /* RepeatingTimer.swift in Sources */ = {isa = PBXBuildFile; fileRef = 216879FD23636A0A004A056E /* RepeatingTimer.swift */; };
		21687A3E236371C4004A056E /* AnalyticsCategory+HubPayloadEventName.swift in Sources */ = {isa = PBXBuildFile; fileRef = 21687A3D236371C4004A056E /* AnalyticsCategory+HubPayloadEventName.swift */; };
		21687A41236371E1004A056E /* AnalyticsError.swift in Sources */ = {isa = PBXBuildFile; fileRef = 21687A40236371E1004A056E /* AnalyticsError.swift */; };
		217855C3237F84D700A30D19 /* RESTRequest.swift in Sources */ = {isa = PBXBuildFile; fileRef = 217855C2237F84D700A30D19 /* RESTRequest.swift */; };
		2183A56323EA4A7800232880 /* GraphQLSubscriptionTests.swift in Sources */ = {isa = PBXBuildFile; fileRef = 212CE72023EA184F007D8E71 /* GraphQLSubscriptionTests.swift */; };
		2183A56423EA4A7F00232880 /* GraphQLGetQueryTests.swift in Sources */ = {isa = PBXBuildFile; fileRef = 212CE71A23EA1847007D8E71 /* GraphQLGetQueryTests.swift */; };
		2183A56523EA4A8400232880 /* GraphQLListQueryTests.swift in Sources */ = {isa = PBXBuildFile; fileRef = 212CE71B23EA1847007D8E71 /* GraphQLListQueryTests.swift */; };
		2183A56623EA4A8700232880 /* GraphQLSyncQueryTests.swift in Sources */ = {isa = PBXBuildFile; fileRef = 212CE71C23EA1847007D8E71 /* GraphQLSyncQueryTests.swift */; };
		2183A56723EA4A8B00232880 /* GraphQLCreateMutationTests.swift in Sources */ = {isa = PBXBuildFile; fileRef = 212CE71623EA1839007D8E71 /* GraphQLCreateMutationTests.swift */; };
		2183A56823EA4A8E00232880 /* GraphQLDeleteMutationTests.swift in Sources */ = {isa = PBXBuildFile; fileRef = 212CE71423EA1838007D8E71 /* GraphQLDeleteMutationTests.swift */; };
		2183A56923EA4A9100232880 /* GraphQLUpdateMutationTests.swift in Sources */ = {isa = PBXBuildFile; fileRef = 212CE71523EA1839007D8E71 /* GraphQLUpdateMutationTests.swift */; };
		219A887F23EB627100BBC5F2 /* ModelBasedGraphQLDocumentBuilder.swift in Sources */ = {isa = PBXBuildFile; fileRef = 219A887E23EB627100BBC5F2 /* ModelBasedGraphQLDocumentBuilder.swift */; };
		219A888123EB629800BBC5F2 /* ModelBasedGraphQLDocumentDecorator.swift in Sources */ = {isa = PBXBuildFile; fileRef = 219A888023EB629800BBC5F2 /* ModelBasedGraphQLDocumentDecorator.swift */; };
		219A888523EB897700BBC5F2 /* GraphQLRequest+AnyModelWithSync.swift in Sources */ = {isa = PBXBuildFile; fileRef = 219A888423EB897700BBC5F2 /* GraphQLRequest+AnyModelWithSync.swift */; };
		219A888723EB89C200BBC5F2 /* GraphQLRequestAnyModelWithSyncTests.swift in Sources */ = {isa = PBXBuildFile; fileRef = 219A888623EB89C200BBC5F2 /* GraphQLRequestAnyModelWithSyncTests.swift */; };
		219A88ED23F3309800BBC5F2 /* Tree.swift in Sources */ = {isa = PBXBuildFile; fileRef = 219A88EC23F3309800BBC5F2 /* Tree.swift */; };
		219A88EF23F3358F00BBC5F2 /* TreeTests.swift in Sources */ = {isa = PBXBuildFile; fileRef = 219A88EE23F3358F00BBC5F2 /* TreeTests.swift */; };
		219A88F123F3379900BBC5F2 /* GraphQLDocumentInput.swift in Sources */ = {isa = PBXBuildFile; fileRef = 219A88F023F3379900BBC5F2 /* GraphQLDocumentInput.swift */; };
		21C395B3245729EC00597EA2 /* AppSyncErrorType.swift in Sources */ = {isa = PBXBuildFile; fileRef = 21C395B2245729EC00597EA2 /* AppSyncErrorType.swift */; };
		21D1CE8C2334233F0003BAA8 /* AuthError.swift in Sources */ = {isa = PBXBuildFile; fileRef = 21D1CE8B2334233F0003BAA8 /* AuthError.swift */; };
		21D79FDA237617C60057D00D /* SubscriptionEvent.swift in Sources */ = {isa = PBXBuildFile; fileRef = 21D79FD9237617C60057D00D /* SubscriptionEvent.swift */; };
		21D79FE12377BF4B0057D00D /* AuthProvider.swift in Sources */ = {isa = PBXBuildFile; fileRef = 21D79FE02377BF4B0057D00D /* AuthProvider.swift */; };
		21D79FE32377F4120057D00D /* SubscriptionConnectionState.swift in Sources */ = {isa = PBXBuildFile; fileRef = 21D79FE22377F4120057D00D /* SubscriptionConnectionState.swift */; };
		21F40A3A23A294770074678E /* TestConfigHelper.swift in Sources */ = {isa = PBXBuildFile; fileRef = 21F40A3923A294770074678E /* TestConfigHelper.swift */; };
		21F40A3C23A2952C0074678E /* AuthHelper.swift in Sources */ = {isa = PBXBuildFile; fileRef = 21F40A3B23A2952C0074678E /* AuthHelper.swift */; };
		21F40A3E23A295390074678E /* AWSMobileClient+Message.swift in Sources */ = {isa = PBXBuildFile; fileRef = 21F40A3D23A295390074678E /* AWSMobileClient+Message.swift */; };
		21F40A4023A295470074678E /* TestCommonConstants.swift in Sources */ = {isa = PBXBuildFile; fileRef = 21F40A3F23A295470074678E /* TestCommonConstants.swift */; };
		21FFF988230B7B2C005878EA /* AsychronousOperation.swift in Sources */ = {isa = PBXBuildFile; fileRef = 21FFF986230B7A5D005878EA /* AsychronousOperation.swift */; };
		21FFF98E230C81E6005878EA /* StorageAccessLevel.swift in Sources */ = {isa = PBXBuildFile; fileRef = 21FFF98D230C81E6005878EA /* StorageAccessLevel.swift */; };
		21FFF994230C96CB005878EA /* StorageUploadDataOperation.swift in Sources */ = {isa = PBXBuildFile; fileRef = 21FFF98F230C96CA005878EA /* StorageUploadDataOperation.swift */; };
		21FFF995230C96CB005878EA /* StorageListOperation.swift in Sources */ = {isa = PBXBuildFile; fileRef = 21FFF990230C96CB005878EA /* StorageListOperation.swift */; };
		21FFF997230C96CB005878EA /* StorageRemoveOperation.swift in Sources */ = {isa = PBXBuildFile; fileRef = 21FFF992230C96CB005878EA /* StorageRemoveOperation.swift */; };
		21FFF9A2230C9731005878EA /* StorageListResult.swift in Sources */ = {isa = PBXBuildFile; fileRef = 21FFF9A1230C9730005878EA /* StorageListResult.swift */; };
		2861F5F799C24671B5C4DB8D /* Pods_Amplify_AmplifyTestConfigs_AmplifyTestCommon.framework in Frameworks */ = {isa = PBXBuildFile; fileRef = C448F4F6DD01A268675E1C68 /* Pods_Amplify_AmplifyTestConfigs_AmplifyTestCommon.framework */; };
		2CFB61C7E80D065C0A885A2F /* Pods_Amplify_AWSPluginsCore_AWSPluginsTestConfigs_AWSPluginsTestCommon.framework in Frameworks */ = {isa = PBXBuildFile; fileRef = D5363CAF9EFAA822FED56808 /* Pods_Amplify_AWSPluginsCore_AWSPluginsTestConfigs_AWSPluginsTestCommon.framework */; };
		3263D332138415AF42E64FF7 /* Pods_AmplifyTestApp.framework in Frameworks */ = {isa = PBXBuildFile; fileRef = CDC7F1C368154B364CB74742 /* Pods_AmplifyTestApp.framework */; };
		6B33896823AAACC900561E5B /* ReachabilityUpdate.swift in Sources */ = {isa = PBXBuildFile; fileRef = 6B33896723AAACC900561E5B /* ReachabilityUpdate.swift */; };
		6B767FB723AC092800C683ED /* AmplifyAPICategory+ReachabilityBehavior.swift in Sources */ = {isa = PBXBuildFile; fileRef = 6B767FB623AC092800C683ED /* AmplifyAPICategory+ReachabilityBehavior.swift */; };
		6B767FB923AC0A0D00C683ED /* APICategoryReachabilityBehavior.swift in Sources */ = {isa = PBXBuildFile; fileRef = 6B767FB823AC0A0D00C683ED /* APICategoryReachabilityBehavior.swift */; };
		6BB7441023A9954900B0EB6C /* DispatchSource+MakeOneOff.swift in Sources */ = {isa = PBXBuildFile; fileRef = 6BB7440F23A9954900B0EB6C /* DispatchSource+MakeOneOff.swift */; };
		6BBECD7123ADA7E100C8DFBE /* AmplifyAWSServiceConfiguration.swift in Sources */ = {isa = PBXBuildFile; fileRef = 6BBECD7023ADA7E100C8DFBE /* AmplifyAWSServiceConfiguration.swift */; };
		6BBECD7423ADA9D100C8DFBE /* AmplifyAWSServiceConfigurationTests.swift in Sources */ = {isa = PBXBuildFile; fileRef = 6BBECD7323ADA9D100C8DFBE /* AmplifyAWSServiceConfigurationTests.swift */; };
		7D5ED6C78E25246DDAF2F2EC /* Pods_Amplify.framework in Frameworks */ = {isa = PBXBuildFile; fileRef = 84F3A76FB68CEFA45F4BB1BB /* Pods_Amplify.framework */; platformFilter = ios; };
		7F27B1DCE59C1E674172CCD6 /* Pods_Amplify_AmplifyTestConfigs_AmplifyTests.framework in Frameworks */ = {isa = PBXBuildFile; fileRef = 976D972EC2BBCAAD023694EB /* Pods_Amplify_AmplifyTestConfigs_AmplifyTests.framework */; };
		881246F5DCC59436DC932469 /* Pods_Amplify_AWSPluginsCore.framework in Frameworks */ = {isa = PBXBuildFile; fileRef = 35D92182B8445C8F9B0FAE94 /* Pods_Amplify_AWSPluginsCore.framework */; };
		950A26DB23D15D7E00D92B19 /* PredictionsTranslateTextOperation.swift in Sources */ = {isa = PBXBuildFile; fileRef = 950A26D823D15D7E00D92B19 /* PredictionsTranslateTextOperation.swift */; };
		950A26DC23D15D7E00D92B19 /* PredictionsTextToSpeechOperation.swift in Sources */ = {isa = PBXBuildFile; fileRef = 950A26D923D15D7E00D92B19 /* PredictionsTextToSpeechOperation.swift */; };
		950A26DD23D15D7E00D92B19 /* PredictionsSpeechToTextOperation.swift in Sources */ = {isa = PBXBuildFile; fileRef = 950A26DA23D15D7E00D92B19 /* PredictionsSpeechToTextOperation.swift */; };
		950A26DF23D15D9800D92B19 /* SpeechToTextResult.swift in Sources */ = {isa = PBXBuildFile; fileRef = 950A26DE23D15D9800D92B19 /* SpeechToTextResult.swift */; };
		950A26E123D15DCC00D92B19 /* PredictionsSpeechToTextRequest.swift in Sources */ = {isa = PBXBuildFile; fileRef = 950A26E023D15DCC00D92B19 /* PredictionsSpeechToTextRequest.swift */; };
		95DAAB1D237E63370028544F /* IdentifiedWord.swift in Sources */ = {isa = PBXBuildFile; fileRef = 95DAAB01237E63370028544F /* IdentifiedWord.swift */; };
		95DAAB1E237E63370028544F /* TextFormatType.swift in Sources */ = {isa = PBXBuildFile; fileRef = 95DAAB02237E63370028544F /* TextFormatType.swift */; };
		95DAAB20237E63370028544F /* SyntaxToken.swift in Sources */ = {isa = PBXBuildFile; fileRef = 95DAAB04237E63370028544F /* SyntaxToken.swift */; };
		95DAAB21237E63370028544F /* LanguageDetectionResult.swift in Sources */ = {isa = PBXBuildFile; fileRef = 95DAAB05237E63370028544F /* LanguageDetectionResult.swift */; };
		95DAAB22237E63370028544F /* SpeechType.swift in Sources */ = {isa = PBXBuildFile; fileRef = 95DAAB06237E63370028544F /* SpeechType.swift */; };
		95DAAB23237E63370028544F /* BoundedKeyValue.swift in Sources */ = {isa = PBXBuildFile; fileRef = 95DAAB07237E63370028544F /* BoundedKeyValue.swift */; };
		95DAAB24237E63370028544F /* IdentifiedText.swift in Sources */ = {isa = PBXBuildFile; fileRef = 95DAAB08237E63370028544F /* IdentifiedText.swift */; };
		95DAAB25237E63370028544F /* Entity.swift in Sources */ = {isa = PBXBuildFile; fileRef = 95DAAB09237E63370028544F /* Entity.swift */; };
		95DAAB26237E63370028544F /* Sentiment.swift in Sources */ = {isa = PBXBuildFile; fileRef = 95DAAB0A237E63370028544F /* Sentiment.swift */; };
		95DAAB27237E63370028544F /* GenderType.swift in Sources */ = {isa = PBXBuildFile; fileRef = 95DAAB0B237E63370028544F /* GenderType.swift */; };
		95DAAB28237E63370028544F /* Celebrity.swift in Sources */ = {isa = PBXBuildFile; fileRef = 95DAAB0C237E63370028544F /* Celebrity.swift */; };
		95DAAB29237E63370028544F /* EntityDetectionResult.swift in Sources */ = {isa = PBXBuildFile; fileRef = 95DAAB0D237E63370028544F /* EntityDetectionResult.swift */; };
		95DAAB2A237E63370028544F /* Pose.swift in Sources */ = {isa = PBXBuildFile; fileRef = 95DAAB0E237E63370028544F /* Pose.swift */; };
		95DAAB2B237E63370028544F /* Table.swift in Sources */ = {isa = PBXBuildFile; fileRef = 95DAAB0F237E63370028544F /* Table.swift */; };
		95DAAB2C237E63370028544F /* IdentifiedLine.swift in Sources */ = {isa = PBXBuildFile; fileRef = 95DAAB10237E63370028544F /* IdentifiedLine.swift */; };
		95DAAB2D237E63370028544F /* EmotionType.swift in Sources */ = {isa = PBXBuildFile; fileRef = 95DAAB11237E63370028544F /* EmotionType.swift */; };
		95DAAB2E237E63370028544F /* AgeRange.swift in Sources */ = {isa = PBXBuildFile; fileRef = 95DAAB12237E63370028544F /* AgeRange.swift */; };
		95DAAB2F237E63370028544F /* LanguageType.swift in Sources */ = {isa = PBXBuildFile; fileRef = 95DAAB13237E63370028544F /* LanguageType.swift */; };
		95DAAB30237E63370028544F /* IdentifyAction.swift in Sources */ = {isa = PBXBuildFile; fileRef = 95DAAB14237E63370028544F /* IdentifyAction.swift */; };
		95DAAB31237E63370028544F /* PartOfSpeech.swift in Sources */ = {isa = PBXBuildFile; fileRef = 95DAAB15237E63370028544F /* PartOfSpeech.swift */; };
		95DAAB32237E63370028544F /* EntityType.swift in Sources */ = {isa = PBXBuildFile; fileRef = 95DAAB16237E63370028544F /* EntityType.swift */; };
		95DAAB33237E63370028544F /* KeyPhrase.swift in Sources */ = {isa = PBXBuildFile; fileRef = 95DAAB17237E63370028544F /* KeyPhrase.swift */; };
		95DAAB34237E63370028544F /* Emotion.swift in Sources */ = {isa = PBXBuildFile; fileRef = 95DAAB18237E63370028544F /* Emotion.swift */; };
		95DAAB35237E63370028544F /* Polygon.swift in Sources */ = {isa = PBXBuildFile; fileRef = 95DAAB19237E63370028544F /* Polygon.swift */; };
		95DAAB36237E63370028544F /* Selection.swift in Sources */ = {isa = PBXBuildFile; fileRef = 95DAAB1A237E63370028544F /* Selection.swift */; };
		95DAAB37237E63370028544F /* Attribute.swift in Sources */ = {isa = PBXBuildFile; fileRef = 95DAAB1B237E63370028544F /* Attribute.swift */; };
		95DAAB38237E63370028544F /* Landmark.swift in Sources */ = {isa = PBXBuildFile; fileRef = 95DAAB1C237E63370028544F /* Landmark.swift */; };
		95DAAB44237E639E0028544F /* ConvertResult.swift in Sources */ = {isa = PBXBuildFile; fileRef = 95DAAB3A237E639E0028544F /* ConvertResult.swift */; };
		95DAAB45237E639E0028544F /* IdentifyResult.swift in Sources */ = {isa = PBXBuildFile; fileRef = 95DAAB3B237E639E0028544F /* IdentifyResult.swift */; };
		95DAAB46237E639E0028544F /* IdentifyTextResult.swift in Sources */ = {isa = PBXBuildFile; fileRef = 95DAAB3C237E639E0028544F /* IdentifyTextResult.swift */; };
		95DAAB47237E639E0028544F /* IdentifyLabelsResult.swift in Sources */ = {isa = PBXBuildFile; fileRef = 95DAAB3D237E639E0028544F /* IdentifyLabelsResult.swift */; };
		95DAAB48237E639E0028544F /* IdentifyCelebritiesResult.swift in Sources */ = {isa = PBXBuildFile; fileRef = 95DAAB3E237E639E0028544F /* IdentifyCelebritiesResult.swift */; };
		95DAAB49237E639E0028544F /* IdentifyDocumentTextResult.swift in Sources */ = {isa = PBXBuildFile; fileRef = 95DAAB3F237E639E0028544F /* IdentifyDocumentTextResult.swift */; };
		95DAAB4A237E639E0028544F /* InterpretResult.swift in Sources */ = {isa = PBXBuildFile; fileRef = 95DAAB40237E639E0028544F /* InterpretResult.swift */; };
		95DAAB4B237E639E0028544F /* TranslateTextResult.swift in Sources */ = {isa = PBXBuildFile; fileRef = 95DAAB41237E639E0028544F /* TranslateTextResult.swift */; };
		95DAAB4C237E639E0028544F /* IdentifyEntitiesResult.swift in Sources */ = {isa = PBXBuildFile; fileRef = 95DAAB42237E639E0028544F /* IdentifyEntitiesResult.swift */; };
		95DAAB83237F13940028544F /* EntityMatch.swift in Sources */ = {isa = PBXBuildFile; fileRef = 95DAAB81237F13940028544F /* EntityMatch.swift */; };
		95DAAB84237F13940028544F /* VoiceType.swift in Sources */ = {isa = PBXBuildFile; fileRef = 95DAAB82237F13940028544F /* VoiceType.swift */; };
		95DAAB89237F13B70028544F /* IdentifyEntityMatchesResult.swift in Sources */ = {isa = PBXBuildFile; fileRef = 95DAAB87237F13B70028544F /* IdentifyEntityMatchesResult.swift */; };
		95DAAB8A237F13B70028544F /* TextToSpeechResult.swift in Sources */ = {isa = PBXBuildFile; fileRef = 95DAAB88237F13B70028544F /* TextToSpeechResult.swift */; };
		95DAAB8C237F13D10028544F /* PredictionsTextToSpeechRequest.swift in Sources */ = {isa = PBXBuildFile; fileRef = 95DAAB8B237F13D10028544F /* PredictionsTextToSpeechRequest.swift */; };
		972D1CA72316922ECE530571 /* Pods_Amplify_AWSPluginsCore_AWSPluginsTestConfigs_AWSPluginsCoreTests.framework in Frameworks */ = {isa = PBXBuildFile; fileRef = 934ECFB4BB156267C1BC067A /* Pods_Amplify_AWSPluginsCore_AWSPluginsTestConfigs_AWSPluginsCoreTests.framework */; };
		B4340A24238325B900101BBA /* DefaultNetworkPolicy.swift in Sources */ = {isa = PBXBuildFile; fileRef = B4340A23238325B900101BBA /* DefaultNetworkPolicy.swift */; };
		B4BD6B3323708C0000A1F0A7 /* PredictionsCategoryClientAPITests.swift in Sources */ = {isa = PBXBuildFile; fileRef = B4BD6B3223708C0000A1F0A7 /* PredictionsCategoryClientAPITests.swift */; };
		B4BD6B3523708C1200A1F0A7 /* PredictionsCategoryConfigurationTests.swift in Sources */ = {isa = PBXBuildFile; fileRef = B4BD6B3423708C1200A1F0A7 /* PredictionsCategoryConfigurationTests.swift */; };
		B4BD6B3723708C6700A1F0A7 /* MockPredictionsCategoryPlugin.swift in Sources */ = {isa = PBXBuildFile; fileRef = B4BD6B3623708C6700A1F0A7 /* MockPredictionsCategoryPlugin.swift */; };
		B4BD6B392370932300A1F0A7 /* PredictionsIdentifyRequest.swift in Sources */ = {isa = PBXBuildFile; fileRef = B4BD6B382370932300A1F0A7 /* PredictionsIdentifyRequest.swift */; };
		B4D3852E236C97360014653D /* PredictionsIdentifyOperation.swift in Sources */ = {isa = PBXBuildFile; fileRef = B4D38517236C97350014653D /* PredictionsIdentifyOperation.swift */; };
		B4D38530236C97360014653D /* PredictionsInterpretOperation.swift in Sources */ = {isa = PBXBuildFile; fileRef = B4D38519236C97350014653D /* PredictionsInterpretOperation.swift */; };
		B4D38531236C97360014653D /* PredictionsCategoryBehavior.swift in Sources */ = {isa = PBXBuildFile; fileRef = B4D3851A236C97350014653D /* PredictionsCategoryBehavior.swift */; };
		B4D38535236C97360014653D /* PredictionsCategory.swift in Sources */ = {isa = PBXBuildFile; fileRef = B4D3851F236C97350014653D /* PredictionsCategory.swift */; };
		B4D38537236C97360014653D /* PredictionsCategory+CategoryConfigurable.swift in Sources */ = {isa = PBXBuildFile; fileRef = B4D38522236C97350014653D /* PredictionsCategory+CategoryConfigurable.swift */; };
		B4D38538236C97360014653D /* PredictionsCategoryConfiguration.swift in Sources */ = {isa = PBXBuildFile; fileRef = B4D38523236C97350014653D /* PredictionsCategoryConfiguration.swift */; };
		B4D38539236C97360014653D /* PredictionsCategory+ClientBehavior.swift in Sources */ = {isa = PBXBuildFile; fileRef = B4D38524236C97350014653D /* PredictionsCategory+ClientBehavior.swift */; };
		B4D3853A236C97360014653D /* PredictionsInterpretRequest.swift in Sources */ = {isa = PBXBuildFile; fileRef = B4D38526236C97350014653D /* PredictionsInterpretRequest.swift */; };
		B4D3853C236C97360014653D /* PredictionsTranslateTextRequest.swift in Sources */ = {isa = PBXBuildFile; fileRef = B4D38528236C97350014653D /* PredictionsTranslateTextRequest.swift */; };
		B4D3853E236C97360014653D /* PredictionsCategory+HubPayloadEventName.swift in Sources */ = {isa = PBXBuildFile; fileRef = B4D3852A236C97350014653D /* PredictionsCategory+HubPayloadEventName.swift */; };
		B4D3853F236C97360014653D /* PredictionsError.swift in Sources */ = {isa = PBXBuildFile; fileRef = B4D3852C236C97350014653D /* PredictionsError.swift */; };
		B4D38540236C97360014653D /* PredictionsCategoryPlugin.swift in Sources */ = {isa = PBXBuildFile; fileRef = B4D3852D236C97350014653D /* PredictionsCategoryPlugin.swift */; };
		B8E8D759314BE9D6BD462E87 /* Pods_Amplify_AmplifyTestConfigs_AmplifyFunctionalTests.framework in Frameworks */ = {isa = PBXBuildFile; fileRef = B868B395CBEDBAE5565C25D5 /* Pods_Amplify_AmplifyTestConfigs_AmplifyFunctionalTests.framework */; };
		B912D1B6242960D40028F05C /* QueryPaginationInput.swift in Sources */ = {isa = PBXBuildFile; fileRef = B912D1B5242960D40028F05C /* QueryPaginationInput.swift */; };
		B91A879C23D125A50049A12F /* DateTime.swift in Sources */ = {isa = PBXBuildFile; fileRef = B91A879B23D125A50049A12F /* DateTime.swift */; };
		B91A879E23D12B730049A12F /* Time.swift in Sources */ = {isa = PBXBuildFile; fileRef = B91A879D23D12B730049A12F /* Time.swift */; };
		B91A87A023D18A320049A12F /* DateScalar.swift in Sources */ = {isa = PBXBuildFile; fileRef = B91A879F23D18A320049A12F /* DateScalar.swift */; };
		B91A87A223D641570049A12F /* DateTime+Comparable.swift in Sources */ = {isa = PBXBuildFile; fileRef = B91A87A123D641570049A12F /* DateTime+Comparable.swift */; };
		B91A87A423D64B0F0049A12F /* DateScalarTests.swift in Sources */ = {isa = PBXBuildFile; fileRef = B91A87A323D64B0F0049A12F /* DateScalarTests.swift */; };
		B92E03AD2367CE7A006CEB8D /* DataStoreCategory+Behavior.swift in Sources */ = {isa = PBXBuildFile; fileRef = B92E039E2367CE79006CEB8D /* DataStoreCategory+Behavior.swift */; };
		B92E03AE2367CE7A006CEB8D /* DataStoreCategoryPlugin.swift in Sources */ = {isa = PBXBuildFile; fileRef = B92E039F2367CE79006CEB8D /* DataStoreCategoryPlugin.swift */; };
		B92E03AF2367CE7A006CEB8D /* DataStoreCategoryBehavior.swift in Sources */ = {isa = PBXBuildFile; fileRef = B92E03A02367CE79006CEB8D /* DataStoreCategoryBehavior.swift */; };
		B92E03B02367CE7A006CEB8D /* DataStoreCallback.swift in Sources */ = {isa = PBXBuildFile; fileRef = B92E03A12367CE79006CEB8D /* DataStoreCallback.swift */; };
		B92E03B12367CE7A006CEB8D /* DataStoreError.swift in Sources */ = {isa = PBXBuildFile; fileRef = B92E03A22367CE79006CEB8D /* DataStoreError.swift */; };
		B92E03B22367CE7A006CEB8D /* DataStoreCategoryConfiguration.swift in Sources */ = {isa = PBXBuildFile; fileRef = B92E03A32367CE79006CEB8D /* DataStoreCategoryConfiguration.swift */; };
		B92E03B32367CE7A006CEB8D /* DataStoreCategory.swift in Sources */ = {isa = PBXBuildFile; fileRef = B92E03A42367CE7A006CEB8D /* DataStoreCategory.swift */; };
		B92E03B42367CE7A006CEB8D /* DataStoreCategory+Configurable.swift in Sources */ = {isa = PBXBuildFile; fileRef = B92E03A52367CE7A006CEB8D /* DataStoreCategory+Configurable.swift */; };
		B92E03B52367CE7A006CEB8D /* Model.swift in Sources */ = {isa = PBXBuildFile; fileRef = B92E03A72367CE7A006CEB8D /* Model.swift */; };
		B92E03B62367CE7A006CEB8D /* ModelSchema.swift in Sources */ = {isa = PBXBuildFile; fileRef = B92E03A82367CE7A006CEB8D /* ModelSchema.swift */; };
		B92E03B72367CE7A006CEB8D /* ModelRegistry.swift in Sources */ = {isa = PBXBuildFile; fileRef = B92E03A92367CE7A006CEB8D /* ModelRegistry.swift */; };
		B92E03B82367CE7A006CEB8D /* ModelSchema+Definition.swift in Sources */ = {isa = PBXBuildFile; fileRef = B92E03AA2367CE7A006CEB8D /* ModelSchema+Definition.swift */; };
		B92E03B92367CE7A006CEB8D /* Model+Schema.swift in Sources */ = {isa = PBXBuildFile; fileRef = B92E03AB2367CE7A006CEB8D /* Model+Schema.swift */; };
		B92E03BA2367CE7A006CEB8D /* Model+Codable.swift in Sources */ = {isa = PBXBuildFile; fileRef = B92E03AC2367CE7A006CEB8D /* Model+Codable.swift */; };
		B9485E9723F40848009C4F93 /* Time+Operation.swift in Sources */ = {isa = PBXBuildFile; fileRef = B9485E9623F40847009C4F93 /* Time+Operation.swift */; };
		B9485E9923F40877009C4F93 /* Date+Operation.swift in Sources */ = {isa = PBXBuildFile; fileRef = B9485E9823F40877009C4F93 /* Date+Operation.swift */; };
		B9485E9B23F4BEEC009C4F93 /* README.md in Resources */ = {isa = PBXBuildFile; fileRef = B9485E9A23F4BEEC009C4F93 /* README.md */; };
		B9521833237E21BA00F53237 /* Comment+Schema.swift in Sources */ = {isa = PBXBuildFile; fileRef = B952182E237E21B900F53237 /* Comment+Schema.swift */; };
		B9521834237E21BA00F53237 /* schema.graphql in Resources */ = {isa = PBXBuildFile; fileRef = B952182F237E21B900F53237 /* schema.graphql */; };
		B9521835237E21BA00F53237 /* Comment.swift in Sources */ = {isa = PBXBuildFile; fileRef = B9521830237E21B900F53237 /* Comment.swift */; };
		B9521836237E21BA00F53237 /* Post+Schema.swift in Sources */ = {isa = PBXBuildFile; fileRef = B9521831237E21B900F53237 /* Post+Schema.swift */; };
		B9521837237E21BA00F53237 /* Post.swift in Sources */ = {isa = PBXBuildFile; fileRef = B9521832237E21B900F53237 /* Post.swift */; };
		B98E9D0E2372236300934B51 /* ModelKey.swift in Sources */ = {isa = PBXBuildFile; fileRef = B98E9D062372236200934B51 /* ModelKey.swift */; };
		B98E9D0F2372236300934B51 /* QueryOperator.swift in Sources */ = {isa = PBXBuildFile; fileRef = B98E9D072372236200934B51 /* QueryOperator.swift */; };
		B98E9D102372236300934B51 /* QueryPredicate.swift in Sources */ = {isa = PBXBuildFile; fileRef = B98E9D082372236200934B51 /* QueryPredicate.swift */; };
		B98E9D122372236300934B51 /* QueryField.swift in Sources */ = {isa = PBXBuildFile; fileRef = B98E9D0A2372236200934B51 /* QueryField.swift */; };
		B98E9D132372236300934B51 /* QueryOperator+Equatable.swift in Sources */ = {isa = PBXBuildFile; fileRef = B98E9D0B2372236200934B51 /* QueryOperator+Equatable.swift */; };
		B98E9D142372236300934B51 /* QueryPredicate+Equatable.swift in Sources */ = {isa = PBXBuildFile; fileRef = B98E9D0C2372236200934B51 /* QueryPredicate+Equatable.swift */; };
		B996FC4423FF2FA8006D0F68 /* Encodable+AnyEncodable.swift in Sources */ = {isa = PBXBuildFile; fileRef = B996FC4323FF2FA8006D0F68 /* Encodable+AnyEncodable.swift */; };
		B996FC4D24059918006D0F68 /* Model+Enum.swift in Sources */ = {isa = PBXBuildFile; fileRef = B996FC4C24059918006D0F68 /* Model+Enum.swift */; };
<<<<<<< HEAD
		B99EF4B523DB020C00D821BC /* DateScalarComparableTests.swift in Sources */ = {isa = PBXBuildFile; fileRef = B99EF4B423DB020C00D821BC /* DateScalarComparableTests.swift */; };
		B99EF4B723DB072000D821BC /* DateScalar+Hashable.swift in Sources */ = {isa = PBXBuildFile; fileRef = B99EF4B623DB072000D821BC /* DateScalar+Hashable.swift */; };
		B9A6A4E024452E0D00AC2792 /* AccessLevel.swift in Sources */ = {isa = PBXBuildFile; fileRef = B9A6A4DF24452E0D00AC2792 /* AccessLevel.swift */; };
		B9AE8FD923D8C609002742F9 /* DateScalarFormat.swift in Sources */ = {isa = PBXBuildFile; fileRef = B9AE8FD823D8C609002742F9 /* DateScalarFormat.swift */; };
		B9AE8FDB23D8C643002742F9 /* DateScalarFormat+Time.swift in Sources */ = {isa = PBXBuildFile; fileRef = B9AE8FDA23D8C643002742F9 /* DateScalarFormat+Time.swift */; };
		B9AF547823F323000059E6C4 /* Time+Comparable.swift in Sources */ = {isa = PBXBuildFile; fileRef = B9AF547723F323000059E6C4 /* Time+Comparable.swift */; };
		B9AF547A23F324DB0059E6C4 /* DateScalarOperation.swift in Sources */ = {isa = PBXBuildFile; fileRef = B9AF547923F324DB0059E6C4 /* DateScalarOperation.swift */; };
		B9AF547E23F37DF20059E6C4 /* DateScalarOperationTests.swift in Sources */ = {isa = PBXBuildFile; fileRef = B9AF547D23F37DF20059E6C4 /* DateScalarOperationTests.swift */; };
		B9B50DC223D9179F0086F1E1 /* DateScalarFormat+DateTime.swift in Sources */ = {isa = PBXBuildFile; fileRef = B9B50DC123D9179F0086F1E1 /* DateScalarFormat+DateTime.swift */; };
		B9B50DC423D917BB0086F1E1 /* DateScalarFormat+Date.swift in Sources */ = {isa = PBXBuildFile; fileRef = B9B50DC323D917BB0086F1E1 /* DateScalarFormat+Date.swift */; };
		B9B50DC623D918020086F1E1 /* Date+DateScalar.swift in Sources */ = {isa = PBXBuildFile; fileRef = B9B50DC523D918020086F1E1 /* Date+DateScalar.swift */; };
		B9B50DC823DA15890086F1E1 /* DataStoreError+DateScalar.swift in Sources */ = {isa = PBXBuildFile; fileRef = B9B50DC723DA15890086F1E1 /* DataStoreError+DateScalar.swift */; };
=======
		B9A329CC243559BF00C5B80C /* TimeInterval+Helper.swift in Sources */ = {isa = PBXBuildFile; fileRef = B9A329CB243559BF00C5B80C /* TimeInterval+Helper.swift */; };
>>>>>>> b87811c5
		B9B64A9F23FCBF7E00730B68 /* ModelValueConverter.swift in Sources */ = {isa = PBXBuildFile; fileRef = B9B64A9E23FCBF7E00730B68 /* ModelValueConverter.swift */; };
		B9DCA263240F217C00075E22 /* AnyEncodableTests.swift in Sources */ = {isa = PBXBuildFile; fileRef = B9DCA262240F217C00075E22 /* AnyEncodableTests.swift */; };
		B9FAA10B23878122009414B4 /* ModelField+Association.swift in Sources */ = {isa = PBXBuildFile; fileRef = B9FAA10A23878122009414B4 /* ModelField+Association.swift */; };
		B9FAA10E23878BF3009414B4 /* UserAccount.swift in Sources */ = {isa = PBXBuildFile; fileRef = B9FAA10D23878BF3009414B4 /* UserAccount.swift */; };
		B9FAA11023878C5E009414B4 /* UserProfile.swift in Sources */ = {isa = PBXBuildFile; fileRef = B9FAA10F23878C5E009414B4 /* UserProfile.swift */; };
		B9FAA11223878C96009414B4 /* UserAccount+Schema.swift in Sources */ = {isa = PBXBuildFile; fileRef = B9FAA11123878C96009414B4 /* UserAccount+Schema.swift */; };
		B9FAA11423878CEA009414B4 /* UserProfile+Schema.swift in Sources */ = {isa = PBXBuildFile; fileRef = B9FAA11323878CEA009414B4 /* UserProfile+Schema.swift */; };
		B9FAA116238799D3009414B4 /* Author.swift in Sources */ = {isa = PBXBuildFile; fileRef = B9FAA115238799D3009414B4 /* Author.swift */; };
		B9FAA11823879A57009414B4 /* Author+Schema.swift in Sources */ = {isa = PBXBuildFile; fileRef = B9FAA11723879A57009414B4 /* Author+Schema.swift */; };
		B9FAA11A23879AC8009414B4 /* BookAuthor.swift in Sources */ = {isa = PBXBuildFile; fileRef = B9FAA11923879AC8009414B4 /* BookAuthor.swift */; };
		B9FAA11C23879B35009414B4 /* Book.swift in Sources */ = {isa = PBXBuildFile; fileRef = B9FAA11B23879B35009414B4 /* Book.swift */; };
		B9FAA11E23879B9F009414B4 /* Book+Schema.swift in Sources */ = {isa = PBXBuildFile; fileRef = B9FAA11D23879B9F009414B4 /* Book+Schema.swift */; };
		B9FAA12023879BD0009414B4 /* BookAuthor+Schema.swift in Sources */ = {isa = PBXBuildFile; fileRef = B9FAA11F23879BD0009414B4 /* BookAuthor+Schema.swift */; };
		B9FAA1252388BE48009414B4 /* List+Model.swift in Sources */ = {isa = PBXBuildFile; fileRef = B9FAA1242388BE48009414B4 /* List+Model.swift */; };
		B9FAA1272388BE91009414B4 /* List+LazyLoad.swift in Sources */ = {isa = PBXBuildFile; fileRef = B9FAA1262388BE91009414B4 /* List+LazyLoad.swift */; };
		B9FAA13A238BBADE009414B4 /* List+Combine.swift in Sources */ = {isa = PBXBuildFile; fileRef = B9FAA139238BBADE009414B4 /* List+Combine.swift */; };
		B9FAA13C238BBE67009414B4 /* DataStoreCallback+Combine.swift in Sources */ = {isa = PBXBuildFile; fileRef = B9FAA13B238BBE67009414B4 /* DataStoreCallback+Combine.swift */; };
		B9FAA175238EFC5A009414B4 /* String+Extensions.swift in Sources */ = {isa = PBXBuildFile; fileRef = B9FAA174238EFC59009414B4 /* String+Extensions.swift */; };
		B9FAA180238FBB5D009414B4 /* Model+Array.swift in Sources */ = {isa = PBXBuildFile; fileRef = B9FAA17F238FBB5D009414B4 /* Model+Array.swift */; };
		B9FB05F82383740D00DE1FD4 /* DataStoreStatement.swift in Sources */ = {isa = PBXBuildFile; fileRef = B9FB05F72383740D00DE1FD4 /* DataStoreStatement.swift */; };
		FA0173352375F8A5005DDDFC /* LoggingError.swift in Sources */ = {isa = PBXBuildFile; fileRef = FA0173342375F8A5005DDDFC /* LoggingError.swift */; };
		FA0173372375FAA5005DDDFC /* HubError.swift in Sources */ = {isa = PBXBuildFile; fileRef = FA0173362375FAA5005DDDFC /* HubError.swift */; };
		FA09337C23844E9F00C2FD5F /* GraphQLOperationRequest.swift in Sources */ = {isa = PBXBuildFile; fileRef = FA09337B23844E9F00C2FD5F /* GraphQLOperationRequest.swift */; };
		FA09337E2384677A00C2FD5F /* AWSUnifiedLoggingPlugin.swift in Sources */ = {isa = PBXBuildFile; fileRef = FA09337D2384677A00C2FD5F /* AWSUnifiedLoggingPlugin.swift */; };
		FA0933812384749A00C2FD5F /* LoggingCategory+Logger.swift in Sources */ = {isa = PBXBuildFile; fileRef = FA0933802384749A00C2FD5F /* LoggingCategory+Logger.swift */; };
		FA093386238480EB00C2FD5F /* OSLogWrapper.swift in Sources */ = {isa = PBXBuildFile; fileRef = FA09338223847E5800C2FD5F /* OSLogWrapper.swift */; };
		FA09B92B2321A10E000E064D /* AnalyticsCategory+CategoryConfigurable.swift in Sources */ = {isa = PBXBuildFile; fileRef = FA09B92A2321A10E000E064D /* AnalyticsCategory+CategoryConfigurable.swift */; };
		FA09B92D2321A27F000E064D /* CategoryConfigurable.swift in Sources */ = {isa = PBXBuildFile; fileRef = FA09B92C2321A27F000E064D /* CategoryConfigurable.swift */; };
		FA09B92F2321A2DE000E064D /* APICategory+CategoryConfigurable.swift in Sources */ = {isa = PBXBuildFile; fileRef = FA09B92E2321A2DE000E064D /* APICategory+CategoryConfigurable.swift */; };
		FA09B9332321A305000E064D /* HubCategory+CategoryConfigurable.swift in Sources */ = {isa = PBXBuildFile; fileRef = FA09B9322321A305000E064D /* HubCategory+CategoryConfigurable.swift */; };
		FA09B9382321A359000E064D /* LoggingCategory+CategoryConfigurable.swift in Sources */ = {isa = PBXBuildFile; fileRef = FA09B9372321A359000E064D /* LoggingCategory+CategoryConfigurable.swift */; };
		FA09B93B2321A36F000E064D /* StorageCategory+CategoryConfigurable.swift in Sources */ = {isa = PBXBuildFile; fileRef = FA09B93A2321A36F000E064D /* StorageCategory+CategoryConfigurable.swift */; };
		FA09B9412321BB78000E064D /* JSONValue.swift in Sources */ = {isa = PBXBuildFile; fileRef = FA09B9402321BB78000E064D /* JSONValue.swift */; };
		FA09B9432321CB0C000E064D /* JSONValueTests.swift in Sources */ = {isa = PBXBuildFile; fileRef = FA09B9422321CB0C000E064D /* JSONValueTests.swift */; };
		FA09B9452322C9E8000E064D /* AnalyticsCategoryConfiguration.swift in Sources */ = {isa = PBXBuildFile; fileRef = FA09B9442322C9E8000E064D /* AnalyticsCategoryConfiguration.swift */; };
		FA09B9472322CBA7000E064D /* APICategoryConfiguration.swift in Sources */ = {isa = PBXBuildFile; fileRef = FA09B9462322CBA7000E064D /* APICategoryConfiguration.swift */; };
		FA09B9492322CBD5000E064D /* HubCategoryConfiguration.swift in Sources */ = {isa = PBXBuildFile; fileRef = FA09B9482322CBD5000E064D /* HubCategoryConfiguration.swift */; };
		FA09B94B2322CBEB000E064D /* LoggingCategoryConfiguration.swift in Sources */ = {isa = PBXBuildFile; fileRef = FA09B94A2322CBEB000E064D /* LoggingCategoryConfiguration.swift */; };
		FA09B94D2322CC05000E064D /* StorageCategoryConfiguration.swift in Sources */ = {isa = PBXBuildFile; fileRef = FA09B94C2322CC04000E064D /* StorageCategoryConfiguration.swift */; };
		FA131AB32360FE070008381C /* AWSPluginsCore.framework in Frameworks */ = {isa = PBXBuildFile; fileRef = FA131AAA2360FE070008381C /* AWSPluginsCore.framework */; };
		FA131ABC2360FE070008381C /* AWSPluginsCore.h in Headers */ = {isa = PBXBuildFile; fileRef = FA131AAC2360FE070008381C /* AWSPluginsCore.h */; settings = {ATTRIBUTES = (Public, ); }; };
		FA131ABF2360FE070008381C /* AWSPluginsCore.framework in Frameworks */ = {isa = PBXBuildFile; fileRef = FA131AAA2360FE070008381C /* AWSPluginsCore.framework */; };
		FA131AC02360FE070008381C /* AWSPluginsCore.framework in Embed Frameworks */ = {isa = PBXBuildFile; fileRef = FA131AAA2360FE070008381C /* AWSPluginsCore.framework */; settings = {ATTRIBUTES = (CodeSignOnCopy, RemoveHeadersOnCopy, ); }; };
		FA176ED52385012000C5C5F9 /* DataStoreCategory+HubPayloadEventName.swift in Sources */ = {isa = PBXBuildFile; fileRef = FA176ED42385012000C5C5F9 /* DataStoreCategory+HubPayloadEventName.swift */; };
		FA176ED7238503C200C5C5F9 /* HubListenerTestUtilities.swift in Sources */ = {isa = PBXBuildFile; fileRef = FA176ED6238503C200C5C5F9 /* HubListenerTestUtilities.swift */; };
		FA176ED923858A3800C5C5F9 /* Amplify+HubPayloadEventName.swift in Sources */ = {isa = PBXBuildFile; fileRef = FA176ED823858A3800C5C5F9 /* Amplify+HubPayloadEventName.swift */; };
		FA176EDD2385943000C5C5F9 /* NotificationListeningAnalyticsPlugin.swift in Sources */ = {isa = PBXBuildFile; fileRef = FA176EDC2385943000C5C5F9 /* NotificationListeningAnalyticsPlugin.swift */; };
		FA1846EE23998E44009B9D01 /* MockAPIResponders.swift in Sources */ = {isa = PBXBuildFile; fileRef = FA1846ED23998E43009B9D01 /* MockAPIResponders.swift */; };
		FA315295233D634900DE78E7 /* StorageDownloadFileRequest.swift in Sources */ = {isa = PBXBuildFile; fileRef = FA315294233D634900DE78E7 /* StorageDownloadFileRequest.swift */; };
		FA315298233D644F00DE78E7 /* StorageDownloadDataRequest.swift in Sources */ = {isa = PBXBuildFile; fileRef = FA315297233D644F00DE78E7 /* StorageDownloadDataRequest.swift */; };
		FA31529A233D645200DE78E7 /* StorageGetURLRequest.swift in Sources */ = {isa = PBXBuildFile; fileRef = FA315299233D645200DE78E7 /* StorageGetURLRequest.swift */; };
		FA31529C233D645400DE78E7 /* StorageListRequest.swift in Sources */ = {isa = PBXBuildFile; fileRef = FA31529B233D645400DE78E7 /* StorageListRequest.swift */; };
		FA31529E233D645800DE78E7 /* StorageUploadDataRequest.swift in Sources */ = {isa = PBXBuildFile; fileRef = FA31529D233D645800DE78E7 /* StorageUploadDataRequest.swift */; };
		FA3152A0233D645B00DE78E7 /* StorageRemoveRequest.swift in Sources */ = {isa = PBXBuildFile; fileRef = FA31529F233D645A00DE78E7 /* StorageRemoveRequest.swift */; };
		FA47B8362350C2D60031A0E3 /* AutoUnsubscribeOperationTests.swift in Sources */ = {isa = PBXBuildFile; fileRef = FA47B8352350C2D60031A0E3 /* AutoUnsubscribeOperationTests.swift */; };
		FA47B8382350C58B0031A0E3 /* AutoUnsubscribeHubListenToOperationTests.swift in Sources */ = {isa = PBXBuildFile; fileRef = FA47B8372350C58B0031A0E3 /* AutoUnsubscribeHubListenToOperationTests.swift */; };
		FA4A955F239ADEBD008E876E /* MockResponder.swift in Sources */ = {isa = PBXBuildFile; fileRef = FA4A955E239ADEBD008E876E /* MockResponder.swift */; };
		FA4B38AB238482B100E20DAB /* DefaultLoggingPluginTests.swift in Sources */ = {isa = PBXBuildFile; fileRef = FA4B38AA238482B100E20DAB /* DefaultLoggingPluginTests.swift */; };
		FA4E730A232828EA003B8EEB /* Amplify+Reset.swift in Sources */ = {isa = PBXBuildFile; fileRef = FA4E7309232828EA003B8EEB /* Amplify+Reset.swift */; };
		FA4E730C23282917003B8EEB /* Amplify+Resolve.swift in Sources */ = {isa = PBXBuildFile; fileRef = FA4E730B23282917003B8EEB /* Amplify+Resolve.swift */; };
		FA4E730E232829F1003B8EEB /* Resettable.swift in Sources */ = {isa = PBXBuildFile; fileRef = FA4E730D232829F1003B8EEB /* Resettable.swift */; };
		FA4E731623294B6E003B8EEB /* AWSHubPlugin.swift in Sources */ = {isa = PBXBuildFile; fileRef = FA4E731523294B6E003B8EEB /* AWSHubPlugin.swift */; };
		FA56F71E22B144F80039754A /* AsyncEvent.swift in Sources */ = {isa = PBXBuildFile; fileRef = FA56F71D22B144F80039754A /* AsyncEvent.swift */; };
		FA56F72322B14B420039754A /* Cancellable.swift in Sources */ = {isa = PBXBuildFile; fileRef = FA56F72222B14B420039754A /* Cancellable.swift */; };
		FA56F72522B14B6A0039754A /* Resumable.swift in Sources */ = {isa = PBXBuildFile; fileRef = FA56F72422B14B6A0039754A /* Resumable.swift */; };
		FA56F72722B14BF70039754A /* AmplifyOperation.swift in Sources */ = {isa = PBXBuildFile; fileRef = FA56F72622B14BF70039754A /* AmplifyOperation.swift */; };
		FA5BF25F2385A0500070C843 /* Category+Logging.swift in Sources */ = {isa = PBXBuildFile; fileRef = FA5BF25E2385A0500070C843 /* Category+Logging.swift */; };
		FA5D4CF3238AFD7B00D2F54A /* ModelRegistry+Syncable.swift in Sources */ = {isa = PBXBuildFile; fileRef = FA5D4CF2238AFD7B00D2F54A /* ModelRegistry+Syncable.swift */; };
		FA5D76AF23947E9C00489864 /* Model+CodableTests.swift in Sources */ = {isa = PBXBuildFile; fileRef = FA5D76AE23947E9C00489864 /* Model+CodableTests.swift */; };
		FA607FE2233D131B00DFEA24 /* AmplifyOperationHubTests.swift in Sources */ = {isa = PBXBuildFile; fileRef = FA607FE1233D131B00DFEA24 /* AmplifyOperationHubTests.swift */; };
		FA6BC869235F52740001A882 /* APICategoryClientGraphQLTests.swift in Sources */ = {isa = PBXBuildFile; fileRef = FA6BC868235F52740001A882 /* APICategoryClientGraphQLTests.swift */; };
		FA6BC86B235F57920001A882 /* APIError.swift in Sources */ = {isa = PBXBuildFile; fileRef = FA6BC86A235F57920001A882 /* APIError.swift */; };
		FA6BC86D235F5AE30001A882 /* APICategory+HubPayloadEventName.swift in Sources */ = {isa = PBXBuildFile; fileRef = FA6BC86C235F5AE30001A882 /* APICategory+HubPayloadEventName.swift */; };
		FA6BC872235F5BD60001A882 /* GraphQLOperation.swift in Sources */ = {isa = PBXBuildFile; fileRef = FA6BC871235F5BD60001A882 /* GraphQLOperation.swift */; };
		FA6BC87B235F5D240001A882 /* APICategoryGraphQLBehavior.swift in Sources */ = {isa = PBXBuildFile; fileRef = FA6BC87A235F5D240001A882 /* APICategoryGraphQLBehavior.swift */; };
		FA6BC87D235F5D490001A882 /* APICategoryRESTBehavior.swift in Sources */ = {isa = PBXBuildFile; fileRef = FA6BC87C235F5D490001A882 /* APICategoryRESTBehavior.swift */; };
		FA6BC87F235F5DAE0001A882 /* APICategoryInterceptorBehavior.swift in Sources */ = {isa = PBXBuildFile; fileRef = FA6BC87E235F5DAE0001A882 /* APICategoryInterceptorBehavior.swift */; };
		FA76A2D12342B1A600B91ADB /* StorageCategory+HubPayloadEventName.swift in Sources */ = {isa = PBXBuildFile; fileRef = FA76A2D02342B1A600B91ADB /* StorageCategory+HubPayloadEventName.swift */; };
		FA76A2D32342B47100B91ADB /* HubPayloadEventName.swift in Sources */ = {isa = PBXBuildFile; fileRef = FA76A2D22342B47100B91ADB /* HubPayloadEventName.swift */; };
		FA8EE773238621320097E4F1 /* AnyModelTests.swift in Sources */ = {isa = PBXBuildFile; fileRef = FA8EE772238621320097E4F1 /* AnyModelTests.swift */; };
		FA8EE777238626D60097E4F1 /* AnyModel+Codable.swift in Sources */ = {isa = PBXBuildFile; fileRef = FA8EE776238626D60097E4F1 /* AnyModel+Codable.swift */; };
		FA8EE779238627040097E4F1 /* Model+ModelName.swift in Sources */ = {isa = PBXBuildFile; fileRef = FA8EE778238627040097E4F1 /* Model+ModelName.swift */; };
		FA8EE77B2386271A0097E4F1 /* Model+AnyModel.swift in Sources */ = {isa = PBXBuildFile; fileRef = FA8EE77A2386271A0097E4F1 /* Model+AnyModel.swift */; };
		FA8EE77D238627350097E4F1 /* Model+Subscript.swift in Sources */ = {isa = PBXBuildFile; fileRef = FA8EE77C238627350097E4F1 /* Model+Subscript.swift */; };
		FA8EE77F2386274A0097E4F1 /* AnyModel+Subscript.swift in Sources */ = {isa = PBXBuildFile; fileRef = FA8EE77E2386274A0097E4F1 /* AnyModel+Subscript.swift */; };
		FA8EE781238628490097E4F1 /* Persistable.swift in Sources */ = {isa = PBXBuildFile; fileRef = FA8EE780238628490097E4F1 /* Persistable.swift */; };
		FA8EE78323862DDB0097E4F1 /* AnyModel+Schema.swift in Sources */ = {isa = PBXBuildFile; fileRef = FA8EE78223862DDB0097E4F1 /* AnyModel+Schema.swift */; };
		FA8F4D242395B1B600861D91 /* MutationEvent+Model.swift in Sources */ = {isa = PBXBuildFile; fileRef = FA8F4D232395B1B600861D91 /* MutationEvent+Model.swift */; };
		FA9D6C1B238DEEEB00C7DD9F /* ConcurrentDispatcherPerformanceTests.swift in Sources */ = {isa = PBXBuildFile; fileRef = FAF1B8872339633C007F1435 /* ConcurrentDispatcherPerformanceTests.swift */; };
		FA9D6C1E238DEF0E00C7DD9F /* DefaultHubPluginPerformanceTestHelpers.swift in Sources */ = {isa = PBXBuildFile; fileRef = FAF1B88A23397791007F1435 /* DefaultHubPluginPerformanceTestHelpers.swift */; };
		FA9D6C1F238DEF1100C7DD9F /* SerialDispatcherPerformanceTests.swift in Sources */ = {isa = PBXBuildFile; fileRef = FA317107232AE8DF009BC140 /* SerialDispatcherPerformanceTests.swift */; };
		FA9FB7792329D4D400C04D32 /* HubFilter.swift in Sources */ = {isa = PBXBuildFile; fileRef = FA9FB7782329D4D400C04D32 /* HubFilter.swift */; };
		FA9FB77B2329D4FB00C04D32 /* UnsubscribeToken.swift in Sources */ = {isa = PBXBuildFile; fileRef = FA9FB77A2329D4FB00C04D32 /* UnsubscribeToken.swift */; };
		FA9FB77D232AA0D800C04D32 /* FilteredListener.swift in Sources */ = {isa = PBXBuildFile; fileRef = FA9FB77C232AA0D800C04D32 /* FilteredListener.swift */; };
		FA9FB780232AA11A00C04D32 /* HubChannelDispatcher.swift in Sources */ = {isa = PBXBuildFile; fileRef = FA9FB77F232AA11A00C04D32 /* HubChannelDispatcher.swift */; };
		FA9FB782232AA26500C04D32 /* DefaultHubPluginCustomChannelTests.swift in Sources */ = {isa = PBXBuildFile; fileRef = FA9FB781232AA26500C04D32 /* DefaultHubPluginCustomChannelTests.swift */; };
		FAA2E8BC239FFC7700E420EA /* MockModels.swift in Sources */ = {isa = PBXBuildFile; fileRef = FAA2E8BB239FFC7700E420EA /* MockModels.swift */; };
		FAA2E8BE23A00BD600E420EA /* AmplifyAPICategory.swift in Sources */ = {isa = PBXBuildFile; fileRef = FAA2E8BD23A00BD600E420EA /* AmplifyAPICategory.swift */; };
		FAA2E8C023A00C6500E420EA /* AmplifyAPICategory+APICategory.swift in Sources */ = {isa = PBXBuildFile; fileRef = FAA2E8BF23A00C6500E420EA /* AmplifyAPICategory+APICategory.swift */; };
		FAA2E8C223A00D5800E420EA /* APICategory+Resettable.swift in Sources */ = {isa = PBXBuildFile; fileRef = FAA2E8C123A00D5800E420EA /* APICategory+Resettable.swift */; };
		FAA2E8C623A0294300E420EA /* AnalyticsCategory+Resettable.swift in Sources */ = {isa = PBXBuildFile; fileRef = FAA2E8C523A0294300E420EA /* AnalyticsCategory+Resettable.swift */; };
		FAA2E8C823A029C800E420EA /* LoggingCategory+Resettable.swift in Sources */ = {isa = PBXBuildFile; fileRef = FAA2E8C723A029C800E420EA /* LoggingCategory+Resettable.swift */; };
		FAA2E8CA23A02A2600E420EA /* DataStoreCategory+Resettable.swift in Sources */ = {isa = PBXBuildFile; fileRef = FAA2E8C923A02A2600E420EA /* DataStoreCategory+Resettable.swift */; };
		FAA2E8CC23A02A5400E420EA /* HubCategory+Resettable.swift in Sources */ = {isa = PBXBuildFile; fileRef = FAA2E8CB23A02A5400E420EA /* HubCategory+Resettable.swift */; };
		FAA2E8CE23A02A8100E420EA /* PredictionsCategory+Resettable.swift in Sources */ = {isa = PBXBuildFile; fileRef = FAA2E8CD23A02A8100E420EA /* PredictionsCategory+Resettable.swift */; };
		FAA2E8D023A02AAD00E420EA /* StorageCategory+Resettable.swift in Sources */ = {isa = PBXBuildFile; fileRef = FAA2E8CF23A02AAD00E420EA /* StorageCategory+Resettable.swift */; };
		FAA64FC32397294600B9C3C6 /* ModelSchema+Attributes.swift in Sources */ = {isa = PBXBuildFile; fileRef = FAA64FC22397294500B9C3C6 /* ModelSchema+Attributes.swift */; };
		FAA64FC52397344D00B9C3C6 /* AtomicValue+RangeReplaceableCollection.swift in Sources */ = {isa = PBXBuildFile; fileRef = FAA64FC42397344D00B9C3C6 /* AtomicValue+RangeReplaceableCollection.swift */; };
		FAA64FC72397347B00B9C3C6 /* AtomicValue+RangeReplaceableCollectionTests.swift in Sources */ = {isa = PBXBuildFile; fileRef = FAA64FC62397347B00B9C3C6 /* AtomicValue+RangeReplaceableCollectionTests.swift */; };
		FAA98B02239214A30039EE71 /* DataStoreConflict.swift in Sources */ = {isa = PBXBuildFile; fileRef = FAA98B01239214A30039EE71 /* DataStoreConflict.swift */; };
		FAA9FC3B23620CE50012638A /* URLRequestInterceptor.swift in Sources */ = {isa = PBXBuildFile; fileRef = FAA9FC3A23620CE50012638A /* URLRequestInterceptor.swift */; };
		FAA9FC3E236210840012638A /* APICategoryClientInterceptorTests.swift in Sources */ = {isa = PBXBuildFile; fileRef = FAA9FC3D236210840012638A /* APICategoryClientInterceptorTests.swift */; };
		FAAFAF27239045D1002CF932 /* AtomicValueTests.swift in Sources */ = {isa = PBXBuildFile; fileRef = FAAFAF2523903BFE002CF932 /* AtomicValueTests.swift */; };
		FAAFAF2B23904AAF002CF932 /* AtomicValue.swift in Sources */ = {isa = PBXBuildFile; fileRef = FAC6792C2329B267004DDFE8 /* AtomicValue.swift */; };
		FAAFAF2D23904ADF002CF932 /* AtomicValue+Numeric.swift in Sources */ = {isa = PBXBuildFile; fileRef = FAAFAF2C23904ADF002CF932 /* AtomicValue+Numeric.swift */; };
		FAAFAF2F23904B14002CF932 /* AtomicValue+Bool.swift in Sources */ = {isa = PBXBuildFile; fileRef = FAAFAF2E23904B14002CF932 /* AtomicValue+Bool.swift */; };
		FAAFAF3123904B75002CF932 /* AtomicValue+BoolTests.swift in Sources */ = {isa = PBXBuildFile; fileRef = FAAFAF3023904B75002CF932 /* AtomicValue+BoolTests.swift */; };
		FAAFAF3323904BA4002CF932 /* AtomicValue+NumericTests.swift in Sources */ = {isa = PBXBuildFile; fileRef = FAAFAF3223904BA4002CF932 /* AtomicValue+NumericTests.swift */; };
		FAAFAF37239051E6002CF932 /* AtomicDictionary.swift in Sources */ = {isa = PBXBuildFile; fileRef = FAAFAF36239051E6002CF932 /* AtomicDictionary.swift */; };
		FAAFAF3D2390D4A6002CF932 /* AmplifyErrorMessages.swift in Sources */ = {isa = PBXBuildFile; fileRef = FAAFAF3C2390D4A6002CF932 /* AmplifyErrorMessages.swift */; };
		FAB2C9A42384B218008EE879 /* MockAWSMobileClient.swift in Sources */ = {isa = PBXBuildFile; fileRef = 2125E20D2318CD3900B3DEB5 /* MockAWSMobileClient.swift */; };
		FAB2C9A52384B21C008EE879 /* MockAWSAuthService.swift in Sources */ = {isa = PBXBuildFile; fileRef = 2125E2A72321DCDD00B3DEB5 /* MockAWSAuthService.swift */; };
		FAB2C9A62384B229008EE879 /* AWSPluginsTestCommon.h in Headers */ = {isa = PBXBuildFile; fileRef = FA131AE023610B6A0008381C /* AWSPluginsTestCommon.h */; settings = {ATTRIBUTES = (Public, ); }; };
		FAB3CA15238D9BE400F59BD0 /* DefaultLogger.swift in Sources */ = {isa = PBXBuildFile; fileRef = FAB3CA14238D9BE400F59BD0 /* DefaultLogger.swift */; };
		FAB9D811233BF5F600928AA9 /* AmplifyOperationContext.swift in Sources */ = {isa = PBXBuildFile; fileRef = FAB9D810233BF5F600928AA9 /* AmplifyOperationContext.swift */; };
		FAC0A29B22B3DEEE00B50912 /* HubPayload.swift in Sources */ = {isa = PBXBuildFile; fileRef = FAC0A29A22B3DEEE00B50912 /* HubPayload.swift */; };
		FAC0A2AD22B43FE700B50912 /* HubCategory+ClientBehavior.swift in Sources */ = {isa = PBXBuildFile; fileRef = FAC0A2AC22B43FE700B50912 /* HubCategory+ClientBehavior.swift */; };
		FAC0A2AF22B4400100B50912 /* LoggingCategory+ClientBehavior.swift in Sources */ = {isa = PBXBuildFile; fileRef = FAC0A2AE22B4400100B50912 /* LoggingCategory+ClientBehavior.swift */; };
		FAC0A2B222B4402000B50912 /* StorageCategory+ClientBehavior.swift in Sources */ = {isa = PBXBuildFile; fileRef = FAC0A2B122B4402000B50912 /* StorageCategory+ClientBehavior.swift */; };
		FAC234DC2279F8DA00424678 /* Amplify.framework in Frameworks */ = {isa = PBXBuildFile; fileRef = FAC234D22279F8DA00424678 /* Amplify.framework */; };
		FAC23516227A053D00424678 /* StorageCategoryBehavior.swift in Sources */ = {isa = PBXBuildFile; fileRef = FAC234F6227A053D00424678 /* StorageCategoryBehavior.swift */; };
		FAC23518227A053D00424678 /* StorageCategoryPlugin.swift in Sources */ = {isa = PBXBuildFile; fileRef = FAC234F8227A053D00424678 /* StorageCategoryPlugin.swift */; };
		FAC2351A227A053D00424678 /* StorageCategory.swift in Sources */ = {isa = PBXBuildFile; fileRef = FAC234FA227A053D00424678 /* StorageCategory.swift */; };
		FAC2351B227A053D00424678 /* APICategoryBehavior.swift in Sources */ = {isa = PBXBuildFile; fileRef = FAC234FC227A053D00424678 /* APICategoryBehavior.swift */; };
		FAC2351C227A053D00424678 /* APICategoryPlugin.swift in Sources */ = {isa = PBXBuildFile; fileRef = FAC234FD227A053D00424678 /* APICategoryPlugin.swift */; };
		FAC2351E227A053D00424678 /* APICategory.swift in Sources */ = {isa = PBXBuildFile; fileRef = FAC234FF227A053D00424678 /* APICategory.swift */; };
		FAC23522227A053D00424678 /* LoggingCategory.swift in Sources */ = {isa = PBXBuildFile; fileRef = FAC23504227A053D00424678 /* LoggingCategory.swift */; };
		FAC23523227A053D00424678 /* LoggingCategoryPlugin.swift in Sources */ = {isa = PBXBuildFile; fileRef = FAC23505227A053D00424678 /* LoggingCategoryPlugin.swift */; };
		FAC23525227A053D00424678 /* LogLevel.swift in Sources */ = {isa = PBXBuildFile; fileRef = FAC23507227A053D00424678 /* LogLevel.swift */; };
		FAC23527227A053D00424678 /* LoggingCategoryClientBehavior.swift in Sources */ = {isa = PBXBuildFile; fileRef = FAC23509227A053D00424678 /* LoggingCategoryClientBehavior.swift */; };
		FAC23528227A053D00424678 /* AnalyticsCategory+ClientBehavior.swift in Sources */ = {isa = PBXBuildFile; fileRef = FAC2350B227A053D00424678 /* AnalyticsCategory+ClientBehavior.swift */; };
		FAC2352A227A053D00424678 /* AnalyticsCategory.swift in Sources */ = {isa = PBXBuildFile; fileRef = FAC2350D227A053D00424678 /* AnalyticsCategory.swift */; };
		FAC2352B227A053D00424678 /* AnalyticsEvent.swift in Sources */ = {isa = PBXBuildFile; fileRef = FAC2350E227A053D00424678 /* AnalyticsEvent.swift */; };
		FAC2352D227A053D00424678 /* AnalyticsCategoryPlugin.swift in Sources */ = {isa = PBXBuildFile; fileRef = FAC23510227A053D00424678 /* AnalyticsCategoryPlugin.swift */; };
		FAC2353D227A055200424678 /* CategoryConfiguration.swift in Sources */ = {isa = PBXBuildFile; fileRef = FAC2352F227A055200424678 /* CategoryConfiguration.swift */; };
		FAC2353F227A055200424678 /* PluginError.swift in Sources */ = {isa = PBXBuildFile; fileRef = FAC23531227A055200424678 /* PluginError.swift */; };
		FAC23541227A055200424678 /* CategoryType.swift in Sources */ = {isa = PBXBuildFile; fileRef = FAC23533227A055200424678 /* CategoryType.swift */; };
		FAC23542227A055200424678 /* Foundation+Utils.swift in Sources */ = {isa = PBXBuildFile; fileRef = FAC23535227A055200424678 /* Foundation+Utils.swift */; };
		FAC23543227A055200424678 /* Category+Configuration.swift in Sources */ = {isa = PBXBuildFile; fileRef = FAC23536227A055200424678 /* Category+Configuration.swift */; };
		FAC23544227A055200424678 /* ConfigurationError.swift in Sources */ = {isa = PBXBuildFile; fileRef = FAC23537227A055200424678 /* ConfigurationError.swift */; };
		FAC23545227A055200424678 /* AmplifyConfiguration.swift in Sources */ = {isa = PBXBuildFile; fileRef = FAC23538227A055200424678 /* AmplifyConfiguration.swift */; };
		FAC23546227A055200424678 /* AmplifyError.swift in Sources */ = {isa = PBXBuildFile; fileRef = FAC23539227A055200424678 /* AmplifyError.swift */; };
		FAC23547227A055200424678 /* Plugin.swift in Sources */ = {isa = PBXBuildFile; fileRef = FAC2353A227A055200424678 /* Plugin.swift */; };
		FAC23548227A055200424678 /* Category.swift in Sources */ = {isa = PBXBuildFile; fileRef = FAC2353B227A055200424678 /* Category.swift */; };
		FAC2354B227A055A00424678 /* Amplify.swift in Sources */ = {isa = PBXBuildFile; fileRef = FAC2354A227A055A00424678 /* Amplify.swift */; };
		FAC23564227A056600424678 /* StorageCategoryClientAPITests.swift in Sources */ = {isa = PBXBuildFile; fileRef = FAC23552227A056600424678 /* StorageCategoryClientAPITests.swift */; };
		FAC23566227A056600424678 /* StorageCategoryConfigurationTests.swift in Sources */ = {isa = PBXBuildFile; fileRef = FAC23554227A056600424678 /* StorageCategoryConfigurationTests.swift */; };
		FAC23567227A056600424678 /* APICategoryClientRESTTests.swift in Sources */ = {isa = PBXBuildFile; fileRef = FAC23556227A056600424678 /* APICategoryClientRESTTests.swift */; };
		FAC23569227A056600424678 /* APICategoryConfigurationTests.swift in Sources */ = {isa = PBXBuildFile; fileRef = FAC23558227A056600424678 /* APICategoryConfigurationTests.swift */; };
		FAC2356A227A056600424678 /* LoggingCategoryConfigurationTests.swift in Sources */ = {isa = PBXBuildFile; fileRef = FAC2355A227A056600424678 /* LoggingCategoryConfigurationTests.swift */; };
		FAC2356C227A056600424678 /* LoggingCategoryClientAPITests.swift in Sources */ = {isa = PBXBuildFile; fileRef = FAC2355C227A056600424678 /* LoggingCategoryClientAPITests.swift */; };
		FAC2356E227A056600424678 /* AnalyticsCategoryClientAPITests.swift in Sources */ = {isa = PBXBuildFile; fileRef = FAC2355F227A056600424678 /* AnalyticsCategoryClientAPITests.swift */; };
		FAC2356F227A056600424678 /* AnalyticsCategoryConfigurationTests.swift in Sources */ = {isa = PBXBuildFile; fileRef = FAC23560227A056600424678 /* AnalyticsCategoryConfigurationTests.swift */; };
		FAC23574227A056B00424678 /* ConfigurationTests.swift in Sources */ = {isa = PBXBuildFile; fileRef = FAC23571227A056B00424678 /* ConfigurationTests.swift */; };
		FAC23575227A056B00424678 /* FoundationUtilsTests.swift in Sources */ = {isa = PBXBuildFile; fileRef = FAC23572227A056B00424678 /* FoundationUtilsTests.swift */; };
		FAC23586227A443200424678 /* HubCategoryConfigurationTests.swift in Sources */ = {isa = PBXBuildFile; fileRef = FAC23585227A443200424678 /* HubCategoryConfigurationTests.swift */; };
		FAC23588227A446C00424678 /* HubClientAPITests.swift in Sources */ = {isa = PBXBuildFile; fileRef = FAC23587227A446C00424678 /* HubClientAPITests.swift */; };
		FAC2358F227A4A6E00424678 /* HubCategory.swift in Sources */ = {isa = PBXBuildFile; fileRef = FAC2358E227A4A6E00424678 /* HubCategory.swift */; };
		FAC23591227A4AF000424678 /* HubCategoryBehavior.swift in Sources */ = {isa = PBXBuildFile; fileRef = FAC23590227A4AF000424678 /* HubCategoryBehavior.swift */; };
		FAC23595227A4B9800424678 /* HubCategoryPlugin.swift in Sources */ = {isa = PBXBuildFile; fileRef = FAC23594227A4B9800424678 /* HubCategoryPlugin.swift */; };
		FAC23599227A598B00424678 /* DefaultHubPluginTests.swift in Sources */ = {isa = PBXBuildFile; fileRef = FAC23598227A598B00424678 /* DefaultHubPluginTests.swift */; };
		FAC235A1227A5D8C00424678 /* DefaultHubPluginConcurrencyTests.swift in Sources */ = {isa = PBXBuildFile; fileRef = FAC235A0227A5D8C00424678 /* DefaultHubPluginConcurrencyTests.swift */; };
		FAC235A3227A5ED000424678 /* HubChannel.swift in Sources */ = {isa = PBXBuildFile; fileRef = FAC235A2227A5ED000424678 /* HubChannel.swift */; };
		FAC428A0235F7F980000F221 /* AmplifyAPICategory+RESTBehavior.swift in Sources */ = {isa = PBXBuildFile; fileRef = FAC4289F235F7F980000F221 /* AmplifyAPICategory+RESTBehavior.swift */; };
		FAC428A2235F80000000F221 /* AmplifyAPICategory+GraphQLBehavior.swift in Sources */ = {isa = PBXBuildFile; fileRef = FAC428A1235F80000000F221 /* AmplifyAPICategory+GraphQLBehavior.swift */; };
		FAC428A4235F802A0000F221 /* AmplifyAPICategory+InterceptorBehavior.swift in Sources */ = {isa = PBXBuildFile; fileRef = FAC428A3235F802A0000F221 /* AmplifyAPICategory+InterceptorBehavior.swift */; };
		FAC428A6235F83770000F221 /* RESTOperation.swift in Sources */ = {isa = PBXBuildFile; fileRef = FAC428A5235F83770000F221 /* RESTOperation.swift */; };
		FACA35EB2326B217000E74F6 /* AmplifyConfigurationInitializationTests.swift in Sources */ = {isa = PBXBuildFile; fileRef = FACA35EA2326B217000E74F6 /* AmplifyConfigurationInitializationTests.swift */; };
		FACA35ED2326BB54000E74F6 /* AmplifyConfigurationInitialization.swift in Sources */ = {isa = PBXBuildFile; fileRef = FACA35EC2326BB54000E74F6 /* AmplifyConfigurationInitialization.swift */; };
		FACA35F52327FB14000E74F6 /* AmplifyConfigurationTests.swift in Sources */ = {isa = PBXBuildFile; fileRef = FACA35F42327FB14000E74F6 /* AmplifyConfigurationTests.swift */; };
		FACA35F72327FB14000E74F6 /* Amplify.framework in Frameworks */ = {isa = PBXBuildFile; fileRef = FAC234D22279F8DA00424678 /* Amplify.framework */; };
		FACA36082327FBD4000E74F6 /* AmplifyTestCommon.h in Headers */ = {isa = PBXBuildFile; fileRef = FACA36062327FBD4000E74F6 /* AmplifyTestCommon.h */; settings = {ATTRIBUTES = (Public, ); }; };
		FACA360B2327FBD4000E74F6 /* AmplifyTestCommon.framework in Frameworks */ = {isa = PBXBuildFile; fileRef = FACA36042327FBD4000E74F6 /* AmplifyTestCommon.framework */; };
		FACA360C2327FBD4000E74F6 /* AmplifyTestCommon.framework in Embed Frameworks */ = {isa = PBXBuildFile; fileRef = FACA36042327FBD4000E74F6 /* AmplifyTestCommon.framework */; settings = {ATTRIBUTES = (CodeSignOnCopy, RemoveHeadersOnCopy, ); }; };
		FACA36152327FC39000E74F6 /* MessageReporter.swift in Sources */ = {isa = PBXBuildFile; fileRef = FAC23578227A056F00424678 /* MessageReporter.swift */; };
		FACA361A2327FC69000E74F6 /* MockStorageCategoryPlugin.swift in Sources */ = {isa = PBXBuildFile; fileRef = FAC23553227A056600424678 /* MockStorageCategoryPlugin.swift */; };
		FACA361B2327FC74000E74F6 /* MockLoggingCategoryPlugin.swift in Sources */ = {isa = PBXBuildFile; fileRef = FAC0A2BB22B4603800B50912 /* MockLoggingCategoryPlugin.swift */; };
		FACA361C2327FC7D000E74F6 /* MockHubCategoryPlugin.swift in Sources */ = {isa = PBXBuildFile; fileRef = FAC23589227A45D500424678 /* MockHubCategoryPlugin.swift */; };
		FACA361D2327FC84000E74F6 /* MockAPICategoryPlugin.swift in Sources */ = {isa = PBXBuildFile; fileRef = FAC23557227A056600424678 /* MockAPICategoryPlugin.swift */; };
		FACA361E2327FC8E000E74F6 /* MockAnalyticsCategoryPlugin.swift in Sources */ = {isa = PBXBuildFile; fileRef = FAC2355E227A056600424678 /* MockAnalyticsCategoryPlugin.swift */; };
		FACA36222327FDD7000E74F6 /* amplifyconfiguration.json in Resources */ = {isa = PBXBuildFile; fileRef = FACA36212327FDD2000E74F6 /* amplifyconfiguration.json */; };
		FACBA78D23949588006349C8 /* Model+DateFormatting.swift in Sources */ = {isa = PBXBuildFile; fileRef = FACBA78C23949588006349C8 /* Model+DateFormatting.swift */; };
		FACBAD512386101F00E29E56 /* MutationEvent+MutationType.swift in Sources */ = {isa = PBXBuildFile; fileRef = FACBAD4F2386101100E29E56 /* MutationEvent+MutationType.swift */; };
		FACBAD532386160100E29E56 /* AnyModel.swift in Sources */ = {isa = PBXBuildFile; fileRef = FACBAD522386160100E29E56 /* AnyModel.swift */; };
		FACD264C2386E8F10068FBE6 /* JSONValue+SubscriptTests.swift in Sources */ = {isa = PBXBuildFile; fileRef = FACD264A2386E8F10068FBE6 /* JSONValue+SubscriptTests.swift */; };
		FACD264D2386E8F10068FBE6 /* JSONValue+KeyPathTests.swift in Sources */ = {isa = PBXBuildFile; fileRef = FACD264B2386E8F10068FBE6 /* JSONValue+KeyPathTests.swift */; };
		FACD26502386E9410068FBE6 /* JSONValue+Subscript.swift in Sources */ = {isa = PBXBuildFile; fileRef = FACD264E2386E9410068FBE6 /* JSONValue+Subscript.swift */; };
		FACD26512386E9410068FBE6 /* JSONValue+KeyPath.swift in Sources */ = {isa = PBXBuildFile; fileRef = FACD264F2386E9410068FBE6 /* JSONValue+KeyPath.swift */; };
		FACF52042329633500646E10 /* TestExtensions.swift in Sources */ = {isa = PBXBuildFile; fileRef = FACF52032329633500646E10 /* TestExtensions.swift */; };
		FACF520923298C1200646E10 /* AtomicDictionaryTests.swift in Sources */ = {isa = PBXBuildFile; fileRef = FACF520823298C1200646E10 /* AtomicDictionaryTests.swift */; };
		FAD2A1892374D5DC0005CD6B /* GraphQLResponse.swift in Sources */ = {isa = PBXBuildFile; fileRef = FAD2A1882374D5DC0005CD6B /* GraphQLResponse.swift */; };
		FAD3936B2381F91100463F5E /* MutationEvent.swift in Sources */ = {isa = PBXBuildFile; fileRef = FA9FD2332381CD0000A7CAF5 /* MutationEvent.swift */; };
		FAD3936D2381FA1700463F5E /* MutationEvent+Schema.swift in Sources */ = {isa = PBXBuildFile; fileRef = FA9FD2322381CD0000A7CAF5 /* MutationEvent+Schema.swift */; };
		FAD393712381FD3C00463F5E /* DataStoreCategory+Subscribe.swift in Sources */ = {isa = PBXBuildFile; fileRef = FAD393702381FD3C00463F5E /* DataStoreCategory+Subscribe.swift */; };
		FAD3937A23820CDB00463F5E /* DataStoreCategoryClientAPITests.swift in Sources */ = {isa = PBXBuildFile; fileRef = FAD3937923820CDB00463F5E /* DataStoreCategoryClientAPITests.swift */; };
		FAD3937D23820D0200463F5E /* DataStoreCategoryConfigurationTests.swift in Sources */ = {isa = PBXBuildFile; fileRef = FAD3937C23820D0200463F5E /* DataStoreCategoryConfigurationTests.swift */; };
		FAD3937F23820DAE00463F5E /* MockDataStoreCategoryPlugin.swift in Sources */ = {isa = PBXBuildFile; fileRef = FAD3937E23820DAE00463F5E /* MockDataStoreCategoryPlugin.swift */; };
		FADB3A6823612940006D6FE9 /* BasicClosure.swift in Sources */ = {isa = PBXBuildFile; fileRef = FADB3A6723612940006D6FE9 /* BasicClosure.swift */; };
		FAE4145F23999BC900CE94C2 /* Result+Void.swift in Sources */ = {isa = PBXBuildFile; fileRef = FAE4145E23999BC900CE94C2 /* Result+Void.swift */; };
		FAE414612399A6A500CE94C2 /* ModelRegistryTests.swift in Sources */ = {isa = PBXBuildFile; fileRef = FAE414602399A6A500CE94C2 /* ModelRegistryTests.swift */; };
		FAF1B88423392F7C007F1435 /* ConcurrentDispatcher.swift in Sources */ = {isa = PBXBuildFile; fileRef = FAF1B88323392F7C007F1435 /* ConcurrentDispatcher.swift */; };
		FAF1B88623392F96007F1435 /* SerialDispatcher.swift in Sources */ = {isa = PBXBuildFile; fileRef = FAF1B88523392F96007F1435 /* SerialDispatcher.swift */; };
		FAF512AE23986791001ADF4E /* AmplifyModels.swift in Sources */ = {isa = PBXBuildFile; fileRef = FAF512AD23986791001ADF4E /* AmplifyModels.swift */; };
/* End PBXBuildFile section */

/* Begin PBXContainerItemProxy section */
		FA131AB42360FE070008381C /* PBXContainerItemProxy */ = {
			isa = PBXContainerItemProxy;
			containerPortal = FAC234C92279F8DA00424678 /* Project object */;
			proxyType = 1;
			remoteGlobalIDString = FA131AA92360FE070008381C;
			remoteInfo = AWSPluginsCore;
		};
		FA131AB62360FE070008381C /* PBXContainerItemProxy */ = {
			isa = PBXContainerItemProxy;
			containerPortal = FAC234C92279F8DA00424678 /* Project object */;
			proxyType = 1;
			remoteGlobalIDString = 2125E2502319EC3000B3DEB5;
			remoteInfo = AmplifyTestApp;
		};
		FA131ACD2360FEBB0008381C /* PBXContainerItemProxy */ = {
			isa = PBXContainerItemProxy;
			containerPortal = FAC234C92279F8DA00424678 /* Project object */;
			proxyType = 1;
			remoteGlobalIDString = FAC234D12279F8DA00424678;
			remoteInfo = Amplify;
		};
		FAC234DD2279F8DA00424678 /* PBXContainerItemProxy */ = {
			isa = PBXContainerItemProxy;
			containerPortal = FAC234C92279F8DA00424678 /* Project object */;
			proxyType = 1;
			remoteGlobalIDString = FAC234D12279F8DA00424678;
			remoteInfo = Amplify;
		};
		FACA35F82327FB14000E74F6 /* PBXContainerItemProxy */ = {
			isa = PBXContainerItemProxy;
			containerPortal = FAC234C92279F8DA00424678 /* Project object */;
			proxyType = 1;
			remoteGlobalIDString = FAC234D12279F8DA00424678;
			remoteInfo = Amplify;
		};
		FACA35FD2327FB31000E74F6 /* PBXContainerItemProxy */ = {
			isa = PBXContainerItemProxy;
			containerPortal = FAC234C92279F8DA00424678 /* Project object */;
			proxyType = 1;
			remoteGlobalIDString = 2125E2502319EC3000B3DEB5;
			remoteInfo = AmplifyTestApp;
		};
		FACA36092327FBD4000E74F6 /* PBXContainerItemProxy */ = {
			isa = PBXContainerItemProxy;
			containerPortal = FAC234C92279F8DA00424678 /* Project object */;
			proxyType = 1;
			remoteGlobalIDString = FACA36032327FBD4000E74F6;
			remoteInfo = AmplifyTestCommon;
		};
		FACA36112327FBE4000E74F6 /* PBXContainerItemProxy */ = {
			isa = PBXContainerItemProxy;
			containerPortal = FAC234C92279F8DA00424678 /* Project object */;
			proxyType = 1;
			remoteGlobalIDString = FACA36032327FBD4000E74F6;
			remoteInfo = AmplifyTestCommon;
		};
		FACA36132327FBEF000E74F6 /* PBXContainerItemProxy */ = {
			isa = PBXContainerItemProxy;
			containerPortal = FAC234C92279F8DA00424678 /* Project object */;
			proxyType = 1;
			remoteGlobalIDString = FACA36032327FBD4000E74F6;
			remoteInfo = AmplifyTestCommon;
		};
		FACA361F2327FDB2000E74F6 /* PBXContainerItemProxy */ = {
			isa = PBXContainerItemProxy;
			containerPortal = FAC234C92279F8DA00424678 /* Project object */;
			proxyType = 1;
			remoteGlobalIDString = FAC234D12279F8DA00424678;
			remoteInfo = Amplify;
		};
/* End PBXContainerItemProxy section */

/* Begin PBXCopyFilesBuildPhase section */
		FACA36102327FBD4000E74F6 /* Embed Frameworks */ = {
			isa = PBXCopyFilesBuildPhase;
			buildActionMask = 2147483647;
			dstPath = "";
			dstSubfolderSpec = 10;
			files = (
				FA131AC02360FE070008381C /* AWSPluginsCore.framework in Embed Frameworks */,
				FACA360C2327FBD4000E74F6 /* AmplifyTestCommon.framework in Embed Frameworks */,
			);
			name = "Embed Frameworks";
			runOnlyForDeploymentPostprocessing = 0;
		};
/* End PBXCopyFilesBuildPhase section */

/* Begin PBXFileReference section */
		008BFFD1C24CCA788C88CF4C /* Pods-AWSPlugins-AWSAuthService-AWSS3StoragePlugin-AWSS3StoragePluginTests.release.xcconfig */ = {isa = PBXFileReference; includeInIndex = 1; lastKnownFileType = text.xcconfig; name = "Pods-AWSPlugins-AWSAuthService-AWSS3StoragePlugin-AWSS3StoragePluginTests.release.xcconfig"; path = "Target Support Files/Pods-AWSPlugins-AWSAuthService-AWSS3StoragePlugin-AWSS3StoragePluginTests/Pods-AWSPlugins-AWSAuthService-AWSS3StoragePlugin-AWSS3StoragePluginTests.release.xcconfig"; sourceTree = "<group>"; };
		031438953280EA4A537D2817 /* Pods-Amplify-AmplifyAWSPlugins-AWSPluginsCore-AWSPinpointAnalyticsPlugin-AWSPinpointAnalyticsPluginTests.debug.xcconfig */ = {isa = PBXFileReference; includeInIndex = 1; lastKnownFileType = text.xcconfig; name = "Pods-Amplify-AmplifyAWSPlugins-AWSPluginsCore-AWSPinpointAnalyticsPlugin-AWSPinpointAnalyticsPluginTests.debug.xcconfig"; path = "Target Support Files/Pods-Amplify-AmplifyAWSPlugins-AWSPluginsCore-AWSPinpointAnalyticsPlugin-AWSPinpointAnalyticsPluginTests/Pods-Amplify-AmplifyAWSPlugins-AWSPluginsCore-AWSPinpointAnalyticsPlugin-AWSPinpointAnalyticsPluginTests.debug.xcconfig"; sourceTree = "<group>"; };
		04764F685DBE17F7CEC92A62 /* Pods-Amplify-AmplifyAWSPlugins-AWSPluginsCore-AWSAPICategoryPlugin-AWSAPICategoryPluginTests.release.xcconfig */ = {isa = PBXFileReference; includeInIndex = 1; lastKnownFileType = text.xcconfig; name = "Pods-Amplify-AmplifyAWSPlugins-AWSPluginsCore-AWSAPICategoryPlugin-AWSAPICategoryPluginTests.release.xcconfig"; path = "Target Support Files/Pods-Amplify-AmplifyAWSPlugins-AWSPluginsCore-AWSAPICategoryPlugin-AWSAPICategoryPluginTests/Pods-Amplify-AmplifyAWSPlugins-AWSPluginsCore-AWSAPICategoryPlugin-AWSAPICategoryPluginTests.release.xcconfig"; sourceTree = "<group>"; };
		082C9C1A32F62C25D01A1AB2 /* Pods-Amplify-AmplifyAWSPlugins-AWSS3StoragePlugin.release.xcconfig */ = {isa = PBXFileReference; includeInIndex = 1; lastKnownFileType = text.xcconfig; name = "Pods-Amplify-AmplifyAWSPlugins-AWSS3StoragePlugin.release.xcconfig"; path = "Target Support Files/Pods-Amplify-AmplifyAWSPlugins-AWSS3StoragePlugin/Pods-Amplify-AmplifyAWSPlugins-AWSS3StoragePlugin.release.xcconfig"; sourceTree = "<group>"; };
		0B4A80CD25A9E5E6A518A314 /* Pods-Amplify-AWSPluginsCore-AWSPluginsTestConfigs-AWSPluginsTestCommon.release.xcconfig */ = {isa = PBXFileReference; includeInIndex = 1; lastKnownFileType = text.xcconfig; name = "Pods-Amplify-AWSPluginsCore-AWSPluginsTestConfigs-AWSPluginsTestCommon.release.xcconfig"; path = "Target Support Files/Pods-Amplify-AWSPluginsCore-AWSPluginsTestConfigs-AWSPluginsTestCommon/Pods-Amplify-AWSPluginsCore-AWSPluginsTestConfigs-AWSPluginsTestCommon.release.xcconfig"; sourceTree = "<group>"; };
		1466763FF4DA7F67EC5092AA /* Pods-Amplify-AWSPluginsCore-AWSPluginsTestConfigs-AWSPluginsCoreTests.debug.xcconfig */ = {isa = PBXFileReference; includeInIndex = 1; lastKnownFileType = text.xcconfig; name = "Pods-Amplify-AWSPluginsCore-AWSPluginsTestConfigs-AWSPluginsCoreTests.debug.xcconfig"; path = "Target Support Files/Pods-Amplify-AWSPluginsCore-AWSPluginsTestConfigs-AWSPluginsCoreTests/Pods-Amplify-AWSPluginsCore-AWSPluginsTestConfigs-AWSPluginsCoreTests.debug.xcconfig"; sourceTree = "<group>"; };
		1AEE54C5DD1856A3C9251736 /* Pods-Amplify-AmplifyTestConfigs-AmplifyTests.debug.xcconfig */ = {isa = PBXFileReference; includeInIndex = 1; lastKnownFileType = text.xcconfig; name = "Pods-Amplify-AmplifyTestConfigs-AmplifyTests.debug.xcconfig"; path = "Target Support Files/Pods-Amplify-AmplifyTestConfigs-AmplifyTests/Pods-Amplify-AmplifyTestConfigs-AmplifyTests.debug.xcconfig"; sourceTree = "<group>"; };
		1C23249CCA99AACFE0A2E5D9 /* Pods-AWSPlugins-AWSAuthService-AWSPinpointAnalyticsPlugin.debug.xcconfig */ = {isa = PBXFileReference; includeInIndex = 1; lastKnownFileType = text.xcconfig; name = "Pods-AWSPlugins-AWSAuthService-AWSPinpointAnalyticsPlugin.debug.xcconfig"; path = "Target Support Files/Pods-AWSPlugins-AWSAuthService-AWSPinpointAnalyticsPlugin/Pods-AWSPlugins-AWSAuthService-AWSPinpointAnalyticsPlugin.debug.xcconfig"; sourceTree = "<group>"; };
		1C4F08891CECABC699AB133D /* Pods-Amplify-AWSPluginsCore-AWSPluginsTestConfigs-AWSPredictionsPluginTests.release.xcconfig */ = {isa = PBXFileReference; includeInIndex = 1; lastKnownFileType = text.xcconfig; name = "Pods-Amplify-AWSPluginsCore-AWSPluginsTestConfigs-AWSPredictionsPluginTests.release.xcconfig"; path = "Target Support Files/Pods-Amplify-AWSPluginsCore-AWSPluginsTestConfigs-AWSPredictionsPluginTests/Pods-Amplify-AWSPluginsCore-AWSPluginsTestConfigs-AWSPredictionsPluginTests.release.xcconfig"; sourceTree = "<group>"; };
		1C6DDB91072543DBE60E1140 /* Pods-AWSPlugins-AWSAuthService-AWSAPICategoryPlugin-AWSAPICategoryPluginTests.release.xcconfig */ = {isa = PBXFileReference; includeInIndex = 1; lastKnownFileType = text.xcconfig; name = "Pods-AWSPlugins-AWSAuthService-AWSAPICategoryPlugin-AWSAPICategoryPluginTests.release.xcconfig"; path = "Target Support Files/Pods-AWSPlugins-AWSAuthService-AWSAPICategoryPlugin-AWSAPICategoryPluginTests/Pods-AWSPlugins-AWSAuthService-AWSAPICategoryPlugin-AWSAPICategoryPluginTests.release.xcconfig"; sourceTree = "<group>"; };
		1D3F4AB441751E78E4C1D482 /* Pods-Amplify-AmplifyTests.release.xcconfig */ = {isa = PBXFileReference; includeInIndex = 1; lastKnownFileType = text.xcconfig; name = "Pods-Amplify-AmplifyTests.release.xcconfig"; path = "Target Support Files/Pods-Amplify-AmplifyTests/Pods-Amplify-AmplifyTests.release.xcconfig"; sourceTree = "<group>"; };
		1D47F178B0FEC9059BC72C3B /* Pods-AWSPlugins-AWSAuthService-AWSS3StoragePlugin.release.xcconfig */ = {isa = PBXFileReference; includeInIndex = 1; lastKnownFileType = text.xcconfig; name = "Pods-AWSPlugins-AWSAuthService-AWSS3StoragePlugin.release.xcconfig"; path = "Target Support Files/Pods-AWSPlugins-AWSAuthService-AWSS3StoragePlugin/Pods-AWSPlugins-AWSAuthService-AWSS3StoragePlugin.release.xcconfig"; sourceTree = "<group>"; };
		1D74984AC23B0E746D9C2A5C /* Pods-AWSPlugins-AWSS3StoragePlugin-AWSS3StoragePluginTests.debug.xcconfig */ = {isa = PBXFileReference; includeInIndex = 1; lastKnownFileType = text.xcconfig; name = "Pods-AWSPlugins-AWSS3StoragePlugin-AWSS3StoragePluginTests.debug.xcconfig"; path = "Target Support Files/Pods-AWSPlugins-AWSS3StoragePlugin-AWSS3StoragePluginTests/Pods-AWSPlugins-AWSS3StoragePlugin-AWSS3StoragePluginTests.debug.xcconfig"; sourceTree = "<group>"; };
		210922492359634B00CEC295 /* AnalyticsProfile.swift */ = {isa = PBXFileReference; fileEncoding = 4; lastKnownFileType = sourcecode.swift; path = AnalyticsProfile.swift; sourceTree = "<group>"; };
		2109224B2359634C00CEC295 /* AnalyticsPropertyValue.swift */ = {isa = PBXFileReference; fileEncoding = 4; lastKnownFileType = sourcecode.swift; path = AnalyticsPropertyValue.swift; sourceTree = "<group>"; };
		210922562359693800CEC295 /* BasicAnalyticsEvent.swift */ = {isa = PBXFileReference; lastKnownFileType = sourcecode.swift; path = BasicAnalyticsEvent.swift; sourceTree = "<group>"; };
		2109225923596BCD00CEC295 /* AnalyticsCategoryBehavior.swift */ = {isa = PBXFileReference; lastKnownFileType = sourcecode.swift; path = AnalyticsCategoryBehavior.swift; sourceTree = "<group>"; };
		210A8C2523F4999E003F4D91 /* AWSMobileClientError+Extension.swift */ = {isa = PBXFileReference; lastKnownFileType = sourcecode.swift; path = "AWSMobileClientError+Extension.swift"; sourceTree = "<group>"; };
		210DBC112332B3C0009B9E51 /* StorageDownloadFileOperation.swift */ = {isa = PBXFileReference; fileEncoding = 4; lastKnownFileType = sourcecode.swift; path = StorageDownloadFileOperation.swift; sourceTree = "<group>"; };
		210DBC132332B3C6009B9E51 /* StorageGetURLOperation.swift */ = {isa = PBXFileReference; fileEncoding = 4; lastKnownFileType = sourcecode.swift; path = StorageGetURLOperation.swift; sourceTree = "<group>"; };
		210DBC152332B3CB009B9E51 /* StorageDownloadDataOperation.swift */ = {isa = PBXFileReference; fileEncoding = 4; lastKnownFileType = sourcecode.swift; path = StorageDownloadDataOperation.swift; sourceTree = "<group>"; };
		210DBC462332F0C5009B9E51 /* StorageError.swift */ = {isa = PBXFileReference; lastKnownFileType = sourcecode.swift; path = StorageError.swift; sourceTree = "<group>"; };
		2125E20D2318CD3900B3DEB5 /* MockAWSMobileClient.swift */ = {isa = PBXFileReference; lastKnownFileType = sourcecode.swift; path = MockAWSMobileClient.swift; sourceTree = "<group>"; };
		2125E2102318D73B00B3DEB5 /* awsconfiguration.json */ = {isa = PBXFileReference; fileEncoding = 4; lastKnownFileType = text.json; path = awsconfiguration.json; sourceTree = "<group>"; };
		2125E2512319EC3000B3DEB5 /* AmplifyTestApp.app */ = {isa = PBXFileReference; explicitFileType = wrapper.application; includeInIndex = 0; path = AmplifyTestApp.app; sourceTree = BUILT_PRODUCTS_DIR; };
		2125E2532319EC3100B3DEB5 /* AppDelegate.swift */ = {isa = PBXFileReference; lastKnownFileType = sourcecode.swift; path = AppDelegate.swift; sourceTree = "<group>"; };
		2125E2552319EC3100B3DEB5 /* ViewController.swift */ = {isa = PBXFileReference; lastKnownFileType = sourcecode.swift; path = ViewController.swift; sourceTree = "<group>"; };
		2125E2582319EC3100B3DEB5 /* Base */ = {isa = PBXFileReference; lastKnownFileType = file.storyboard; name = Base; path = Base.lproj/Main.storyboard; sourceTree = "<group>"; };
		2125E25A2319EC3200B3DEB5 /* Assets.xcassets */ = {isa = PBXFileReference; lastKnownFileType = folder.assetcatalog; path = Assets.xcassets; sourceTree = "<group>"; };
		2125E25D2319EC3200B3DEB5 /* Base */ = {isa = PBXFileReference; lastKnownFileType = file.storyboard; name = Base; path = Base.lproj/LaunchScreen.storyboard; sourceTree = "<group>"; };
		2125E25F2319EC3200B3DEB5 /* Info.plist */ = {isa = PBXFileReference; lastKnownFileType = text.plist.xml; path = Info.plist; sourceTree = "<group>"; };
		2125E2A72321DCDD00B3DEB5 /* MockAWSAuthService.swift */ = {isa = PBXFileReference; lastKnownFileType = sourcecode.swift; path = MockAWSAuthService.swift; sourceTree = "<group>"; };
		2129BE002394627B006363A1 /* PostCommentModelRegistration.swift */ = {isa = PBXFileReference; lastKnownFileType = sourcecode.swift; path = PostCommentModelRegistration.swift; sourceTree = "<group>"; };
		2129BE0823948005006363A1 /* SingleDirectiveGraphQLDocument.swift */ = {isa = PBXFileReference; fileEncoding = 4; lastKnownFileType = sourcecode.swift; path = SingleDirectiveGraphQLDocument.swift; sourceTree = "<group>"; };
		2129BE1523948065006363A1 /* GraphQLRequest+Model.swift */ = {isa = PBXFileReference; fileEncoding = 4; lastKnownFileType = sourcecode.swift; path = "GraphQLRequest+Model.swift"; sourceTree = "<group>"; };
		2129BE1A2394806B006363A1 /* QueryPredicate+GraphQL.swift */ = {isa = PBXFileReference; fileEncoding = 4; lastKnownFileType = sourcecode.swift; path = "QueryPredicate+GraphQL.swift"; sourceTree = "<group>"; };
		2129BE1B2394806B006363A1 /* Model+GraphQL.swift */ = {isa = PBXFileReference; fileEncoding = 4; lastKnownFileType = sourcecode.swift; path = "Model+GraphQL.swift"; sourceTree = "<group>"; };
		2129BE1D2394806B006363A1 /* ModelSchema+GraphQL.swift */ = {isa = PBXFileReference; fileEncoding = 4; lastKnownFileType = sourcecode.swift; path = "ModelSchema+GraphQL.swift"; sourceTree = "<group>"; };
		2129BE2F2394828A006363A1 /* QueryPredicateGraphQLTests.swift */ = {isa = PBXFileReference; fileEncoding = 4; lastKnownFileType = sourcecode.swift; path = QueryPredicateGraphQLTests.swift; sourceTree = "<group>"; };
		2129BE322394828B006363A1 /* GraphQLRequestModelTests.swift */ = {isa = PBXFileReference; fileEncoding = 4; lastKnownFileType = sourcecode.swift; path = GraphQLRequestModelTests.swift; sourceTree = "<group>"; };
		2129BE4123948924006363A1 /* MutationSync.swift */ = {isa = PBXFileReference; fileEncoding = 4; lastKnownFileType = sourcecode.swift; path = MutationSync.swift; sourceTree = "<group>"; };
		2129BE4323948951006363A1 /* MutationSyncMetadata.swift */ = {isa = PBXFileReference; fileEncoding = 4; lastKnownFileType = sourcecode.swift; path = MutationSyncMetadata.swift; sourceTree = "<group>"; };
		2129BE47239489AC006363A1 /* MutationSyncMetadataTests.swift */ = {isa = PBXFileReference; fileEncoding = 4; lastKnownFileType = sourcecode.swift; path = MutationSyncMetadataTests.swift; sourceTree = "<group>"; };
		2129BE4B23948C54006363A1 /* MutationSyncMetadata+Schema.swift */ = {isa = PBXFileReference; fileEncoding = 4; lastKnownFileType = sourcecode.swift; path = "MutationSyncMetadata+Schema.swift"; sourceTree = "<group>"; };
		2129BE502395A66F006363A1 /* AmplifyModelRegistration.swift */ = {isa = PBXFileReference; fileEncoding = 4; lastKnownFileType = sourcecode.swift; path = AmplifyModelRegistration.swift; sourceTree = "<group>"; };
		2129BE522395CA05006363A1 /* PaginatedListTests.swift */ = {isa = PBXFileReference; lastKnownFileType = sourcecode.swift; path = PaginatedListTests.swift; sourceTree = "<group>"; };
		2129BE542395CAEF006363A1 /* PaginatedList.swift */ = {isa = PBXFileReference; lastKnownFileType = sourcecode.swift; path = PaginatedList.swift; sourceTree = "<group>"; };
		212CE6FB23E9E523007D8E71 /* SelectionSet.swift */ = {isa = PBXFileReference; lastKnownFileType = sourcecode.swift; path = SelectionSet.swift; sourceTree = "<group>"; };
		212CE6FD23E9E5A2007D8E71 /* GraphQLDocumentnputValue.swift */ = {isa = PBXFileReference; lastKnownFileType = sourcecode.swift; path = GraphQLDocumentnputValue.swift; sourceTree = "<group>"; };
		212CE70023E9E967007D8E71 /* GraphQLMutation.swift */ = {isa = PBXFileReference; fileEncoding = 4; lastKnownFileType = sourcecode.swift; path = GraphQLMutation.swift; sourceTree = "<group>"; };
		212CE70123E9E967007D8E71 /* GraphQLSubscription.swift */ = {isa = PBXFileReference; fileEncoding = 4; lastKnownFileType = sourcecode.swift; path = GraphQLSubscription.swift; sourceTree = "<group>"; };
		212CE70223E9E967007D8E71 /* GraphQLQuery.swift */ = {isa = PBXFileReference; fileEncoding = 4; lastKnownFileType = sourcecode.swift; path = GraphQLQuery.swift; sourceTree = "<group>"; };
		212CE70623E9E990007D8E71 /* ModelIdDecorator.swift */ = {isa = PBXFileReference; fileEncoding = 4; lastKnownFileType = sourcecode.swift; path = ModelIdDecorator.swift; sourceTree = "<group>"; };
		212CE70723E9E990007D8E71 /* ConflictResolutionDecorator.swift */ = {isa = PBXFileReference; fileEncoding = 4; lastKnownFileType = sourcecode.swift; path = ConflictResolutionDecorator.swift; sourceTree = "<group>"; };
		212CE70823E9E990007D8E71 /* FilterDecorator.swift */ = {isa = PBXFileReference; fileEncoding = 4; lastKnownFileType = sourcecode.swift; path = FilterDecorator.swift; sourceTree = "<group>"; };
		212CE70923E9E991007D8E71 /* PaginationDecorator.swift */ = {isa = PBXFileReference; fileEncoding = 4; lastKnownFileType = sourcecode.swift; path = PaginationDecorator.swift; sourceTree = "<group>"; };
		212CE70A23E9E991007D8E71 /* ModelDecorator.swift */ = {isa = PBXFileReference; fileEncoding = 4; lastKnownFileType = sourcecode.swift; path = ModelDecorator.swift; sourceTree = "<group>"; };
		212CE71023E9EA6A007D8E71 /* ModelField+GraphQL.swift */ = {isa = PBXFileReference; lastKnownFileType = sourcecode.swift; path = "ModelField+GraphQL.swift"; sourceTree = "<group>"; };
		212CE71223E9F2ED007D8E71 /* DirectiveNameDecorator.swift */ = {isa = PBXFileReference; lastKnownFileType = sourcecode.swift; path = DirectiveNameDecorator.swift; sourceTree = "<group>"; };
		212CE71423EA1838007D8E71 /* GraphQLDeleteMutationTests.swift */ = {isa = PBXFileReference; fileEncoding = 4; lastKnownFileType = sourcecode.swift; path = GraphQLDeleteMutationTests.swift; sourceTree = "<group>"; };
		212CE71523EA1839007D8E71 /* GraphQLUpdateMutationTests.swift */ = {isa = PBXFileReference; fileEncoding = 4; lastKnownFileType = sourcecode.swift; path = GraphQLUpdateMutationTests.swift; sourceTree = "<group>"; };
		212CE71623EA1839007D8E71 /* GraphQLCreateMutationTests.swift */ = {isa = PBXFileReference; fileEncoding = 4; lastKnownFileType = sourcecode.swift; path = GraphQLCreateMutationTests.swift; sourceTree = "<group>"; };
		212CE71A23EA1847007D8E71 /* GraphQLGetQueryTests.swift */ = {isa = PBXFileReference; fileEncoding = 4; lastKnownFileType = sourcecode.swift; path = GraphQLGetQueryTests.swift; sourceTree = "<group>"; };
		212CE71B23EA1847007D8E71 /* GraphQLListQueryTests.swift */ = {isa = PBXFileReference; fileEncoding = 4; lastKnownFileType = sourcecode.swift; path = GraphQLListQueryTests.swift; sourceTree = "<group>"; };
		212CE71C23EA1847007D8E71 /* GraphQLSyncQueryTests.swift */ = {isa = PBXFileReference; fileEncoding = 4; lastKnownFileType = sourcecode.swift; path = GraphQLSyncQueryTests.swift; sourceTree = "<group>"; };
		212CE72023EA184F007D8E71 /* GraphQLSubscriptionTests.swift */ = {isa = PBXFileReference; fileEncoding = 4; lastKnownFileType = sourcecode.swift; path = GraphQLSubscriptionTests.swift; sourceTree = "<group>"; };
		213481D8242AFA62001966DE /* AnyModelTester.swift */ = {isa = PBXFileReference; lastKnownFileType = sourcecode.swift; path = AnyModelTester.swift; sourceTree = "<group>"; };
		21409C4C23847E41000A53C9 /* LabelType.swift */ = {isa = PBXFileReference; fileEncoding = 4; lastKnownFileType = sourcecode.swift; path = LabelType.swift; sourceTree = "<group>"; };
		21409C542384C55D000A53C9 /* LabelType.swift */ = {isa = PBXFileReference; fileEncoding = 4; lastKnownFileType = sourcecode.swift; path = LabelType.swift; sourceTree = "<group>"; };
		21409C572384C57D000A53C9 /* GraphQLMutationType.swift */ = {isa = PBXFileReference; fileEncoding = 4; lastKnownFileType = sourcecode.swift; path = GraphQLMutationType.swift; sourceTree = "<group>"; };
		21409C582384C57D000A53C9 /* GraphQLQueryType.swift */ = {isa = PBXFileReference; fileEncoding = 4; lastKnownFileType = sourcecode.swift; path = GraphQLQueryType.swift; sourceTree = "<group>"; };
		21409C592384C57D000A53C9 /* GraphQLSubscriptionType.swift */ = {isa = PBXFileReference; fileEncoding = 4; lastKnownFileType = sourcecode.swift; path = GraphQLSubscriptionType.swift; sourceTree = "<group>"; };
		2142099223721F4400FA140C /* GraphQLOperationType.swift */ = {isa = PBXFileReference; fileEncoding = 4; lastKnownFileType = sourcecode.swift; path = GraphQLOperationType.swift; sourceTree = "<group>"; };
		2142099323721F4400FA140C /* RESTOperationType.swift */ = {isa = PBXFileReference; fileEncoding = 4; lastKnownFileType = sourcecode.swift; path = RESTOperationType.swift; sourceTree = "<group>"; };
		2142099423721F4400FA140C /* RESTOperationRequest.swift */ = {isa = PBXFileReference; fileEncoding = 4; lastKnownFileType = sourcecode.swift; path = RESTOperationRequest.swift; sourceTree = "<group>"; };
		21420A7B237222A700FA140C /* AWSIAMConfiguration.swift */ = {isa = PBXFileReference; fileEncoding = 4; lastKnownFileType = sourcecode.swift; path = AWSIAMConfiguration.swift; sourceTree = "<group>"; };
		21420A7C237222A700FA140C /* APIKeyConfiguration.swift */ = {isa = PBXFileReference; fileEncoding = 4; lastKnownFileType = sourcecode.swift; path = APIKeyConfiguration.swift; sourceTree = "<group>"; };
		21420A7D237222A700FA140C /* AWSAuthorizationConfiguration.swift */ = {isa = PBXFileReference; fileEncoding = 4; lastKnownFileType = sourcecode.swift; path = AWSAuthorizationConfiguration.swift; sourceTree = "<group>"; };
		21420A7E237222A700FA140C /* OIDCConfiguration.swift */ = {isa = PBXFileReference; fileEncoding = 4; lastKnownFileType = sourcecode.swift; path = OIDCConfiguration.swift; sourceTree = "<group>"; };
		21420A7F237222A700FA140C /* CognitoUserPoolsConfiguration.swift */ = {isa = PBXFileReference; fileEncoding = 4; lastKnownFileType = sourcecode.swift; path = CognitoUserPoolsConfiguration.swift; sourceTree = "<group>"; };
		21420A81237222A700FA140C /* AWSAuthServiceBehavior.swift */ = {isa = PBXFileReference; fileEncoding = 4; lastKnownFileType = sourcecode.swift; path = AWSAuthServiceBehavior.swift; sourceTree = "<group>"; };
		21420A84237222A800FA140C /* IAMCredentialProvider.swift */ = {isa = PBXFileReference; fileEncoding = 4; lastKnownFileType = sourcecode.swift; path = IAMCredentialProvider.swift; sourceTree = "<group>"; };
		21420A85237222A800FA140C /* AuthTokenProvider.swift */ = {isa = PBXFileReference; fileEncoding = 4; lastKnownFileType = sourcecode.swift; path = AuthTokenProvider.swift; sourceTree = "<group>"; };
		21420A86237222A800FA140C /* APIKeyProvider.swift */ = {isa = PBXFileReference; fileEncoding = 4; lastKnownFileType = sourcecode.swift; path = APIKeyProvider.swift; sourceTree = "<group>"; };
		21420A89237222A800FA140C /* AWSAuthService.swift */ = {isa = PBXFileReference; fileEncoding = 4; lastKnownFileType = sourcecode.swift; path = AWSAuthService.swift; sourceTree = "<group>"; };
		21420A8C237222A900FA140C /* AWSMobileClientAdapter.swift */ = {isa = PBXFileReference; fileEncoding = 4; lastKnownFileType = sourcecode.swift; path = AWSMobileClientAdapter.swift; sourceTree = "<group>"; };
		21420A8D237222A900FA140C /* AWSAuthorizationType.swift */ = {isa = PBXFileReference; fileEncoding = 4; lastKnownFileType = sourcecode.swift; path = AWSAuthorizationType.swift; sourceTree = "<group>"; };
		21420A8E237222A900FA140C /* AWSMobileClientBehavior.swift */ = {isa = PBXFileReference; fileEncoding = 4; lastKnownFileType = sourcecode.swift; path = AWSMobileClientBehavior.swift; sourceTree = "<group>"; };
		2144226B234BDD9B009357F7 /* StorageUploadFileRequest.swift */ = {isa = PBXFileReference; fileEncoding = 4; lastKnownFileType = sourcecode.swift; path = StorageUploadFileRequest.swift; sourceTree = "<group>"; };
		2144226D234BDE23009357F7 /* StorageUploadFileOperation.swift */ = {isa = PBXFileReference; fileEncoding = 4; lastKnownFileType = sourcecode.swift; path = StorageUploadFileOperation.swift; sourceTree = "<group>"; };
		21558E3D237BB4BF0032A5BB /* GraphQLRequest.swift */ = {isa = PBXFileReference; lastKnownFileType = sourcecode.swift; path = GraphQLRequest.swift; sourceTree = "<group>"; };
		21558E3F237CB8640032A5BB /* GraphQLError.swift */ = {isa = PBXFileReference; lastKnownFileType = sourcecode.swift; path = GraphQLError.swift; sourceTree = "<group>"; };
		215F4BCAAB89FA54AA121BDE /* Pods-AmplifyAWSPlugins-AWSPluginsCore-AWSPinpointAnalyticsPlugin.release.xcconfig */ = {isa = PBXFileReference; includeInIndex = 1; lastKnownFileType = text.xcconfig; name = "Pods-AmplifyAWSPlugins-AWSPluginsCore-AWSPinpointAnalyticsPlugin.release.xcconfig"; path = "Target Support Files/Pods-AmplifyAWSPlugins-AWSPluginsCore-AWSPinpointAnalyticsPlugin/Pods-AmplifyAWSPlugins-AWSPluginsCore-AWSPinpointAnalyticsPlugin.release.xcconfig"; sourceTree = "<group>"; };
		216879FD23636A0A004A056E /* RepeatingTimer.swift */ = {isa = PBXFileReference; fileEncoding = 4; lastKnownFileType = sourcecode.swift; path = RepeatingTimer.swift; sourceTree = "<group>"; };
		21687A3D236371C4004A056E /* AnalyticsCategory+HubPayloadEventName.swift */ = {isa = PBXFileReference; fileEncoding = 4; lastKnownFileType = sourcecode.swift; path = "AnalyticsCategory+HubPayloadEventName.swift"; sourceTree = "<group>"; };
		21687A40236371E1004A056E /* AnalyticsError.swift */ = {isa = PBXFileReference; fileEncoding = 4; lastKnownFileType = sourcecode.swift; path = AnalyticsError.swift; sourceTree = "<group>"; };
		217855C2237F84D700A30D19 /* RESTRequest.swift */ = {isa = PBXFileReference; lastKnownFileType = sourcecode.swift; path = RESTRequest.swift; sourceTree = "<group>"; };
		217856BA2383320900A30D19 /* GraphQLQueryType.swift */ = {isa = PBXFileReference; lastKnownFileType = sourcecode.swift; path = GraphQLQueryType.swift; sourceTree = "<group>"; };
		217856BD2383322700A30D19 /* GraphQLMutationType.swift */ = {isa = PBXFileReference; lastKnownFileType = sourcecode.swift; path = GraphQLMutationType.swift; sourceTree = "<group>"; };
		219A887E23EB627100BBC5F2 /* ModelBasedGraphQLDocumentBuilder.swift */ = {isa = PBXFileReference; lastKnownFileType = sourcecode.swift; path = ModelBasedGraphQLDocumentBuilder.swift; sourceTree = "<group>"; };
		219A888023EB629800BBC5F2 /* ModelBasedGraphQLDocumentDecorator.swift */ = {isa = PBXFileReference; lastKnownFileType = sourcecode.swift; path = ModelBasedGraphQLDocumentDecorator.swift; sourceTree = "<group>"; };
		219A888423EB897700BBC5F2 /* GraphQLRequest+AnyModelWithSync.swift */ = {isa = PBXFileReference; lastKnownFileType = sourcecode.swift; path = "GraphQLRequest+AnyModelWithSync.swift"; sourceTree = "<group>"; };
		219A888623EB89C200BBC5F2 /* GraphQLRequestAnyModelWithSyncTests.swift */ = {isa = PBXFileReference; lastKnownFileType = sourcecode.swift; path = GraphQLRequestAnyModelWithSyncTests.swift; sourceTree = "<group>"; };
		219A88EC23F3309800BBC5F2 /* Tree.swift */ = {isa = PBXFileReference; lastKnownFileType = sourcecode.swift; path = Tree.swift; sourceTree = "<group>"; };
		219A88EE23F3358F00BBC5F2 /* TreeTests.swift */ = {isa = PBXFileReference; lastKnownFileType = sourcecode.swift; path = TreeTests.swift; sourceTree = "<group>"; };
		219A88F023F3379900BBC5F2 /* GraphQLDocumentInput.swift */ = {isa = PBXFileReference; lastKnownFileType = sourcecode.swift; path = GraphQLDocumentInput.swift; sourceTree = "<group>"; };
		21C395B2245729EC00597EA2 /* AppSyncErrorType.swift */ = {isa = PBXFileReference; lastKnownFileType = sourcecode.swift; path = AppSyncErrorType.swift; sourceTree = "<group>"; };
		21D1CE8B2334233F0003BAA8 /* AuthError.swift */ = {isa = PBXFileReference; lastKnownFileType = sourcecode.swift; path = AuthError.swift; sourceTree = "<group>"; };
		21D79FD9237617C60057D00D /* SubscriptionEvent.swift */ = {isa = PBXFileReference; lastKnownFileType = sourcecode.swift; path = SubscriptionEvent.swift; sourceTree = "<group>"; };
		21D79FE02377BF4B0057D00D /* AuthProvider.swift */ = {isa = PBXFileReference; lastKnownFileType = sourcecode.swift; path = AuthProvider.swift; sourceTree = "<group>"; };
		21D79FE22377F4120057D00D /* SubscriptionConnectionState.swift */ = {isa = PBXFileReference; lastKnownFileType = sourcecode.swift; path = SubscriptionConnectionState.swift; sourceTree = "<group>"; };
		21F40A3923A294770074678E /* TestConfigHelper.swift */ = {isa = PBXFileReference; fileEncoding = 4; lastKnownFileType = sourcecode.swift; path = TestConfigHelper.swift; sourceTree = "<group>"; };
		21F40A3B23A2952C0074678E /* AuthHelper.swift */ = {isa = PBXFileReference; fileEncoding = 4; lastKnownFileType = sourcecode.swift; path = AuthHelper.swift; sourceTree = "<group>"; };
		21F40A3D23A295390074678E /* AWSMobileClient+Message.swift */ = {isa = PBXFileReference; fileEncoding = 4; lastKnownFileType = sourcecode.swift; path = "AWSMobileClient+Message.swift"; sourceTree = "<group>"; };
		21F40A3F23A295470074678E /* TestCommonConstants.swift */ = {isa = PBXFileReference; fileEncoding = 4; lastKnownFileType = sourcecode.swift; path = TestCommonConstants.swift; sourceTree = "<group>"; };
		21FFF986230B7A5D005878EA /* AsychronousOperation.swift */ = {isa = PBXFileReference; lastKnownFileType = sourcecode.swift; path = AsychronousOperation.swift; sourceTree = "<group>"; };
		21FFF98D230C81E6005878EA /* StorageAccessLevel.swift */ = {isa = PBXFileReference; lastKnownFileType = sourcecode.swift; path = StorageAccessLevel.swift; sourceTree = "<group>"; };
		21FFF98F230C96CA005878EA /* StorageUploadDataOperation.swift */ = {isa = PBXFileReference; fileEncoding = 4; lastKnownFileType = sourcecode.swift; path = StorageUploadDataOperation.swift; sourceTree = "<group>"; };
		21FFF990230C96CB005878EA /* StorageListOperation.swift */ = {isa = PBXFileReference; fileEncoding = 4; lastKnownFileType = sourcecode.swift; path = StorageListOperation.swift; sourceTree = "<group>"; };
		21FFF992230C96CB005878EA /* StorageRemoveOperation.swift */ = {isa = PBXFileReference; fileEncoding = 4; lastKnownFileType = sourcecode.swift; path = StorageRemoveOperation.swift; sourceTree = "<group>"; };
		21FFF9A1230C9730005878EA /* StorageListResult.swift */ = {isa = PBXFileReference; fileEncoding = 4; lastKnownFileType = sourcecode.swift; path = StorageListResult.swift; sourceTree = "<group>"; };
		2592CB41D8BEE8051CAD8841 /* Pods-Amplify-AWSPluginsCore-AWSDataStoreCategoryPlugin.release.xcconfig */ = {isa = PBXFileReference; includeInIndex = 1; lastKnownFileType = text.xcconfig; name = "Pods-Amplify-AWSPluginsCore-AWSDataStoreCategoryPlugin.release.xcconfig"; path = "Target Support Files/Pods-Amplify-AWSPluginsCore-AWSDataStoreCategoryPlugin/Pods-Amplify-AWSPluginsCore-AWSDataStoreCategoryPlugin.release.xcconfig"; sourceTree = "<group>"; };
		259CBD765D3CF26D41A04914 /* Pods-AmplifyAWSPlugins-AWSS3StoragePlugin-AWSS3StoragePluginTests.debug.xcconfig */ = {isa = PBXFileReference; includeInIndex = 1; lastKnownFileType = text.xcconfig; name = "Pods-AmplifyAWSPlugins-AWSS3StoragePlugin-AWSS3StoragePluginTests.debug.xcconfig"; path = "Target Support Files/Pods-AmplifyAWSPlugins-AWSS3StoragePlugin-AWSS3StoragePluginTests/Pods-AmplifyAWSPlugins-AWSS3StoragePlugin-AWSS3StoragePluginTests.debug.xcconfig"; sourceTree = "<group>"; };
		263EE84D0728C793C6181869 /* Pods_AmplifyAppExample.framework */ = {isa = PBXFileReference; explicitFileType = wrapper.framework; includeInIndex = 0; path = Pods_AmplifyAppExample.framework; sourceTree = BUILT_PRODUCTS_DIR; };
		268A7CEAC9F265E3C9594FE5 /* Pods-AWSPlugins-AWSPinpointAnalyticsPlugin-AWSPinpointAnalyticsPluginTests.debug.xcconfig */ = {isa = PBXFileReference; includeInIndex = 1; lastKnownFileType = text.xcconfig; name = "Pods-AWSPlugins-AWSPinpointAnalyticsPlugin-AWSPinpointAnalyticsPluginTests.debug.xcconfig"; path = "Target Support Files/Pods-AWSPlugins-AWSPinpointAnalyticsPlugin-AWSPinpointAnalyticsPluginTests/Pods-AWSPlugins-AWSPinpointAnalyticsPlugin-AWSPinpointAnalyticsPluginTests.debug.xcconfig"; sourceTree = "<group>"; };
		27E795E8B15B579ADCB978F4 /* Pods-AWSPinpointAnalyticsPluginTests.release.xcconfig */ = {isa = PBXFileReference; includeInIndex = 1; lastKnownFileType = text.xcconfig; name = "Pods-AWSPinpointAnalyticsPluginTests.release.xcconfig"; path = "Target Support Files/Pods-AWSPinpointAnalyticsPluginTests/Pods-AWSPinpointAnalyticsPluginTests.release.xcconfig"; sourceTree = "<group>"; };
		2828E86F90E8C918A55C1696 /* Pods_Amplify_AmplifyAWSPlugins_AWSPluginsCore.framework */ = {isa = PBXFileReference; explicitFileType = wrapper.framework; includeInIndex = 0; path = Pods_Amplify_AmplifyAWSPlugins_AWSPluginsCore.framework; sourceTree = BUILT_PRODUCTS_DIR; };
		28586668BF1BFF6BC803DBEE /* Pods-AmplifyAWSPlugins-AWSPinpointAnalyticsPlugin.release.xcconfig */ = {isa = PBXFileReference; includeInIndex = 1; lastKnownFileType = text.xcconfig; name = "Pods-AmplifyAWSPlugins-AWSPinpointAnalyticsPlugin.release.xcconfig"; path = "Target Support Files/Pods-AmplifyAWSPlugins-AWSPinpointAnalyticsPlugin/Pods-AmplifyAWSPlugins-AWSPinpointAnalyticsPlugin.release.xcconfig"; sourceTree = "<group>"; };
		28611CE5D571C1838DA8EDC1 /* Pods-AWSPlugins-AWSAuthService-AWSS3StoragePlugin.debug.xcconfig */ = {isa = PBXFileReference; includeInIndex = 1; lastKnownFileType = text.xcconfig; name = "Pods-AWSPlugins-AWSAuthService-AWSS3StoragePlugin.debug.xcconfig"; path = "Target Support Files/Pods-AWSPlugins-AWSAuthService-AWSS3StoragePlugin/Pods-AWSPlugins-AWSAuthService-AWSS3StoragePlugin.debug.xcconfig"; sourceTree = "<group>"; };
		2B3D832985467EBF31C56BC7 /* Pods-AmplifyTestApp-AWSDataStoreCategoryPluginIntegrationTests.release.xcconfig */ = {isa = PBXFileReference; includeInIndex = 1; lastKnownFileType = text.xcconfig; name = "Pods-AmplifyTestApp-AWSDataStoreCategoryPluginIntegrationTests.release.xcconfig"; path = "Target Support Files/Pods-AmplifyTestApp-AWSDataStoreCategoryPluginIntegrationTests/Pods-AmplifyTestApp-AWSDataStoreCategoryPluginIntegrationTests.release.xcconfig"; sourceTree = "<group>"; };
		2BC291E73D2FFB00D3F51A62 /* Pods-AmplifyAppExample.debug.xcconfig */ = {isa = PBXFileReference; includeInIndex = 1; lastKnownFileType = text.xcconfig; name = "Pods-AmplifyAppExample.debug.xcconfig"; path = "Target Support Files/Pods-AmplifyAppExample/Pods-AmplifyAppExample.debug.xcconfig"; sourceTree = "<group>"; };
		2C7DCEEA645473A2F2E5DD7D /* Pods-Amplify-AmplifyTestConfigs-AmplifyTests.release.xcconfig */ = {isa = PBXFileReference; includeInIndex = 1; lastKnownFileType = text.xcconfig; name = "Pods-Amplify-AmplifyTestConfigs-AmplifyTests.release.xcconfig"; path = "Target Support Files/Pods-Amplify-AmplifyTestConfigs-AmplifyTests/Pods-Amplify-AmplifyTestConfigs-AmplifyTests.release.xcconfig"; sourceTree = "<group>"; };
		3544C5721B19BB5697C99763 /* Pods-Amplify-AWSPluginsCore-AWSPluginsTestConfigs-AWSPredictionsPluginTests.debug.xcconfig */ = {isa = PBXFileReference; includeInIndex = 1; lastKnownFileType = text.xcconfig; name = "Pods-Amplify-AWSPluginsCore-AWSPluginsTestConfigs-AWSPredictionsPluginTests.debug.xcconfig"; path = "Target Support Files/Pods-Amplify-AWSPluginsCore-AWSPluginsTestConfigs-AWSPredictionsPluginTests/Pods-Amplify-AWSPluginsCore-AWSPluginsTestConfigs-AWSPredictionsPluginTests.debug.xcconfig"; sourceTree = "<group>"; };
		35D92182B8445C8F9B0FAE94 /* Pods_Amplify_AWSPluginsCore.framework */ = {isa = PBXFileReference; explicitFileType = wrapper.framework; includeInIndex = 0; path = Pods_Amplify_AWSPluginsCore.framework; sourceTree = BUILT_PRODUCTS_DIR; };
		36E795204EA20B3CFFCC506F /* Pods-AmplifyTestCommon.debug.xcconfig */ = {isa = PBXFileReference; includeInIndex = 1; lastKnownFileType = text.xcconfig; name = "Pods-AmplifyTestCommon.debug.xcconfig"; path = "Target Support Files/Pods-AmplifyTestCommon/Pods-AmplifyTestCommon.debug.xcconfig"; sourceTree = "<group>"; };
		3849521147E79A1C960F0FA7 /* Pods-AmplifyTestApp-CoreMLPredictionsPluginIntegrationTests.release.xcconfig */ = {isa = PBXFileReference; includeInIndex = 1; lastKnownFileType = text.xcconfig; name = "Pods-AmplifyTestApp-CoreMLPredictionsPluginIntegrationTests.release.xcconfig"; path = "Target Support Files/Pods-AmplifyTestApp-CoreMLPredictionsPluginIntegrationTests/Pods-AmplifyTestApp-CoreMLPredictionsPluginIntegrationTests.release.xcconfig"; sourceTree = "<group>"; };
		3A701A7BDEC4F0F422684E06 /* Pods-AWSS3StoragePluginIntegrationTests.debug.xcconfig */ = {isa = PBXFileReference; includeInIndex = 1; lastKnownFileType = text.xcconfig; name = "Pods-AWSS3StoragePluginIntegrationTests.debug.xcconfig"; path = "Target Support Files/Pods-AWSS3StoragePluginIntegrationTests/Pods-AWSS3StoragePluginIntegrationTests.debug.xcconfig"; sourceTree = "<group>"; };
		3CD2E9C1907DD49C41F5AF62 /* Pods-AWSPlugins-AWSS3StoragePlugin-AWSS3StoragePluginTests.release.xcconfig */ = {isa = PBXFileReference; includeInIndex = 1; lastKnownFileType = text.xcconfig; name = "Pods-AWSPlugins-AWSS3StoragePlugin-AWSS3StoragePluginTests.release.xcconfig"; path = "Target Support Files/Pods-AWSPlugins-AWSS3StoragePlugin-AWSS3StoragePluginTests/Pods-AWSPlugins-AWSS3StoragePlugin-AWSS3StoragePluginTests.release.xcconfig"; sourceTree = "<group>"; };
		3DC2B7D365B42B3A832601FA /* Pods-AmplifyTestApp.debug.xcconfig */ = {isa = PBXFileReference; includeInIndex = 1; lastKnownFileType = text.xcconfig; name = "Pods-AmplifyTestApp.debug.xcconfig"; path = "Target Support Files/Pods-AmplifyTestApp/Pods-AmplifyTestApp.debug.xcconfig"; sourceTree = "<group>"; };
		3FDEE8544633265649C2F425 /* Pods-AmplifyAWSPlugins-AWSPluginsCore.debug.xcconfig */ = {isa = PBXFileReference; includeInIndex = 1; lastKnownFileType = text.xcconfig; name = "Pods-AmplifyAWSPlugins-AWSPluginsCore.debug.xcconfig"; path = "Target Support Files/Pods-AmplifyAWSPlugins-AWSPluginsCore/Pods-AmplifyAWSPlugins-AWSPluginsCore.debug.xcconfig"; sourceTree = "<group>"; };
		40A966226A014DB2AE173E70 /* Pods-AWSPlugins-AWSAPICategoryPlugin.debug.xcconfig */ = {isa = PBXFileReference; includeInIndex = 1; lastKnownFileType = text.xcconfig; name = "Pods-AWSPlugins-AWSAPICategoryPlugin.debug.xcconfig"; path = "Target Support Files/Pods-AWSPlugins-AWSAPICategoryPlugin/Pods-AWSPlugins-AWSAPICategoryPlugin.debug.xcconfig"; sourceTree = "<group>"; };
		4148B4F4A49CCC0F81A06425 /* Pods-AWSS3StoragePluginIntegrationTests.release.xcconfig */ = {isa = PBXFileReference; includeInIndex = 1; lastKnownFileType = text.xcconfig; name = "Pods-AWSS3StoragePluginIntegrationTests.release.xcconfig"; path = "Target Support Files/Pods-AWSS3StoragePluginIntegrationTests/Pods-AWSS3StoragePluginIntegrationTests.release.xcconfig"; sourceTree = "<group>"; };
		41CE93C1FF019C1C76574E80 /* Pods-AmplifyTestApp-AWSDataStoreCategoryPluginIntegrationTests.debug.xcconfig */ = {isa = PBXFileReference; includeInIndex = 1; lastKnownFileType = text.xcconfig; name = "Pods-AmplifyTestApp-AWSDataStoreCategoryPluginIntegrationTests.debug.xcconfig"; path = "Target Support Files/Pods-AmplifyTestApp-AWSDataStoreCategoryPluginIntegrationTests/Pods-AmplifyTestApp-AWSDataStoreCategoryPluginIntegrationTests.debug.xcconfig"; sourceTree = "<group>"; };
		420A17B989F28811046A9E53 /* Pods-AmplifyAWSPlugins-AWSPluginsCore-AWSPinpointAnalyticsPlugin-AWSPinpointAnalyticsPluginTests.debug.xcconfig */ = {isa = PBXFileReference; includeInIndex = 1; lastKnownFileType = text.xcconfig; name = "Pods-AmplifyAWSPlugins-AWSPluginsCore-AWSPinpointAnalyticsPlugin-AWSPinpointAnalyticsPluginTests.debug.xcconfig"; path = "Target Support Files/Pods-AmplifyAWSPlugins-AWSPluginsCore-AWSPinpointAnalyticsPlugin-AWSPinpointAnalyticsPluginTests/Pods-AmplifyAWSPlugins-AWSPluginsCore-AWSPinpointAnalyticsPlugin-AWSPinpointAnalyticsPluginTests.debug.xcconfig"; sourceTree = "<group>"; };
		428D972790F226B59B4FD227 /* Pods-Amplify-AmplifyAWSPlugins-AWSPluginsCore-AWSS3StoragePlugin-AWSS3StoragePluginTests.release.xcconfig */ = {isa = PBXFileReference; includeInIndex = 1; lastKnownFileType = text.xcconfig; name = "Pods-Amplify-AmplifyAWSPlugins-AWSPluginsCore-AWSS3StoragePlugin-AWSS3StoragePluginTests.release.xcconfig"; path = "Target Support Files/Pods-Amplify-AmplifyAWSPlugins-AWSPluginsCore-AWSS3StoragePlugin-AWSS3StoragePluginTests/Pods-Amplify-AmplifyAWSPlugins-AWSPluginsCore-AWSS3StoragePlugin-AWSS3StoragePluginTests.release.xcconfig"; sourceTree = "<group>"; };
		42EF6EBD583BCAD0AB218836 /* Pods-AmplifyExampleApp.release.xcconfig */ = {isa = PBXFileReference; includeInIndex = 1; lastKnownFileType = text.xcconfig; name = "Pods-AmplifyExampleApp.release.xcconfig"; path = "Target Support Files/Pods-AmplifyExampleApp/Pods-AmplifyExampleApp.release.xcconfig"; sourceTree = "<group>"; };
		452106DB5FD5ED7691633E12 /* Pods-Amplify-AmplifyTestCommon.debug.xcconfig */ = {isa = PBXFileReference; includeInIndex = 1; lastKnownFileType = text.xcconfig; name = "Pods-Amplify-AmplifyTestCommon.debug.xcconfig"; path = "Target Support Files/Pods-Amplify-AmplifyTestCommon/Pods-Amplify-AmplifyTestCommon.debug.xcconfig"; sourceTree = "<group>"; };
		486B1E23E6FFC462A82A9345 /* Pods_AmplifyExampleApp.framework */ = {isa = PBXFileReference; explicitFileType = wrapper.framework; includeInIndex = 0; path = Pods_AmplifyExampleApp.framework; sourceTree = BUILT_PRODUCTS_DIR; };
		49ED6A10A50CD95420A1652E /* Pods-Amplify-AmplifyAWSPlugins-AWSS3StoragePlugin-AWSS3StoragePluginTests.release.xcconfig */ = {isa = PBXFileReference; includeInIndex = 1; lastKnownFileType = text.xcconfig; name = "Pods-Amplify-AmplifyAWSPlugins-AWSS3StoragePlugin-AWSS3StoragePluginTests.release.xcconfig"; path = "Target Support Files/Pods-Amplify-AmplifyAWSPlugins-AWSS3StoragePlugin-AWSS3StoragePluginTests/Pods-Amplify-AmplifyAWSPlugins-AWSS3StoragePlugin-AWSS3StoragePluginTests.release.xcconfig"; sourceTree = "<group>"; };
		4A107C56FFDCF66870F8D7F6 /* Pods-AWSPlugins-AWSS3StoragePlugin.release.xcconfig */ = {isa = PBXFileReference; includeInIndex = 1; lastKnownFileType = text.xcconfig; name = "Pods-AWSPlugins-AWSS3StoragePlugin.release.xcconfig"; path = "Target Support Files/Pods-AWSPlugins-AWSS3StoragePlugin/Pods-AWSPlugins-AWSS3StoragePlugin.release.xcconfig"; sourceTree = "<group>"; };
		4C5AEAB2A2D90298524BE592 /* Pods-Amplify-AmplifyTestConfigs-AmplifyFunctionalTests.release.xcconfig */ = {isa = PBXFileReference; includeInIndex = 1; lastKnownFileType = text.xcconfig; name = "Pods-Amplify-AmplifyTestConfigs-AmplifyFunctionalTests.release.xcconfig"; path = "Target Support Files/Pods-Amplify-AmplifyTestConfigs-AmplifyFunctionalTests/Pods-Amplify-AmplifyTestConfigs-AmplifyFunctionalTests.release.xcconfig"; sourceTree = "<group>"; };
		4DCC1382CE9452BE8D34084D /* Pods-AWSPlugins-AWSAPICategoryPlugin-AWSAPICategoryPluginTests.debug.xcconfig */ = {isa = PBXFileReference; includeInIndex = 1; lastKnownFileType = text.xcconfig; name = "Pods-AWSPlugins-AWSAPICategoryPlugin-AWSAPICategoryPluginTests.debug.xcconfig"; path = "Target Support Files/Pods-AWSPlugins-AWSAPICategoryPlugin-AWSAPICategoryPluginTests/Pods-AWSPlugins-AWSAPICategoryPlugin-AWSAPICategoryPluginTests.debug.xcconfig"; sourceTree = "<group>"; };
		4EE8540013F84C5E0F8C20D3 /* Pods-AWSPlugins-AWSAuthService-AWSPinpointAnalyticsPlugin-AWSPinpointAnalyticsPluginTests.debug.xcconfig */ = {isa = PBXFileReference; includeInIndex = 1; lastKnownFileType = text.xcconfig; name = "Pods-AWSPlugins-AWSAuthService-AWSPinpointAnalyticsPlugin-AWSPinpointAnalyticsPluginTests.debug.xcconfig"; path = "Target Support Files/Pods-AWSPlugins-AWSAuthService-AWSPinpointAnalyticsPlugin-AWSPinpointAnalyticsPluginTests/Pods-AWSPlugins-AWSAuthService-AWSPinpointAnalyticsPlugin-AWSPinpointAnalyticsPluginTests.debug.xcconfig"; sourceTree = "<group>"; };
		4F355FC2C0F239E49B01FF0C /* Pods-Amplify-AWSPluginsCore-AWSDataStoreCategoryPlugin.debug.xcconfig */ = {isa = PBXFileReference; includeInIndex = 1; lastKnownFileType = text.xcconfig; name = "Pods-Amplify-AWSPluginsCore-AWSDataStoreCategoryPlugin.debug.xcconfig"; path = "Target Support Files/Pods-Amplify-AWSPluginsCore-AWSDataStoreCategoryPlugin/Pods-Amplify-AWSPluginsCore-AWSDataStoreCategoryPlugin.debug.xcconfig"; sourceTree = "<group>"; };
		508B2A7C439EFD0AFD99679E /* Pods-Amplify-AmplifyTestCommon.release.xcconfig */ = {isa = PBXFileReference; includeInIndex = 1; lastKnownFileType = text.xcconfig; name = "Pods-Amplify-AmplifyTestCommon.release.xcconfig"; path = "Target Support Files/Pods-Amplify-AmplifyTestCommon/Pods-Amplify-AmplifyTestCommon.release.xcconfig"; sourceTree = "<group>"; };
		51D11872D41EA9310D1B9D42 /* Pods-AWSPlugins-AWSPinpointAnalyticsPlugin.debug.xcconfig */ = {isa = PBXFileReference; includeInIndex = 1; lastKnownFileType = text.xcconfig; name = "Pods-AWSPlugins-AWSPinpointAnalyticsPlugin.debug.xcconfig"; path = "Target Support Files/Pods-AWSPlugins-AWSPinpointAnalyticsPlugin/Pods-AWSPlugins-AWSPinpointAnalyticsPlugin.debug.xcconfig"; sourceTree = "<group>"; };
		5217259A0A97B12D4E90E09B /* Pods_AWSPlugins_AWSAuthService.framework */ = {isa = PBXFileReference; explicitFileType = wrapper.framework; includeInIndex = 0; path = Pods_AWSPlugins_AWSAuthService.framework; sourceTree = BUILT_PRODUCTS_DIR; };
		5572BBB2A874AEDC7E2E9ABF /* Pods-AmplifyTests.release.xcconfig */ = {isa = PBXFileReference; includeInIndex = 1; lastKnownFileType = text.xcconfig; name = "Pods-AmplifyTests.release.xcconfig"; path = "Target Support Files/Pods-AmplifyTests/Pods-AmplifyTests.release.xcconfig"; sourceTree = "<group>"; };
		5711DE48D8DB04B90039E300 /* Pods-AWSPlugins-AWSAPICategoryPlugin-AWSAPICategoryPluginTests.release.xcconfig */ = {isa = PBXFileReference; includeInIndex = 1; lastKnownFileType = text.xcconfig; name = "Pods-AWSPlugins-AWSAPICategoryPlugin-AWSAPICategoryPluginTests.release.xcconfig"; path = "Target Support Files/Pods-AWSPlugins-AWSAPICategoryPlugin-AWSAPICategoryPluginTests/Pods-AWSPlugins-AWSAPICategoryPlugin-AWSAPICategoryPluginTests.release.xcconfig"; sourceTree = "<group>"; };
		57531C9A48BA42FA1B628CBF /* Pods-AmplifyAWSPlugins-AWSPinpointAnalyticsPlugin-AWSPinpointAnalyticsPluginTests.debug.xcconfig */ = {isa = PBXFileReference; includeInIndex = 1; lastKnownFileType = text.xcconfig; name = "Pods-AmplifyAWSPlugins-AWSPinpointAnalyticsPlugin-AWSPinpointAnalyticsPluginTests.debug.xcconfig"; path = "Target Support Files/Pods-AmplifyAWSPlugins-AWSPinpointAnalyticsPlugin-AWSPinpointAnalyticsPluginTests/Pods-AmplifyAWSPlugins-AWSPinpointAnalyticsPlugin-AWSPinpointAnalyticsPluginTests.debug.xcconfig"; sourceTree = "<group>"; };
		58A0C326E8764A774A5E99A1 /* Pods-AmplifyAWSPlugins-AWSPluginsCore-AWSAPICategoryPlugin.debug.xcconfig */ = {isa = PBXFileReference; includeInIndex = 1; lastKnownFileType = text.xcconfig; name = "Pods-AmplifyAWSPlugins-AWSPluginsCore-AWSAPICategoryPlugin.debug.xcconfig"; path = "Target Support Files/Pods-AmplifyAWSPlugins-AWSPluginsCore-AWSAPICategoryPlugin/Pods-AmplifyAWSPlugins-AWSPluginsCore-AWSAPICategoryPlugin.debug.xcconfig"; sourceTree = "<group>"; };
		590F2A08ED60BB9A54788F50 /* Pods_Amplify_AWSPluginsCore_AWSPluginsTestConfigs_CoreMLPredictionsPluginTests.framework */ = {isa = PBXFileReference; explicitFileType = wrapper.framework; includeInIndex = 0; path = Pods_Amplify_AWSPluginsCore_AWSPluginsTestConfigs_CoreMLPredictionsPluginTests.framework; sourceTree = BUILT_PRODUCTS_DIR; };
		5A112B8C39AC37F0FB71AF54 /* Pods-Amplify.debug.xcconfig */ = {isa = PBXFileReference; includeInIndex = 1; lastKnownFileType = text.xcconfig; name = "Pods-Amplify.debug.xcconfig"; path = "Target Support Files/Pods-Amplify/Pods-Amplify.debug.xcconfig"; sourceTree = "<group>"; };
		5AEF4A900CAE6A541D752A6E /* Pods-Amplify-AmplifyAWSPlugins-AWSPluginsCore-AWSPinpointAnalyticsPlugin.debug.xcconfig */ = {isa = PBXFileReference; includeInIndex = 1; lastKnownFileType = text.xcconfig; name = "Pods-Amplify-AmplifyAWSPlugins-AWSPluginsCore-AWSPinpointAnalyticsPlugin.debug.xcconfig"; path = "Target Support Files/Pods-Amplify-AmplifyAWSPlugins-AWSPluginsCore-AWSPinpointAnalyticsPlugin/Pods-Amplify-AmplifyAWSPlugins-AWSPluginsCore-AWSPinpointAnalyticsPlugin.debug.xcconfig"; sourceTree = "<group>"; };
		5FFB62449226244D696DAA73 /* Pods-Amplify-AWSPluginsCore-AWSPredictionsPlugin.debug.xcconfig */ = {isa = PBXFileReference; includeInIndex = 1; lastKnownFileType = text.xcconfig; name = "Pods-Amplify-AWSPluginsCore-AWSPredictionsPlugin.debug.xcconfig"; path = "Target Support Files/Pods-Amplify-AWSPluginsCore-AWSPredictionsPlugin/Pods-Amplify-AWSPluginsCore-AWSPredictionsPlugin.debug.xcconfig"; sourceTree = "<group>"; };
		5FFE6F3EF19A7DA9F6B5024A /* Pods-Amplify-AmplifyAWSPlugins-AWSPluginsCore-AWSS3StoragePlugin.release.xcconfig */ = {isa = PBXFileReference; includeInIndex = 1; lastKnownFileType = text.xcconfig; name = "Pods-Amplify-AmplifyAWSPlugins-AWSPluginsCore-AWSS3StoragePlugin.release.xcconfig"; path = "Target Support Files/Pods-Amplify-AmplifyAWSPlugins-AWSPluginsCore-AWSS3StoragePlugin/Pods-Amplify-AmplifyAWSPlugins-AWSPluginsCore-AWSS3StoragePlugin.release.xcconfig"; sourceTree = "<group>"; };
		61CE693182BF781FBC4D3411 /* Pods-AWSS3StoragePlugin.release.xcconfig */ = {isa = PBXFileReference; includeInIndex = 1; lastKnownFileType = text.xcconfig; name = "Pods-AWSS3StoragePlugin.release.xcconfig"; path = "Target Support Files/Pods-AWSS3StoragePlugin/Pods-AWSS3StoragePlugin.release.xcconfig"; sourceTree = "<group>"; };
		63D5F7A8E12E88C68E9BB3FA /* Pods_AWSPlugins_AWSAuthService_AWSAuthServiceTests.framework */ = {isa = PBXFileReference; explicitFileType = wrapper.framework; includeInIndex = 0; path = Pods_AWSPlugins_AWSAuthService_AWSAuthServiceTests.framework; sourceTree = BUILT_PRODUCTS_DIR; };
		64BD51ED9D8A946DDFEFE8BA /* Pods-Amplify-AmplifyFunctionalTests.debug.xcconfig */ = {isa = PBXFileReference; includeInIndex = 1; lastKnownFileType = text.xcconfig; name = "Pods-Amplify-AmplifyFunctionalTests.debug.xcconfig"; path = "Target Support Files/Pods-Amplify-AmplifyFunctionalTests/Pods-Amplify-AmplifyFunctionalTests.debug.xcconfig"; sourceTree = "<group>"; };
		65CCD77CBA8619E2E9D41196 /* Pods-AWSPinpointAnalyticsPluginTests.debug.xcconfig */ = {isa = PBXFileReference; includeInIndex = 1; lastKnownFileType = text.xcconfig; name = "Pods-AWSPinpointAnalyticsPluginTests.debug.xcconfig"; path = "Target Support Files/Pods-AWSPinpointAnalyticsPluginTests/Pods-AWSPinpointAnalyticsPluginTests.debug.xcconfig"; sourceTree = "<group>"; };
		687B09E9348F8D29979A2404 /* Pods-Amplify-AmplifyAWSPlugins-AWSPinpointAnalyticsPlugin-AWSPinpointAnalyticsPluginTests.debug.xcconfig */ = {isa = PBXFileReference; includeInIndex = 1; lastKnownFileType = text.xcconfig; name = "Pods-Amplify-AmplifyAWSPlugins-AWSPinpointAnalyticsPlugin-AWSPinpointAnalyticsPluginTests.debug.xcconfig"; path = "Target Support Files/Pods-Amplify-AmplifyAWSPlugins-AWSPinpointAnalyticsPlugin-AWSPinpointAnalyticsPluginTests/Pods-Amplify-AmplifyAWSPlugins-AWSPinpointAnalyticsPlugin-AWSPinpointAnalyticsPluginTests.debug.xcconfig"; sourceTree = "<group>"; };
		6AF0E4775809F0866F9C44D9 /* Pods-AmplifyAWSPlugins-AWSPluginsCore-AWSS3StoragePlugin-AWSS3StoragePluginTests.debug.xcconfig */ = {isa = PBXFileReference; includeInIndex = 1; lastKnownFileType = text.xcconfig; name = "Pods-AmplifyAWSPlugins-AWSPluginsCore-AWSS3StoragePlugin-AWSS3StoragePluginTests.debug.xcconfig"; path = "Target Support Files/Pods-AmplifyAWSPlugins-AWSPluginsCore-AWSS3StoragePlugin-AWSS3StoragePluginTests/Pods-AmplifyAWSPlugins-AWSPluginsCore-AWSS3StoragePlugin-AWSS3StoragePluginTests.debug.xcconfig"; sourceTree = "<group>"; };
		6B33896723AAACC900561E5B /* ReachabilityUpdate.swift */ = {isa = PBXFileReference; lastKnownFileType = sourcecode.swift; path = ReachabilityUpdate.swift; sourceTree = "<group>"; };
		6B767FB623AC092800C683ED /* AmplifyAPICategory+ReachabilityBehavior.swift */ = {isa = PBXFileReference; lastKnownFileType = sourcecode.swift; path = "AmplifyAPICategory+ReachabilityBehavior.swift"; sourceTree = "<group>"; };
		6B767FB823AC0A0D00C683ED /* APICategoryReachabilityBehavior.swift */ = {isa = PBXFileReference; lastKnownFileType = sourcecode.swift; path = APICategoryReachabilityBehavior.swift; sourceTree = "<group>"; };
		6BAC32194A15ACB56F07DC87 /* Pods-AWSS3StoragePlugin.debug.xcconfig */ = {isa = PBXFileReference; includeInIndex = 1; lastKnownFileType = text.xcconfig; name = "Pods-AWSS3StoragePlugin.debug.xcconfig"; path = "Target Support Files/Pods-AWSS3StoragePlugin/Pods-AWSS3StoragePlugin.debug.xcconfig"; sourceTree = "<group>"; };
		6BB7440F23A9954900B0EB6C /* DispatchSource+MakeOneOff.swift */ = {isa = PBXFileReference; lastKnownFileType = sourcecode.swift; path = "DispatchSource+MakeOneOff.swift"; sourceTree = "<group>"; };
		6BBECD7023ADA7E100C8DFBE /* AmplifyAWSServiceConfiguration.swift */ = {isa = PBXFileReference; lastKnownFileType = sourcecode.swift; path = AmplifyAWSServiceConfiguration.swift; sourceTree = "<group>"; };
		6BBECD7323ADA9D100C8DFBE /* AmplifyAWSServiceConfigurationTests.swift */ = {isa = PBXFileReference; lastKnownFileType = sourcecode.swift; path = AmplifyAWSServiceConfigurationTests.swift; sourceTree = "<group>"; };
		6C41D3730B7ED4FD62A43E40 /* Pods-Amplify-AmplifyAWSPlugins-AWSAPICategoryPlugin-AWSAPICategoryPluginTests.debug.xcconfig */ = {isa = PBXFileReference; includeInIndex = 1; lastKnownFileType = text.xcconfig; name = "Pods-Amplify-AmplifyAWSPlugins-AWSAPICategoryPlugin-AWSAPICategoryPluginTests.debug.xcconfig"; path = "Target Support Files/Pods-Amplify-AmplifyAWSPlugins-AWSAPICategoryPlugin-AWSAPICategoryPluginTests/Pods-Amplify-AmplifyAWSPlugins-AWSAPICategoryPlugin-AWSAPICategoryPluginTests.debug.xcconfig"; sourceTree = "<group>"; };
		6D51240C78418B733FFA6829 /* Pods-Amplify-AWSPluginsCore-AWSPluginsTestConfigs-AWSDataStoreCategoryPluginTests.debug.xcconfig */ = {isa = PBXFileReference; includeInIndex = 1; lastKnownFileType = text.xcconfig; name = "Pods-Amplify-AWSPluginsCore-AWSPluginsTestConfigs-AWSDataStoreCategoryPluginTests.debug.xcconfig"; path = "Target Support Files/Pods-Amplify-AWSPluginsCore-AWSPluginsTestConfigs-AWSDataStoreCategoryPluginTests/Pods-Amplify-AWSPluginsCore-AWSPluginsTestConfigs-AWSDataStoreCategoryPluginTests.debug.xcconfig"; sourceTree = "<group>"; };
		6D62C9C57736C3BEADEB1E30 /* Pods-AWSPinpointAnalyticsPlugin.debug.xcconfig */ = {isa = PBXFileReference; includeInIndex = 1; lastKnownFileType = text.xcconfig; name = "Pods-AWSPinpointAnalyticsPlugin.debug.xcconfig"; path = "Target Support Files/Pods-AWSPinpointAnalyticsPlugin/Pods-AWSPinpointAnalyticsPlugin.debug.xcconfig"; sourceTree = "<group>"; };
		6ED8ADAEA02A1EA2A9DC45FF /* Pods_AmplifyTestApp_CoreMLPredictionsPluginIntegrationTests.framework */ = {isa = PBXFileReference; explicitFileType = wrapper.framework; includeInIndex = 0; path = Pods_AmplifyTestApp_CoreMLPredictionsPluginIntegrationTests.framework; sourceTree = BUILT_PRODUCTS_DIR; };
		6F8D367581F19D64597623F9 /* Pods-Amplify-AWSPluginsCore-AWSPluginsTestConfigs-CoreMLPredictionsPluginTests.debug.xcconfig */ = {isa = PBXFileReference; includeInIndex = 1; lastKnownFileType = text.xcconfig; name = "Pods-Amplify-AWSPluginsCore-AWSPluginsTestConfigs-CoreMLPredictionsPluginTests.debug.xcconfig"; path = "Target Support Files/Pods-Amplify-AWSPluginsCore-AWSPluginsTestConfigs-CoreMLPredictionsPluginTests/Pods-Amplify-AWSPluginsCore-AWSPluginsTestConfigs-CoreMLPredictionsPluginTests.debug.xcconfig"; sourceTree = "<group>"; };
		6F9E71B7E7A7829E02450E5E /* Pods-AmplifyAWSPlugins-AWSPluginsCore-AWSAPICategoryPlugin-AWSAPICategoryPluginTests.debug.xcconfig */ = {isa = PBXFileReference; includeInIndex = 1; lastKnownFileType = text.xcconfig; name = "Pods-AmplifyAWSPlugins-AWSPluginsCore-AWSAPICategoryPlugin-AWSAPICategoryPluginTests.debug.xcconfig"; path = "Target Support Files/Pods-AmplifyAWSPlugins-AWSPluginsCore-AWSAPICategoryPlugin-AWSAPICategoryPluginTests/Pods-AmplifyAWSPlugins-AWSPluginsCore-AWSAPICategoryPlugin-AWSAPICategoryPluginTests.debug.xcconfig"; sourceTree = "<group>"; };
		7022880A6C411C38F5B016A3 /* Pods-Amplify-AWSPluginsCore-AWSPredictionsPlugin.release.xcconfig */ = {isa = PBXFileReference; includeInIndex = 1; lastKnownFileType = text.xcconfig; name = "Pods-Amplify-AWSPluginsCore-AWSPredictionsPlugin.release.xcconfig"; path = "Target Support Files/Pods-Amplify-AWSPluginsCore-AWSPredictionsPlugin/Pods-Amplify-AWSPluginsCore-AWSPredictionsPlugin.release.xcconfig"; sourceTree = "<group>"; };
		70BEBEE9EC6164DC2C9F6CFB /* Pods-AWSPinpointAnalyticsPluginIntegrationTests.release.xcconfig */ = {isa = PBXFileReference; includeInIndex = 1; lastKnownFileType = text.xcconfig; name = "Pods-AWSPinpointAnalyticsPluginIntegrationTests.release.xcconfig"; path = "Target Support Files/Pods-AWSPinpointAnalyticsPluginIntegrationTests/Pods-AWSPinpointAnalyticsPluginIntegrationTests.release.xcconfig"; sourceTree = "<group>"; };
		714614E1FAB6C4EE80C07148 /* Pods-AWSS3StoragePluginTests.debug.xcconfig */ = {isa = PBXFileReference; includeInIndex = 1; lastKnownFileType = text.xcconfig; name = "Pods-AWSS3StoragePluginTests.debug.xcconfig"; path = "Target Support Files/Pods-AWSS3StoragePluginTests/Pods-AWSS3StoragePluginTests.debug.xcconfig"; sourceTree = "<group>"; };
		71B6F506E5F3F00B0743A9BF /* Pods-Amplify-AWSPluginsCore-AWSPluginsTestConfigs-AWSPluginsTestCommon.debug.xcconfig */ = {isa = PBXFileReference; includeInIndex = 1; lastKnownFileType = text.xcconfig; name = "Pods-Amplify-AWSPluginsCore-AWSPluginsTestConfigs-AWSPluginsTestCommon.debug.xcconfig"; path = "Target Support Files/Pods-Amplify-AWSPluginsCore-AWSPluginsTestConfigs-AWSPluginsTestCommon/Pods-Amplify-AWSPluginsCore-AWSPluginsTestConfigs-AWSPluginsTestCommon.debug.xcconfig"; sourceTree = "<group>"; };
		73C2E5FA55C85539AD9E39EE /* Pods_Amplify_AWSPluginsCore_CoreMLPredictionsPlugin.framework */ = {isa = PBXFileReference; explicitFileType = wrapper.framework; includeInIndex = 0; path = Pods_Amplify_AWSPluginsCore_CoreMLPredictionsPlugin.framework; sourceTree = BUILT_PRODUCTS_DIR; };
		7503342A8C13588E2B0DDBDE /* Pods-AmplifyFunctionalTests.debug.xcconfig */ = {isa = PBXFileReference; includeInIndex = 1; lastKnownFileType = text.xcconfig; name = "Pods-AmplifyFunctionalTests.debug.xcconfig"; path = "Target Support Files/Pods-AmplifyFunctionalTests/Pods-AmplifyFunctionalTests.debug.xcconfig"; sourceTree = "<group>"; };
		77A2D125114EA0FFA11A7EFD /* Pods-AmplifyTests.debug.xcconfig */ = {isa = PBXFileReference; includeInIndex = 1; lastKnownFileType = text.xcconfig; name = "Pods-AmplifyTests.debug.xcconfig"; path = "Target Support Files/Pods-AmplifyTests/Pods-AmplifyTests.debug.xcconfig"; sourceTree = "<group>"; };
		7A238096BAB328655B5E388F /* Pods-Amplify-AWSPluginsCore-CoreMLPredictionsPlugin.debug.xcconfig */ = {isa = PBXFileReference; includeInIndex = 1; lastKnownFileType = text.xcconfig; name = "Pods-Amplify-AWSPluginsCore-CoreMLPredictionsPlugin.debug.xcconfig"; path = "Target Support Files/Pods-Amplify-AWSPluginsCore-CoreMLPredictionsPlugin/Pods-Amplify-AWSPluginsCore-CoreMLPredictionsPlugin.debug.xcconfig"; sourceTree = "<group>"; };
		7A7FD9B3CFF63FD16788A990 /* Pods-Amplify-AmplifyAWSPlugins-AWSPluginsCore-AWSPinpointAnalyticsPlugin-AWSPinpointAnalyticsPluginTests.release.xcconfig */ = {isa = PBXFileReference; includeInIndex = 1; lastKnownFileType = text.xcconfig; name = "Pods-Amplify-AmplifyAWSPlugins-AWSPluginsCore-AWSPinpointAnalyticsPlugin-AWSPinpointAnalyticsPluginTests.release.xcconfig"; path = "Target Support Files/Pods-Amplify-AmplifyAWSPlugins-AWSPluginsCore-AWSPinpointAnalyticsPlugin-AWSPinpointAnalyticsPluginTests/Pods-Amplify-AmplifyAWSPlugins-AWSPluginsCore-AWSPinpointAnalyticsPlugin-AWSPinpointAnalyticsPluginTests.release.xcconfig"; sourceTree = "<group>"; };
		7C3FEC43EAE7679472832809 /* Pods-AmplifyExampleApp.debug.xcconfig */ = {isa = PBXFileReference; includeInIndex = 1; lastKnownFileType = text.xcconfig; name = "Pods-AmplifyExampleApp.debug.xcconfig"; path = "Target Support Files/Pods-AmplifyExampleApp/Pods-AmplifyExampleApp.debug.xcconfig"; sourceTree = "<group>"; };
		7C6784D9B812E539494FE86B /* Pods-AmplifyTestApp-AWSPredictionsPluginIntegrationTests.release.xcconfig */ = {isa = PBXFileReference; includeInIndex = 1; lastKnownFileType = text.xcconfig; name = "Pods-AmplifyTestApp-AWSPredictionsPluginIntegrationTests.release.xcconfig"; path = "Target Support Files/Pods-AmplifyTestApp-AWSPredictionsPluginIntegrationTests/Pods-AmplifyTestApp-AWSPredictionsPluginIntegrationTests.release.xcconfig"; sourceTree = "<group>"; };
		7CE2971718A9CA64EF8D10BE /* Pods-Amplify-AmplifyTestConfigs-AmplifyFunctionalTests.debug.xcconfig */ = {isa = PBXFileReference; includeInIndex = 1; lastKnownFileType = text.xcconfig; name = "Pods-Amplify-AmplifyTestConfigs-AmplifyFunctionalTests.debug.xcconfig"; path = "Target Support Files/Pods-Amplify-AmplifyTestConfigs-AmplifyFunctionalTests/Pods-Amplify-AmplifyTestConfigs-AmplifyFunctionalTests.debug.xcconfig"; sourceTree = "<group>"; };
		7D0D6B9DC4C64E1EA75D21B3 /* Pods-AmplifyTestApp.release.xcconfig */ = {isa = PBXFileReference; includeInIndex = 1; lastKnownFileType = text.xcconfig; name = "Pods-AmplifyTestApp.release.xcconfig"; path = "Target Support Files/Pods-AmplifyTestApp/Pods-AmplifyTestApp.release.xcconfig"; sourceTree = "<group>"; };
		7DE8D2BB5CD0D32765907A31 /* Pods-AWSPlugins-AWSAuthService.release.xcconfig */ = {isa = PBXFileReference; includeInIndex = 1; lastKnownFileType = text.xcconfig; name = "Pods-AWSPlugins-AWSAuthService.release.xcconfig"; path = "Target Support Files/Pods-AWSPlugins-AWSAuthService/Pods-AWSPlugins-AWSAuthService.release.xcconfig"; sourceTree = "<group>"; };
		7FC218BC0D378A7C23917420 /* Pods-AWSPlugins-AWSAPICategoryPlugin.release.xcconfig */ = {isa = PBXFileReference; includeInIndex = 1; lastKnownFileType = text.xcconfig; name = "Pods-AWSPlugins-AWSAPICategoryPlugin.release.xcconfig"; path = "Target Support Files/Pods-AWSPlugins-AWSAPICategoryPlugin/Pods-AWSPlugins-AWSAPICategoryPlugin.release.xcconfig"; sourceTree = "<group>"; };
		8245CA6A436F89C37F7A3116 /* Pods-Amplify-AmplifyAWSPlugins-AWSAPICategoryPlugin.debug.xcconfig */ = {isa = PBXFileReference; includeInIndex = 1; lastKnownFileType = text.xcconfig; name = "Pods-Amplify-AmplifyAWSPlugins-AWSAPICategoryPlugin.debug.xcconfig"; path = "Target Support Files/Pods-Amplify-AmplifyAWSPlugins-AWSAPICategoryPlugin/Pods-Amplify-AmplifyAWSPlugins-AWSAPICategoryPlugin.debug.xcconfig"; sourceTree = "<group>"; };
		84F3A76FB68CEFA45F4BB1BB /* Pods_Amplify.framework */ = {isa = PBXFileReference; explicitFileType = wrapper.framework; includeInIndex = 0; path = Pods_Amplify.framework; sourceTree = BUILT_PRODUCTS_DIR; };
		854C8E1C5075968A06BBEEBD /* Pods_AmplifyTestApp_AWSDataStoreCategoryPluginIntegrationTests.framework */ = {isa = PBXFileReference; explicitFileType = wrapper.framework; includeInIndex = 0; path = Pods_AmplifyTestApp_AWSDataStoreCategoryPluginIntegrationTests.framework; sourceTree = BUILT_PRODUCTS_DIR; };
		8663196667FA4EF8123BA5F9 /* Pods-Amplify-AWSPluginsCore.release.xcconfig */ = {isa = PBXFileReference; includeInIndex = 1; lastKnownFileType = text.xcconfig; name = "Pods-Amplify-AWSPluginsCore.release.xcconfig"; path = "Target Support Files/Pods-Amplify-AWSPluginsCore/Pods-Amplify-AWSPluginsCore.release.xcconfig"; sourceTree = "<group>"; };
		86BCC6EBE7D59DAA5C291612 /* Pods-AmplifyAWSPlugins-AWSS3StoragePlugin.debug.xcconfig */ = {isa = PBXFileReference; includeInIndex = 1; lastKnownFileType = text.xcconfig; name = "Pods-AmplifyAWSPlugins-AWSS3StoragePlugin.debug.xcconfig"; path = "Target Support Files/Pods-AmplifyAWSPlugins-AWSS3StoragePlugin/Pods-AmplifyAWSPlugins-AWSS3StoragePlugin.debug.xcconfig"; sourceTree = "<group>"; };
		87B646CA7E1275886F141E45 /* Pods-AmplifyAWSPlugins-AWSS3StoragePlugin.release.xcconfig */ = {isa = PBXFileReference; includeInIndex = 1; lastKnownFileType = text.xcconfig; name = "Pods-AmplifyAWSPlugins-AWSS3StoragePlugin.release.xcconfig"; path = "Target Support Files/Pods-AmplifyAWSPlugins-AWSS3StoragePlugin/Pods-AmplifyAWSPlugins-AWSS3StoragePlugin.release.xcconfig"; sourceTree = "<group>"; };
		8B8B8AC2A12C47722F8743E1 /* Pods-AmplifyAWSPlugins-AWSAPICategoryPlugin.debug.xcconfig */ = {isa = PBXFileReference; includeInIndex = 1; lastKnownFileType = text.xcconfig; name = "Pods-AmplifyAWSPlugins-AWSAPICategoryPlugin.debug.xcconfig"; path = "Target Support Files/Pods-AmplifyAWSPlugins-AWSAPICategoryPlugin/Pods-AmplifyAWSPlugins-AWSAPICategoryPlugin.debug.xcconfig"; sourceTree = "<group>"; };
		8D7F0EFA5EA2CFBD75059039 /* Pods-AWSPlugins-AWSAuthService-AWSPinpointAnalyticsPlugin-AWSPinpointAnalyticsPluginTests.release.xcconfig */ = {isa = PBXFileReference; includeInIndex = 1; lastKnownFileType = text.xcconfig; name = "Pods-AWSPlugins-AWSAuthService-AWSPinpointAnalyticsPlugin-AWSPinpointAnalyticsPluginTests.release.xcconfig"; path = "Target Support Files/Pods-AWSPlugins-AWSAuthService-AWSPinpointAnalyticsPlugin-AWSPinpointAnalyticsPluginTests/Pods-AWSPlugins-AWSAuthService-AWSPinpointAnalyticsPlugin-AWSPinpointAnalyticsPluginTests.release.xcconfig"; sourceTree = "<group>"; };
		8DE58872F08B5825C71434DE /* Pods-AmplifyAWSPlugins-AWSPluginsCore-AWSS3StoragePlugin.release.xcconfig */ = {isa = PBXFileReference; includeInIndex = 1; lastKnownFileType = text.xcconfig; name = "Pods-AmplifyAWSPlugins-AWSPluginsCore-AWSS3StoragePlugin.release.xcconfig"; path = "Target Support Files/Pods-AmplifyAWSPlugins-AWSPluginsCore-AWSS3StoragePlugin/Pods-AmplifyAWSPlugins-AWSPluginsCore-AWSS3StoragePlugin.release.xcconfig"; sourceTree = "<group>"; };
		8DF37FD4E8315E7842E59789 /* Pods-AWSPlugins-AWSAuthService-AWSS3StoragePlugin-AWSS3StoragePluginTests.debug.xcconfig */ = {isa = PBXFileReference; includeInIndex = 1; lastKnownFileType = text.xcconfig; name = "Pods-AWSPlugins-AWSAuthService-AWSS3StoragePlugin-AWSS3StoragePluginTests.debug.xcconfig"; path = "Target Support Files/Pods-AWSPlugins-AWSAuthService-AWSS3StoragePlugin-AWSS3StoragePluginTests/Pods-AWSPlugins-AWSAuthService-AWSS3StoragePlugin-AWSS3StoragePluginTests.debug.xcconfig"; sourceTree = "<group>"; };
		8E5A835C6F073BCBC3203C7A /* Pods-AmplifyAWSPlugins-AWSAPICategoryPlugin.release.xcconfig */ = {isa = PBXFileReference; includeInIndex = 1; lastKnownFileType = text.xcconfig; name = "Pods-AmplifyAWSPlugins-AWSAPICategoryPlugin.release.xcconfig"; path = "Target Support Files/Pods-AmplifyAWSPlugins-AWSAPICategoryPlugin/Pods-AmplifyAWSPlugins-AWSAPICategoryPlugin.release.xcconfig"; sourceTree = "<group>"; };
		8EE255764A61CAE9609E9BEF /* Pods-AmplifyAWSPlugins-AWSS3StoragePlugin-AWSS3StoragePluginTests.release.xcconfig */ = {isa = PBXFileReference; includeInIndex = 1; lastKnownFileType = text.xcconfig; name = "Pods-AmplifyAWSPlugins-AWSS3StoragePlugin-AWSS3StoragePluginTests.release.xcconfig"; path = "Target Support Files/Pods-AmplifyAWSPlugins-AWSS3StoragePlugin-AWSS3StoragePluginTests/Pods-AmplifyAWSPlugins-AWSS3StoragePlugin-AWSS3StoragePluginTests.release.xcconfig"; sourceTree = "<group>"; };
		8F9F738758795A2F55B445C5 /* Pods-Amplify-AmplifyAWSPlugins-AWSPluginsCore-AWSAPICategoryPlugin.release.xcconfig */ = {isa = PBXFileReference; includeInIndex = 1; lastKnownFileType = text.xcconfig; name = "Pods-Amplify-AmplifyAWSPlugins-AWSPluginsCore-AWSAPICategoryPlugin.release.xcconfig"; path = "Target Support Files/Pods-Amplify-AmplifyAWSPlugins-AWSPluginsCore-AWSAPICategoryPlugin/Pods-Amplify-AmplifyAWSPlugins-AWSPluginsCore-AWSAPICategoryPlugin.release.xcconfig"; sourceTree = "<group>"; };
		907D65D1445983A5B10AED95 /* Pods-AWSPlugins-AWSAuthService-AWSPinpointAnalyticsPlugin.release.xcconfig */ = {isa = PBXFileReference; includeInIndex = 1; lastKnownFileType = text.xcconfig; name = "Pods-AWSPlugins-AWSAuthService-AWSPinpointAnalyticsPlugin.release.xcconfig"; path = "Target Support Files/Pods-AWSPlugins-AWSAuthService-AWSPinpointAnalyticsPlugin/Pods-AWSPlugins-AWSAuthService-AWSPinpointAnalyticsPlugin.release.xcconfig"; sourceTree = "<group>"; };
		934ECFB4BB156267C1BC067A /* Pods_Amplify_AWSPluginsCore_AWSPluginsTestConfigs_AWSPluginsCoreTests.framework */ = {isa = PBXFileReference; explicitFileType = wrapper.framework; includeInIndex = 0; path = Pods_Amplify_AWSPluginsCore_AWSPluginsTestConfigs_AWSPluginsCoreTests.framework; sourceTree = BUILT_PRODUCTS_DIR; };
		941C4FA7EED42C093243D628 /* Pods-Amplify-AmplifyTests.debug.xcconfig */ = {isa = PBXFileReference; includeInIndex = 1; lastKnownFileType = text.xcconfig; name = "Pods-Amplify-AmplifyTests.debug.xcconfig"; path = "Target Support Files/Pods-Amplify-AmplifyTests/Pods-Amplify-AmplifyTests.debug.xcconfig"; sourceTree = "<group>"; };
		950A26D823D15D7E00D92B19 /* PredictionsTranslateTextOperation.swift */ = {isa = PBXFileReference; fileEncoding = 4; lastKnownFileType = sourcecode.swift; path = PredictionsTranslateTextOperation.swift; sourceTree = "<group>"; };
		950A26D923D15D7E00D92B19 /* PredictionsTextToSpeechOperation.swift */ = {isa = PBXFileReference; fileEncoding = 4; lastKnownFileType = sourcecode.swift; path = PredictionsTextToSpeechOperation.swift; sourceTree = "<group>"; };
		950A26DA23D15D7E00D92B19 /* PredictionsSpeechToTextOperation.swift */ = {isa = PBXFileReference; fileEncoding = 4; lastKnownFileType = sourcecode.swift; path = PredictionsSpeechToTextOperation.swift; sourceTree = "<group>"; };
		950A26DE23D15D9800D92B19 /* SpeechToTextResult.swift */ = {isa = PBXFileReference; fileEncoding = 4; lastKnownFileType = sourcecode.swift; path = SpeechToTextResult.swift; sourceTree = "<group>"; };
		950A26E023D15DCC00D92B19 /* PredictionsSpeechToTextRequest.swift */ = {isa = PBXFileReference; fileEncoding = 4; lastKnownFileType = sourcecode.swift; path = PredictionsSpeechToTextRequest.swift; sourceTree = "<group>"; };
		95DAAB01237E63370028544F /* IdentifiedWord.swift */ = {isa = PBXFileReference; fileEncoding = 4; lastKnownFileType = sourcecode.swift; path = IdentifiedWord.swift; sourceTree = "<group>"; };
		95DAAB02237E63370028544F /* TextFormatType.swift */ = {isa = PBXFileReference; fileEncoding = 4; lastKnownFileType = sourcecode.swift; path = TextFormatType.swift; sourceTree = "<group>"; };
		95DAAB04237E63370028544F /* SyntaxToken.swift */ = {isa = PBXFileReference; fileEncoding = 4; lastKnownFileType = sourcecode.swift; path = SyntaxToken.swift; sourceTree = "<group>"; };
		95DAAB05237E63370028544F /* LanguageDetectionResult.swift */ = {isa = PBXFileReference; fileEncoding = 4; lastKnownFileType = sourcecode.swift; path = LanguageDetectionResult.swift; sourceTree = "<group>"; };
		95DAAB06237E63370028544F /* SpeechType.swift */ = {isa = PBXFileReference; fileEncoding = 4; lastKnownFileType = sourcecode.swift; path = SpeechType.swift; sourceTree = "<group>"; };
		95DAAB07237E63370028544F /* BoundedKeyValue.swift */ = {isa = PBXFileReference; fileEncoding = 4; lastKnownFileType = sourcecode.swift; path = BoundedKeyValue.swift; sourceTree = "<group>"; };
		95DAAB08237E63370028544F /* IdentifiedText.swift */ = {isa = PBXFileReference; fileEncoding = 4; lastKnownFileType = sourcecode.swift; path = IdentifiedText.swift; sourceTree = "<group>"; };
		95DAAB09237E63370028544F /* Entity.swift */ = {isa = PBXFileReference; fileEncoding = 4; lastKnownFileType = sourcecode.swift; path = Entity.swift; sourceTree = "<group>"; };
		95DAAB0A237E63370028544F /* Sentiment.swift */ = {isa = PBXFileReference; fileEncoding = 4; lastKnownFileType = sourcecode.swift; path = Sentiment.swift; sourceTree = "<group>"; };
		95DAAB0B237E63370028544F /* GenderType.swift */ = {isa = PBXFileReference; fileEncoding = 4; lastKnownFileType = sourcecode.swift; path = GenderType.swift; sourceTree = "<group>"; };
		95DAAB0C237E63370028544F /* Celebrity.swift */ = {isa = PBXFileReference; fileEncoding = 4; lastKnownFileType = sourcecode.swift; path = Celebrity.swift; sourceTree = "<group>"; };
		95DAAB0D237E63370028544F /* EntityDetectionResult.swift */ = {isa = PBXFileReference; fileEncoding = 4; lastKnownFileType = sourcecode.swift; path = EntityDetectionResult.swift; sourceTree = "<group>"; };
		95DAAB0E237E63370028544F /* Pose.swift */ = {isa = PBXFileReference; fileEncoding = 4; lastKnownFileType = sourcecode.swift; path = Pose.swift; sourceTree = "<group>"; };
		95DAAB0F237E63370028544F /* Table.swift */ = {isa = PBXFileReference; fileEncoding = 4; lastKnownFileType = sourcecode.swift; path = Table.swift; sourceTree = "<group>"; };
		95DAAB10237E63370028544F /* IdentifiedLine.swift */ = {isa = PBXFileReference; fileEncoding = 4; lastKnownFileType = sourcecode.swift; path = IdentifiedLine.swift; sourceTree = "<group>"; };
		95DAAB11237E63370028544F /* EmotionType.swift */ = {isa = PBXFileReference; fileEncoding = 4; lastKnownFileType = sourcecode.swift; path = EmotionType.swift; sourceTree = "<group>"; };
		95DAAB12237E63370028544F /* AgeRange.swift */ = {isa = PBXFileReference; fileEncoding = 4; lastKnownFileType = sourcecode.swift; path = AgeRange.swift; sourceTree = "<group>"; };
		95DAAB13237E63370028544F /* LanguageType.swift */ = {isa = PBXFileReference; fileEncoding = 4; lastKnownFileType = sourcecode.swift; path = LanguageType.swift; sourceTree = "<group>"; };
		95DAAB14237E63370028544F /* IdentifyAction.swift */ = {isa = PBXFileReference; fileEncoding = 4; lastKnownFileType = sourcecode.swift; path = IdentifyAction.swift; sourceTree = "<group>"; };
		95DAAB15237E63370028544F /* PartOfSpeech.swift */ = {isa = PBXFileReference; fileEncoding = 4; lastKnownFileType = sourcecode.swift; path = PartOfSpeech.swift; sourceTree = "<group>"; };
		95DAAB16237E63370028544F /* EntityType.swift */ = {isa = PBXFileReference; fileEncoding = 4; lastKnownFileType = sourcecode.swift; path = EntityType.swift; sourceTree = "<group>"; };
		95DAAB17237E63370028544F /* KeyPhrase.swift */ = {isa = PBXFileReference; fileEncoding = 4; lastKnownFileType = sourcecode.swift; path = KeyPhrase.swift; sourceTree = "<group>"; };
		95DAAB18237E63370028544F /* Emotion.swift */ = {isa = PBXFileReference; fileEncoding = 4; lastKnownFileType = sourcecode.swift; path = Emotion.swift; sourceTree = "<group>"; };
		95DAAB19237E63370028544F /* Polygon.swift */ = {isa = PBXFileReference; fileEncoding = 4; lastKnownFileType = sourcecode.swift; path = Polygon.swift; sourceTree = "<group>"; };
		95DAAB1A237E63370028544F /* Selection.swift */ = {isa = PBXFileReference; fileEncoding = 4; lastKnownFileType = sourcecode.swift; path = Selection.swift; sourceTree = "<group>"; };
		95DAAB1B237E63370028544F /* Attribute.swift */ = {isa = PBXFileReference; fileEncoding = 4; lastKnownFileType = sourcecode.swift; path = Attribute.swift; sourceTree = "<group>"; };
		95DAAB1C237E63370028544F /* Landmark.swift */ = {isa = PBXFileReference; fileEncoding = 4; lastKnownFileType = sourcecode.swift; path = Landmark.swift; sourceTree = "<group>"; };
		95DAAB3A237E639E0028544F /* ConvertResult.swift */ = {isa = PBXFileReference; fileEncoding = 4; lastKnownFileType = sourcecode.swift; path = ConvertResult.swift; sourceTree = "<group>"; };
		95DAAB3B237E639E0028544F /* IdentifyResult.swift */ = {isa = PBXFileReference; fileEncoding = 4; lastKnownFileType = sourcecode.swift; path = IdentifyResult.swift; sourceTree = "<group>"; };
		95DAAB3C237E639E0028544F /* IdentifyTextResult.swift */ = {isa = PBXFileReference; fileEncoding = 4; lastKnownFileType = sourcecode.swift; path = IdentifyTextResult.swift; sourceTree = "<group>"; };
		95DAAB3D237E639E0028544F /* IdentifyLabelsResult.swift */ = {isa = PBXFileReference; fileEncoding = 4; lastKnownFileType = sourcecode.swift; path = IdentifyLabelsResult.swift; sourceTree = "<group>"; };
		95DAAB3E237E639E0028544F /* IdentifyCelebritiesResult.swift */ = {isa = PBXFileReference; fileEncoding = 4; lastKnownFileType = sourcecode.swift; path = IdentifyCelebritiesResult.swift; sourceTree = "<group>"; };
		95DAAB3F237E639E0028544F /* IdentifyDocumentTextResult.swift */ = {isa = PBXFileReference; fileEncoding = 4; lastKnownFileType = sourcecode.swift; path = IdentifyDocumentTextResult.swift; sourceTree = "<group>"; };
		95DAAB40237E639E0028544F /* InterpretResult.swift */ = {isa = PBXFileReference; fileEncoding = 4; lastKnownFileType = sourcecode.swift; path = InterpretResult.swift; sourceTree = "<group>"; };
		95DAAB41237E639E0028544F /* TranslateTextResult.swift */ = {isa = PBXFileReference; fileEncoding = 4; lastKnownFileType = sourcecode.swift; path = TranslateTextResult.swift; sourceTree = "<group>"; };
		95DAAB42237E639E0028544F /* IdentifyEntitiesResult.swift */ = {isa = PBXFileReference; fileEncoding = 4; lastKnownFileType = sourcecode.swift; path = IdentifyEntitiesResult.swift; sourceTree = "<group>"; };
		95DAAB81237F13940028544F /* EntityMatch.swift */ = {isa = PBXFileReference; fileEncoding = 4; lastKnownFileType = sourcecode.swift; path = EntityMatch.swift; sourceTree = "<group>"; };
		95DAAB82237F13940028544F /* VoiceType.swift */ = {isa = PBXFileReference; fileEncoding = 4; lastKnownFileType = sourcecode.swift; path = VoiceType.swift; sourceTree = "<group>"; };
		95DAAB87237F13B70028544F /* IdentifyEntityMatchesResult.swift */ = {isa = PBXFileReference; fileEncoding = 4; lastKnownFileType = sourcecode.swift; path = IdentifyEntityMatchesResult.swift; sourceTree = "<group>"; };
		95DAAB88237F13B70028544F /* TextToSpeechResult.swift */ = {isa = PBXFileReference; fileEncoding = 4; lastKnownFileType = sourcecode.swift; path = TextToSpeechResult.swift; sourceTree = "<group>"; };
		95DAAB8B237F13D10028544F /* PredictionsTextToSpeechRequest.swift */ = {isa = PBXFileReference; fileEncoding = 4; lastKnownFileType = sourcecode.swift; path = PredictionsTextToSpeechRequest.swift; sourceTree = "<group>"; };
		976D972EC2BBCAAD023694EB /* Pods_Amplify_AmplifyTestConfigs_AmplifyTests.framework */ = {isa = PBXFileReference; explicitFileType = wrapper.framework; includeInIndex = 0; path = Pods_Amplify_AmplifyTestConfigs_AmplifyTests.framework; sourceTree = BUILT_PRODUCTS_DIR; };
		9883B94C1A1C9D551AC012AE /* Pods_Amplify_AWSPluginsCore_AWSPluginsTestConfigs_AWSDataStoreCategoryPluginTests.framework */ = {isa = PBXFileReference; explicitFileType = wrapper.framework; includeInIndex = 0; path = Pods_Amplify_AWSPluginsCore_AWSPluginsTestConfigs_AWSDataStoreCategoryPluginTests.framework; sourceTree = BUILT_PRODUCTS_DIR; };
		99CFDB8E55EADE7A74938E6C /* Pods-AWSPlugins-AWSAuthService-AWSAPICategoryPlugin.debug.xcconfig */ = {isa = PBXFileReference; includeInIndex = 1; lastKnownFileType = text.xcconfig; name = "Pods-AWSPlugins-AWSAuthService-AWSAPICategoryPlugin.debug.xcconfig"; path = "Target Support Files/Pods-AWSPlugins-AWSAuthService-AWSAPICategoryPlugin/Pods-AWSPlugins-AWSAuthService-AWSAPICategoryPlugin.debug.xcconfig"; sourceTree = "<group>"; };
		9AC75D55C68207254CB859A9 /* Pods_Amplify_AWSPluginsCore_AWSPluginsTestConfigs_AWSPredictionsPluginTests.framework */ = {isa = PBXFileReference; explicitFileType = wrapper.framework; includeInIndex = 0; path = Pods_Amplify_AWSPluginsCore_AWSPluginsTestConfigs_AWSPredictionsPluginTests.framework; sourceTree = BUILT_PRODUCTS_DIR; };
		9BA7EF90A3772FDEF0F82F46 /* Pods-Amplify-AmplifyAWSPlugins-AWSPinpointAnalyticsPlugin.release.xcconfig */ = {isa = PBXFileReference; includeInIndex = 1; lastKnownFileType = text.xcconfig; name = "Pods-Amplify-AmplifyAWSPlugins-AWSPinpointAnalyticsPlugin.release.xcconfig"; path = "Target Support Files/Pods-Amplify-AmplifyAWSPlugins-AWSPinpointAnalyticsPlugin/Pods-Amplify-AmplifyAWSPlugins-AWSPinpointAnalyticsPlugin.release.xcconfig"; sourceTree = "<group>"; };
		9D9F0724CC2944C9FE67304A /* Pods-Amplify-AmplifyTestConfigs-AmplifyTestCommon.debug.xcconfig */ = {isa = PBXFileReference; includeInIndex = 1; lastKnownFileType = text.xcconfig; name = "Pods-Amplify-AmplifyTestConfigs-AmplifyTestCommon.debug.xcconfig"; path = "Target Support Files/Pods-Amplify-AmplifyTestConfigs-AmplifyTestCommon/Pods-Amplify-AmplifyTestConfigs-AmplifyTestCommon.debug.xcconfig"; sourceTree = "<group>"; };
		9ED013FD8A569C8E3D67506B /* Pods_Amplify_AWSPluginsCore_AWSDataStoreCategoryPlugin.framework */ = {isa = PBXFileReference; explicitFileType = wrapper.framework; includeInIndex = 0; path = Pods_Amplify_AWSPluginsCore_AWSDataStoreCategoryPlugin.framework; sourceTree = BUILT_PRODUCTS_DIR; };
		A52F652BA6B16F5BD47939CF /* Pods-Amplify-AWSPluginsCore-AWSPluginsTestConfigs-AWSPluginsCoreTests.release.xcconfig */ = {isa = PBXFileReference; includeInIndex = 1; lastKnownFileType = text.xcconfig; name = "Pods-Amplify-AWSPluginsCore-AWSPluginsTestConfigs-AWSPluginsCoreTests.release.xcconfig"; path = "Target Support Files/Pods-Amplify-AWSPluginsCore-AWSPluginsTestConfigs-AWSPluginsCoreTests/Pods-Amplify-AWSPluginsCore-AWSPluginsTestConfigs-AWSPluginsCoreTests.release.xcconfig"; sourceTree = "<group>"; };
		A5E5DED2AB6A8EE16DCFAFF8 /* Pods-AWSPlugins-AWSAuthService-AWSAPICategoryPlugin-AWSAPICategoryPluginTests.debug.xcconfig */ = {isa = PBXFileReference; includeInIndex = 1; lastKnownFileType = text.xcconfig; name = "Pods-AWSPlugins-AWSAuthService-AWSAPICategoryPlugin-AWSAPICategoryPluginTests.debug.xcconfig"; path = "Target Support Files/Pods-AWSPlugins-AWSAuthService-AWSAPICategoryPlugin-AWSAPICategoryPluginTests/Pods-AWSPlugins-AWSAuthService-AWSAPICategoryPlugin-AWSAPICategoryPluginTests.debug.xcconfig"; sourceTree = "<group>"; };
		AB74666B4E8B096CB3305EAE /* Pods-AmplifyAppExample.release.xcconfig */ = {isa = PBXFileReference; includeInIndex = 1; lastKnownFileType = text.xcconfig; name = "Pods-AmplifyAppExample.release.xcconfig"; path = "Target Support Files/Pods-AmplifyAppExample/Pods-AmplifyAppExample.release.xcconfig"; sourceTree = "<group>"; };
		AE1BE989582A3F5BB378AF15 /* Pods-AWSPinpointAnalyticsPlugin.release.xcconfig */ = {isa = PBXFileReference; includeInIndex = 1; lastKnownFileType = text.xcconfig; name = "Pods-AWSPinpointAnalyticsPlugin.release.xcconfig"; path = "Target Support Files/Pods-AWSPinpointAnalyticsPlugin/Pods-AWSPinpointAnalyticsPlugin.release.xcconfig"; sourceTree = "<group>"; };
		B2CF34EB93BFDE1F02457D5E /* Pods-AWSPlugins-AWSPinpointAnalyticsPlugin-AWSPinpointAnalyticsPluginTests.release.xcconfig */ = {isa = PBXFileReference; includeInIndex = 1; lastKnownFileType = text.xcconfig; name = "Pods-AWSPlugins-AWSPinpointAnalyticsPlugin-AWSPinpointAnalyticsPluginTests.release.xcconfig"; path = "Target Support Files/Pods-AWSPlugins-AWSPinpointAnalyticsPlugin-AWSPinpointAnalyticsPluginTests/Pods-AWSPlugins-AWSPinpointAnalyticsPlugin-AWSPinpointAnalyticsPluginTests.release.xcconfig"; sourceTree = "<group>"; };
		B4340A23238325B900101BBA /* DefaultNetworkPolicy.swift */ = {isa = PBXFileReference; fileEncoding = 4; lastKnownFileType = sourcecode.swift; path = DefaultNetworkPolicy.swift; sourceTree = "<group>"; };
		B4BD6B3223708C0000A1F0A7 /* PredictionsCategoryClientAPITests.swift */ = {isa = PBXFileReference; lastKnownFileType = sourcecode.swift; path = PredictionsCategoryClientAPITests.swift; sourceTree = "<group>"; };
		B4BD6B3423708C1200A1F0A7 /* PredictionsCategoryConfigurationTests.swift */ = {isa = PBXFileReference; lastKnownFileType = sourcecode.swift; path = PredictionsCategoryConfigurationTests.swift; sourceTree = "<group>"; };
		B4BD6B3623708C6700A1F0A7 /* MockPredictionsCategoryPlugin.swift */ = {isa = PBXFileReference; lastKnownFileType = sourcecode.swift; path = MockPredictionsCategoryPlugin.swift; sourceTree = "<group>"; };
		B4BD6B382370932300A1F0A7 /* PredictionsIdentifyRequest.swift */ = {isa = PBXFileReference; lastKnownFileType = sourcecode.swift; path = PredictionsIdentifyRequest.swift; sourceTree = "<group>"; };
		B4D38517236C97350014653D /* PredictionsIdentifyOperation.swift */ = {isa = PBXFileReference; fileEncoding = 4; lastKnownFileType = sourcecode.swift; path = PredictionsIdentifyOperation.swift; sourceTree = "<group>"; };
		B4D38519236C97350014653D /* PredictionsInterpretOperation.swift */ = {isa = PBXFileReference; fileEncoding = 4; lastKnownFileType = sourcecode.swift; path = PredictionsInterpretOperation.swift; sourceTree = "<group>"; };
		B4D3851A236C97350014653D /* PredictionsCategoryBehavior.swift */ = {isa = PBXFileReference; fileEncoding = 4; lastKnownFileType = sourcecode.swift; path = PredictionsCategoryBehavior.swift; sourceTree = "<group>"; };
		B4D3851F236C97350014653D /* PredictionsCategory.swift */ = {isa = PBXFileReference; fileEncoding = 4; lastKnownFileType = sourcecode.swift; path = PredictionsCategory.swift; sourceTree = "<group>"; };
		B4D38522236C97350014653D /* PredictionsCategory+CategoryConfigurable.swift */ = {isa = PBXFileReference; fileEncoding = 4; lastKnownFileType = sourcecode.swift; path = "PredictionsCategory+CategoryConfigurable.swift"; sourceTree = "<group>"; };
		B4D38523236C97350014653D /* PredictionsCategoryConfiguration.swift */ = {isa = PBXFileReference; fileEncoding = 4; lastKnownFileType = sourcecode.swift; path = PredictionsCategoryConfiguration.swift; sourceTree = "<group>"; };
		B4D38524236C97350014653D /* PredictionsCategory+ClientBehavior.swift */ = {isa = PBXFileReference; fileEncoding = 4; lastKnownFileType = sourcecode.swift; path = "PredictionsCategory+ClientBehavior.swift"; sourceTree = "<group>"; };
		B4D38526236C97350014653D /* PredictionsInterpretRequest.swift */ = {isa = PBXFileReference; fileEncoding = 4; lastKnownFileType = sourcecode.swift; path = PredictionsInterpretRequest.swift; sourceTree = "<group>"; };
		B4D38528236C97350014653D /* PredictionsTranslateTextRequest.swift */ = {isa = PBXFileReference; fileEncoding = 4; lastKnownFileType = sourcecode.swift; path = PredictionsTranslateTextRequest.swift; sourceTree = "<group>"; };
		B4D3852A236C97350014653D /* PredictionsCategory+HubPayloadEventName.swift */ = {isa = PBXFileReference; fileEncoding = 4; lastKnownFileType = sourcecode.swift; path = "PredictionsCategory+HubPayloadEventName.swift"; sourceTree = "<group>"; };
		B4D3852C236C97350014653D /* PredictionsError.swift */ = {isa = PBXFileReference; fileEncoding = 4; lastKnownFileType = sourcecode.swift; path = PredictionsError.swift; sourceTree = "<group>"; };
		B4D3852D236C97350014653D /* PredictionsCategoryPlugin.swift */ = {isa = PBXFileReference; fileEncoding = 4; lastKnownFileType = sourcecode.swift; path = PredictionsCategoryPlugin.swift; sourceTree = "<group>"; };
		B671BDC60D796AB1C118F365 /* Pods-Amplify-AmplifyTestConfigs-AmplifyTestCommon.release.xcconfig */ = {isa = PBXFileReference; includeInIndex = 1; lastKnownFileType = text.xcconfig; name = "Pods-Amplify-AmplifyTestConfigs-AmplifyTestCommon.release.xcconfig"; path = "Target Support Files/Pods-Amplify-AmplifyTestConfigs-AmplifyTestCommon/Pods-Amplify-AmplifyTestConfigs-AmplifyTestCommon.release.xcconfig"; sourceTree = "<group>"; };
		B6F4EFBF6DBF29A324CC0A27 /* Pods-AWSPlugins-AWSPinpointAnalyticsPlugin.release.xcconfig */ = {isa = PBXFileReference; includeInIndex = 1; lastKnownFileType = text.xcconfig; name = "Pods-AWSPlugins-AWSPinpointAnalyticsPlugin.release.xcconfig"; path = "Target Support Files/Pods-AWSPlugins-AWSPinpointAnalyticsPlugin/Pods-AWSPlugins-AWSPinpointAnalyticsPlugin.release.xcconfig"; sourceTree = "<group>"; };
		B7871B77B520892E343E9F0A /* Pods-Amplify-AWSPluginsCore-CoreMLPredictionsPlugin.release.xcconfig */ = {isa = PBXFileReference; includeInIndex = 1; lastKnownFileType = text.xcconfig; name = "Pods-Amplify-AWSPluginsCore-CoreMLPredictionsPlugin.release.xcconfig"; path = "Target Support Files/Pods-Amplify-AWSPluginsCore-CoreMLPredictionsPlugin/Pods-Amplify-AWSPluginsCore-CoreMLPredictionsPlugin.release.xcconfig"; sourceTree = "<group>"; };
		B868B395CBEDBAE5565C25D5 /* Pods_Amplify_AmplifyTestConfigs_AmplifyFunctionalTests.framework */ = {isa = PBXFileReference; explicitFileType = wrapper.framework; includeInIndex = 0; path = Pods_Amplify_AmplifyTestConfigs_AmplifyFunctionalTests.framework; sourceTree = BUILT_PRODUCTS_DIR; };
		B912D1B5242960D40028F05C /* QueryPaginationInput.swift */ = {isa = PBXFileReference; lastKnownFileType = sourcecode.swift; path = QueryPaginationInput.swift; sourceTree = "<group>"; };
		B91A879B23D125A50049A12F /* DateTime.swift */ = {isa = PBXFileReference; lastKnownFileType = sourcecode.swift; path = DateTime.swift; sourceTree = "<group>"; };
		B91A879D23D12B730049A12F /* Time.swift */ = {isa = PBXFileReference; lastKnownFileType = sourcecode.swift; path = Time.swift; sourceTree = "<group>"; };
		B91A879F23D18A320049A12F /* DateScalar.swift */ = {isa = PBXFileReference; lastKnownFileType = sourcecode.swift; path = DateScalar.swift; sourceTree = "<group>"; };
		B91A87A123D641570049A12F /* DateTime+Comparable.swift */ = {isa = PBXFileReference; lastKnownFileType = sourcecode.swift; path = "DateTime+Comparable.swift"; sourceTree = "<group>"; };
		B91A87A323D64B0F0049A12F /* DateScalarTests.swift */ = {isa = PBXFileReference; lastKnownFileType = sourcecode.swift; path = DateScalarTests.swift; sourceTree = "<group>"; };
		B922E267236A029C00D09250 /* Query.swift */ = {isa = PBXFileReference; fileEncoding = 4; lastKnownFileType = sourcecode.swift; path = Query.swift; sourceTree = "<group>"; };
		B922E268236A029C00D09250 /* ModelKey.swift */ = {isa = PBXFileReference; fileEncoding = 4; lastKnownFileType = sourcecode.swift; path = ModelKey.swift; sourceTree = "<group>"; };
		B922E269236A029C00D09250 /* QueryPredicate.swift */ = {isa = PBXFileReference; fileEncoding = 4; lastKnownFileType = sourcecode.swift; path = QueryPredicate.swift; sourceTree = "<group>"; };
		B922E26A236A029C00D09250 /* QueryTranslator.swift */ = {isa = PBXFileReference; fileEncoding = 4; lastKnownFileType = sourcecode.swift; path = QueryTranslator.swift; sourceTree = "<group>"; };
		B922E281236C1A7A00D09250 /* QueryPredicate+Equatable.swift */ = {isa = PBXFileReference; lastKnownFileType = sourcecode.swift; path = "QueryPredicate+Equatable.swift"; sourceTree = "<group>"; };
		B922E283236CB45700D09250 /* QueryOperator.swift */ = {isa = PBXFileReference; lastKnownFileType = sourcecode.swift; path = QueryOperator.swift; sourceTree = "<group>"; };
		B92E039E2367CE79006CEB8D /* DataStoreCategory+Behavior.swift */ = {isa = PBXFileReference; fileEncoding = 4; lastKnownFileType = sourcecode.swift; path = "DataStoreCategory+Behavior.swift"; sourceTree = "<group>"; };
		B92E039F2367CE79006CEB8D /* DataStoreCategoryPlugin.swift */ = {isa = PBXFileReference; fileEncoding = 4; lastKnownFileType = sourcecode.swift; path = DataStoreCategoryPlugin.swift; sourceTree = "<group>"; };
		B92E03A02367CE79006CEB8D /* DataStoreCategoryBehavior.swift */ = {isa = PBXFileReference; fileEncoding = 4; lastKnownFileType = sourcecode.swift; path = DataStoreCategoryBehavior.swift; sourceTree = "<group>"; };
		B92E03A12367CE79006CEB8D /* DataStoreCallback.swift */ = {isa = PBXFileReference; fileEncoding = 4; lastKnownFileType = sourcecode.swift; path = DataStoreCallback.swift; sourceTree = "<group>"; };
		B92E03A22367CE79006CEB8D /* DataStoreError.swift */ = {isa = PBXFileReference; fileEncoding = 4; lastKnownFileType = sourcecode.swift; path = DataStoreError.swift; sourceTree = "<group>"; };
		B92E03A32367CE79006CEB8D /* DataStoreCategoryConfiguration.swift */ = {isa = PBXFileReference; fileEncoding = 4; lastKnownFileType = sourcecode.swift; path = DataStoreCategoryConfiguration.swift; sourceTree = "<group>"; };
		B92E03A42367CE7A006CEB8D /* DataStoreCategory.swift */ = {isa = PBXFileReference; fileEncoding = 4; lastKnownFileType = sourcecode.swift; path = DataStoreCategory.swift; sourceTree = "<group>"; };
		B92E03A52367CE7A006CEB8D /* DataStoreCategory+Configurable.swift */ = {isa = PBXFileReference; fileEncoding = 4; lastKnownFileType = sourcecode.swift; path = "DataStoreCategory+Configurable.swift"; sourceTree = "<group>"; };
		B92E03A72367CE7A006CEB8D /* Model.swift */ = {isa = PBXFileReference; fileEncoding = 4; lastKnownFileType = sourcecode.swift; path = Model.swift; sourceTree = "<group>"; };
		B92E03A82367CE7A006CEB8D /* ModelSchema.swift */ = {isa = PBXFileReference; fileEncoding = 4; lastKnownFileType = sourcecode.swift; path = ModelSchema.swift; sourceTree = "<group>"; };
		B92E03A92367CE7A006CEB8D /* ModelRegistry.swift */ = {isa = PBXFileReference; fileEncoding = 4; lastKnownFileType = sourcecode.swift; path = ModelRegistry.swift; sourceTree = "<group>"; };
		B92E03AA2367CE7A006CEB8D /* ModelSchema+Definition.swift */ = {isa = PBXFileReference; fileEncoding = 4; lastKnownFileType = sourcecode.swift; path = "ModelSchema+Definition.swift"; sourceTree = "<group>"; };
		B92E03AB2367CE7A006CEB8D /* Model+Schema.swift */ = {isa = PBXFileReference; fileEncoding = 4; lastKnownFileType = sourcecode.swift; path = "Model+Schema.swift"; sourceTree = "<group>"; };
		B92E03AC2367CE7A006CEB8D /* Model+Codable.swift */ = {isa = PBXFileReference; fileEncoding = 4; lastKnownFileType = sourcecode.swift; path = "Model+Codable.swift"; sourceTree = "<group>"; };
		B9485E9623F40847009C4F93 /* Time+Operation.swift */ = {isa = PBXFileReference; lastKnownFileType = sourcecode.swift; path = "Time+Operation.swift"; sourceTree = "<group>"; };
		B9485E9823F40877009C4F93 /* Date+Operation.swift */ = {isa = PBXFileReference; lastKnownFileType = sourcecode.swift; path = "Date+Operation.swift"; sourceTree = "<group>"; };
		B9485E9A23F4BEEC009C4F93 /* README.md */ = {isa = PBXFileReference; fileEncoding = 4; lastKnownFileType = net.daringfireball.markdown; path = README.md; sourceTree = "<group>"; };
		B952182E237E21B900F53237 /* Comment+Schema.swift */ = {isa = PBXFileReference; fileEncoding = 4; lastKnownFileType = sourcecode.swift; path = "Comment+Schema.swift"; sourceTree = "<group>"; };
		B952182F237E21B900F53237 /* schema.graphql */ = {isa = PBXFileReference; fileEncoding = 4; lastKnownFileType = text; path = schema.graphql; sourceTree = "<group>"; };
		B9521830237E21B900F53237 /* Comment.swift */ = {isa = PBXFileReference; fileEncoding = 4; lastKnownFileType = sourcecode.swift; path = Comment.swift; sourceTree = "<group>"; };
		B9521831237E21B900F53237 /* Post+Schema.swift */ = {isa = PBXFileReference; fileEncoding = 4; lastKnownFileType = sourcecode.swift; path = "Post+Schema.swift"; sourceTree = "<group>"; };
		B9521832237E21B900F53237 /* Post.swift */ = {isa = PBXFileReference; fileEncoding = 4; lastKnownFileType = sourcecode.swift; path = Post.swift; sourceTree = "<group>"; };
		B98A93BFFD5E72827BDCC750 /* Pods_AmplifyTestApp_AWSPredictionsPluginIntegrationTests.framework */ = {isa = PBXFileReference; explicitFileType = wrapper.framework; includeInIndex = 0; path = Pods_AmplifyTestApp_AWSPredictionsPluginIntegrationTests.framework; sourceTree = BUILT_PRODUCTS_DIR; };
		B98E9D062372236200934B51 /* ModelKey.swift */ = {isa = PBXFileReference; fileEncoding = 4; lastKnownFileType = sourcecode.swift; path = ModelKey.swift; sourceTree = "<group>"; };
		B98E9D072372236200934B51 /* QueryOperator.swift */ = {isa = PBXFileReference; fileEncoding = 4; lastKnownFileType = sourcecode.swift; path = QueryOperator.swift; sourceTree = "<group>"; };
		B98E9D082372236200934B51 /* QueryPredicate.swift */ = {isa = PBXFileReference; fileEncoding = 4; lastKnownFileType = sourcecode.swift; path = QueryPredicate.swift; sourceTree = "<group>"; };
		B98E9D0A2372236200934B51 /* QueryField.swift */ = {isa = PBXFileReference; fileEncoding = 4; lastKnownFileType = sourcecode.swift; path = QueryField.swift; sourceTree = "<group>"; };
		B98E9D0B2372236200934B51 /* QueryOperator+Equatable.swift */ = {isa = PBXFileReference; fileEncoding = 4; lastKnownFileType = sourcecode.swift; path = "QueryOperator+Equatable.swift"; sourceTree = "<group>"; };
		B98E9D0C2372236200934B51 /* QueryPredicate+Equatable.swift */ = {isa = PBXFileReference; fileEncoding = 4; lastKnownFileType = sourcecode.swift; path = "QueryPredicate+Equatable.swift"; sourceTree = "<group>"; };
		B99209E12411E49D00F80010 /* amplify-tools.sh */ = {isa = PBXFileReference; fileEncoding = 4; lastKnownFileType = text.script.sh; path = "amplify-tools.sh"; sourceTree = "<group>"; };
		B99209E22411E49D00F80010 /* README.md */ = {isa = PBXFileReference; fileEncoding = 4; lastKnownFileType = net.daringfireball.markdown; path = README.md; sourceTree = "<group>"; };
		B996FC4323FF2FA8006D0F68 /* Encodable+AnyEncodable.swift */ = {isa = PBXFileReference; lastKnownFileType = sourcecode.swift; path = "Encodable+AnyEncodable.swift"; sourceTree = "<group>"; };
		B996FC4C24059918006D0F68 /* Model+Enum.swift */ = {isa = PBXFileReference; lastKnownFileType = sourcecode.swift; path = "Model+Enum.swift"; sourceTree = "<group>"; };
<<<<<<< HEAD
		B99EF4B423DB020C00D821BC /* DateScalarComparableTests.swift */ = {isa = PBXFileReference; lastKnownFileType = sourcecode.swift; path = DateScalarComparableTests.swift; sourceTree = "<group>"; };
		B99EF4B623DB072000D821BC /* DateScalar+Hashable.swift */ = {isa = PBXFileReference; lastKnownFileType = sourcecode.swift; path = "DateScalar+Hashable.swift"; sourceTree = "<group>"; };
		B9A6A4DF24452E0D00AC2792 /* AccessLevel.swift */ = {isa = PBXFileReference; fileEncoding = 4; lastKnownFileType = sourcecode.swift; path = AccessLevel.swift; sourceTree = "<group>"; };
		B9AE8FD823D8C609002742F9 /* DateScalarFormat.swift */ = {isa = PBXFileReference; lastKnownFileType = sourcecode.swift; path = DateScalarFormat.swift; sourceTree = "<group>"; };
		B9AE8FDA23D8C643002742F9 /* DateScalarFormat+Time.swift */ = {isa = PBXFileReference; lastKnownFileType = sourcecode.swift; path = "DateScalarFormat+Time.swift"; sourceTree = "<group>"; };
		B9AF547723F323000059E6C4 /* Time+Comparable.swift */ = {isa = PBXFileReference; lastKnownFileType = sourcecode.swift; path = "Time+Comparable.swift"; sourceTree = "<group>"; };
		B9AF547923F324DB0059E6C4 /* DateScalarOperation.swift */ = {isa = PBXFileReference; lastKnownFileType = sourcecode.swift; path = DateScalarOperation.swift; sourceTree = "<group>"; };
		B9AF547D23F37DF20059E6C4 /* DateScalarOperationTests.swift */ = {isa = PBXFileReference; lastKnownFileType = sourcecode.swift; path = DateScalarOperationTests.swift; sourceTree = "<group>"; };
		B9B50DC123D9179F0086F1E1 /* DateScalarFormat+DateTime.swift */ = {isa = PBXFileReference; lastKnownFileType = sourcecode.swift; path = "DateScalarFormat+DateTime.swift"; sourceTree = "<group>"; };
		B9B50DC323D917BB0086F1E1 /* DateScalarFormat+Date.swift */ = {isa = PBXFileReference; lastKnownFileType = sourcecode.swift; path = "DateScalarFormat+Date.swift"; sourceTree = "<group>"; };
		B9B50DC523D918020086F1E1 /* Date+DateScalar.swift */ = {isa = PBXFileReference; lastKnownFileType = sourcecode.swift; path = "Date+DateScalar.swift"; sourceTree = "<group>"; };
		B9B50DC723DA15890086F1E1 /* DataStoreError+DateScalar.swift */ = {isa = PBXFileReference; lastKnownFileType = sourcecode.swift; path = "DataStoreError+DateScalar.swift"; sourceTree = "<group>"; };
=======
		B9A329CB243559BF00C5B80C /* TimeInterval+Helper.swift */ = {isa = PBXFileReference; lastKnownFileType = sourcecode.swift; path = "TimeInterval+Helper.swift"; sourceTree = "<group>"; };
>>>>>>> b87811c5
		B9B64A9E23FCBF7E00730B68 /* ModelValueConverter.swift */ = {isa = PBXFileReference; lastKnownFileType = sourcecode.swift; path = ModelValueConverter.swift; sourceTree = "<group>"; };
		B9DCA262240F217C00075E22 /* AnyEncodableTests.swift */ = {isa = PBXFileReference; lastKnownFileType = sourcecode.swift; path = AnyEncodableTests.swift; sourceTree = "<group>"; };
		B9FAA10A23878122009414B4 /* ModelField+Association.swift */ = {isa = PBXFileReference; lastKnownFileType = sourcecode.swift; path = "ModelField+Association.swift"; sourceTree = "<group>"; };
		B9FAA10D23878BF3009414B4 /* UserAccount.swift */ = {isa = PBXFileReference; lastKnownFileType = sourcecode.swift; path = UserAccount.swift; sourceTree = "<group>"; };
		B9FAA10F23878C5E009414B4 /* UserProfile.swift */ = {isa = PBXFileReference; lastKnownFileType = sourcecode.swift; path = UserProfile.swift; sourceTree = "<group>"; };
		B9FAA11123878C96009414B4 /* UserAccount+Schema.swift */ = {isa = PBXFileReference; lastKnownFileType = sourcecode.swift; path = "UserAccount+Schema.swift"; sourceTree = "<group>"; };
		B9FAA11323878CEA009414B4 /* UserProfile+Schema.swift */ = {isa = PBXFileReference; lastKnownFileType = sourcecode.swift; path = "UserProfile+Schema.swift"; sourceTree = "<group>"; };
		B9FAA115238799D3009414B4 /* Author.swift */ = {isa = PBXFileReference; lastKnownFileType = sourcecode.swift; path = Author.swift; sourceTree = "<group>"; };
		B9FAA11723879A57009414B4 /* Author+Schema.swift */ = {isa = PBXFileReference; lastKnownFileType = sourcecode.swift; path = "Author+Schema.swift"; sourceTree = "<group>"; };
		B9FAA11923879AC8009414B4 /* BookAuthor.swift */ = {isa = PBXFileReference; lastKnownFileType = sourcecode.swift; path = BookAuthor.swift; sourceTree = "<group>"; };
		B9FAA11B23879B35009414B4 /* Book.swift */ = {isa = PBXFileReference; lastKnownFileType = sourcecode.swift; path = Book.swift; sourceTree = "<group>"; };
		B9FAA11D23879B9F009414B4 /* Book+Schema.swift */ = {isa = PBXFileReference; lastKnownFileType = sourcecode.swift; path = "Book+Schema.swift"; sourceTree = "<group>"; };
		B9FAA11F23879BD0009414B4 /* BookAuthor+Schema.swift */ = {isa = PBXFileReference; lastKnownFileType = sourcecode.swift; path = "BookAuthor+Schema.swift"; sourceTree = "<group>"; };
		B9FAA1242388BE48009414B4 /* List+Model.swift */ = {isa = PBXFileReference; lastKnownFileType = sourcecode.swift; path = "List+Model.swift"; sourceTree = "<group>"; };
		B9FAA1262388BE91009414B4 /* List+LazyLoad.swift */ = {isa = PBXFileReference; lastKnownFileType = sourcecode.swift; path = "List+LazyLoad.swift"; sourceTree = "<group>"; };
		B9FAA139238BBADE009414B4 /* List+Combine.swift */ = {isa = PBXFileReference; lastKnownFileType = sourcecode.swift; path = "List+Combine.swift"; sourceTree = "<group>"; };
		B9FAA13B238BBE67009414B4 /* DataStoreCallback+Combine.swift */ = {isa = PBXFileReference; lastKnownFileType = sourcecode.swift; path = "DataStoreCallback+Combine.swift"; sourceTree = "<group>"; };
		B9FAA174238EFC59009414B4 /* String+Extensions.swift */ = {isa = PBXFileReference; fileEncoding = 4; lastKnownFileType = sourcecode.swift; path = "String+Extensions.swift"; sourceTree = "<group>"; };
		B9FAA17F238FBB5D009414B4 /* Model+Array.swift */ = {isa = PBXFileReference; lastKnownFileType = sourcecode.swift; path = "Model+Array.swift"; sourceTree = "<group>"; };
		B9FB05F72383740D00DE1FD4 /* DataStoreStatement.swift */ = {isa = PBXFileReference; lastKnownFileType = sourcecode.swift; path = DataStoreStatement.swift; sourceTree = "<group>"; };
		BAFD88194E245D6B82399825 /* Pods-Amplify-AmplifyAWSPlugins-AWSPinpointAnalyticsPlugin-AWSPinpointAnalyticsPluginTests.release.xcconfig */ = {isa = PBXFileReference; includeInIndex = 1; lastKnownFileType = text.xcconfig; name = "Pods-Amplify-AmplifyAWSPlugins-AWSPinpointAnalyticsPlugin-AWSPinpointAnalyticsPluginTests.release.xcconfig"; path = "Target Support Files/Pods-Amplify-AmplifyAWSPlugins-AWSPinpointAnalyticsPlugin-AWSPinpointAnalyticsPluginTests/Pods-Amplify-AmplifyAWSPlugins-AWSPinpointAnalyticsPlugin-AWSPinpointAnalyticsPluginTests.release.xcconfig"; sourceTree = "<group>"; };
		BB548811E9281F8547D83681 /* Pods-AmplifyAWSPlugins-AWSPinpointAnalyticsPlugin-AWSPinpointAnalyticsPluginTests.release.xcconfig */ = {isa = PBXFileReference; includeInIndex = 1; lastKnownFileType = text.xcconfig; name = "Pods-AmplifyAWSPlugins-AWSPinpointAnalyticsPlugin-AWSPinpointAnalyticsPluginTests.release.xcconfig"; path = "Target Support Files/Pods-AmplifyAWSPlugins-AWSPinpointAnalyticsPlugin-AWSPinpointAnalyticsPluginTests/Pods-AmplifyAWSPlugins-AWSPinpointAnalyticsPlugin-AWSPinpointAnalyticsPluginTests.release.xcconfig"; sourceTree = "<group>"; };
		BCF5BF94BA714000C1C44713 /* Pods-Amplify-AmplifyAWSPlugins-AWSPluginsCore.debug.xcconfig */ = {isa = PBXFileReference; includeInIndex = 1; lastKnownFileType = text.xcconfig; name = "Pods-Amplify-AmplifyAWSPlugins-AWSPluginsCore.debug.xcconfig"; path = "Target Support Files/Pods-Amplify-AmplifyAWSPlugins-AWSPluginsCore/Pods-Amplify-AmplifyAWSPlugins-AWSPluginsCore.debug.xcconfig"; sourceTree = "<group>"; };
		BDD362469B9E22FC083FE7E6 /* Pods-AWSPinpointAnalyticsPluginIntegrationTests.debug.xcconfig */ = {isa = PBXFileReference; includeInIndex = 1; lastKnownFileType = text.xcconfig; name = "Pods-AWSPinpointAnalyticsPluginIntegrationTests.debug.xcconfig"; path = "Target Support Files/Pods-AWSPinpointAnalyticsPluginIntegrationTests/Pods-AWSPinpointAnalyticsPluginIntegrationTests.debug.xcconfig"; sourceTree = "<group>"; };
		BF5EBE1C799376B9AEB109A0 /* Pods-Amplify-AmplifyAWSPlugins-AWSPluginsCore.release.xcconfig */ = {isa = PBXFileReference; includeInIndex = 1; lastKnownFileType = text.xcconfig; name = "Pods-Amplify-AmplifyAWSPlugins-AWSPluginsCore.release.xcconfig"; path = "Target Support Files/Pods-Amplify-AmplifyAWSPlugins-AWSPluginsCore/Pods-Amplify-AmplifyAWSPlugins-AWSPluginsCore.release.xcconfig"; sourceTree = "<group>"; };
		C0B511C8A95808A43B4D835A /* Pods-AmplifyFunctionalTests.release.xcconfig */ = {isa = PBXFileReference; includeInIndex = 1; lastKnownFileType = text.xcconfig; name = "Pods-AmplifyFunctionalTests.release.xcconfig"; path = "Target Support Files/Pods-AmplifyFunctionalTests/Pods-AmplifyFunctionalTests.release.xcconfig"; sourceTree = "<group>"; };
		C1442E62F2DE66706DC83419 /* Pods-AmplifyAWSPlugins-AWSAPICategoryPlugin-AWSAPICategoryPluginTests.debug.xcconfig */ = {isa = PBXFileReference; includeInIndex = 1; lastKnownFileType = text.xcconfig; name = "Pods-AmplifyAWSPlugins-AWSAPICategoryPlugin-AWSAPICategoryPluginTests.debug.xcconfig"; path = "Target Support Files/Pods-AmplifyAWSPlugins-AWSAPICategoryPlugin-AWSAPICategoryPluginTests/Pods-AmplifyAWSPlugins-AWSAPICategoryPlugin-AWSAPICategoryPluginTests.debug.xcconfig"; sourceTree = "<group>"; };
		C448F4F6DD01A268675E1C68 /* Pods_Amplify_AmplifyTestConfigs_AmplifyTestCommon.framework */ = {isa = PBXFileReference; explicitFileType = wrapper.framework; includeInIndex = 0; path = Pods_Amplify_AmplifyTestConfigs_AmplifyTestCommon.framework; sourceTree = BUILT_PRODUCTS_DIR; };
		C47D2C6EE9D4659ECC201E0C /* Pods-Amplify-AmplifyAWSPlugins-AWSS3StoragePlugin.debug.xcconfig */ = {isa = PBXFileReference; includeInIndex = 1; lastKnownFileType = text.xcconfig; name = "Pods-Amplify-AmplifyAWSPlugins-AWSS3StoragePlugin.debug.xcconfig"; path = "Target Support Files/Pods-Amplify-AmplifyAWSPlugins-AWSS3StoragePlugin/Pods-Amplify-AmplifyAWSPlugins-AWSS3StoragePlugin.debug.xcconfig"; sourceTree = "<group>"; };
		C6603353B66E0CA1B7DA9549 /* Pods-AWSPlugins-AWSAuthService-AWSAuthServiceTests.release.xcconfig */ = {isa = PBXFileReference; includeInIndex = 1; lastKnownFileType = text.xcconfig; name = "Pods-AWSPlugins-AWSAuthService-AWSAuthServiceTests.release.xcconfig"; path = "Target Support Files/Pods-AWSPlugins-AWSAuthService-AWSAuthServiceTests/Pods-AWSPlugins-AWSAuthService-AWSAuthServiceTests.release.xcconfig"; sourceTree = "<group>"; };
		C7FF8ED8D1C35C1AAF146C24 /* Pods-AmplifyTestApp-AWSPredictionsPluginIntegrationTests.debug.xcconfig */ = {isa = PBXFileReference; includeInIndex = 1; lastKnownFileType = text.xcconfig; name = "Pods-AmplifyTestApp-AWSPredictionsPluginIntegrationTests.debug.xcconfig"; path = "Target Support Files/Pods-AmplifyTestApp-AWSPredictionsPluginIntegrationTests/Pods-AmplifyTestApp-AWSPredictionsPluginIntegrationTests.debug.xcconfig"; sourceTree = "<group>"; };
		C823AF111EEDFFEBC82936FE /* Pods-AmplifyAWSPlugins-AWSPluginsCore-AWSS3StoragePlugin.debug.xcconfig */ = {isa = PBXFileReference; includeInIndex = 1; lastKnownFileType = text.xcconfig; name = "Pods-AmplifyAWSPlugins-AWSPluginsCore-AWSS3StoragePlugin.debug.xcconfig"; path = "Target Support Files/Pods-AmplifyAWSPlugins-AWSPluginsCore-AWSS3StoragePlugin/Pods-AmplifyAWSPlugins-AWSPluginsCore-AWSS3StoragePlugin.debug.xcconfig"; sourceTree = "<group>"; };
		C8CDC2C2141DE57CDAD5976B /* Pods-AWSPlugins-AWSS3StoragePlugin.debug.xcconfig */ = {isa = PBXFileReference; includeInIndex = 1; lastKnownFileType = text.xcconfig; name = "Pods-AWSPlugins-AWSS3StoragePlugin.debug.xcconfig"; path = "Target Support Files/Pods-AWSPlugins-AWSS3StoragePlugin/Pods-AWSPlugins-AWSS3StoragePlugin.debug.xcconfig"; sourceTree = "<group>"; };
		C92F36DDB48E42EC3E1DB43C /* Pods_Amplify_AWSPluginsCore_AWSPredictionsPlugin.framework */ = {isa = PBXFileReference; explicitFileType = wrapper.framework; includeInIndex = 0; path = Pods_Amplify_AWSPluginsCore_AWSPredictionsPlugin.framework; sourceTree = BUILT_PRODUCTS_DIR; };
		CDA13A23FBBBBB64D8FCA8C1 /* Pods-Amplify-AmplifyAWSPlugins-AWSPluginsCore-AWSS3StoragePlugin-AWSS3StoragePluginTests.debug.xcconfig */ = {isa = PBXFileReference; includeInIndex = 1; lastKnownFileType = text.xcconfig; name = "Pods-Amplify-AmplifyAWSPlugins-AWSPluginsCore-AWSS3StoragePlugin-AWSS3StoragePluginTests.debug.xcconfig"; path = "Target Support Files/Pods-Amplify-AmplifyAWSPlugins-AWSPluginsCore-AWSS3StoragePlugin-AWSS3StoragePluginTests/Pods-Amplify-AmplifyAWSPlugins-AWSPluginsCore-AWSS3StoragePlugin-AWSS3StoragePluginTests.debug.xcconfig"; sourceTree = "<group>"; };
		CDC7F1C368154B364CB74742 /* Pods_AmplifyTestApp.framework */ = {isa = PBXFileReference; explicitFileType = wrapper.framework; includeInIndex = 0; path = Pods_AmplifyTestApp.framework; sourceTree = BUILT_PRODUCTS_DIR; };
		CE59D98B4D60E273F4FAF2FB /* Pods-AmplifyAWSPlugins-AWSPluginsCore-AWSPinpointAnalyticsPlugin-AWSPinpointAnalyticsPluginTests.release.xcconfig */ = {isa = PBXFileReference; includeInIndex = 1; lastKnownFileType = text.xcconfig; name = "Pods-AmplifyAWSPlugins-AWSPluginsCore-AWSPinpointAnalyticsPlugin-AWSPinpointAnalyticsPluginTests.release.xcconfig"; path = "Target Support Files/Pods-AmplifyAWSPlugins-AWSPluginsCore-AWSPinpointAnalyticsPlugin-AWSPinpointAnalyticsPluginTests/Pods-AmplifyAWSPlugins-AWSPluginsCore-AWSPinpointAnalyticsPlugin-AWSPinpointAnalyticsPluginTests.release.xcconfig"; sourceTree = "<group>"; };
		D0BBEF4305CBF73E587E709B /* Pods-Amplify-AmplifyAWSPlugins-AWSPluginsCore-AWSAPICategoryPlugin-AWSAPICategoryPluginTests.debug.xcconfig */ = {isa = PBXFileReference; includeInIndex = 1; lastKnownFileType = text.xcconfig; name = "Pods-Amplify-AmplifyAWSPlugins-AWSPluginsCore-AWSAPICategoryPlugin-AWSAPICategoryPluginTests.debug.xcconfig"; path = "Target Support Files/Pods-Amplify-AmplifyAWSPlugins-AWSPluginsCore-AWSAPICategoryPlugin-AWSAPICategoryPluginTests/Pods-Amplify-AmplifyAWSPlugins-AWSPluginsCore-AWSAPICategoryPlugin-AWSAPICategoryPluginTests.debug.xcconfig"; sourceTree = "<group>"; };
		D2A0246D3621B503C915A5D1 /* Pods-AWSPlugins-AWSAuthService-AWSAPICategoryPlugin.release.xcconfig */ = {isa = PBXFileReference; includeInIndex = 1; lastKnownFileType = text.xcconfig; name = "Pods-AWSPlugins-AWSAuthService-AWSAPICategoryPlugin.release.xcconfig"; path = "Target Support Files/Pods-AWSPlugins-AWSAuthService-AWSAPICategoryPlugin/Pods-AWSPlugins-AWSAuthService-AWSAPICategoryPlugin.release.xcconfig"; sourceTree = "<group>"; };
		D5363CAF9EFAA822FED56808 /* Pods_Amplify_AWSPluginsCore_AWSPluginsTestConfigs_AWSPluginsTestCommon.framework */ = {isa = PBXFileReference; explicitFileType = wrapper.framework; includeInIndex = 0; path = Pods_Amplify_AWSPluginsCore_AWSPluginsTestConfigs_AWSPluginsTestCommon.framework; sourceTree = BUILT_PRODUCTS_DIR; };
		D5521D5FA66340943C39C451 /* Pods-Amplify-AmplifyAWSPlugins-AWSPluginsCore-AWSAPICategoryPlugin.debug.xcconfig */ = {isa = PBXFileReference; includeInIndex = 1; lastKnownFileType = text.xcconfig; name = "Pods-Amplify-AmplifyAWSPlugins-AWSPluginsCore-AWSAPICategoryPlugin.debug.xcconfig"; path = "Target Support Files/Pods-Amplify-AmplifyAWSPlugins-AWSPluginsCore-AWSAPICategoryPlugin/Pods-Amplify-AmplifyAWSPlugins-AWSPluginsCore-AWSAPICategoryPlugin.debug.xcconfig"; sourceTree = "<group>"; };
		DD2486414D63230FF39130C7 /* Pods-Amplify-AWSPluginsCore.debug.xcconfig */ = {isa = PBXFileReference; includeInIndex = 1; lastKnownFileType = text.xcconfig; name = "Pods-Amplify-AWSPluginsCore.debug.xcconfig"; path = "Target Support Files/Pods-Amplify-AWSPluginsCore/Pods-Amplify-AWSPluginsCore.debug.xcconfig"; sourceTree = "<group>"; };
		DEEB82A328223C60557B75C1 /* Pods-Amplify-AmplifyAWSPlugins-AWSPluginsCore-AWSPinpointAnalyticsPlugin.release.xcconfig */ = {isa = PBXFileReference; includeInIndex = 1; lastKnownFileType = text.xcconfig; name = "Pods-Amplify-AmplifyAWSPlugins-AWSPluginsCore-AWSPinpointAnalyticsPlugin.release.xcconfig"; path = "Target Support Files/Pods-Amplify-AmplifyAWSPlugins-AWSPluginsCore-AWSPinpointAnalyticsPlugin/Pods-Amplify-AmplifyAWSPlugins-AWSPluginsCore-AWSPinpointAnalyticsPlugin.release.xcconfig"; sourceTree = "<group>"; };
		E1306F31E45EE7C6B6048F89 /* Pods-AmplifyAWSPlugins-AWSPluginsCore-AWSS3StoragePlugin-AWSS3StoragePluginTests.release.xcconfig */ = {isa = PBXFileReference; includeInIndex = 1; lastKnownFileType = text.xcconfig; name = "Pods-AmplifyAWSPlugins-AWSPluginsCore-AWSS3StoragePlugin-AWSS3StoragePluginTests.release.xcconfig"; path = "Target Support Files/Pods-AmplifyAWSPlugins-AWSPluginsCore-AWSS3StoragePlugin-AWSS3StoragePluginTests/Pods-AmplifyAWSPlugins-AWSPluginsCore-AWSS3StoragePlugin-AWSS3StoragePluginTests.release.xcconfig"; sourceTree = "<group>"; };
		E163CCBB8EB65FC80602EC2B /* Pods-AmplifyAWSPlugins-AWSPluginsCore-AWSAPICategoryPlugin-AWSAPICategoryPluginTests.release.xcconfig */ = {isa = PBXFileReference; includeInIndex = 1; lastKnownFileType = text.xcconfig; name = "Pods-AmplifyAWSPlugins-AWSPluginsCore-AWSAPICategoryPlugin-AWSAPICategoryPluginTests.release.xcconfig"; path = "Target Support Files/Pods-AmplifyAWSPlugins-AWSPluginsCore-AWSAPICategoryPlugin-AWSAPICategoryPluginTests/Pods-AmplifyAWSPlugins-AWSPluginsCore-AWSAPICategoryPlugin-AWSAPICategoryPluginTests.release.xcconfig"; sourceTree = "<group>"; };
		E259110B7AC20BBA34B49FBB /* Pods-Amplify-AmplifyAWSPlugins-AWSS3StoragePlugin-AWSS3StoragePluginTests.debug.xcconfig */ = {isa = PBXFileReference; includeInIndex = 1; lastKnownFileType = text.xcconfig; name = "Pods-Amplify-AmplifyAWSPlugins-AWSS3StoragePlugin-AWSS3StoragePluginTests.debug.xcconfig"; path = "Target Support Files/Pods-Amplify-AmplifyAWSPlugins-AWSS3StoragePlugin-AWSS3StoragePluginTests/Pods-Amplify-AmplifyAWSPlugins-AWSS3StoragePlugin-AWSS3StoragePluginTests.debug.xcconfig"; sourceTree = "<group>"; };
		E525BACD638CA2C070983756 /* Pods-AmplifyTestCommon.release.xcconfig */ = {isa = PBXFileReference; includeInIndex = 1; lastKnownFileType = text.xcconfig; name = "Pods-AmplifyTestCommon.release.xcconfig"; path = "Target Support Files/Pods-AmplifyTestCommon/Pods-AmplifyTestCommon.release.xcconfig"; sourceTree = "<group>"; };
		E5ACA3446D45A4622167122C /* Pods-Amplify.release.xcconfig */ = {isa = PBXFileReference; includeInIndex = 1; lastKnownFileType = text.xcconfig; name = "Pods-Amplify.release.xcconfig"; path = "Target Support Files/Pods-Amplify/Pods-Amplify.release.xcconfig"; sourceTree = "<group>"; };
		E60A7D29526222C07780A03B /* Pods-AmplifyAWSPlugins-AWSPinpointAnalyticsPlugin.debug.xcconfig */ = {isa = PBXFileReference; includeInIndex = 1; lastKnownFileType = text.xcconfig; name = "Pods-AmplifyAWSPlugins-AWSPinpointAnalyticsPlugin.debug.xcconfig"; path = "Target Support Files/Pods-AmplifyAWSPlugins-AWSPinpointAnalyticsPlugin/Pods-AmplifyAWSPlugins-AWSPinpointAnalyticsPlugin.debug.xcconfig"; sourceTree = "<group>"; };
		E684599DABE1C5FF50C7FC66 /* Pods-AmplifyAWSPlugins-AWSPluginsCore-AWSAPICategoryPlugin.release.xcconfig */ = {isa = PBXFileReference; includeInIndex = 1; lastKnownFileType = text.xcconfig; name = "Pods-AmplifyAWSPlugins-AWSPluginsCore-AWSAPICategoryPlugin.release.xcconfig"; path = "Target Support Files/Pods-AmplifyAWSPlugins-AWSPluginsCore-AWSAPICategoryPlugin/Pods-AmplifyAWSPlugins-AWSPluginsCore-AWSAPICategoryPlugin.release.xcconfig"; sourceTree = "<group>"; };
		EA022680CE55C67801F3EB9B /* Pods-Amplify-AmplifyFunctionalTests.release.xcconfig */ = {isa = PBXFileReference; includeInIndex = 1; lastKnownFileType = text.xcconfig; name = "Pods-Amplify-AmplifyFunctionalTests.release.xcconfig"; path = "Target Support Files/Pods-Amplify-AmplifyFunctionalTests/Pods-Amplify-AmplifyFunctionalTests.release.xcconfig"; sourceTree = "<group>"; };
		EB8D4C04395F71F6806E4609 /* Pods-Amplify-AWSPluginsCore-AWSPluginsTestConfigs-AWSDataStoreCategoryPluginTests.release.xcconfig */ = {isa = PBXFileReference; includeInIndex = 1; lastKnownFileType = text.xcconfig; name = "Pods-Amplify-AWSPluginsCore-AWSPluginsTestConfigs-AWSDataStoreCategoryPluginTests.release.xcconfig"; path = "Target Support Files/Pods-Amplify-AWSPluginsCore-AWSPluginsTestConfigs-AWSDataStoreCategoryPluginTests/Pods-Amplify-AWSPluginsCore-AWSPluginsTestConfigs-AWSDataStoreCategoryPluginTests.release.xcconfig"; sourceTree = "<group>"; };
		ECE7971DFBA3CD58DFAF5D7A /* Pods-AmplifyAWSPlugins-AWSAPICategoryPlugin-AWSAPICategoryPluginTests.release.xcconfig */ = {isa = PBXFileReference; includeInIndex = 1; lastKnownFileType = text.xcconfig; name = "Pods-AmplifyAWSPlugins-AWSAPICategoryPlugin-AWSAPICategoryPluginTests.release.xcconfig"; path = "Target Support Files/Pods-AmplifyAWSPlugins-AWSAPICategoryPlugin-AWSAPICategoryPluginTests/Pods-AmplifyAWSPlugins-AWSAPICategoryPlugin-AWSAPICategoryPluginTests.release.xcconfig"; sourceTree = "<group>"; };
		EF6FDEE067E1B4DE95448A54 /* Pods-AmplifyTestApp-CoreMLPredictionsPluginIntegrationTests.debug.xcconfig */ = {isa = PBXFileReference; includeInIndex = 1; lastKnownFileType = text.xcconfig; name = "Pods-AmplifyTestApp-CoreMLPredictionsPluginIntegrationTests.debug.xcconfig"; path = "Target Support Files/Pods-AmplifyTestApp-CoreMLPredictionsPluginIntegrationTests/Pods-AmplifyTestApp-CoreMLPredictionsPluginIntegrationTests.debug.xcconfig"; sourceTree = "<group>"; };
		F2DDFB959501735121A13925 /* Pods-AWSS3StoragePluginTests.release.xcconfig */ = {isa = PBXFileReference; includeInIndex = 1; lastKnownFileType = text.xcconfig; name = "Pods-AWSS3StoragePluginTests.release.xcconfig"; path = "Target Support Files/Pods-AWSS3StoragePluginTests/Pods-AWSS3StoragePluginTests.release.xcconfig"; sourceTree = "<group>"; };
		F5014B80CBDA10DF841239AC /* Pods-AWSPlugins-AWSAuthService.debug.xcconfig */ = {isa = PBXFileReference; includeInIndex = 1; lastKnownFileType = text.xcconfig; name = "Pods-AWSPlugins-AWSAuthService.debug.xcconfig"; path = "Target Support Files/Pods-AWSPlugins-AWSAuthService/Pods-AWSPlugins-AWSAuthService.debug.xcconfig"; sourceTree = "<group>"; };
		F7454B40E5C7C39F6C119E6A /* Pods-Amplify-AmplifyAWSPlugins-AWSAPICategoryPlugin.release.xcconfig */ = {isa = PBXFileReference; includeInIndex = 1; lastKnownFileType = text.xcconfig; name = "Pods-Amplify-AmplifyAWSPlugins-AWSAPICategoryPlugin.release.xcconfig"; path = "Target Support Files/Pods-Amplify-AmplifyAWSPlugins-AWSAPICategoryPlugin/Pods-Amplify-AmplifyAWSPlugins-AWSAPICategoryPlugin.release.xcconfig"; sourceTree = "<group>"; };
		F9667716F7B167C1C2DFD881 /* Pods-AWSPlugins-AWSAuthService-AWSAuthServiceTests.debug.xcconfig */ = {isa = PBXFileReference; includeInIndex = 1; lastKnownFileType = text.xcconfig; name = "Pods-AWSPlugins-AWSAuthService-AWSAuthServiceTests.debug.xcconfig"; path = "Target Support Files/Pods-AWSPlugins-AWSAuthService-AWSAuthServiceTests/Pods-AWSPlugins-AWSAuthService-AWSAuthServiceTests.debug.xcconfig"; sourceTree = "<group>"; };
		FA0173342375F8A5005DDDFC /* LoggingError.swift */ = {isa = PBXFileReference; lastKnownFileType = sourcecode.swift; path = LoggingError.swift; sourceTree = "<group>"; };
		FA0173362375FAA5005DDDFC /* HubError.swift */ = {isa = PBXFileReference; lastKnownFileType = sourcecode.swift; path = HubError.swift; sourceTree = "<group>"; };
		FA09337B23844E9F00C2FD5F /* GraphQLOperationRequest.swift */ = {isa = PBXFileReference; fileEncoding = 4; lastKnownFileType = sourcecode.swift; path = GraphQLOperationRequest.swift; sourceTree = "<group>"; };
		FA09337D2384677A00C2FD5F /* AWSUnifiedLoggingPlugin.swift */ = {isa = PBXFileReference; lastKnownFileType = sourcecode.swift; path = AWSUnifiedLoggingPlugin.swift; sourceTree = "<group>"; };
		FA0933802384749A00C2FD5F /* LoggingCategory+Logger.swift */ = {isa = PBXFileReference; lastKnownFileType = sourcecode.swift; path = "LoggingCategory+Logger.swift"; sourceTree = "<group>"; };
		FA09338223847E5800C2FD5F /* OSLogWrapper.swift */ = {isa = PBXFileReference; lastKnownFileType = sourcecode.swift; path = OSLogWrapper.swift; sourceTree = "<group>"; };
		FA09B92A2321A10E000E064D /* AnalyticsCategory+CategoryConfigurable.swift */ = {isa = PBXFileReference; lastKnownFileType = sourcecode.swift; path = "AnalyticsCategory+CategoryConfigurable.swift"; sourceTree = "<group>"; };
		FA09B92C2321A27F000E064D /* CategoryConfigurable.swift */ = {isa = PBXFileReference; lastKnownFileType = sourcecode.swift; path = CategoryConfigurable.swift; sourceTree = "<group>"; };
		FA09B92E2321A2DE000E064D /* APICategory+CategoryConfigurable.swift */ = {isa = PBXFileReference; lastKnownFileType = sourcecode.swift; path = "APICategory+CategoryConfigurable.swift"; sourceTree = "<group>"; };
		FA09B9322321A305000E064D /* HubCategory+CategoryConfigurable.swift */ = {isa = PBXFileReference; lastKnownFileType = sourcecode.swift; path = "HubCategory+CategoryConfigurable.swift"; sourceTree = "<group>"; };
		FA09B9372321A359000E064D /* LoggingCategory+CategoryConfigurable.swift */ = {isa = PBXFileReference; lastKnownFileType = sourcecode.swift; path = "LoggingCategory+CategoryConfigurable.swift"; sourceTree = "<group>"; };
		FA09B93A2321A36F000E064D /* StorageCategory+CategoryConfigurable.swift */ = {isa = PBXFileReference; lastKnownFileType = sourcecode.swift; path = "StorageCategory+CategoryConfigurable.swift"; sourceTree = "<group>"; };
		FA09B9402321BB78000E064D /* JSONValue.swift */ = {isa = PBXFileReference; lastKnownFileType = sourcecode.swift; path = JSONValue.swift; sourceTree = "<group>"; };
		FA09B9422321CB0C000E064D /* JSONValueTests.swift */ = {isa = PBXFileReference; lastKnownFileType = sourcecode.swift; path = JSONValueTests.swift; sourceTree = "<group>"; };
		FA09B9442322C9E8000E064D /* AnalyticsCategoryConfiguration.swift */ = {isa = PBXFileReference; lastKnownFileType = sourcecode.swift; path = AnalyticsCategoryConfiguration.swift; sourceTree = "<group>"; };
		FA09B9462322CBA7000E064D /* APICategoryConfiguration.swift */ = {isa = PBXFileReference; lastKnownFileType = sourcecode.swift; path = APICategoryConfiguration.swift; sourceTree = "<group>"; };
		FA09B9482322CBD5000E064D /* HubCategoryConfiguration.swift */ = {isa = PBXFileReference; lastKnownFileType = sourcecode.swift; path = HubCategoryConfiguration.swift; sourceTree = "<group>"; };
		FA09B94A2322CBEB000E064D /* LoggingCategoryConfiguration.swift */ = {isa = PBXFileReference; lastKnownFileType = sourcecode.swift; path = LoggingCategoryConfiguration.swift; sourceTree = "<group>"; };
		FA09B94C2322CC04000E064D /* StorageCategoryConfiguration.swift */ = {isa = PBXFileReference; lastKnownFileType = sourcecode.swift; path = StorageCategoryConfiguration.swift; sourceTree = "<group>"; };
		FA131AAA2360FE070008381C /* AWSPluginsCore.framework */ = {isa = PBXFileReference; explicitFileType = wrapper.framework; includeInIndex = 0; path = AWSPluginsCore.framework; sourceTree = BUILT_PRODUCTS_DIR; };
		FA131AAC2360FE070008381C /* AWSPluginsCore.h */ = {isa = PBXFileReference; lastKnownFileType = sourcecode.c.h; path = AWSPluginsCore.h; sourceTree = "<group>"; };
		FA131AAD2360FE070008381C /* Info.plist */ = {isa = PBXFileReference; lastKnownFileType = text.plist.xml; path = Info.plist; sourceTree = "<group>"; };
		FA131AB22360FE070008381C /* AWSPluginsCoreTests.xctest */ = {isa = PBXFileReference; explicitFileType = wrapper.cfbundle; includeInIndex = 0; path = AWSPluginsCoreTests.xctest; sourceTree = BUILT_PRODUCTS_DIR; };
		FA131ABB2360FE070008381C /* Info.plist */ = {isa = PBXFileReference; lastKnownFileType = text.plist.xml; path = Info.plist; sourceTree = "<group>"; };
		FA131AE023610B6A0008381C /* AWSPluginsTestCommon.h */ = {isa = PBXFileReference; lastKnownFileType = sourcecode.c.h; path = AWSPluginsTestCommon.h; sourceTree = "<group>"; };
		FA131AE123610B6A0008381C /* Info.plist */ = {isa = PBXFileReference; lastKnownFileType = text.plist.xml; path = Info.plist; sourceTree = "<group>"; };
		FA176ED42385012000C5C5F9 /* DataStoreCategory+HubPayloadEventName.swift */ = {isa = PBXFileReference; lastKnownFileType = sourcecode.swift; path = "DataStoreCategory+HubPayloadEventName.swift"; sourceTree = "<group>"; };
		FA176ED6238503C200C5C5F9 /* HubListenerTestUtilities.swift */ = {isa = PBXFileReference; lastKnownFileType = sourcecode.swift; path = HubListenerTestUtilities.swift; sourceTree = "<group>"; };
		FA176ED823858A3800C5C5F9 /* Amplify+HubPayloadEventName.swift */ = {isa = PBXFileReference; lastKnownFileType = sourcecode.swift; path = "Amplify+HubPayloadEventName.swift"; sourceTree = "<group>"; };
		FA176EDC2385943000C5C5F9 /* NotificationListeningAnalyticsPlugin.swift */ = {isa = PBXFileReference; lastKnownFileType = sourcecode.swift; path = NotificationListeningAnalyticsPlugin.swift; sourceTree = "<group>"; };
		FA1846ED23998E43009B9D01 /* MockAPIResponders.swift */ = {isa = PBXFileReference; fileEncoding = 4; lastKnownFileType = sourcecode.swift; path = MockAPIResponders.swift; sourceTree = "<group>"; };
		FA2492462391A3BF0004B379 /* XCTest.framework */ = {isa = PBXFileReference; lastKnownFileType = wrapper.framework; name = XCTest.framework; path = Platforms/iPhoneOS.platform/Developer/Library/Frameworks/XCTest.framework; sourceTree = DEVELOPER_DIR; };
		FA315294233D634900DE78E7 /* StorageDownloadFileRequest.swift */ = {isa = PBXFileReference; fileEncoding = 4; lastKnownFileType = sourcecode.swift; name = StorageDownloadFileRequest.swift; path = Amplify/Categories/Storage/Request/StorageDownloadFileRequest.swift; sourceTree = SOURCE_ROOT; };
		FA315297233D644F00DE78E7 /* StorageDownloadDataRequest.swift */ = {isa = PBXFileReference; lastKnownFileType = sourcecode.swift; path = StorageDownloadDataRequest.swift; sourceTree = "<group>"; };
		FA315299233D645200DE78E7 /* StorageGetURLRequest.swift */ = {isa = PBXFileReference; lastKnownFileType = sourcecode.swift; path = StorageGetURLRequest.swift; sourceTree = "<group>"; };
		FA31529B233D645400DE78E7 /* StorageListRequest.swift */ = {isa = PBXFileReference; lastKnownFileType = sourcecode.swift; path = StorageListRequest.swift; sourceTree = "<group>"; };
		FA31529D233D645800DE78E7 /* StorageUploadDataRequest.swift */ = {isa = PBXFileReference; lastKnownFileType = sourcecode.swift; path = StorageUploadDataRequest.swift; sourceTree = "<group>"; };
		FA31529F233D645A00DE78E7 /* StorageRemoveRequest.swift */ = {isa = PBXFileReference; lastKnownFileType = sourcecode.swift; path = StorageRemoveRequest.swift; sourceTree = "<group>"; };
		FA317107232AE8DF009BC140 /* SerialDispatcherPerformanceTests.swift */ = {isa = PBXFileReference; lastKnownFileType = sourcecode.swift; path = SerialDispatcherPerformanceTests.swift; sourceTree = "<group>"; };
		FA47B8352350C2D60031A0E3 /* AutoUnsubscribeOperationTests.swift */ = {isa = PBXFileReference; lastKnownFileType = sourcecode.swift; path = AutoUnsubscribeOperationTests.swift; sourceTree = "<group>"; };
		FA47B8372350C58B0031A0E3 /* AutoUnsubscribeHubListenToOperationTests.swift */ = {isa = PBXFileReference; lastKnownFileType = sourcecode.swift; path = AutoUnsubscribeHubListenToOperationTests.swift; sourceTree = "<group>"; };
		FA4A955E239ADEBD008E876E /* MockResponder.swift */ = {isa = PBXFileReference; lastKnownFileType = sourcecode.swift; path = MockResponder.swift; sourceTree = "<group>"; };
		FA4B38AA238482B100E20DAB /* DefaultLoggingPluginTests.swift */ = {isa = PBXFileReference; lastKnownFileType = sourcecode.swift; path = DefaultLoggingPluginTests.swift; sourceTree = "<group>"; };
		FA4E7309232828EA003B8EEB /* Amplify+Reset.swift */ = {isa = PBXFileReference; lastKnownFileType = sourcecode.swift; path = "Amplify+Reset.swift"; sourceTree = "<group>"; };
		FA4E730B23282917003B8EEB /* Amplify+Resolve.swift */ = {isa = PBXFileReference; lastKnownFileType = sourcecode.swift; path = "Amplify+Resolve.swift"; sourceTree = "<group>"; };
		FA4E730D232829F1003B8EEB /* Resettable.swift */ = {isa = PBXFileReference; lastKnownFileType = sourcecode.swift; path = Resettable.swift; sourceTree = "<group>"; };
		FA4E731523294B6E003B8EEB /* AWSHubPlugin.swift */ = {isa = PBXFileReference; lastKnownFileType = sourcecode.swift; path = AWSHubPlugin.swift; sourceTree = "<group>"; };
		FA56F71D22B144F80039754A /* AsyncEvent.swift */ = {isa = PBXFileReference; lastKnownFileType = sourcecode.swift; path = AsyncEvent.swift; sourceTree = "<group>"; };
		FA56F72222B14B420039754A /* Cancellable.swift */ = {isa = PBXFileReference; lastKnownFileType = sourcecode.swift; path = Cancellable.swift; sourceTree = "<group>"; };
		FA56F72422B14B6A0039754A /* Resumable.swift */ = {isa = PBXFileReference; lastKnownFileType = sourcecode.swift; path = Resumable.swift; sourceTree = "<group>"; };
		FA56F72622B14BF70039754A /* AmplifyOperation.swift */ = {isa = PBXFileReference; lastKnownFileType = sourcecode.swift; path = AmplifyOperation.swift; sourceTree = "<group>"; };
		FA5BF25E2385A0500070C843 /* Category+Logging.swift */ = {isa = PBXFileReference; lastKnownFileType = sourcecode.swift; path = "Category+Logging.swift"; sourceTree = "<group>"; };
		FA5D4CF2238AFD7B00D2F54A /* ModelRegistry+Syncable.swift */ = {isa = PBXFileReference; lastKnownFileType = sourcecode.swift; path = "ModelRegistry+Syncable.swift"; sourceTree = "<group>"; };
		FA5D76AE23947E9C00489864 /* Model+CodableTests.swift */ = {isa = PBXFileReference; lastKnownFileType = sourcecode.swift; path = "Model+CodableTests.swift"; sourceTree = "<group>"; };
		FA607FE1233D131B00DFEA24 /* AmplifyOperationHubTests.swift */ = {isa = PBXFileReference; lastKnownFileType = sourcecode.swift; path = AmplifyOperationHubTests.swift; sourceTree = "<group>"; };
		FA6BC868235F52740001A882 /* APICategoryClientGraphQLTests.swift */ = {isa = PBXFileReference; lastKnownFileType = sourcecode.swift; path = APICategoryClientGraphQLTests.swift; sourceTree = "<group>"; };
		FA6BC86A235F57920001A882 /* APIError.swift */ = {isa = PBXFileReference; lastKnownFileType = sourcecode.swift; path = APIError.swift; sourceTree = "<group>"; };
		FA6BC86C235F5AE30001A882 /* APICategory+HubPayloadEventName.swift */ = {isa = PBXFileReference; lastKnownFileType = sourcecode.swift; path = "APICategory+HubPayloadEventName.swift"; sourceTree = "<group>"; };
		FA6BC871235F5BD60001A882 /* GraphQLOperation.swift */ = {isa = PBXFileReference; lastKnownFileType = sourcecode.swift; path = GraphQLOperation.swift; sourceTree = "<group>"; };
		FA6BC87A235F5D240001A882 /* APICategoryGraphQLBehavior.swift */ = {isa = PBXFileReference; fileEncoding = 4; lastKnownFileType = sourcecode.swift; path = APICategoryGraphQLBehavior.swift; sourceTree = "<group>"; };
		FA6BC87C235F5D490001A882 /* APICategoryRESTBehavior.swift */ = {isa = PBXFileReference; lastKnownFileType = sourcecode.swift; path = APICategoryRESTBehavior.swift; sourceTree = "<group>"; };
		FA6BC87E235F5DAE0001A882 /* APICategoryInterceptorBehavior.swift */ = {isa = PBXFileReference; lastKnownFileType = sourcecode.swift; path = APICategoryInterceptorBehavior.swift; sourceTree = "<group>"; };
		FA76A2D02342B1A600B91ADB /* StorageCategory+HubPayloadEventName.swift */ = {isa = PBXFileReference; lastKnownFileType = sourcecode.swift; path = "StorageCategory+HubPayloadEventName.swift"; sourceTree = "<group>"; };
		FA76A2D22342B47100B91ADB /* HubPayloadEventName.swift */ = {isa = PBXFileReference; lastKnownFileType = sourcecode.swift; path = HubPayloadEventName.swift; sourceTree = "<group>"; };
		FA8EE772238621320097E4F1 /* AnyModelTests.swift */ = {isa = PBXFileReference; lastKnownFileType = sourcecode.swift; path = AnyModelTests.swift; sourceTree = "<group>"; };
		FA8EE776238626D60097E4F1 /* AnyModel+Codable.swift */ = {isa = PBXFileReference; lastKnownFileType = sourcecode.swift; path = "AnyModel+Codable.swift"; sourceTree = "<group>"; };
		FA8EE778238627040097E4F1 /* Model+ModelName.swift */ = {isa = PBXFileReference; lastKnownFileType = sourcecode.swift; path = "Model+ModelName.swift"; sourceTree = "<group>"; };
		FA8EE77A2386271A0097E4F1 /* Model+AnyModel.swift */ = {isa = PBXFileReference; lastKnownFileType = sourcecode.swift; path = "Model+AnyModel.swift"; sourceTree = "<group>"; };
		FA8EE77C238627350097E4F1 /* Model+Subscript.swift */ = {isa = PBXFileReference; lastKnownFileType = sourcecode.swift; path = "Model+Subscript.swift"; sourceTree = "<group>"; };
		FA8EE77E2386274A0097E4F1 /* AnyModel+Subscript.swift */ = {isa = PBXFileReference; lastKnownFileType = sourcecode.swift; path = "AnyModel+Subscript.swift"; sourceTree = "<group>"; };
		FA8EE780238628490097E4F1 /* Persistable.swift */ = {isa = PBXFileReference; lastKnownFileType = sourcecode.swift; path = Persistable.swift; sourceTree = "<group>"; };
		FA8EE78223862DDB0097E4F1 /* AnyModel+Schema.swift */ = {isa = PBXFileReference; lastKnownFileType = sourcecode.swift; path = "AnyModel+Schema.swift"; sourceTree = "<group>"; };
		FA8F4D232395B1B600861D91 /* MutationEvent+Model.swift */ = {isa = PBXFileReference; lastKnownFileType = sourcecode.swift; path = "MutationEvent+Model.swift"; sourceTree = "<group>"; };
		FA9FB7782329D4D400C04D32 /* HubFilter.swift */ = {isa = PBXFileReference; lastKnownFileType = sourcecode.swift; path = HubFilter.swift; sourceTree = "<group>"; };
		FA9FB77A2329D4FB00C04D32 /* UnsubscribeToken.swift */ = {isa = PBXFileReference; lastKnownFileType = sourcecode.swift; path = UnsubscribeToken.swift; sourceTree = "<group>"; };
		FA9FB77C232AA0D800C04D32 /* FilteredListener.swift */ = {isa = PBXFileReference; lastKnownFileType = sourcecode.swift; path = FilteredListener.swift; sourceTree = "<group>"; };
		FA9FB77F232AA11A00C04D32 /* HubChannelDispatcher.swift */ = {isa = PBXFileReference; lastKnownFileType = sourcecode.swift; path = HubChannelDispatcher.swift; sourceTree = "<group>"; };
		FA9FB781232AA26500C04D32 /* DefaultHubPluginCustomChannelTests.swift */ = {isa = PBXFileReference; lastKnownFileType = sourcecode.swift; path = DefaultHubPluginCustomChannelTests.swift; sourceTree = "<group>"; };
		FA9FD2322381CD0000A7CAF5 /* MutationEvent+Schema.swift */ = {isa = PBXFileReference; fileEncoding = 4; lastKnownFileType = sourcecode.swift; path = "MutationEvent+Schema.swift"; sourceTree = "<group>"; };
		FA9FD2332381CD0000A7CAF5 /* MutationEvent.swift */ = {isa = PBXFileReference; fileEncoding = 4; lastKnownFileType = sourcecode.swift; path = MutationEvent.swift; sourceTree = "<group>"; };
		FAA2E8BB239FFC7700E420EA /* MockModels.swift */ = {isa = PBXFileReference; fileEncoding = 4; lastKnownFileType = sourcecode.swift; path = MockModels.swift; sourceTree = "<group>"; };
		FAA2E8BD23A00BD600E420EA /* AmplifyAPICategory.swift */ = {isa = PBXFileReference; lastKnownFileType = sourcecode.swift; path = AmplifyAPICategory.swift; sourceTree = "<group>"; };
		FAA2E8BF23A00C6500E420EA /* AmplifyAPICategory+APICategory.swift */ = {isa = PBXFileReference; lastKnownFileType = sourcecode.swift; path = "AmplifyAPICategory+APICategory.swift"; sourceTree = "<group>"; };
		FAA2E8C123A00D5800E420EA /* APICategory+Resettable.swift */ = {isa = PBXFileReference; lastKnownFileType = sourcecode.swift; path = "APICategory+Resettable.swift"; sourceTree = "<group>"; };
		FAA2E8C523A0294300E420EA /* AnalyticsCategory+Resettable.swift */ = {isa = PBXFileReference; lastKnownFileType = sourcecode.swift; path = "AnalyticsCategory+Resettable.swift"; sourceTree = "<group>"; };
		FAA2E8C723A029C800E420EA /* LoggingCategory+Resettable.swift */ = {isa = PBXFileReference; lastKnownFileType = sourcecode.swift; path = "LoggingCategory+Resettable.swift"; sourceTree = "<group>"; };
		FAA2E8C923A02A2600E420EA /* DataStoreCategory+Resettable.swift */ = {isa = PBXFileReference; lastKnownFileType = sourcecode.swift; path = "DataStoreCategory+Resettable.swift"; sourceTree = "<group>"; };
		FAA2E8CB23A02A5400E420EA /* HubCategory+Resettable.swift */ = {isa = PBXFileReference; lastKnownFileType = sourcecode.swift; path = "HubCategory+Resettable.swift"; sourceTree = "<group>"; };
		FAA2E8CD23A02A8100E420EA /* PredictionsCategory+Resettable.swift */ = {isa = PBXFileReference; lastKnownFileType = sourcecode.swift; path = "PredictionsCategory+Resettable.swift"; sourceTree = "<group>"; };
		FAA2E8CF23A02AAD00E420EA /* StorageCategory+Resettable.swift */ = {isa = PBXFileReference; lastKnownFileType = sourcecode.swift; path = "StorageCategory+Resettable.swift"; sourceTree = "<group>"; };
		FAA64FC22397294500B9C3C6 /* ModelSchema+Attributes.swift */ = {isa = PBXFileReference; fileEncoding = 4; lastKnownFileType = sourcecode.swift; path = "ModelSchema+Attributes.swift"; sourceTree = "<group>"; };
		FAA64FC42397344D00B9C3C6 /* AtomicValue+RangeReplaceableCollection.swift */ = {isa = PBXFileReference; lastKnownFileType = sourcecode.swift; path = "AtomicValue+RangeReplaceableCollection.swift"; sourceTree = "<group>"; };
		FAA64FC62397347B00B9C3C6 /* AtomicValue+RangeReplaceableCollectionTests.swift */ = {isa = PBXFileReference; lastKnownFileType = sourcecode.swift; path = "AtomicValue+RangeReplaceableCollectionTests.swift"; sourceTree = "<group>"; };
		FAA98B01239214A30039EE71 /* DataStoreConflict.swift */ = {isa = PBXFileReference; lastKnownFileType = sourcecode.swift; path = DataStoreConflict.swift; sourceTree = "<group>"; };
		FAA9FC3A23620CE50012638A /* URLRequestInterceptor.swift */ = {isa = PBXFileReference; lastKnownFileType = sourcecode.swift; path = URLRequestInterceptor.swift; sourceTree = "<group>"; };
		FAA9FC3D236210840012638A /* APICategoryClientInterceptorTests.swift */ = {isa = PBXFileReference; lastKnownFileType = sourcecode.swift; path = APICategoryClientInterceptorTests.swift; sourceTree = "<group>"; };
		FAAFAF2523903BFE002CF932 /* AtomicValueTests.swift */ = {isa = PBXFileReference; lastKnownFileType = sourcecode.swift; path = AtomicValueTests.swift; sourceTree = "<group>"; };
		FAAFAF2C23904ADF002CF932 /* AtomicValue+Numeric.swift */ = {isa = PBXFileReference; lastKnownFileType = sourcecode.swift; path = "AtomicValue+Numeric.swift"; sourceTree = "<group>"; };
		FAAFAF2E23904B14002CF932 /* AtomicValue+Bool.swift */ = {isa = PBXFileReference; lastKnownFileType = sourcecode.swift; path = "AtomicValue+Bool.swift"; sourceTree = "<group>"; };
		FAAFAF3023904B75002CF932 /* AtomicValue+BoolTests.swift */ = {isa = PBXFileReference; lastKnownFileType = sourcecode.swift; path = "AtomicValue+BoolTests.swift"; sourceTree = "<group>"; };
		FAAFAF3223904BA4002CF932 /* AtomicValue+NumericTests.swift */ = {isa = PBXFileReference; lastKnownFileType = sourcecode.swift; path = "AtomicValue+NumericTests.swift"; sourceTree = "<group>"; };
		FAAFAF36239051E6002CF932 /* AtomicDictionary.swift */ = {isa = PBXFileReference; lastKnownFileType = sourcecode.swift; path = AtomicDictionary.swift; sourceTree = "<group>"; };
		FAAFAF3C2390D4A6002CF932 /* AmplifyErrorMessages.swift */ = {isa = PBXFileReference; lastKnownFileType = sourcecode.swift; path = AmplifyErrorMessages.swift; sourceTree = "<group>"; };
		FAB2C99A2384B108008EE879 /* AWSPluginsTestCommon.framework */ = {isa = PBXFileReference; explicitFileType = wrapper.framework; includeInIndex = 0; path = AWSPluginsTestCommon.framework; sourceTree = BUILT_PRODUCTS_DIR; };
		FAB2C9DD2384E034008EE879 /* Starscream.framework */ = {isa = PBXFileReference; lastKnownFileType = wrapper.framework; name = Starscream.framework; path = "../../../Library/Developer/Xcode/DerivedData/APICategoryPlugin-exvfngtmuctecdgobxqxqwwvmwgo/Build/Products/Debug-iphonesimulator/Starscream/Starscream.framework"; sourceTree = "<group>"; };
		FAB3CA14238D9BE400F59BD0 /* DefaultLogger.swift */ = {isa = PBXFileReference; fileEncoding = 4; lastKnownFileType = sourcecode.swift; name = DefaultLogger.swift; path = Amplify/Categories/Logging/DefaultLogger.swift; sourceTree = SOURCE_ROOT; };
		FAB9D810233BF5F600928AA9 /* AmplifyOperationContext.swift */ = {isa = PBXFileReference; lastKnownFileType = sourcecode.swift; path = AmplifyOperationContext.swift; sourceTree = "<group>"; };
		FAC0A29A22B3DEEE00B50912 /* HubPayload.swift */ = {isa = PBXFileReference; lastKnownFileType = sourcecode.swift; path = HubPayload.swift; sourceTree = "<group>"; };
		FAC0A2AC22B43FE700B50912 /* HubCategory+ClientBehavior.swift */ = {isa = PBXFileReference; lastKnownFileType = sourcecode.swift; path = "HubCategory+ClientBehavior.swift"; sourceTree = "<group>"; };
		FAC0A2AE22B4400100B50912 /* LoggingCategory+ClientBehavior.swift */ = {isa = PBXFileReference; lastKnownFileType = sourcecode.swift; path = "LoggingCategory+ClientBehavior.swift"; sourceTree = "<group>"; };
		FAC0A2B122B4402000B50912 /* StorageCategory+ClientBehavior.swift */ = {isa = PBXFileReference; lastKnownFileType = sourcecode.swift; path = "StorageCategory+ClientBehavior.swift"; sourceTree = "<group>"; };
		FAC0A2BB22B4603800B50912 /* MockLoggingCategoryPlugin.swift */ = {isa = PBXFileReference; fileEncoding = 4; lastKnownFileType = sourcecode.swift; path = MockLoggingCategoryPlugin.swift; sourceTree = "<group>"; };
		FAC234D22279F8DA00424678 /* Amplify.framework */ = {isa = PBXFileReference; explicitFileType = wrapper.framework; includeInIndex = 0; path = Amplify.framework; sourceTree = BUILT_PRODUCTS_DIR; };
		FAC234D62279F8DA00424678 /* Info.plist */ = {isa = PBXFileReference; lastKnownFileType = text.plist.xml; path = Info.plist; sourceTree = "<group>"; };
		FAC234DB2279F8DA00424678 /* AmplifyTests.xctest */ = {isa = PBXFileReference; explicitFileType = wrapper.cfbundle; includeInIndex = 0; path = AmplifyTests.xctest; sourceTree = BUILT_PRODUCTS_DIR; };
		FAC234E22279F8DA00424678 /* Info.plist */ = {isa = PBXFileReference; lastKnownFileType = text.plist.xml; path = Info.plist; sourceTree = "<group>"; };
		FAC234F6227A053D00424678 /* StorageCategoryBehavior.swift */ = {isa = PBXFileReference; fileEncoding = 4; lastKnownFileType = sourcecode.swift; path = StorageCategoryBehavior.swift; sourceTree = "<group>"; };
		FAC234F8227A053D00424678 /* StorageCategoryPlugin.swift */ = {isa = PBXFileReference; fileEncoding = 4; lastKnownFileType = sourcecode.swift; path = StorageCategoryPlugin.swift; sourceTree = "<group>"; };
		FAC234FA227A053D00424678 /* StorageCategory.swift */ = {isa = PBXFileReference; fileEncoding = 4; lastKnownFileType = sourcecode.swift; path = StorageCategory.swift; sourceTree = "<group>"; };
		FAC234FC227A053D00424678 /* APICategoryBehavior.swift */ = {isa = PBXFileReference; fileEncoding = 4; lastKnownFileType = sourcecode.swift; path = APICategoryBehavior.swift; sourceTree = "<group>"; };
		FAC234FD227A053D00424678 /* APICategoryPlugin.swift */ = {isa = PBXFileReference; fileEncoding = 4; lastKnownFileType = sourcecode.swift; path = APICategoryPlugin.swift; sourceTree = "<group>"; };
		FAC234FF227A053D00424678 /* APICategory.swift */ = {isa = PBXFileReference; fileEncoding = 4; lastKnownFileType = sourcecode.swift; path = APICategory.swift; sourceTree = "<group>"; };
		FAC23504227A053D00424678 /* LoggingCategory.swift */ = {isa = PBXFileReference; fileEncoding = 4; lastKnownFileType = sourcecode.swift; path = LoggingCategory.swift; sourceTree = "<group>"; };
		FAC23505227A053D00424678 /* LoggingCategoryPlugin.swift */ = {isa = PBXFileReference; fileEncoding = 4; lastKnownFileType = sourcecode.swift; path = LoggingCategoryPlugin.swift; sourceTree = "<group>"; };
		FAC23507227A053D00424678 /* LogLevel.swift */ = {isa = PBXFileReference; fileEncoding = 4; lastKnownFileType = sourcecode.swift; path = LogLevel.swift; sourceTree = "<group>"; };
		FAC23509227A053D00424678 /* LoggingCategoryClientBehavior.swift */ = {isa = PBXFileReference; fileEncoding = 4; lastKnownFileType = sourcecode.swift; path = LoggingCategoryClientBehavior.swift; sourceTree = "<group>"; };
		FAC2350B227A053D00424678 /* AnalyticsCategory+ClientBehavior.swift */ = {isa = PBXFileReference; fileEncoding = 4; lastKnownFileType = sourcecode.swift; path = "AnalyticsCategory+ClientBehavior.swift"; sourceTree = "<group>"; };
		FAC2350D227A053D00424678 /* AnalyticsCategory.swift */ = {isa = PBXFileReference; fileEncoding = 4; lastKnownFileType = sourcecode.swift; path = AnalyticsCategory.swift; sourceTree = "<group>"; };
		FAC2350E227A053D00424678 /* AnalyticsEvent.swift */ = {isa = PBXFileReference; fileEncoding = 4; lastKnownFileType = sourcecode.swift; path = AnalyticsEvent.swift; sourceTree = "<group>"; };
		FAC23510227A053D00424678 /* AnalyticsCategoryPlugin.swift */ = {isa = PBXFileReference; fileEncoding = 4; lastKnownFileType = sourcecode.swift; path = AnalyticsCategoryPlugin.swift; sourceTree = "<group>"; };
		FAC2352F227A055200424678 /* CategoryConfiguration.swift */ = {isa = PBXFileReference; fileEncoding = 4; lastKnownFileType = sourcecode.swift; path = CategoryConfiguration.swift; sourceTree = "<group>"; };
		FAC23531227A055200424678 /* PluginError.swift */ = {isa = PBXFileReference; fileEncoding = 4; lastKnownFileType = sourcecode.swift; path = PluginError.swift; sourceTree = "<group>"; };
		FAC23533227A055200424678 /* CategoryType.swift */ = {isa = PBXFileReference; fileEncoding = 4; lastKnownFileType = sourcecode.swift; path = CategoryType.swift; sourceTree = "<group>"; };
		FAC23535227A055200424678 /* Foundation+Utils.swift */ = {isa = PBXFileReference; fileEncoding = 4; lastKnownFileType = sourcecode.swift; path = "Foundation+Utils.swift"; sourceTree = "<group>"; };
		FAC23536227A055200424678 /* Category+Configuration.swift */ = {isa = PBXFileReference; fileEncoding = 4; lastKnownFileType = sourcecode.swift; path = "Category+Configuration.swift"; sourceTree = "<group>"; };
		FAC23537227A055200424678 /* ConfigurationError.swift */ = {isa = PBXFileReference; fileEncoding = 4; lastKnownFileType = sourcecode.swift; path = ConfigurationError.swift; sourceTree = "<group>"; };
		FAC23538227A055200424678 /* AmplifyConfiguration.swift */ = {isa = PBXFileReference; fileEncoding = 4; lastKnownFileType = sourcecode.swift; path = AmplifyConfiguration.swift; sourceTree = "<group>"; };
		FAC23539227A055200424678 /* AmplifyError.swift */ = {isa = PBXFileReference; fileEncoding = 4; lastKnownFileType = sourcecode.swift; path = AmplifyError.swift; sourceTree = "<group>"; };
		FAC2353A227A055200424678 /* Plugin.swift */ = {isa = PBXFileReference; fileEncoding = 4; lastKnownFileType = sourcecode.swift; path = Plugin.swift; sourceTree = "<group>"; };
		FAC2353B227A055200424678 /* Category.swift */ = {isa = PBXFileReference; fileEncoding = 4; lastKnownFileType = sourcecode.swift; path = Category.swift; sourceTree = "<group>"; };
		FAC2354A227A055A00424678 /* Amplify.swift */ = {isa = PBXFileReference; fileEncoding = 4; lastKnownFileType = sourcecode.swift; path = Amplify.swift; sourceTree = "<group>"; };
		FAC23552227A056600424678 /* StorageCategoryClientAPITests.swift */ = {isa = PBXFileReference; fileEncoding = 4; lastKnownFileType = sourcecode.swift; path = StorageCategoryClientAPITests.swift; sourceTree = "<group>"; };
		FAC23553227A056600424678 /* MockStorageCategoryPlugin.swift */ = {isa = PBXFileReference; fileEncoding = 4; lastKnownFileType = sourcecode.swift; path = MockStorageCategoryPlugin.swift; sourceTree = "<group>"; };
		FAC23554227A056600424678 /* StorageCategoryConfigurationTests.swift */ = {isa = PBXFileReference; fileEncoding = 4; lastKnownFileType = sourcecode.swift; path = StorageCategoryConfigurationTests.swift; sourceTree = "<group>"; };
		FAC23556227A056600424678 /* APICategoryClientRESTTests.swift */ = {isa = PBXFileReference; fileEncoding = 4; lastKnownFileType = sourcecode.swift; path = APICategoryClientRESTTests.swift; sourceTree = "<group>"; };
		FAC23557227A056600424678 /* MockAPICategoryPlugin.swift */ = {isa = PBXFileReference; fileEncoding = 4; lastKnownFileType = sourcecode.swift; path = MockAPICategoryPlugin.swift; sourceTree = "<group>"; };
		FAC23558227A056600424678 /* APICategoryConfigurationTests.swift */ = {isa = PBXFileReference; fileEncoding = 4; lastKnownFileType = sourcecode.swift; path = APICategoryConfigurationTests.swift; sourceTree = "<group>"; };
		FAC2355A227A056600424678 /* LoggingCategoryConfigurationTests.swift */ = {isa = PBXFileReference; fileEncoding = 4; lastKnownFileType = sourcecode.swift; path = LoggingCategoryConfigurationTests.swift; sourceTree = "<group>"; };
		FAC2355C227A056600424678 /* LoggingCategoryClientAPITests.swift */ = {isa = PBXFileReference; fileEncoding = 4; lastKnownFileType = sourcecode.swift; path = LoggingCategoryClientAPITests.swift; sourceTree = "<group>"; };
		FAC2355E227A056600424678 /* MockAnalyticsCategoryPlugin.swift */ = {isa = PBXFileReference; fileEncoding = 4; lastKnownFileType = sourcecode.swift; path = MockAnalyticsCategoryPlugin.swift; sourceTree = "<group>"; };
		FAC2355F227A056600424678 /* AnalyticsCategoryClientAPITests.swift */ = {isa = PBXFileReference; fileEncoding = 4; lastKnownFileType = sourcecode.swift; path = AnalyticsCategoryClientAPITests.swift; sourceTree = "<group>"; };
		FAC23560227A056600424678 /* AnalyticsCategoryConfigurationTests.swift */ = {isa = PBXFileReference; fileEncoding = 4; lastKnownFileType = sourcecode.swift; path = AnalyticsCategoryConfigurationTests.swift; sourceTree = "<group>"; };
		FAC23571227A056B00424678 /* ConfigurationTests.swift */ = {isa = PBXFileReference; fileEncoding = 4; lastKnownFileType = sourcecode.swift; path = ConfigurationTests.swift; sourceTree = "<group>"; };
		FAC23572227A056B00424678 /* FoundationUtilsTests.swift */ = {isa = PBXFileReference; fileEncoding = 4; lastKnownFileType = sourcecode.swift; path = FoundationUtilsTests.swift; sourceTree = "<group>"; };
		FAC23578227A056F00424678 /* MessageReporter.swift */ = {isa = PBXFileReference; fileEncoding = 4; lastKnownFileType = sourcecode.swift; path = MessageReporter.swift; sourceTree = "<group>"; };
		FAC23585227A443200424678 /* HubCategoryConfigurationTests.swift */ = {isa = PBXFileReference; lastKnownFileType = sourcecode.swift; path = HubCategoryConfigurationTests.swift; sourceTree = "<group>"; };
		FAC23587227A446C00424678 /* HubClientAPITests.swift */ = {isa = PBXFileReference; lastKnownFileType = sourcecode.swift; path = HubClientAPITests.swift; sourceTree = "<group>"; };
		FAC23589227A45D500424678 /* MockHubCategoryPlugin.swift */ = {isa = PBXFileReference; lastKnownFileType = sourcecode.swift; path = MockHubCategoryPlugin.swift; sourceTree = "<group>"; };
		FAC2358E227A4A6E00424678 /* HubCategory.swift */ = {isa = PBXFileReference; lastKnownFileType = sourcecode.swift; path = HubCategory.swift; sourceTree = "<group>"; };
		FAC23590227A4AF000424678 /* HubCategoryBehavior.swift */ = {isa = PBXFileReference; lastKnownFileType = sourcecode.swift; path = HubCategoryBehavior.swift; sourceTree = "<group>"; };
		FAC23594227A4B9800424678 /* HubCategoryPlugin.swift */ = {isa = PBXFileReference; lastKnownFileType = sourcecode.swift; path = HubCategoryPlugin.swift; sourceTree = "<group>"; };
		FAC23598227A598B00424678 /* DefaultHubPluginTests.swift */ = {isa = PBXFileReference; lastKnownFileType = sourcecode.swift; path = DefaultHubPluginTests.swift; sourceTree = "<group>"; };
		FAC235A0227A5D8C00424678 /* DefaultHubPluginConcurrencyTests.swift */ = {isa = PBXFileReference; lastKnownFileType = sourcecode.swift; path = DefaultHubPluginConcurrencyTests.swift; sourceTree = "<group>"; };
		FAC235A2227A5ED000424678 /* HubChannel.swift */ = {isa = PBXFileReference; lastKnownFileType = sourcecode.swift; path = HubChannel.swift; sourceTree = "<group>"; };
		FAC4289F235F7F980000F221 /* AmplifyAPICategory+RESTBehavior.swift */ = {isa = PBXFileReference; lastKnownFileType = sourcecode.swift; path = "AmplifyAPICategory+RESTBehavior.swift"; sourceTree = "<group>"; };
		FAC428A1235F80000000F221 /* AmplifyAPICategory+GraphQLBehavior.swift */ = {isa = PBXFileReference; lastKnownFileType = sourcecode.swift; path = "AmplifyAPICategory+GraphQLBehavior.swift"; sourceTree = "<group>"; };
		FAC428A3235F802A0000F221 /* AmplifyAPICategory+InterceptorBehavior.swift */ = {isa = PBXFileReference; lastKnownFileType = sourcecode.swift; path = "AmplifyAPICategory+InterceptorBehavior.swift"; sourceTree = "<group>"; };
		FAC428A5235F83770000F221 /* RESTOperation.swift */ = {isa = PBXFileReference; lastKnownFileType = sourcecode.swift; path = RESTOperation.swift; sourceTree = "<group>"; };
		FAC6792C2329B267004DDFE8 /* AtomicValue.swift */ = {isa = PBXFileReference; lastKnownFileType = sourcecode.swift; path = AtomicValue.swift; sourceTree = "<group>"; };
		FACA35EA2326B217000E74F6 /* AmplifyConfigurationInitializationTests.swift */ = {isa = PBXFileReference; lastKnownFileType = sourcecode.swift; path = AmplifyConfigurationInitializationTests.swift; sourceTree = "<group>"; };
		FACA35EC2326BB54000E74F6 /* AmplifyConfigurationInitialization.swift */ = {isa = PBXFileReference; lastKnownFileType = sourcecode.swift; path = AmplifyConfigurationInitialization.swift; sourceTree = "<group>"; };
		FACA35F22327FB14000E74F6 /* AmplifyFunctionalTests.xctest */ = {isa = PBXFileReference; explicitFileType = wrapper.cfbundle; includeInIndex = 0; path = AmplifyFunctionalTests.xctest; sourceTree = BUILT_PRODUCTS_DIR; };
		FACA35F42327FB14000E74F6 /* AmplifyConfigurationTests.swift */ = {isa = PBXFileReference; lastKnownFileType = sourcecode.swift; path = AmplifyConfigurationTests.swift; sourceTree = "<group>"; };
		FACA35F62327FB14000E74F6 /* Info.plist */ = {isa = PBXFileReference; lastKnownFileType = text.plist.xml; path = Info.plist; sourceTree = "<group>"; };
		FACA36042327FBD4000E74F6 /* AmplifyTestCommon.framework */ = {isa = PBXFileReference; explicitFileType = wrapper.framework; includeInIndex = 0; path = AmplifyTestCommon.framework; sourceTree = BUILT_PRODUCTS_DIR; };
		FACA36062327FBD4000E74F6 /* AmplifyTestCommon.h */ = {isa = PBXFileReference; lastKnownFileType = sourcecode.c.h; path = AmplifyTestCommon.h; sourceTree = "<group>"; };
		FACA36072327FBD4000E74F6 /* Info.plist */ = {isa = PBXFileReference; lastKnownFileType = text.plist.xml; path = Info.plist; sourceTree = "<group>"; };
		FACA36212327FDD2000E74F6 /* amplifyconfiguration.json */ = {isa = PBXFileReference; lastKnownFileType = text.json; path = amplifyconfiguration.json; sourceTree = "<group>"; };
		FACBA78C23949588006349C8 /* Model+DateFormatting.swift */ = {isa = PBXFileReference; lastKnownFileType = sourcecode.swift; path = "Model+DateFormatting.swift"; sourceTree = "<group>"; };
		FACBAD4F2386101100E29E56 /* MutationEvent+MutationType.swift */ = {isa = PBXFileReference; lastKnownFileType = sourcecode.swift; path = "MutationEvent+MutationType.swift"; sourceTree = "<group>"; };
		FACBAD522386160100E29E56 /* AnyModel.swift */ = {isa = PBXFileReference; lastKnownFileType = sourcecode.swift; path = AnyModel.swift; sourceTree = "<group>"; };
		FACD264A2386E8F10068FBE6 /* JSONValue+SubscriptTests.swift */ = {isa = PBXFileReference; fileEncoding = 4; lastKnownFileType = sourcecode.swift; path = "JSONValue+SubscriptTests.swift"; sourceTree = "<group>"; };
		FACD264B2386E8F10068FBE6 /* JSONValue+KeyPathTests.swift */ = {isa = PBXFileReference; fileEncoding = 4; lastKnownFileType = sourcecode.swift; path = "JSONValue+KeyPathTests.swift"; sourceTree = "<group>"; };
		FACD264E2386E9410068FBE6 /* JSONValue+Subscript.swift */ = {isa = PBXFileReference; fileEncoding = 4; lastKnownFileType = sourcecode.swift; path = "JSONValue+Subscript.swift"; sourceTree = "<group>"; };
		FACD264F2386E9410068FBE6 /* JSONValue+KeyPath.swift */ = {isa = PBXFileReference; fileEncoding = 4; lastKnownFileType = sourcecode.swift; path = "JSONValue+KeyPath.swift"; sourceTree = "<group>"; };
		FACF52032329633500646E10 /* TestExtensions.swift */ = {isa = PBXFileReference; lastKnownFileType = sourcecode.swift; path = TestExtensions.swift; sourceTree = "<group>"; };
		FACF520823298C1200646E10 /* AtomicDictionaryTests.swift */ = {isa = PBXFileReference; lastKnownFileType = sourcecode.swift; path = AtomicDictionaryTests.swift; sourceTree = "<group>"; };
		FAD2A1882374D5DC0005CD6B /* GraphQLResponse.swift */ = {isa = PBXFileReference; fileEncoding = 4; lastKnownFileType = sourcecode.swift; path = GraphQLResponse.swift; sourceTree = "<group>"; };
		FAD393702381FD3C00463F5E /* DataStoreCategory+Subscribe.swift */ = {isa = PBXFileReference; lastKnownFileType = sourcecode.swift; path = "DataStoreCategory+Subscribe.swift"; sourceTree = "<group>"; };
		FAD3937923820CDB00463F5E /* DataStoreCategoryClientAPITests.swift */ = {isa = PBXFileReference; lastKnownFileType = sourcecode.swift; path = DataStoreCategoryClientAPITests.swift; sourceTree = "<group>"; };
		FAD3937C23820D0200463F5E /* DataStoreCategoryConfigurationTests.swift */ = {isa = PBXFileReference; lastKnownFileType = sourcecode.swift; path = DataStoreCategoryConfigurationTests.swift; sourceTree = "<group>"; };
		FAD3937E23820DAE00463F5E /* MockDataStoreCategoryPlugin.swift */ = {isa = PBXFileReference; lastKnownFileType = sourcecode.swift; path = MockDataStoreCategoryPlugin.swift; sourceTree = "<group>"; };
		FAD3E11D2384956600F6F41C /* LabelType.swift */ = {isa = PBXFileReference; fileEncoding = 4; lastKnownFileType = sourcecode.swift; path = LabelType.swift; sourceTree = "<group>"; };
		FADB3A6723612940006D6FE9 /* BasicClosure.swift */ = {isa = PBXFileReference; lastKnownFileType = sourcecode.swift; path = BasicClosure.swift; sourceTree = "<group>"; };
		FAE4145E23999BC900CE94C2 /* Result+Void.swift */ = {isa = PBXFileReference; lastKnownFileType = sourcecode.swift; path = "Result+Void.swift"; sourceTree = "<group>"; };
		FAE414602399A6A500CE94C2 /* ModelRegistryTests.swift */ = {isa = PBXFileReference; lastKnownFileType = sourcecode.swift; path = ModelRegistryTests.swift; sourceTree = "<group>"; };
		FAF1B88323392F7C007F1435 /* ConcurrentDispatcher.swift */ = {isa = PBXFileReference; lastKnownFileType = sourcecode.swift; path = ConcurrentDispatcher.swift; sourceTree = "<group>"; };
		FAF1B88523392F96007F1435 /* SerialDispatcher.swift */ = {isa = PBXFileReference; lastKnownFileType = sourcecode.swift; path = SerialDispatcher.swift; sourceTree = "<group>"; };
		FAF1B8872339633C007F1435 /* ConcurrentDispatcherPerformanceTests.swift */ = {isa = PBXFileReference; lastKnownFileType = sourcecode.swift; path = ConcurrentDispatcherPerformanceTests.swift; sourceTree = "<group>"; };
		FAF1B88A23397791007F1435 /* DefaultHubPluginPerformanceTestHelpers.swift */ = {isa = PBXFileReference; lastKnownFileType = sourcecode.swift; path = DefaultHubPluginPerformanceTestHelpers.swift; sourceTree = "<group>"; };
		FAF512AD23986791001ADF4E /* AmplifyModels.swift */ = {isa = PBXFileReference; fileEncoding = 4; lastKnownFileType = sourcecode.swift; path = AmplifyModels.swift; sourceTree = "<group>"; };
		FB27CE76D3C7526F86D611E4 /* Pods-Amplify-AmplifyAWSPlugins-AWSPluginsCore-AWSS3StoragePlugin.debug.xcconfig */ = {isa = PBXFileReference; includeInIndex = 1; lastKnownFileType = text.xcconfig; name = "Pods-Amplify-AmplifyAWSPlugins-AWSPluginsCore-AWSS3StoragePlugin.debug.xcconfig"; path = "Target Support Files/Pods-Amplify-AmplifyAWSPlugins-AWSPluginsCore-AWSS3StoragePlugin/Pods-Amplify-AmplifyAWSPlugins-AWSPluginsCore-AWSS3StoragePlugin.debug.xcconfig"; sourceTree = "<group>"; };
		FE19AE082A70778C6F19B605 /* Pods-Amplify-AWSPluginsCore-AWSPluginsTestConfigs-CoreMLPredictionsPluginTests.release.xcconfig */ = {isa = PBXFileReference; includeInIndex = 1; lastKnownFileType = text.xcconfig; name = "Pods-Amplify-AWSPluginsCore-AWSPluginsTestConfigs-CoreMLPredictionsPluginTests.release.xcconfig"; path = "Target Support Files/Pods-Amplify-AWSPluginsCore-AWSPluginsTestConfigs-CoreMLPredictionsPluginTests/Pods-Amplify-AWSPluginsCore-AWSPluginsTestConfigs-CoreMLPredictionsPluginTests.release.xcconfig"; sourceTree = "<group>"; };
		FE200974D381DEE6E0C3EFC3 /* Pods-Amplify-AmplifyAWSPlugins-AWSAPICategoryPlugin-AWSAPICategoryPluginTests.release.xcconfig */ = {isa = PBXFileReference; includeInIndex = 1; lastKnownFileType = text.xcconfig; name = "Pods-Amplify-AmplifyAWSPlugins-AWSAPICategoryPlugin-AWSAPICategoryPluginTests.release.xcconfig"; path = "Target Support Files/Pods-Amplify-AmplifyAWSPlugins-AWSAPICategoryPlugin-AWSAPICategoryPluginTests/Pods-Amplify-AmplifyAWSPlugins-AWSAPICategoryPlugin-AWSAPICategoryPluginTests.release.xcconfig"; sourceTree = "<group>"; };
		FE5132F92E4FA0BACED37BB7 /* Pods-Amplify-AmplifyAWSPlugins-AWSPinpointAnalyticsPlugin.debug.xcconfig */ = {isa = PBXFileReference; includeInIndex = 1; lastKnownFileType = text.xcconfig; name = "Pods-Amplify-AmplifyAWSPlugins-AWSPinpointAnalyticsPlugin.debug.xcconfig"; path = "Target Support Files/Pods-Amplify-AmplifyAWSPlugins-AWSPinpointAnalyticsPlugin/Pods-Amplify-AmplifyAWSPlugins-AWSPinpointAnalyticsPlugin.debug.xcconfig"; sourceTree = "<group>"; };
		FE61CF08E3C349D59DB07D1E /* Pods-AmplifyAWSPlugins-AWSPluginsCore.release.xcconfig */ = {isa = PBXFileReference; includeInIndex = 1; lastKnownFileType = text.xcconfig; name = "Pods-AmplifyAWSPlugins-AWSPluginsCore.release.xcconfig"; path = "Target Support Files/Pods-AmplifyAWSPlugins-AWSPluginsCore/Pods-AmplifyAWSPlugins-AWSPluginsCore.release.xcconfig"; sourceTree = "<group>"; };
		FE85145BD46099A7B0C670D8 /* Pods-AmplifyAWSPlugins-AWSPluginsCore-AWSPinpointAnalyticsPlugin.debug.xcconfig */ = {isa = PBXFileReference; includeInIndex = 1; lastKnownFileType = text.xcconfig; name = "Pods-AmplifyAWSPlugins-AWSPluginsCore-AWSPinpointAnalyticsPlugin.debug.xcconfig"; path = "Target Support Files/Pods-AmplifyAWSPlugins-AWSPluginsCore-AWSPinpointAnalyticsPlugin/Pods-AmplifyAWSPlugins-AWSPluginsCore-AWSPinpointAnalyticsPlugin.debug.xcconfig"; sourceTree = "<group>"; };
/* End PBXFileReference section */

/* Begin PBXFrameworksBuildPhase section */
		2125E24E2319EC3000B3DEB5 /* Frameworks */ = {
			isa = PBXFrameworksBuildPhase;
			buildActionMask = 2147483647;
			files = (
				FACA360B2327FBD4000E74F6 /* AmplifyTestCommon.framework in Frameworks */,
				3263D332138415AF42E64FF7 /* Pods_AmplifyTestApp.framework in Frameworks */,
				FA131ABF2360FE070008381C /* AWSPluginsCore.framework in Frameworks */,
			);
			runOnlyForDeploymentPostprocessing = 0;
		};
		FA131AA72360FE070008381C /* Frameworks */ = {
			isa = PBXFrameworksBuildPhase;
			buildActionMask = 2147483647;
			files = (
				881246F5DCC59436DC932469 /* Pods_Amplify_AWSPluginsCore.framework in Frameworks */,
			);
			runOnlyForDeploymentPostprocessing = 0;
		};
		FA131AAF2360FE070008381C /* Frameworks */ = {
			isa = PBXFrameworksBuildPhase;
			buildActionMask = 2147483647;
			files = (
				FA131AB32360FE070008381C /* AWSPluginsCore.framework in Frameworks */,
				972D1CA72316922ECE530571 /* Pods_Amplify_AWSPluginsCore_AWSPluginsTestConfigs_AWSPluginsCoreTests.framework in Frameworks */,
			);
			runOnlyForDeploymentPostprocessing = 0;
		};
		FAB2C9972384B108008EE879 /* Frameworks */ = {
			isa = PBXFrameworksBuildPhase;
			buildActionMask = 2147483647;
			files = (
				2CFB61C7E80D065C0A885A2F /* Pods_Amplify_AWSPluginsCore_AWSPluginsTestConfigs_AWSPluginsTestCommon.framework in Frameworks */,
			);
			runOnlyForDeploymentPostprocessing = 0;
		};
		FAC234CF2279F8DA00424678 /* Frameworks */ = {
			isa = PBXFrameworksBuildPhase;
			buildActionMask = 2147483647;
			files = (
				7D5ED6C78E25246DDAF2F2EC /* Pods_Amplify.framework in Frameworks */,
			);
			runOnlyForDeploymentPostprocessing = 0;
		};
		FAC234D82279F8DA00424678 /* Frameworks */ = {
			isa = PBXFrameworksBuildPhase;
			buildActionMask = 2147483647;
			files = (
				FAC234DC2279F8DA00424678 /* Amplify.framework in Frameworks */,
				7F27B1DCE59C1E674172CCD6 /* Pods_Amplify_AmplifyTestConfigs_AmplifyTests.framework in Frameworks */,
			);
			runOnlyForDeploymentPostprocessing = 0;
		};
		FACA35EF2327FB14000E74F6 /* Frameworks */ = {
			isa = PBXFrameworksBuildPhase;
			buildActionMask = 2147483647;
			files = (
				FACA35F72327FB14000E74F6 /* Amplify.framework in Frameworks */,
				B8E8D759314BE9D6BD462E87 /* Pods_Amplify_AmplifyTestConfigs_AmplifyFunctionalTests.framework in Frameworks */,
			);
			runOnlyForDeploymentPostprocessing = 0;
		};
		FACA36012327FBD4000E74F6 /* Frameworks */ = {
			isa = PBXFrameworksBuildPhase;
			buildActionMask = 2147483647;
			files = (
				2861F5F799C24671B5C4DB8D /* Pods_Amplify_AmplifyTestConfigs_AmplifyTestCommon.framework in Frameworks */,
			);
			runOnlyForDeploymentPostprocessing = 0;
		};
/* End PBXFrameworksBuildPhase section */

/* Begin PBXGroup section */
		21092258235969D000CEC295 /* Event */ = {
			isa = PBXGroup;
			children = (
				FAC2350E227A053D00424678 /* AnalyticsEvent.swift */,
				210922562359693800CEC295 /* BasicAnalyticsEvent.swift */,
			);
			path = Event;
			sourceTree = "<group>";
		};
		2125E2522319EC3100B3DEB5 /* AmplifyTestApp */ = {
			isa = PBXGroup;
			children = (
				FACA36212327FDD2000E74F6 /* amplifyconfiguration.json */,
				2125E2102318D73B00B3DEB5 /* awsconfiguration.json */,
				2125E2532319EC3100B3DEB5 /* AppDelegate.swift */,
				2125E2552319EC3100B3DEB5 /* ViewController.swift */,
				2125E2572319EC3100B3DEB5 /* Main.storyboard */,
				2125E25A2319EC3200B3DEB5 /* Assets.xcassets */,
				2125E25C2319EC3200B3DEB5 /* LaunchScreen.storyboard */,
				2125E25F2319EC3200B3DEB5 /* Info.plist */,
			);
			path = AmplifyTestApp;
			sourceTree = "<group>";
		};
		2129BE0223947FA3006363A1 /* Model */ = {
			isa = PBXGroup;
			children = (
				212CE6FF23E9E938007D8E71 /* Decorator */,
				2129BE0523948005006363A1 /* GraphQLDocument */,
				2129BE1423948065006363A1 /* GraphQLRequest */,
				2129BE192394806B006363A1 /* Support */,
			);
			path = Model;
			sourceTree = "<group>";
		};
		2129BE0523948005006363A1 /* GraphQLDocument */ = {
			isa = PBXGroup;
			children = (
				212CE70023E9E967007D8E71 /* GraphQLMutation.swift */,
				212CE70223E9E967007D8E71 /* GraphQLQuery.swift */,
				212CE70123E9E967007D8E71 /* GraphQLSubscription.swift */,
				219A887E23EB627100BBC5F2 /* ModelBasedGraphQLDocumentBuilder.swift */,
				2129BE0823948005006363A1 /* SingleDirectiveGraphQLDocument.swift */,
			);
			path = GraphQLDocument;
			sourceTree = "<group>";
		};
		2129BE1423948065006363A1 /* GraphQLRequest */ = {
			isa = PBXGroup;
			children = (
				219A888423EB897700BBC5F2 /* GraphQLRequest+AnyModelWithSync.swift */,
				2129BE1523948065006363A1 /* GraphQLRequest+Model.swift */,
			);
			path = GraphQLRequest;
			sourceTree = "<group>";
		};
		2129BE192394806B006363A1 /* Support */ = {
			isa = PBXGroup;
			children = (
				219A88F023F3379900BBC5F2 /* GraphQLDocumentInput.swift */,
				212CE6FD23E9E5A2007D8E71 /* GraphQLDocumentnputValue.swift */,
				2129BE1B2394806B006363A1 /* Model+GraphQL.swift */,
				212CE71023E9EA6A007D8E71 /* ModelField+GraphQL.swift */,
				2129BE1D2394806B006363A1 /* ModelSchema+GraphQL.swift */,
				2129BE1A2394806B006363A1 /* QueryPredicate+GraphQL.swift */,
				212CE6FB23E9E523007D8E71 /* SelectionSet.swift */,
			);
			path = Support;
			sourceTree = "<group>";
		};
		2129BE2223948085006363A1 /* Model */ = {
			isa = PBXGroup;
			children = (
				2129BE262394828A006363A1 /* GraphQLDocument */,
				2129BE302394828B006363A1 /* GraphQLRequest */,
				2129BE2E2394828A006363A1 /* Support */,
			);
			path = Model;
			sourceTree = "<group>";
		};
		2129BE262394828A006363A1 /* GraphQLDocument */ = {
			isa = PBXGroup;
			children = (
				212CE72023EA184F007D8E71 /* GraphQLSubscriptionTests.swift */,
				212CE71A23EA1847007D8E71 /* GraphQLGetQueryTests.swift */,
				212CE71B23EA1847007D8E71 /* GraphQLListQueryTests.swift */,
				212CE71C23EA1847007D8E71 /* GraphQLSyncQueryTests.swift */,
				212CE71623EA1839007D8E71 /* GraphQLCreateMutationTests.swift */,
				212CE71423EA1838007D8E71 /* GraphQLDeleteMutationTests.swift */,
				212CE71523EA1839007D8E71 /* GraphQLUpdateMutationTests.swift */,
			);
			path = GraphQLDocument;
			sourceTree = "<group>";
		};
		2129BE2E2394828A006363A1 /* Support */ = {
			isa = PBXGroup;
			children = (
				2129BE2F2394828A006363A1 /* QueryPredicateGraphQLTests.swift */,
			);
			path = Support;
			sourceTree = "<group>";
		};
		2129BE302394828B006363A1 /* GraphQLRequest */ = {
			isa = PBXGroup;
			children = (
				2129BE322394828B006363A1 /* GraphQLRequestModelTests.swift */,
				219A888623EB89C200BBC5F2 /* GraphQLRequestAnyModelWithSyncTests.swift */,
			);
			path = GraphQLRequest;
			sourceTree = "<group>";
		};
		2129BE3F23948909006363A1 /* Sync */ = {
			isa = PBXGroup;
			children = (
				2129BE4023948912006363A1 /* MutationSync */,
				2129BE542395CAEF006363A1 /* PaginatedList.swift */,
			);
			path = Sync;
			sourceTree = "<group>";
		};
		2129BE4023948912006363A1 /* MutationSync */ = {
			isa = PBXGroup;
			children = (
				2129BE4123948924006363A1 /* MutationSync.swift */,
				2129BE4323948951006363A1 /* MutationSyncMetadata.swift */,
				2129BE4B23948C54006363A1 /* MutationSyncMetadata+Schema.swift */,
			);
			path = MutationSync;
			sourceTree = "<group>";
		};
		2129BE4523948975006363A1 /* Sync */ = {
			isa = PBXGroup;
			children = (
				2129BE4623948985006363A1 /* MutationSync */,
				2129BE522395CA05006363A1 /* PaginatedListTests.swift */,
			);
			path = Sync;
			sourceTree = "<group>";
		};
		2129BE4623948985006363A1 /* MutationSync */ = {
			isa = PBXGroup;
			children = (
				2129BE47239489AC006363A1 /* MutationSyncMetadataTests.swift */,
			);
			path = MutationSync;
			sourceTree = "<group>";
		};
		212CE6FF23E9E938007D8E71 /* Decorator */ = {
			isa = PBXGroup;
			children = (
				212CE70723E9E990007D8E71 /* ConflictResolutionDecorator.swift */,
				212CE71223E9F2ED007D8E71 /* DirectiveNameDecorator.swift */,
				219A888023EB629800BBC5F2 /* ModelBasedGraphQLDocumentDecorator.swift */,
				212CE70A23E9E991007D8E71 /* ModelDecorator.swift */,
				212CE70623E9E990007D8E71 /* ModelIdDecorator.swift */,
				212CE70923E9E991007D8E71 /* PaginationDecorator.swift */,
				212CE70823E9E990007D8E71 /* FilterDecorator.swift */,
			);
			path = Decorator;
			sourceTree = "<group>";
		};
		213481D7242AFA58001966DE /* Support */ = {
			isa = PBXGroup;
			children = (
				213481D8242AFA62001966DE /* AnyModelTester.swift */,
			);
			path = Support;
			sourceTree = "<group>";
		};
		21409C562384C57D000A53C9 /* GraphQL */ = {
			isa = PBXGroup;
			children = (
				21409C572384C57D000A53C9 /* GraphQLMutationType.swift */,
				21409C582384C57D000A53C9 /* GraphQLQueryType.swift */,
				21409C592384C57D000A53C9 /* GraphQLSubscriptionType.swift */,
			);
			path = GraphQL;
			sourceTree = "<group>";
		};
		21420A7A237222A700FA140C /* Configuration */ = {
			isa = PBXGroup;
			children = (
				21420A7B237222A700FA140C /* AWSIAMConfiguration.swift */,
				21420A7C237222A700FA140C /* APIKeyConfiguration.swift */,
				21420A7D237222A700FA140C /* AWSAuthorizationConfiguration.swift */,
				21420A7E237222A700FA140C /* OIDCConfiguration.swift */,
				21420A7F237222A700FA140C /* CognitoUserPoolsConfiguration.swift */,
			);
			path = Configuration;
			sourceTree = "<group>";
		};
		21420A83237222A800FA140C /* Provider */ = {
			isa = PBXGroup;
			children = (
				21420A86237222A800FA140C /* APIKeyProvider.swift */,
				21420A85237222A800FA140C /* AuthTokenProvider.swift */,
				21420A84237222A800FA140C /* IAMCredentialProvider.swift */,
				21D79FE02377BF4B0057D00D /* AuthProvider.swift */,
			);
			path = Provider;
			sourceTree = "<group>";
		};
		21687A3F236371E1004A056E /* Error */ = {
			isa = PBXGroup;
			children = (
				21687A40236371E1004A056E /* AnalyticsError.swift */,
			);
			path = Error;
			sourceTree = "<group>";
		};
		21C395B4245729F100597EA2 /* API */ = {
			isa = PBXGroup;
			children = (
				21C395B2245729EC00597EA2 /* AppSyncErrorType.swift */,
			);
			path = API;
			sourceTree = "<group>";
		};
		21FFF999230C96E0005878EA /* Operation */ = {
			isa = PBXGroup;
			children = (
				210DBC152332B3CB009B9E51 /* StorageDownloadDataOperation.swift */,
				210DBC112332B3C0009B9E51 /* StorageDownloadFileOperation.swift */,
				210DBC132332B3C6009B9E51 /* StorageGetURLOperation.swift */,
				21FFF990230C96CB005878EA /* StorageListOperation.swift */,
				21FFF992230C96CB005878EA /* StorageRemoveOperation.swift */,
				21FFF98F230C96CA005878EA /* StorageUploadDataOperation.swift */,
				2144226D234BDE23009357F7 /* StorageUploadFileOperation.swift */,
			);
			path = Operation;
			sourceTree = "<group>";
		};
		21FFF99A230C9718005878EA /* Result */ = {
			isa = PBXGroup;
			children = (
				21FFF9A1230C9730005878EA /* StorageListResult.swift */,
			);
			path = Result;
			sourceTree = "<group>";
		};
		21FFF9A3230C973D005878EA /* Error */ = {
			isa = PBXGroup;
			children = (
				21D1CE8B2334233F0003BAA8 /* AuthError.swift */,
				210DBC462332F0C5009B9E51 /* StorageError.swift */,
			);
			path = Error;
			sourceTree = "<group>";
		};
		21FFF9B9230DBEF8005878EA /* AmplifyPlugins */ = {
			isa = PBXGroup;
			children = (
				FA131ACC2360FE7F0008381C /* Core */,
			);
			path = AmplifyPlugins;
			sourceTree = "<group>";
		};
		3687F9047D3AA33BCC710C97 /* Pods */ = {
			isa = PBXGroup;
			children = (
				64BD51ED9D8A946DDFEFE8BA /* Pods-Amplify-AmplifyFunctionalTests.debug.xcconfig */,
				EA022680CE55C67801F3EB9B /* Pods-Amplify-AmplifyFunctionalTests.release.xcconfig */,
				452106DB5FD5ED7691633E12 /* Pods-Amplify-AmplifyTestCommon.debug.xcconfig */,
				508B2A7C439EFD0AFD99679E /* Pods-Amplify-AmplifyTestCommon.release.xcconfig */,
				7CE2971718A9CA64EF8D10BE /* Pods-Amplify-AmplifyTestConfigs-AmplifyFunctionalTests.debug.xcconfig */,
				4C5AEAB2A2D90298524BE592 /* Pods-Amplify-AmplifyTestConfigs-AmplifyFunctionalTests.release.xcconfig */,
				9D9F0724CC2944C9FE67304A /* Pods-Amplify-AmplifyTestConfigs-AmplifyTestCommon.debug.xcconfig */,
				B671BDC60D796AB1C118F365 /* Pods-Amplify-AmplifyTestConfigs-AmplifyTestCommon.release.xcconfig */,
				1AEE54C5DD1856A3C9251736 /* Pods-Amplify-AmplifyTestConfigs-AmplifyTests.debug.xcconfig */,
				2C7DCEEA645473A2F2E5DD7D /* Pods-Amplify-AmplifyTestConfigs-AmplifyTests.release.xcconfig */,
				941C4FA7EED42C093243D628 /* Pods-Amplify-AmplifyTests.debug.xcconfig */,
				1D3F4AB441751E78E4C1D482 /* Pods-Amplify-AmplifyTests.release.xcconfig */,
				5A112B8C39AC37F0FB71AF54 /* Pods-Amplify.debug.xcconfig */,
				E5ACA3446D45A4622167122C /* Pods-Amplify.release.xcconfig */,
				2BC291E73D2FFB00D3F51A62 /* Pods-AmplifyAppExample.debug.xcconfig */,
				AB74666B4E8B096CB3305EAE /* Pods-AmplifyAppExample.release.xcconfig */,
				7C3FEC43EAE7679472832809 /* Pods-AmplifyExampleApp.debug.xcconfig */,
				42EF6EBD583BCAD0AB218836 /* Pods-AmplifyExampleApp.release.xcconfig */,
				7503342A8C13588E2B0DDBDE /* Pods-AmplifyFunctionalTests.debug.xcconfig */,
				C0B511C8A95808A43B4D835A /* Pods-AmplifyFunctionalTests.release.xcconfig */,
				3DC2B7D365B42B3A832601FA /* Pods-AmplifyTestApp.debug.xcconfig */,
				7D0D6B9DC4C64E1EA75D21B3 /* Pods-AmplifyTestApp.release.xcconfig */,
				36E795204EA20B3CFFCC506F /* Pods-AmplifyTestCommon.debug.xcconfig */,
				E525BACD638CA2C070983756 /* Pods-AmplifyTestCommon.release.xcconfig */,
				77A2D125114EA0FFA11A7EFD /* Pods-AmplifyTests.debug.xcconfig */,
				5572BBB2A874AEDC7E2E9ABF /* Pods-AmplifyTests.release.xcconfig */,
				6D62C9C57736C3BEADEB1E30 /* Pods-AWSPinpointAnalyticsPlugin.debug.xcconfig */,
				AE1BE989582A3F5BB378AF15 /* Pods-AWSPinpointAnalyticsPlugin.release.xcconfig */,
				BDD362469B9E22FC083FE7E6 /* Pods-AWSPinpointAnalyticsPluginIntegrationTests.debug.xcconfig */,
				70BEBEE9EC6164DC2C9F6CFB /* Pods-AWSPinpointAnalyticsPluginIntegrationTests.release.xcconfig */,
				65CCD77CBA8619E2E9D41196 /* Pods-AWSPinpointAnalyticsPluginTests.debug.xcconfig */,
				27E795E8B15B579ADCB978F4 /* Pods-AWSPinpointAnalyticsPluginTests.release.xcconfig */,
				4DCC1382CE9452BE8D34084D /* Pods-AWSPlugins-AWSAPICategoryPlugin-AWSAPICategoryPluginTests.debug.xcconfig */,
				5711DE48D8DB04B90039E300 /* Pods-AWSPlugins-AWSAPICategoryPlugin-AWSAPICategoryPluginTests.release.xcconfig */,
				40A966226A014DB2AE173E70 /* Pods-AWSPlugins-AWSAPICategoryPlugin.debug.xcconfig */,
				7FC218BC0D378A7C23917420 /* Pods-AWSPlugins-AWSAPICategoryPlugin.release.xcconfig */,
				F9667716F7B167C1C2DFD881 /* Pods-AWSPlugins-AWSAuthService-AWSAuthServiceTests.debug.xcconfig */,
				C6603353B66E0CA1B7DA9549 /* Pods-AWSPlugins-AWSAuthService-AWSAuthServiceTests.release.xcconfig */,
				F5014B80CBDA10DF841239AC /* Pods-AWSPlugins-AWSAuthService.debug.xcconfig */,
				7DE8D2BB5CD0D32765907A31 /* Pods-AWSPlugins-AWSAuthService.release.xcconfig */,
				268A7CEAC9F265E3C9594FE5 /* Pods-AWSPlugins-AWSPinpointAnalyticsPlugin-AWSPinpointAnalyticsPluginTests.debug.xcconfig */,
				B2CF34EB93BFDE1F02457D5E /* Pods-AWSPlugins-AWSPinpointAnalyticsPlugin-AWSPinpointAnalyticsPluginTests.release.xcconfig */,
				51D11872D41EA9310D1B9D42 /* Pods-AWSPlugins-AWSPinpointAnalyticsPlugin.debug.xcconfig */,
				B6F4EFBF6DBF29A324CC0A27 /* Pods-AWSPlugins-AWSPinpointAnalyticsPlugin.release.xcconfig */,
				1D74984AC23B0E746D9C2A5C /* Pods-AWSPlugins-AWSS3StoragePlugin-AWSS3StoragePluginTests.debug.xcconfig */,
				3CD2E9C1907DD49C41F5AF62 /* Pods-AWSPlugins-AWSS3StoragePlugin-AWSS3StoragePluginTests.release.xcconfig */,
				C8CDC2C2141DE57CDAD5976B /* Pods-AWSPlugins-AWSS3StoragePlugin.debug.xcconfig */,
				4A107C56FFDCF66870F8D7F6 /* Pods-AWSPlugins-AWSS3StoragePlugin.release.xcconfig */,
				6BAC32194A15ACB56F07DC87 /* Pods-AWSS3StoragePlugin.debug.xcconfig */,
				61CE693182BF781FBC4D3411 /* Pods-AWSS3StoragePlugin.release.xcconfig */,
				3A701A7BDEC4F0F422684E06 /* Pods-AWSS3StoragePluginIntegrationTests.debug.xcconfig */,
				4148B4F4A49CCC0F81A06425 /* Pods-AWSS3StoragePluginIntegrationTests.release.xcconfig */,
				714614E1FAB6C4EE80C07148 /* Pods-AWSS3StoragePluginTests.debug.xcconfig */,
				F2DDFB959501735121A13925 /* Pods-AWSS3StoragePluginTests.release.xcconfig */,
				99CFDB8E55EADE7A74938E6C /* Pods-AWSPlugins-AWSAuthService-AWSAPICategoryPlugin.debug.xcconfig */,
				D2A0246D3621B503C915A5D1 /* Pods-AWSPlugins-AWSAuthService-AWSAPICategoryPlugin.release.xcconfig */,
				A5E5DED2AB6A8EE16DCFAFF8 /* Pods-AWSPlugins-AWSAuthService-AWSAPICategoryPlugin-AWSAPICategoryPluginTests.debug.xcconfig */,
				1C6DDB91072543DBE60E1140 /* Pods-AWSPlugins-AWSAuthService-AWSAPICategoryPlugin-AWSAPICategoryPluginTests.release.xcconfig */,
				1C23249CCA99AACFE0A2E5D9 /* Pods-AWSPlugins-AWSAuthService-AWSPinpointAnalyticsPlugin.debug.xcconfig */,
				907D65D1445983A5B10AED95 /* Pods-AWSPlugins-AWSAuthService-AWSPinpointAnalyticsPlugin.release.xcconfig */,
				4EE8540013F84C5E0F8C20D3 /* Pods-AWSPlugins-AWSAuthService-AWSPinpointAnalyticsPlugin-AWSPinpointAnalyticsPluginTests.debug.xcconfig */,
				8D7F0EFA5EA2CFBD75059039 /* Pods-AWSPlugins-AWSAuthService-AWSPinpointAnalyticsPlugin-AWSPinpointAnalyticsPluginTests.release.xcconfig */,
				28611CE5D571C1838DA8EDC1 /* Pods-AWSPlugins-AWSAuthService-AWSS3StoragePlugin.debug.xcconfig */,
				1D47F178B0FEC9059BC72C3B /* Pods-AWSPlugins-AWSAuthService-AWSS3StoragePlugin.release.xcconfig */,
				8DF37FD4E8315E7842E59789 /* Pods-AWSPlugins-AWSAuthService-AWSS3StoragePlugin-AWSS3StoragePluginTests.debug.xcconfig */,
				008BFFD1C24CCA788C88CF4C /* Pods-AWSPlugins-AWSAuthService-AWSS3StoragePlugin-AWSS3StoragePluginTests.release.xcconfig */,
				8B8B8AC2A12C47722F8743E1 /* Pods-AmplifyAWSPlugins-AWSAPICategoryPlugin.debug.xcconfig */,
				8E5A835C6F073BCBC3203C7A /* Pods-AmplifyAWSPlugins-AWSAPICategoryPlugin.release.xcconfig */,
				C1442E62F2DE66706DC83419 /* Pods-AmplifyAWSPlugins-AWSAPICategoryPlugin-AWSAPICategoryPluginTests.debug.xcconfig */,
				ECE7971DFBA3CD58DFAF5D7A /* Pods-AmplifyAWSPlugins-AWSAPICategoryPlugin-AWSAPICategoryPluginTests.release.xcconfig */,
				E60A7D29526222C07780A03B /* Pods-AmplifyAWSPlugins-AWSPinpointAnalyticsPlugin.debug.xcconfig */,
				28586668BF1BFF6BC803DBEE /* Pods-AmplifyAWSPlugins-AWSPinpointAnalyticsPlugin.release.xcconfig */,
				57531C9A48BA42FA1B628CBF /* Pods-AmplifyAWSPlugins-AWSPinpointAnalyticsPlugin-AWSPinpointAnalyticsPluginTests.debug.xcconfig */,
				BB548811E9281F8547D83681 /* Pods-AmplifyAWSPlugins-AWSPinpointAnalyticsPlugin-AWSPinpointAnalyticsPluginTests.release.xcconfig */,
				86BCC6EBE7D59DAA5C291612 /* Pods-AmplifyAWSPlugins-AWSS3StoragePlugin.debug.xcconfig */,
				87B646CA7E1275886F141E45 /* Pods-AmplifyAWSPlugins-AWSS3StoragePlugin.release.xcconfig */,
				259CBD765D3CF26D41A04914 /* Pods-AmplifyAWSPlugins-AWSS3StoragePlugin-AWSS3StoragePluginTests.debug.xcconfig */,
				8EE255764A61CAE9609E9BEF /* Pods-AmplifyAWSPlugins-AWSS3StoragePlugin-AWSS3StoragePluginTests.release.xcconfig */,
				3FDEE8544633265649C2F425 /* Pods-AmplifyAWSPlugins-AWSPluginsCore.debug.xcconfig */,
				FE61CF08E3C349D59DB07D1E /* Pods-AmplifyAWSPlugins-AWSPluginsCore.release.xcconfig */,
				58A0C326E8764A774A5E99A1 /* Pods-AmplifyAWSPlugins-AWSPluginsCore-AWSAPICategoryPlugin.debug.xcconfig */,
				E684599DABE1C5FF50C7FC66 /* Pods-AmplifyAWSPlugins-AWSPluginsCore-AWSAPICategoryPlugin.release.xcconfig */,
				6F9E71B7E7A7829E02450E5E /* Pods-AmplifyAWSPlugins-AWSPluginsCore-AWSAPICategoryPlugin-AWSAPICategoryPluginTests.debug.xcconfig */,
				E163CCBB8EB65FC80602EC2B /* Pods-AmplifyAWSPlugins-AWSPluginsCore-AWSAPICategoryPlugin-AWSAPICategoryPluginTests.release.xcconfig */,
				FE85145BD46099A7B0C670D8 /* Pods-AmplifyAWSPlugins-AWSPluginsCore-AWSPinpointAnalyticsPlugin.debug.xcconfig */,
				215F4BCAAB89FA54AA121BDE /* Pods-AmplifyAWSPlugins-AWSPluginsCore-AWSPinpointAnalyticsPlugin.release.xcconfig */,
				420A17B989F28811046A9E53 /* Pods-AmplifyAWSPlugins-AWSPluginsCore-AWSPinpointAnalyticsPlugin-AWSPinpointAnalyticsPluginTests.debug.xcconfig */,
				CE59D98B4D60E273F4FAF2FB /* Pods-AmplifyAWSPlugins-AWSPluginsCore-AWSPinpointAnalyticsPlugin-AWSPinpointAnalyticsPluginTests.release.xcconfig */,
				C823AF111EEDFFEBC82936FE /* Pods-AmplifyAWSPlugins-AWSPluginsCore-AWSS3StoragePlugin.debug.xcconfig */,
				8DE58872F08B5825C71434DE /* Pods-AmplifyAWSPlugins-AWSPluginsCore-AWSS3StoragePlugin.release.xcconfig */,
				6AF0E4775809F0866F9C44D9 /* Pods-AmplifyAWSPlugins-AWSPluginsCore-AWSS3StoragePlugin-AWSS3StoragePluginTests.debug.xcconfig */,
				E1306F31E45EE7C6B6048F89 /* Pods-AmplifyAWSPlugins-AWSPluginsCore-AWSS3StoragePlugin-AWSS3StoragePluginTests.release.xcconfig */,
				BCF5BF94BA714000C1C44713 /* Pods-Amplify-AmplifyAWSPlugins-AWSPluginsCore.debug.xcconfig */,
				BF5EBE1C799376B9AEB109A0 /* Pods-Amplify-AmplifyAWSPlugins-AWSPluginsCore.release.xcconfig */,
				D5521D5FA66340943C39C451 /* Pods-Amplify-AmplifyAWSPlugins-AWSPluginsCore-AWSAPICategoryPlugin.debug.xcconfig */,
				8F9F738758795A2F55B445C5 /* Pods-Amplify-AmplifyAWSPlugins-AWSPluginsCore-AWSAPICategoryPlugin.release.xcconfig */,
				D0BBEF4305CBF73E587E709B /* Pods-Amplify-AmplifyAWSPlugins-AWSPluginsCore-AWSAPICategoryPlugin-AWSAPICategoryPluginTests.debug.xcconfig */,
				04764F685DBE17F7CEC92A62 /* Pods-Amplify-AmplifyAWSPlugins-AWSPluginsCore-AWSAPICategoryPlugin-AWSAPICategoryPluginTests.release.xcconfig */,
				5AEF4A900CAE6A541D752A6E /* Pods-Amplify-AmplifyAWSPlugins-AWSPluginsCore-AWSPinpointAnalyticsPlugin.debug.xcconfig */,
				DEEB82A328223C60557B75C1 /* Pods-Amplify-AmplifyAWSPlugins-AWSPluginsCore-AWSPinpointAnalyticsPlugin.release.xcconfig */,
				031438953280EA4A537D2817 /* Pods-Amplify-AmplifyAWSPlugins-AWSPluginsCore-AWSPinpointAnalyticsPlugin-AWSPinpointAnalyticsPluginTests.debug.xcconfig */,
				7A7FD9B3CFF63FD16788A990 /* Pods-Amplify-AmplifyAWSPlugins-AWSPluginsCore-AWSPinpointAnalyticsPlugin-AWSPinpointAnalyticsPluginTests.release.xcconfig */,
				FB27CE76D3C7526F86D611E4 /* Pods-Amplify-AmplifyAWSPlugins-AWSPluginsCore-AWSS3StoragePlugin.debug.xcconfig */,
				5FFE6F3EF19A7DA9F6B5024A /* Pods-Amplify-AmplifyAWSPlugins-AWSPluginsCore-AWSS3StoragePlugin.release.xcconfig */,
				CDA13A23FBBBBB64D8FCA8C1 /* Pods-Amplify-AmplifyAWSPlugins-AWSPluginsCore-AWSS3StoragePlugin-AWSS3StoragePluginTests.debug.xcconfig */,
				428D972790F226B59B4FD227 /* Pods-Amplify-AmplifyAWSPlugins-AWSPluginsCore-AWSS3StoragePlugin-AWSS3StoragePluginTests.release.xcconfig */,
				8245CA6A436F89C37F7A3116 /* Pods-Amplify-AmplifyAWSPlugins-AWSAPICategoryPlugin.debug.xcconfig */,
				F7454B40E5C7C39F6C119E6A /* Pods-Amplify-AmplifyAWSPlugins-AWSAPICategoryPlugin.release.xcconfig */,
				6C41D3730B7ED4FD62A43E40 /* Pods-Amplify-AmplifyAWSPlugins-AWSAPICategoryPlugin-AWSAPICategoryPluginTests.debug.xcconfig */,
				FE200974D381DEE6E0C3EFC3 /* Pods-Amplify-AmplifyAWSPlugins-AWSAPICategoryPlugin-AWSAPICategoryPluginTests.release.xcconfig */,
				FE5132F92E4FA0BACED37BB7 /* Pods-Amplify-AmplifyAWSPlugins-AWSPinpointAnalyticsPlugin.debug.xcconfig */,
				9BA7EF90A3772FDEF0F82F46 /* Pods-Amplify-AmplifyAWSPlugins-AWSPinpointAnalyticsPlugin.release.xcconfig */,
				687B09E9348F8D29979A2404 /* Pods-Amplify-AmplifyAWSPlugins-AWSPinpointAnalyticsPlugin-AWSPinpointAnalyticsPluginTests.debug.xcconfig */,
				BAFD88194E245D6B82399825 /* Pods-Amplify-AmplifyAWSPlugins-AWSPinpointAnalyticsPlugin-AWSPinpointAnalyticsPluginTests.release.xcconfig */,
				C47D2C6EE9D4659ECC201E0C /* Pods-Amplify-AmplifyAWSPlugins-AWSS3StoragePlugin.debug.xcconfig */,
				082C9C1A32F62C25D01A1AB2 /* Pods-Amplify-AmplifyAWSPlugins-AWSS3StoragePlugin.release.xcconfig */,
				E259110B7AC20BBA34B49FBB /* Pods-Amplify-AmplifyAWSPlugins-AWSS3StoragePlugin-AWSS3StoragePluginTests.debug.xcconfig */,
				49ED6A10A50CD95420A1652E /* Pods-Amplify-AmplifyAWSPlugins-AWSS3StoragePlugin-AWSS3StoragePluginTests.release.xcconfig */,
				DD2486414D63230FF39130C7 /* Pods-Amplify-AWSPluginsCore.debug.xcconfig */,
				8663196667FA4EF8123BA5F9 /* Pods-Amplify-AWSPluginsCore.release.xcconfig */,
				4F355FC2C0F239E49B01FF0C /* Pods-Amplify-AWSPluginsCore-AWSDataStoreCategoryPlugin.debug.xcconfig */,
				2592CB41D8BEE8051CAD8841 /* Pods-Amplify-AWSPluginsCore-AWSDataStoreCategoryPlugin.release.xcconfig */,
				6D51240C78418B733FFA6829 /* Pods-Amplify-AWSPluginsCore-AWSPluginsTestConfigs-AWSDataStoreCategoryPluginTests.debug.xcconfig */,
				EB8D4C04395F71F6806E4609 /* Pods-Amplify-AWSPluginsCore-AWSPluginsTestConfigs-AWSDataStoreCategoryPluginTests.release.xcconfig */,
				41CE93C1FF019C1C76574E80 /* Pods-AmplifyTestApp-AWSDataStoreCategoryPluginIntegrationTests.debug.xcconfig */,
				2B3D832985467EBF31C56BC7 /* Pods-AmplifyTestApp-AWSDataStoreCategoryPluginIntegrationTests.release.xcconfig */,
				5FFB62449226244D696DAA73 /* Pods-Amplify-AWSPluginsCore-AWSPredictionsPlugin.debug.xcconfig */,
				7022880A6C411C38F5B016A3 /* Pods-Amplify-AWSPluginsCore-AWSPredictionsPlugin.release.xcconfig */,
				7A238096BAB328655B5E388F /* Pods-Amplify-AWSPluginsCore-CoreMLPredictionsPlugin.debug.xcconfig */,
				B7871B77B520892E343E9F0A /* Pods-Amplify-AWSPluginsCore-CoreMLPredictionsPlugin.release.xcconfig */,
				3544C5721B19BB5697C99763 /* Pods-Amplify-AWSPluginsCore-AWSPluginsTestConfigs-AWSPredictionsPluginTests.debug.xcconfig */,
				1C4F08891CECABC699AB133D /* Pods-Amplify-AWSPluginsCore-AWSPluginsTestConfigs-AWSPredictionsPluginTests.release.xcconfig */,
				6F8D367581F19D64597623F9 /* Pods-Amplify-AWSPluginsCore-AWSPluginsTestConfigs-CoreMLPredictionsPluginTests.debug.xcconfig */,
				FE19AE082A70778C6F19B605 /* Pods-Amplify-AWSPluginsCore-AWSPluginsTestConfigs-CoreMLPredictionsPluginTests.release.xcconfig */,
				C7FF8ED8D1C35C1AAF146C24 /* Pods-AmplifyTestApp-AWSPredictionsPluginIntegrationTests.debug.xcconfig */,
				7C6784D9B812E539494FE86B /* Pods-AmplifyTestApp-AWSPredictionsPluginIntegrationTests.release.xcconfig */,
				EF6FDEE067E1B4DE95448A54 /* Pods-AmplifyTestApp-CoreMLPredictionsPluginIntegrationTests.debug.xcconfig */,
				3849521147E79A1C960F0FA7 /* Pods-AmplifyTestApp-CoreMLPredictionsPluginIntegrationTests.release.xcconfig */,
				1466763FF4DA7F67EC5092AA /* Pods-Amplify-AWSPluginsCore-AWSPluginsTestConfigs-AWSPluginsCoreTests.debug.xcconfig */,
				A52F652BA6B16F5BD47939CF /* Pods-Amplify-AWSPluginsCore-AWSPluginsTestConfigs-AWSPluginsCoreTests.release.xcconfig */,
				71B6F506E5F3F00B0743A9BF /* Pods-Amplify-AWSPluginsCore-AWSPluginsTestConfigs-AWSPluginsTestCommon.debug.xcconfig */,
				0B4A80CD25A9E5E6A518A314 /* Pods-Amplify-AWSPluginsCore-AWSPluginsTestConfigs-AWSPluginsTestCommon.release.xcconfig */,
			);
			path = Pods;
			sourceTree = "<group>";
		};
		6B33896623AAAC9600561E5B /* Reachability */ = {
			isa = PBXGroup;
			children = (
				6B33896723AAACC900561E5B /* ReachabilityUpdate.swift */,
			);
			path = Reachability;
			sourceTree = "<group>";
		};
		6BBECD6F23ADA7C100C8DFBE /* ServiceConfiguration */ = {
			isa = PBXGroup;
			children = (
				6BBECD7023ADA7E100C8DFBE /* AmplifyAWSServiceConfiguration.swift */,
			);
			path = ServiceConfiguration;
			sourceTree = "<group>";
		};
		6BBECD7223ADA9B400C8DFBE /* ServiceConfiguration */ = {
			isa = PBXGroup;
			children = (
				6BBECD7323ADA9D100C8DFBE /* AmplifyAWSServiceConfigurationTests.swift */,
			);
			path = ServiceConfiguration;
			sourceTree = "<group>";
		};
		95DAAB00237E63370028544F /* Models */ = {
			isa = PBXGroup;
			children = (
				95DAAB12237E63370028544F /* AgeRange.swift */,
				95DAAB1B237E63370028544F /* Attribute.swift */,
				95DAAB07237E63370028544F /* BoundedKeyValue.swift */,
				95DAAB0C237E63370028544F /* Celebrity.swift */,
				95DAAB18237E63370028544F /* Emotion.swift */,
				95DAAB11237E63370028544F /* EmotionType.swift */,
				95DAAB09237E63370028544F /* Entity.swift */,
				95DAAB0D237E63370028544F /* EntityDetectionResult.swift */,
				95DAAB81237F13940028544F /* EntityMatch.swift */,
				95DAAB16237E63370028544F /* EntityType.swift */,
				95DAAB0B237E63370028544F /* GenderType.swift */,
				95DAAB10237E63370028544F /* IdentifiedLine.swift */,
				95DAAB08237E63370028544F /* IdentifiedText.swift */,
				95DAAB01237E63370028544F /* IdentifiedWord.swift */,
				95DAAB14237E63370028544F /* IdentifyAction.swift */,
				95DAAB17237E63370028544F /* KeyPhrase.swift */,
				21409C542384C55D000A53C9 /* LabelType.swift */,
				FAD3E11D2384956600F6F41C /* LabelType.swift */,
				95DAAB1C237E63370028544F /* Landmark.swift */,
				95DAAB05237E63370028544F /* LanguageDetectionResult.swift */,
				95DAAB13237E63370028544F /* LanguageType.swift */,
				95DAAB15237E63370028544F /* PartOfSpeech.swift */,
				95DAAB19237E63370028544F /* Polygon.swift */,
				95DAAB0E237E63370028544F /* Pose.swift */,
				95DAAB1A237E63370028544F /* Selection.swift */,
				95DAAB0A237E63370028544F /* Sentiment.swift */,
				95DAAB06237E63370028544F /* SpeechType.swift */,
				95DAAB04237E63370028544F /* SyntaxToken.swift */,
				95DAAB0F237E63370028544F /* Table.swift */,
				95DAAB02237E63370028544F /* TextFormatType.swift */,
				95DAAB82237F13940028544F /* VoiceType.swift */,
			);
			name = Models;
			path = Amplify/Categories/Predictions/Models;
			sourceTree = SOURCE_ROOT;
		};
		95DAAB39237E639E0028544F /* Result */ = {
			isa = PBXGroup;
			children = (
				950A26DE23D15D9800D92B19 /* SpeechToTextResult.swift */,
				95DAAB87237F13B70028544F /* IdentifyEntityMatchesResult.swift */,
				95DAAB88237F13B70028544F /* TextToSpeechResult.swift */,
				95DAAB3A237E639E0028544F /* ConvertResult.swift */,
				95DAAB3B237E639E0028544F /* IdentifyResult.swift */,
				95DAAB3C237E639E0028544F /* IdentifyTextResult.swift */,
				95DAAB3D237E639E0028544F /* IdentifyLabelsResult.swift */,
				95DAAB3E237E639E0028544F /* IdentifyCelebritiesResult.swift */,
				95DAAB3F237E639E0028544F /* IdentifyDocumentTextResult.swift */,
				95DAAB40237E639E0028544F /* InterpretResult.swift */,
				95DAAB41237E639E0028544F /* TranslateTextResult.swift */,
				95DAAB42237E639E0028544F /* IdentifyEntitiesResult.swift */,
			);
			name = Result;
			path = Amplify/Categories/Predictions/Result;
			sourceTree = SOURCE_ROOT;
		};
		B4D38515236C97350014653D /* Predictions */ = {
			isa = PBXGroup;
			children = (
				B4D3851F236C97350014653D /* PredictionsCategory.swift */,
				B4D38524236C97350014653D /* PredictionsCategory+ClientBehavior.swift */,
				B4D3852A236C97350014653D /* PredictionsCategory+HubPayloadEventName.swift */,
				B4D3851A236C97350014653D /* PredictionsCategoryBehavior.swift */,
				B4D38523236C97350014653D /* PredictionsCategoryConfiguration.swift */,
				B4D3852D236C97350014653D /* PredictionsCategoryPlugin.swift */,
				B4D3852B236C97350014653D /* Error */,
				B4D38520236C97350014653D /* Internal */,
				95DAAB00237E63370028544F /* Models */,
				B4D38516236C97350014653D /* Operation */,
				B4D38525236C97350014653D /* Request */,
				95DAAB39237E639E0028544F /* Result */,
			);
			path = Predictions;
			sourceTree = "<group>";
		};
		B4D38516236C97350014653D /* Operation */ = {
			isa = PBXGroup;
			children = (
				950A26DA23D15D7E00D92B19 /* PredictionsSpeechToTextOperation.swift */,
				950A26D923D15D7E00D92B19 /* PredictionsTextToSpeechOperation.swift */,
				950A26D823D15D7E00D92B19 /* PredictionsTranslateTextOperation.swift */,
				B4D38517236C97350014653D /* PredictionsIdentifyOperation.swift */,
				B4D38519236C97350014653D /* PredictionsInterpretOperation.swift */,
			);
			path = Operation;
			sourceTree = "<group>";
		};
		B4D38520236C97350014653D /* Internal */ = {
			isa = PBXGroup;
			children = (
				B4340A23238325B900101BBA /* DefaultNetworkPolicy.swift */,
				B4D38522236C97350014653D /* PredictionsCategory+CategoryConfigurable.swift */,
				FAA2E8CD23A02A8100E420EA /* PredictionsCategory+Resettable.swift */,
			);
			path = Internal;
			sourceTree = "<group>";
		};
		B4D38525236C97350014653D /* Request */ = {
			isa = PBXGroup;
			children = (
				950A26E023D15DCC00D92B19 /* PredictionsSpeechToTextRequest.swift */,
				95DAAB8B237F13D10028544F /* PredictionsTextToSpeechRequest.swift */,
				B4D38526236C97350014653D /* PredictionsInterpretRequest.swift */,
				B4BD6B382370932300A1F0A7 /* PredictionsIdentifyRequest.swift */,
				B4D38528236C97350014653D /* PredictionsTranslateTextRequest.swift */,
			);
			path = Request;
			sourceTree = "<group>";
		};
		B4D3852B236C97350014653D /* Error */ = {
			isa = PBXGroup;
			children = (
				B4D3852C236C97350014653D /* PredictionsError.swift */,
			);
			path = Error;
			sourceTree = "<group>";
		};
		B4D38541236C9BF40014653D /* Predictions */ = {
			isa = PBXGroup;
			children = (
				B4BD6B3223708C0000A1F0A7 /* PredictionsCategoryClientAPITests.swift */,
				B4BD6B3423708C1200A1F0A7 /* PredictionsCategoryConfigurationTests.swift */,
			);
			path = Predictions;
			sourceTree = "<group>";
		};
		B91A879A23D1256B0049A12F /* DataType */ = {
			isa = PBXGroup;
			children = (
				B9485E9A23F4BEEC009C4F93 /* README.md */,
				B9B50DC723DA15890086F1E1 /* DataStoreError+DateScalar.swift */,
				B9B50DC523D918020086F1E1 /* Date+DateScalar.swift */,
				B9485E9823F40877009C4F93 /* Date+Operation.swift */,
				B91A879F23D18A320049A12F /* DateScalar.swift */,
				B99EF4B623DB072000D821BC /* DateScalar+Hashable.swift */,
				B9AE8FD823D8C609002742F9 /* DateScalarFormat.swift */,
				B9B50DC323D917BB0086F1E1 /* DateScalarFormat+Date.swift */,
				B9B50DC123D9179F0086F1E1 /* DateScalarFormat+DateTime.swift */,
				B9AE8FDA23D8C643002742F9 /* DateScalarFormat+Time.swift */,
				B9AF547923F324DB0059E6C4 /* DateScalarOperation.swift */,
				B91A879B23D125A50049A12F /* DateTime.swift */,
				B91A87A123D641570049A12F /* DateTime+Comparable.swift */,
				B91A879D23D12B730049A12F /* Time.swift */,
				B9AF547723F323000059E6C4 /* Time+Comparable.swift */,
				B9485E9623F40847009C4F93 /* Time+Operation.swift */,
			);
			path = DataType;
			sourceTree = "<group>";
		};
		B92E03A62367CE7A006CEB8D /* Model */ = {
			isa = PBXGroup;
			children = (
				B92E03A72367CE7A006CEB8D /* Model.swift */,
				B9FAA17F238FBB5D009414B4 /* Model+Array.swift */,
				B92E03AC2367CE7A006CEB8D /* Model+Codable.swift */,
				FACBA78C23949588006349C8 /* Model+DateFormatting.swift */,
				B996FC4C24059918006D0F68 /* Model+Enum.swift */,
				FA8EE778238627040097E4F1 /* Model+ModelName.swift */,
				FA8EE77C238627350097E4F1 /* Model+Subscript.swift */,
				B92E03A92367CE7A006CEB8D /* ModelRegistry.swift */,
				FA5D4CF2238AFD7B00D2F54A /* ModelRegistry+Syncable.swift */,
				2129BE502395A66F006363A1 /* AmplifyModelRegistration.swift */,
				FA8EE780238628490097E4F1 /* Persistable.swift */,
				FA8EE775238626C70097E4F1 /* AnyModel */,
				B9FAA1232388BE2B009414B4 /* Collection */,
				B91A879A23D1256B0049A12F /* DataType */,
				B937FBFC23FB4ED300081639 /* Schema */,
			);
			path = Model;
			sourceTree = "<group>";
		};
		B937FBFC23FB4ED300081639 /* Schema */ = {
			isa = PBXGroup;
			children = (
				B92E03AB2367CE7A006CEB8D /* Model+Schema.swift */,
				B9FAA10A23878122009414B4 /* ModelField+Association.swift */,
				B92E03A82367CE7A006CEB8D /* ModelSchema.swift */,
				FAA64FC22397294500B9C3C6 /* ModelSchema+Attributes.swift */,
				B92E03AA2367CE7A006CEB8D /* ModelSchema+Definition.swift */,
				B9B64A9E23FCBF7E00730B68 /* ModelValueConverter.swift */,
			);
			path = Schema;
			sourceTree = "<group>";
		};
		B952182D237E21B900F53237 /* Models */ = {
			isa = PBXGroup;
			children = (
				B952182F237E21B900F53237 /* schema.graphql */,
				FAF512AD23986791001ADF4E /* AmplifyModels.swift */,
				B9521830237E21B900F53237 /* Comment.swift */,
				B952182E237E21B900F53237 /* Comment+Schema.swift */,
				FAA2E8BB239FFC7700E420EA /* MockModels.swift */,
				B9521832237E21B900F53237 /* Post.swift */,
				B9521831237E21B900F53237 /* Post+Schema.swift */,
				2129BE002394627B006363A1 /* PostCommentModelRegistration.swift */,
				B9FAA10C23878BD6009414B4 /* Associations */,
			);
			path = Models;
			sourceTree = "<group>";
		};
		B98E9D032372232100934B51 /* Recovered References */ = {
			isa = PBXGroup;
			children = (
				B922E283236CB45700D09250 /* QueryOperator.swift */,
				B922E269236A029C00D09250 /* QueryPredicate.swift */,
				B922E267236A029C00D09250 /* Query.swift */,
				B922E26A236A029C00D09250 /* QueryTranslator.swift */,
				B922E268236A029C00D09250 /* ModelKey.swift */,
				B922E281236C1A7A00D09250 /* QueryPredicate+Equatable.swift */,
				217856BD2383322700A30D19 /* GraphQLMutationType.swift */,
				21409C4C23847E41000A53C9 /* LabelType.swift */,
				217856BA2383320900A30D19 /* GraphQLQueryType.swift */,
			);
			name = "Recovered References";
			sourceTree = "<group>";
		};
		B98E9D042372236200934B51 /* Query */ = {
			isa = PBXGroup;
			children = (
				B98E9D062372236200934B51 /* ModelKey.swift */,
				B98E9D0A2372236200934B51 /* QueryField.swift */,
				B98E9D072372236200934B51 /* QueryOperator.swift */,
				B98E9D0B2372236200934B51 /* QueryOperator+Equatable.swift */,
				B912D1B5242960D40028F05C /* QueryPaginationInput.swift */,
				B98E9D082372236200934B51 /* QueryPredicate.swift */,
				B98E9D0C2372236200934B51 /* QueryPredicate+Equatable.swift */,
			);
			path = Query;
			sourceTree = "<group>";
		};
		B998C6B324108C92004AC210 /* AmplifyTools */ = {
			isa = PBXGroup;
			children = (
				B99209E12411E49D00F80010 /* amplify-tools.sh */,
				B99209E22411E49D00F80010 /* README.md */,
			);
			path = AmplifyTools;
			sourceTree = "<group>";
		};
		B9DD3F0B23552C4E00D62C65 /* DataStore */ = {
			isa = PBXGroup;
			children = (
				B92E03A12367CE79006CEB8D /* DataStoreCallback.swift */,
				B9FAA13B238BBE67009414B4 /* DataStoreCallback+Combine.swift */,
				B92E03A42367CE7A006CEB8D /* DataStoreCategory.swift */,
				B92E039E2367CE79006CEB8D /* DataStoreCategory+Behavior.swift */,
				FA176ED42385012000C5C5F9 /* DataStoreCategory+HubPayloadEventName.swift */,
				B92E03A02367CE79006CEB8D /* DataStoreCategoryBehavior.swift */,
				B92E03A32367CE79006CEB8D /* DataStoreCategoryConfiguration.swift */,
				B92E039F2367CE79006CEB8D /* DataStoreCategoryPlugin.swift */,
				FAA98B01239214A30039EE71 /* DataStoreConflict.swift */,
				B92E03A22367CE79006CEB8D /* DataStoreError.swift */,
				B9FB05F72383740D00DE1FD4 /* DataStoreStatement.swift */,
				21409C562384C57D000A53C9 /* GraphQL */,
				FAD393802382130B00463F5E /* Internal */,
				B92E03A62367CE7A006CEB8D /* Model */,
				B98E9D042372236200934B51 /* Query */,
				FAD3936C2381F91C00463F5E /* Subscribe */,
			);
			path = DataStore;
			sourceTree = "<group>";
		};
		B9FAA10C23878BD6009414B4 /* Associations */ = {
			isa = PBXGroup;
			children = (
				B9FAA115238799D3009414B4 /* Author.swift */,
				B9FAA11723879A57009414B4 /* Author+Schema.swift */,
				B9FAA11B23879B35009414B4 /* Book.swift */,
				B9FAA11D23879B9F009414B4 /* Book+Schema.swift */,
				B9FAA11923879AC8009414B4 /* BookAuthor.swift */,
				B9FAA11F23879BD0009414B4 /* BookAuthor+Schema.swift */,
				B9FAA10D23878BF3009414B4 /* UserAccount.swift */,
				B9FAA11123878C96009414B4 /* UserAccount+Schema.swift */,
				B9FAA10F23878C5E009414B4 /* UserProfile.swift */,
				B9FAA11323878CEA009414B4 /* UserProfile+Schema.swift */,
			);
			path = Associations;
			sourceTree = "<group>";
		};
		B9FAA1232388BE2B009414B4 /* Collection */ = {
			isa = PBXGroup;
			children = (
				B9FAA139238BBADE009414B4 /* List+Combine.swift */,
				B9FAA1262388BE91009414B4 /* List+LazyLoad.swift */,
				B9FAA1242388BE48009414B4 /* List+Model.swift */,
			);
			path = Collection;
			sourceTree = "<group>";
		};
		C4DBE378379CBB2C3F4536BE /* Frameworks */ = {
			isa = PBXGroup;
			children = (
				FA2492462391A3BF0004B379 /* XCTest.framework */,
				FAB2C9DD2384E034008EE879 /* Starscream.framework */,
				84F3A76FB68CEFA45F4BB1BB /* Pods_Amplify.framework */,
				263EE84D0728C793C6181869 /* Pods_AmplifyAppExample.framework */,
				486B1E23E6FFC462A82A9345 /* Pods_AmplifyExampleApp.framework */,
				CDC7F1C368154B364CB74742 /* Pods_AmplifyTestApp.framework */,
				B868B395CBEDBAE5565C25D5 /* Pods_Amplify_AmplifyTestConfigs_AmplifyFunctionalTests.framework */,
				C448F4F6DD01A268675E1C68 /* Pods_Amplify_AmplifyTestConfigs_AmplifyTestCommon.framework */,
				976D972EC2BBCAAD023694EB /* Pods_Amplify_AmplifyTestConfigs_AmplifyTests.framework */,
				5217259A0A97B12D4E90E09B /* Pods_AWSPlugins_AWSAuthService.framework */,
				63D5F7A8E12E88C68E9BB3FA /* Pods_AWSPlugins_AWSAuthService_AWSAuthServiceTests.framework */,
				2828E86F90E8C918A55C1696 /* Pods_Amplify_AmplifyAWSPlugins_AWSPluginsCore.framework */,
				35D92182B8445C8F9B0FAE94 /* Pods_Amplify_AWSPluginsCore.framework */,
				9ED013FD8A569C8E3D67506B /* Pods_Amplify_AWSPluginsCore_AWSDataStoreCategoryPlugin.framework */,
				9883B94C1A1C9D551AC012AE /* Pods_Amplify_AWSPluginsCore_AWSPluginsTestConfigs_AWSDataStoreCategoryPluginTests.framework */,
				854C8E1C5075968A06BBEEBD /* Pods_AmplifyTestApp_AWSDataStoreCategoryPluginIntegrationTests.framework */,
				C92F36DDB48E42EC3E1DB43C /* Pods_Amplify_AWSPluginsCore_AWSPredictionsPlugin.framework */,
				73C2E5FA55C85539AD9E39EE /* Pods_Amplify_AWSPluginsCore_CoreMLPredictionsPlugin.framework */,
				9AC75D55C68207254CB859A9 /* Pods_Amplify_AWSPluginsCore_AWSPluginsTestConfigs_AWSPredictionsPluginTests.framework */,
				590F2A08ED60BB9A54788F50 /* Pods_Amplify_AWSPluginsCore_AWSPluginsTestConfigs_CoreMLPredictionsPluginTests.framework */,
				B98A93BFFD5E72827BDCC750 /* Pods_AmplifyTestApp_AWSPredictionsPluginIntegrationTests.framework */,
				6ED8ADAEA02A1EA2A9DC45FF /* Pods_AmplifyTestApp_CoreMLPredictionsPluginIntegrationTests.framework */,
				934ECFB4BB156267C1BC067A /* Pods_Amplify_AWSPluginsCore_AWSPluginsTestConfigs_AWSPluginsCoreTests.framework */,
				D5363CAF9EFAA822FED56808 /* Pods_Amplify_AWSPluginsCore_AWSPluginsTestConfigs_AWSPluginsTestCommon.framework */,
			);
			name = Frameworks;
			sourceTree = "<group>";
		};
		FA09337F23846CB400C2FD5F /* AWSUnifiedLoggingPlugin */ = {
			isa = PBXGroup;
			children = (
				FA09337D2384677A00C2FD5F /* AWSUnifiedLoggingPlugin.swift */,
				FA09338423847EEB00C2FD5F /* Internal */,
			);
			path = AWSUnifiedLoggingPlugin;
			sourceTree = "<group>";
		};
		FA09338423847EEB00C2FD5F /* Internal */ = {
			isa = PBXGroup;
			children = (
				FA09338223847E5800C2FD5F /* OSLogWrapper.swift */,
			);
			path = Internal;
			sourceTree = "<group>";
		};
		FA09B9342321A310000E064D /* Internal */ = {
			isa = PBXGroup;
			children = (
				FA09B92A2321A10E000E064D /* AnalyticsCategory+CategoryConfigurable.swift */,
				FAA2E8C523A0294300E420EA /* AnalyticsCategory+Resettable.swift */,
			);
			path = Internal;
			sourceTree = "<group>";
		};
		FA09B9352321A32D000E064D /* Internal */ = {
			isa = PBXGroup;
			children = (
				FA09B92E2321A2DE000E064D /* APICategory+CategoryConfigurable.swift */,
				FAA2E8C123A00D5800E420EA /* APICategory+Resettable.swift */,
			);
			path = Internal;
			sourceTree = "<group>";
		};
		FA09B9392321A35D000E064D /* Internal */ = {
			isa = PBXGroup;
			children = (
				FA09B9372321A359000E064D /* LoggingCategory+CategoryConfigurable.swift */,
				FAA2E8C723A029C800E420EA /* LoggingCategory+Resettable.swift */,
			);
			path = Internal;
			sourceTree = "<group>";
		};
		FA09B93C2321A374000E064D /* Internal */ = {
			isa = PBXGroup;
			children = (
				FA09B93A2321A36F000E064D /* StorageCategory+CategoryConfigurable.swift */,
				FAA2E8CF23A02AAD00E420EA /* StorageCategory+Resettable.swift */,
			);
			path = Internal;
			sourceTree = "<group>";
		};
		FA09B93D2321A64E000E064D /* Internal */ = {
			isa = PBXGroup;
			children = (
				FA4E7309232828EA003B8EEB /* Amplify+Reset.swift */,
				FA4E730B23282917003B8EEB /* Amplify+Resolve.swift */,
				FACA35EC2326BB54000E74F6 /* AmplifyConfigurationInitialization.swift */,
				FAC23536227A055200424678 /* Category+Configuration.swift */,
				FA09B92C2321A27F000E064D /* CategoryConfigurable.swift */,
			);
			path = Internal;
			sourceTree = "<group>";
		};
		FA131AAB2360FE070008381C /* AWSPluginsCore */ = {
			isa = PBXGroup;
			children = (
				21C395B4245729F100597EA2 /* API */,
				FA131ACB2360FE470008381C /* Auth */,
				FA131AAC2360FE070008381C /* AWSPluginsCore.h */,
				FA131AAD2360FE070008381C /* Info.plist */,
				2129BE0223947FA3006363A1 /* Model */,
				6BBECD6F23ADA7C100C8DFBE /* ServiceConfiguration */,
				2129BE3F23948909006363A1 /* Sync */,
			);
			path = AWSPluginsCore;
			sourceTree = "<group>";
		};
		FA131AB82360FE070008381C /* AWSPluginsCoreTests */ = {
			isa = PBXGroup;
			children = (
				FA131ABB2360FE070008381C /* Info.plist */,
				2129BE2223948085006363A1 /* Model */,
				2129BE4523948975006363A1 /* Sync */,
				6BBECD7223ADA9B400C8DFBE /* ServiceConfiguration */,
			);
			path = AWSPluginsCoreTests;
			sourceTree = "<group>";
		};
		FA131ACB2360FE470008381C /* Auth */ = {
			isa = PBXGroup;
			children = (
				21420A8D237222A900FA140C /* AWSAuthorizationType.swift */,
				21420A89237222A800FA140C /* AWSAuthService.swift */,
				21420A81237222A700FA140C /* AWSAuthServiceBehavior.swift */,
				21420A8C237222A900FA140C /* AWSMobileClientAdapter.swift */,
				21420A8E237222A900FA140C /* AWSMobileClientBehavior.swift */,
				210A8C2523F4999E003F4D91 /* AWSMobileClientError+Extension.swift */,
				21420A7A237222A700FA140C /* Configuration */,
				21420A83237222A800FA140C /* Provider */,
			);
			path = Auth;
			sourceTree = "<group>";
		};
		FA131ACC2360FE7F0008381C /* Core */ = {
			isa = PBXGroup;
			children = (
				FA131AAB2360FE070008381C /* AWSPluginsCore */,
				FA131AB82360FE070008381C /* AWSPluginsCoreTests */,
				FA131ADF23610B6A0008381C /* AWSPluginsTestCommon */,
			);
			path = Core;
			sourceTree = "<group>";
		};
		FA131ADF23610B6A0008381C /* AWSPluginsTestCommon */ = {
			isa = PBXGroup;
			children = (
				FA131AE023610B6A0008381C /* AWSPluginsTestCommon.h */,
				FA131AE123610B6A0008381C /* Info.plist */,
				2125E2A72321DCDD00B3DEB5 /* MockAWSAuthService.swift */,
				2125E20D2318CD3900B3DEB5 /* MockAWSMobileClient.swift */,
			);
			path = AWSPluginsTestCommon;
			sourceTree = "<group>";
		};
		FA315296233D634F00DE78E7 /* Request */ = {
			isa = PBXGroup;
			children = (
				FA315297233D644F00DE78E7 /* StorageDownloadDataRequest.swift */,
				FA315294233D634900DE78E7 /* StorageDownloadFileRequest.swift */,
				FA315299233D645200DE78E7 /* StorageGetURLRequest.swift */,
				FA31529B233D645400DE78E7 /* StorageListRequest.swift */,
				FA31529F233D645A00DE78E7 /* StorageRemoveRequest.swift */,
				FA31529D233D645800DE78E7 /* StorageUploadDataRequest.swift */,
				2144226B234BDD9B009357F7 /* StorageUploadFileRequest.swift */,
			);
			name = Request;
			path = Operation/Request;
			sourceTree = "<group>";
		};
		FA4E730F23282A3D003B8EEB /* Internal */ = {
			isa = PBXGroup;
			children = (
				FA4E730D232829F1003B8EEB /* Resettable.swift */,
			);
			path = Internal;
			sourceTree = "<group>";
		};
		FA4E731723294B78003B8EEB /* AWSHubPlugin */ = {
			isa = PBXGroup;
			children = (
				FA4E731523294B6E003B8EEB /* AWSHubPlugin.swift */,
				FA9FB77E232AA0DF00C04D32 /* Internal */,
			);
			path = AWSHubPlugin;
			sourceTree = "<group>";
		};
		FA56F72122B14AEB0039754A /* Support */ = {
			isa = PBXGroup;
			children = (
				B9A6A4DF24452E0D00AC2792 /* AccessLevel.swift */,
				FA176ED823858A3800C5C5F9 /* Amplify+HubPayloadEventName.swift */,
				FAC23539227A055200424678 /* AmplifyError.swift */,
				FAAFAF3C2390D4A6002CF932 /* AmplifyErrorMessages.swift */,
				FA56F72622B14BF70039754A /* AmplifyOperation.swift */,
				FAB9D810233BF5F600928AA9 /* AmplifyOperationContext.swift */,
				21FFF986230B7A5D005878EA /* AsychronousOperation.swift */,
				FA56F71D22B144F80039754A /* AsyncEvent.swift */,
				FAAFAF36239051E6002CF932 /* AtomicDictionary.swift */,
				FAC6792C2329B267004DDFE8 /* AtomicValue.swift */,
				FAAFAF2E23904B14002CF932 /* AtomicValue+Bool.swift */,
				FAAFAF2C23904ADF002CF932 /* AtomicValue+Numeric.swift */,
				FAA64FC42397344D00B9C3C6 /* AtomicValue+RangeReplaceableCollection.swift */,
				FADB3A6723612940006D6FE9 /* BasicClosure.swift */,
				FA56F72222B14B420039754A /* Cancellable.swift */,
				6BB7440F23A9954900B0EB6C /* DispatchSource+MakeOneOff.swift */,
				B996FC4323FF2FA8006D0F68 /* Encodable+AnyEncodable.swift */,
				FA09B9402321BB78000E064D /* JSONValue.swift */,
				FACD264F2386E9410068FBE6 /* JSONValue+KeyPath.swift */,
				FACD264E2386E9410068FBE6 /* JSONValue+Subscript.swift */,
				216879FD23636A0A004A056E /* RepeatingTimer.swift */,
				FAE4145E23999BC900CE94C2 /* Result+Void.swift */,
				FA56F72422B14B6A0039754A /* Resumable.swift */,
				B9FAA174238EFC59009414B4 /* String+Extensions.swift */,
				B9A329CB243559BF00C5B80C /* TimeInterval+Helper.swift */,
				219A88EC23F3309800BBC5F2 /* Tree.swift */,
			);
			path = Support;
			sourceTree = "<group>";
		};
		FA6BC870235F5BA00001A882 /* Error */ = {
			isa = PBXGroup;
			children = (
				FA6BC86A235F57920001A882 /* APIError.swift */,
			);
			path = Error;
			sourceTree = "<group>";
		};
		FA6BC873235F5BE80001A882 /* Operation */ = {
			isa = PBXGroup;
			children = (
				FAC428A5235F83770000F221 /* RESTOperation.swift */,
				FA6BC871235F5BD60001A882 /* GraphQLOperation.swift */,
			);
			path = Operation;
			sourceTree = "<group>";
		};
		FA6BC876235F5C370001A882 /* Request */ = {
			isa = PBXGroup;
			children = (
				FA09337B23844E9F00C2FD5F /* GraphQLOperationRequest.swift */,
				2142099223721F4400FA140C /* GraphQLOperationType.swift */,
				21558E3D237BB4BF0032A5BB /* GraphQLRequest.swift */,
				2142099323721F4400FA140C /* RESTOperationType.swift */,
				2142099423721F4400FA140C /* RESTOperationRequest.swift */,
				217855C2237F84D700A30D19 /* RESTRequest.swift */,
			);
			path = Request;
			sourceTree = "<group>";
		};
		FA6BC879235F5CDB0001A882 /* ClientBehavior */ = {
			isa = PBXGroup;
			children = (
				FAC428A1235F80000000F221 /* AmplifyAPICategory+GraphQLBehavior.swift */,
				FAC428A3235F802A0000F221 /* AmplifyAPICategory+InterceptorBehavior.swift */,
				6B767FB623AC092800C683ED /* AmplifyAPICategory+ReachabilityBehavior.swift */,
				FAC4289F235F7F980000F221 /* AmplifyAPICategory+RESTBehavior.swift */,
				FAC234FC227A053D00424678 /* APICategoryBehavior.swift */,
				FA6BC87A235F5D240001A882 /* APICategoryGraphQLBehavior.swift */,
				FA6BC87E235F5DAE0001A882 /* APICategoryInterceptorBehavior.swift */,
				6B767FB823AC0A0D00C683ED /* APICategoryReachabilityBehavior.swift */,
				FA6BC87C235F5D490001A882 /* APICategoryRESTBehavior.swift */,
			);
			path = ClientBehavior;
			sourceTree = "<group>";
		};
		FA8EE775238626C70097E4F1 /* AnyModel */ = {
			isa = PBXGroup;
			children = (
				FACBAD522386160100E29E56 /* AnyModel.swift */,
				FA8EE776238626D60097E4F1 /* AnyModel+Codable.swift */,
				FA8EE78223862DDB0097E4F1 /* AnyModel+Schema.swift */,
				FA8EE77E2386274A0097E4F1 /* AnyModel+Subscript.swift */,
				FA8EE77A2386271A0097E4F1 /* Model+AnyModel.swift */,
			);
			path = AnyModel;
			sourceTree = "<group>";
		};
		FA9D6C1D238DEEF900C7DD9F /* Hub */ = {
			isa = PBXGroup;
			children = (
				FAF1B8872339633C007F1435 /* ConcurrentDispatcherPerformanceTests.swift */,
				FAF1B88A23397791007F1435 /* DefaultHubPluginPerformanceTestHelpers.swift */,
				FA317107232AE8DF009BC140 /* SerialDispatcherPerformanceTests.swift */,
			);
			path = Hub;
			sourceTree = "<group>";
		};
		FA9D6C20238DF06B00C7DD9F /* Helpers */ = {
			isa = PBXGroup;
			children = (
				21F40A3B23A2952C0074678E /* AuthHelper.swift */,
				21F40A3D23A295390074678E /* AWSMobileClient+Message.swift */,
				FA176ED6238503C200C5C5F9 /* HubListenerTestUtilities.swift */,
				21F40A3923A294770074678E /* TestConfigHelper.swift */,
			);
			path = Helpers;
			sourceTree = "<group>";
		};
		FA9FB77E232AA0DF00C04D32 /* Internal */ = {
			isa = PBXGroup;
			children = (
				FAF1B88323392F7C007F1435 /* ConcurrentDispatcher.swift */,
				FA9FB77C232AA0D800C04D32 /* FilteredListener.swift */,
				FA9FB77F232AA11A00C04D32 /* HubChannelDispatcher.swift */,
				FAF1B88523392F96007F1435 /* SerialDispatcher.swift */,
			);
			path = Internal;
			sourceTree = "<group>";
		};
		FAA9FC3C23620CED0012638A /* Interceptor */ = {
			isa = PBXGroup;
			children = (
				FAA9FC3A23620CE50012638A /* URLRequestInterceptor.swift */,
			);
			path = Interceptor;
			sourceTree = "<group>";
		};
		FAC0A29922B3DE4F00B50912 /* Internal */ = {
			isa = PBXGroup;
			children = (
				FA09B9322321A305000E064D /* HubCategory+CategoryConfigurable.swift */,
				FAA2E8CB23A02A5400E420EA /* HubCategory+Resettable.swift */,
			);
			path = Internal;
			sourceTree = "<group>";
		};
		FAC234C82279F8DA00424678 = {
			isa = PBXGroup;
			children = (
				FAC234D42279F8DA00424678 /* Amplify */,
				FAC234DF2279F8DA00424678 /* AmplifyTests */,
				FACA36052327FBD4000E74F6 /* AmplifyTestCommon */,
				FACA35F32327FB14000E74F6 /* AmplifyFunctionalTests */,
				21FFF9B9230DBEF8005878EA /* AmplifyPlugins */,
				2125E2522319EC3100B3DEB5 /* AmplifyTestApp */,
				B998C6B324108C92004AC210 /* AmplifyTools */,
				FAC234D32279F8DA00424678 /* Products */,
				3687F9047D3AA33BCC710C97 /* Pods */,
				C4DBE378379CBB2C3F4536BE /* Frameworks */,
				B98E9D032372232100934B51 /* Recovered References */,
			);
			sourceTree = "<group>";
		};
		FAC234D32279F8DA00424678 /* Products */ = {
			isa = PBXGroup;
			children = (
				FAC234D22279F8DA00424678 /* Amplify.framework */,
				FAC234DB2279F8DA00424678 /* AmplifyTests.xctest */,
				2125E2512319EC3000B3DEB5 /* AmplifyTestApp.app */,
				FACA35F22327FB14000E74F6 /* AmplifyFunctionalTests.xctest */,
				FACA36042327FBD4000E74F6 /* AmplifyTestCommon.framework */,
				FA131AAA2360FE070008381C /* AWSPluginsCore.framework */,
				FA131AB22360FE070008381C /* AWSPluginsCoreTests.xctest */,
				FAB2C99A2384B108008EE879 /* AWSPluginsTestCommon.framework */,
			);
			name = Products;
			sourceTree = "<group>";
		};
		FAC234D42279F8DA00424678 /* Amplify */ = {
			isa = PBXGroup;
			children = (
				FAC2354A227A055A00424678 /* Amplify.swift */,
				FAC234EE227A053D00424678 /* Categories */,
				FAC2352E227A055200424678 /* Core */,
				FADDA7BC2374CA4A00836431 /* DefaultPlugins */,
				FAC2357C227A05B100424678 /* Resources */,
			);
			path = Amplify;
			sourceTree = "<group>";
		};
		FAC234DF2279F8DA00424678 /* AmplifyTests */ = {
			isa = PBXGroup;
			children = (
				FAC2354C227A056600424678 /* CategoryTests */,
				FAC23570227A056B00424678 /* CoreTests */,
				FAC2357B227A059900424678 /* Resources */,
			);
			path = AmplifyTests;
			sourceTree = "<group>";
		};
		FAC234EE227A053D00424678 /* Categories */ = {
			isa = PBXGroup;
			children = (
				FAC2350A227A053D00424678 /* Analytics */,
				FAC234FB227A053D00424678 /* API */,
				B9DD3F0B23552C4E00D62C65 /* DataStore */,
				FAC2358B227A46A900424678 /* Hub */,
				FAC23503227A053D00424678 /* Logging */,
				B4D38515236C97350014653D /* Predictions */,
				FAC234F5227A053D00424678 /* Storage */,
			);
			path = Categories;
			sourceTree = "<group>";
		};
		FAC234F5227A053D00424678 /* Storage */ = {
			isa = PBXGroup;
			children = (
				21FFF98D230C81E6005878EA /* StorageAccessLevel.swift */,
				FAC234FA227A053D00424678 /* StorageCategory.swift */,
				FAC0A2B122B4402000B50912 /* StorageCategory+ClientBehavior.swift */,
				FA76A2D02342B1A600B91ADB /* StorageCategory+HubPayloadEventName.swift */,
				FAC234F6227A053D00424678 /* StorageCategoryBehavior.swift */,
				FA09B94C2322CC04000E064D /* StorageCategoryConfiguration.swift */,
				FAC234F8227A053D00424678 /* StorageCategoryPlugin.swift */,
				21FFF9A3230C973D005878EA /* Error */,
				FA09B93C2321A374000E064D /* Internal */,
				21FFF999230C96E0005878EA /* Operation */,
				FA315296233D634F00DE78E7 /* Request */,
				21FFF99A230C9718005878EA /* Result */,
			);
			path = Storage;
			sourceTree = "<group>";
		};
		FAC234FB227A053D00424678 /* API */ = {
			isa = PBXGroup;
			children = (
				FAA2E8BD23A00BD600E420EA /* AmplifyAPICategory.swift */,
				FAA2E8BF23A00C6500E420EA /* AmplifyAPICategory+APICategory.swift */,
				FAC234FF227A053D00424678 /* APICategory.swift */,
				FA6BC86C235F5AE30001A882 /* APICategory+HubPayloadEventName.swift */,
				FA09B9462322CBA7000E064D /* APICategoryConfiguration.swift */,
				FAC234FD227A053D00424678 /* APICategoryPlugin.swift */,
				FA6BC879235F5CDB0001A882 /* ClientBehavior */,
				FA6BC870235F5BA00001A882 /* Error */,
				FAA9FC3C23620CED0012638A /* Interceptor */,
				FA09B9352321A32D000E064D /* Internal */,
				FA6BC873235F5BE80001A882 /* Operation */,
				6B33896623AAAC9600561E5B /* Reachability */,
				FA6BC876235F5C370001A882 /* Request */,
				FAD2A18B2374D5EF0005CD6B /* Response */,
			);
			path = API;
			sourceTree = "<group>";
		};
		FAC23503227A053D00424678 /* Logging */ = {
			isa = PBXGroup;
			children = (
				FAB3CA14238D9BE400F59BD0 /* DefaultLogger.swift */,
				FAC23504227A053D00424678 /* LoggingCategory.swift */,
				FAC0A2AE22B4400100B50912 /* LoggingCategory+ClientBehavior.swift */,
				FA0933802384749A00C2FD5F /* LoggingCategory+Logger.swift */,
				FAC23509227A053D00424678 /* LoggingCategoryClientBehavior.swift */,
				FA09B94A2322CBEB000E064D /* LoggingCategoryConfiguration.swift */,
				FAC23505227A053D00424678 /* LoggingCategoryPlugin.swift */,
				FA0173342375F8A5005DDDFC /* LoggingError.swift */,
				FAC23507227A053D00424678 /* LogLevel.swift */,
				FA09B9392321A35D000E064D /* Internal */,
			);
			path = Logging;
			sourceTree = "<group>";
		};
		FAC2350A227A053D00424678 /* Analytics */ = {
			isa = PBXGroup;
			children = (
				FAC2350D227A053D00424678 /* AnalyticsCategory.swift */,
				FAC2350B227A053D00424678 /* AnalyticsCategory+ClientBehavior.swift */,
				21687A3D236371C4004A056E /* AnalyticsCategory+HubPayloadEventName.swift */,
				2109225923596BCD00CEC295 /* AnalyticsCategoryBehavior.swift */,
				FA09B9442322C9E8000E064D /* AnalyticsCategoryConfiguration.swift */,
				FAC23510227A053D00424678 /* AnalyticsCategoryPlugin.swift */,
				210922492359634B00CEC295 /* AnalyticsProfile.swift */,
				2109224B2359634C00CEC295 /* AnalyticsPropertyValue.swift */,
				21687A3F236371E1004A056E /* Error */,
				21092258235969D000CEC295 /* Event */,
				FA09B9342321A310000E064D /* Internal */,
			);
			path = Analytics;
			sourceTree = "<group>";
		};
		FAC2352E227A055200424678 /* Core */ = {
			isa = PBXGroup;
			children = (
				FAC2358C227A4A1D00424678 /* Category */,
				FAC23582227A3C2E00424678 /* Configuration */,
				FAC23534227A055200424678 /* Internal */,
				FAC2358D227A4A2B00424678 /* Plugin */,
				FA56F72122B14AEB0039754A /* Support */,
			);
			path = Core;
			sourceTree = "<group>";
		};
		FAC23534227A055200424678 /* Internal */ = {
			isa = PBXGroup;
			children = (
				FAC23535227A055200424678 /* Foundation+Utils.swift */,
			);
			path = Internal;
			sourceTree = "<group>";
		};
		FAC2354C227A056600424678 /* CategoryTests */ = {
			isa = PBXGroup;
			children = (
				FAC2355D227A056600424678 /* Analytics */,
				FAC23555227A056600424678 /* API */,
				FAD3937B23820CE200463F5E /* DataStore */,
				FAC23584227A442000424678 /* Hub */,
				FAC23559227A056600424678 /* Logging */,
				B4D38541236C9BF40014653D /* Predictions */,
				FAC23551227A056600424678 /* Storage */,
			);
			path = CategoryTests;
			sourceTree = "<group>";
		};
		FAC23551227A056600424678 /* Storage */ = {
			isa = PBXGroup;
			children = (
				FAC23552227A056600424678 /* StorageCategoryClientAPITests.swift */,
				FAC23554227A056600424678 /* StorageCategoryConfigurationTests.swift */,
			);
			path = Storage;
			sourceTree = "<group>";
		};
		FAC23555227A056600424678 /* API */ = {
			isa = PBXGroup;
			children = (
				FAC23556227A056600424678 /* APICategoryClientRESTTests.swift */,
				FAA9FC3D236210840012638A /* APICategoryClientInterceptorTests.swift */,
				FA6BC868235F52740001A882 /* APICategoryClientGraphQLTests.swift */,
				FAC23558227A056600424678 /* APICategoryConfigurationTests.swift */,
			);
			path = API;
			sourceTree = "<group>";
		};
		FAC23559227A056600424678 /* Logging */ = {
			isa = PBXGroup;
			children = (
				FA4B38AA238482B100E20DAB /* DefaultLoggingPluginTests.swift */,
				FAC2355C227A056600424678 /* LoggingCategoryClientAPITests.swift */,
				FAC2355A227A056600424678 /* LoggingCategoryConfigurationTests.swift */,
			);
			path = Logging;
			sourceTree = "<group>";
		};
		FAC2355D227A056600424678 /* Analytics */ = {
			isa = PBXGroup;
			children = (
				FAC2355F227A056600424678 /* AnalyticsCategoryClientAPITests.swift */,
				FAC23560227A056600424678 /* AnalyticsCategoryConfigurationTests.swift */,
			);
			path = Analytics;
			sourceTree = "<group>";
		};
		FAC23570227A056B00424678 /* CoreTests */ = {
			isa = PBXGroup;
			children = (
				FACA35EA2326B217000E74F6 /* AmplifyConfigurationInitializationTests.swift */,
				B9DCA262240F217C00075E22 /* AnyEncodableTests.swift */,
				FACF520823298C1200646E10 /* AtomicDictionaryTests.swift */,
				FAAFAF3023904B75002CF932 /* AtomicValue+BoolTests.swift */,
				FAAFAF3223904BA4002CF932 /* AtomicValue+NumericTests.swift */,
				FAA64FC62397347B00B9C3C6 /* AtomicValue+RangeReplaceableCollectionTests.swift */,
				FAAFAF2523903BFE002CF932 /* AtomicValueTests.swift */,
				FAC23571227A056B00424678 /* ConfigurationTests.swift */,
				FAC23572227A056B00424678 /* FoundationUtilsTests.swift */,
				FACD264B2386E8F10068FBE6 /* JSONValue+KeyPathTests.swift */,
				FACD264A2386E8F10068FBE6 /* JSONValue+SubscriptTests.swift */,
				FA09B9422321CB0C000E064D /* JSONValueTests.swift */,
				FA5D76AE23947E9C00489864 /* Model+CodableTests.swift */,
				FA176EDC2385943000C5C5F9 /* NotificationListeningAnalyticsPlugin.swift */,
				219A88EE23F3358F00BBC5F2 /* TreeTests.swift */,
			);
			path = CoreTests;
			sourceTree = "<group>";
		};
		FAC23577227A056F00424678 /* Mocks */ = {
			isa = PBXGroup;
			children = (
				FAC23578227A056F00424678 /* MessageReporter.swift */,
				FAC2355E227A056600424678 /* MockAnalyticsCategoryPlugin.swift */,
				FAC23557227A056600424678 /* MockAPICategoryPlugin.swift */,
				FA1846ED23998E43009B9D01 /* MockAPIResponders.swift */,
				FAD3937E23820DAE00463F5E /* MockDataStoreCategoryPlugin.swift */,
				FAC23589227A45D500424678 /* MockHubCategoryPlugin.swift */,
				FAC0A2BB22B4603800B50912 /* MockLoggingCategoryPlugin.swift */,
				B4BD6B3623708C6700A1F0A7 /* MockPredictionsCategoryPlugin.swift */,
				FA4A955E239ADEBD008E876E /* MockResponder.swift */,
				FAC23553227A056600424678 /* MockStorageCategoryPlugin.swift */,
			);
			path = Mocks;
			sourceTree = "<group>";
		};
		FAC2357B227A059900424678 /* Resources */ = {
			isa = PBXGroup;
			children = (
				FAC234E22279F8DA00424678 /* Info.plist */,
			);
			name = Resources;
			sourceTree = "<group>";
		};
		FAC2357C227A05B100424678 /* Resources */ = {
			isa = PBXGroup;
			children = (
				FAC234D62279F8DA00424678 /* Info.plist */,
			);
			name = Resources;
			sourceTree = "<group>";
		};
		FAC23582227A3C2E00424678 /* Configuration */ = {
			isa = PBXGroup;
			children = (
				FA09B93D2321A64E000E064D /* Internal */,
				FAC23538227A055200424678 /* AmplifyConfiguration.swift */,
				FAC2352F227A055200424678 /* CategoryConfiguration.swift */,
				FAC23537227A055200424678 /* ConfigurationError.swift */,
			);
			path = Configuration;
			sourceTree = "<group>";
		};
		FAC23584227A442000424678 /* Hub */ = {
			isa = PBXGroup;
			children = (
				FA607FE1233D131B00DFEA24 /* AmplifyOperationHubTests.swift */,
				FACF52052329652600646E10 /* DefaultPluginTests */,
				FAC23585227A443200424678 /* HubCategoryConfigurationTests.swift */,
				FAC23587227A446C00424678 /* HubClientAPITests.swift */,
			);
			path = Hub;
			sourceTree = "<group>";
		};
		FAC2358B227A46A900424678 /* Hub */ = {
			isa = PBXGroup;
			children = (
				FAC2358E227A4A6E00424678 /* HubCategory.swift */,
				FAC0A2AC22B43FE700B50912 /* HubCategory+ClientBehavior.swift */,
				FAC23590227A4AF000424678 /* HubCategoryBehavior.swift */,
				FA09B9482322CBD5000E064D /* HubCategoryConfiguration.swift */,
				FAC23594227A4B9800424678 /* HubCategoryPlugin.swift */,
				FAC235A2227A5ED000424678 /* HubChannel.swift */,
				FA0173362375FAA5005DDDFC /* HubError.swift */,
				FA9FB7782329D4D400C04D32 /* HubFilter.swift */,
				FAC0A29A22B3DEEE00B50912 /* HubPayload.swift */,
				FA76A2D22342B47100B91ADB /* HubPayloadEventName.swift */,
				FA9FB77A2329D4FB00C04D32 /* UnsubscribeToken.swift */,
				FAC0A29922B3DE4F00B50912 /* Internal */,
			);
			path = Hub;
			sourceTree = "<group>";
		};
		FAC2358C227A4A1D00424678 /* Category */ = {
			isa = PBXGroup;
			children = (
				FAC2353B227A055200424678 /* Category.swift */,
				FA5BF25E2385A0500070C843 /* Category+Logging.swift */,
				FAC23533227A055200424678 /* CategoryType.swift */,
			);
			path = Category;
			sourceTree = "<group>";
		};
		FAC2358D227A4A2B00424678 /* Plugin */ = {
			isa = PBXGroup;
			children = (
				FA4E730F23282A3D003B8EEB /* Internal */,
				FAC2353A227A055200424678 /* Plugin.swift */,
				FAC23531227A055200424678 /* PluginError.swift */,
			);
			path = Plugin;
			sourceTree = "<group>";
		};
		FACA35F32327FB14000E74F6 /* AmplifyFunctionalTests */ = {
			isa = PBXGroup;
			children = (
				FA9D6C1D238DEEF900C7DD9F /* Hub */,
				FACA35F42327FB14000E74F6 /* AmplifyConfigurationTests.swift */,
				FACA35F62327FB14000E74F6 /* Info.plist */,
			);
			path = AmplifyFunctionalTests;
			sourceTree = "<group>";
		};
		FACA36052327FBD4000E74F6 /* AmplifyTestCommon */ = {
			isa = PBXGroup;
			children = (
				FACA36062327FBD4000E74F6 /* AmplifyTestCommon.h */,
				FACA36072327FBD4000E74F6 /* Info.plist */,
				21F40A3F23A295470074678E /* TestCommonConstants.swift */,
				FACF52032329633500646E10 /* TestExtensions.swift */,
				FA9D6C20238DF06B00C7DD9F /* Helpers */,
				FAC23577227A056F00424678 /* Mocks */,
				B952182D237E21B900F53237 /* Models */,
			);
			path = AmplifyTestCommon;
			sourceTree = "<group>";
		};
		FACF52052329652600646E10 /* DefaultPluginTests */ = {
			isa = PBXGroup;
			children = (
				FA47B8372350C58B0031A0E3 /* AutoUnsubscribeHubListenToOperationTests.swift */,
				FA47B8352350C2D60031A0E3 /* AutoUnsubscribeOperationTests.swift */,
				FAC235A0227A5D8C00424678 /* DefaultHubPluginConcurrencyTests.swift */,
				FA9FB781232AA26500C04D32 /* DefaultHubPluginCustomChannelTests.swift */,
				FAC23598227A598B00424678 /* DefaultHubPluginTests.swift */,
			);
			path = DefaultPluginTests;
			sourceTree = "<group>";
		};
		FAD2A18B2374D5EF0005CD6B /* Response */ = {
			isa = PBXGroup;
			children = (
				21558E3F237CB8640032A5BB /* GraphQLError.swift */,
				FAD2A1882374D5DC0005CD6B /* GraphQLResponse.swift */,
				21D79FE22377F4120057D00D /* SubscriptionConnectionState.swift */,
				21D79FD9237617C60057D00D /* SubscriptionEvent.swift */,
			);
			path = Response;
			sourceTree = "<group>";
		};
		FAD3936C2381F91C00463F5E /* Subscribe */ = {
			isa = PBXGroup;
			children = (
				FAD393702381FD3C00463F5E /* DataStoreCategory+Subscribe.swift */,
				FA9FD2332381CD0000A7CAF5 /* MutationEvent.swift */,
				FA8F4D232395B1B600861D91 /* MutationEvent+Model.swift */,
				FACBAD4F2386101100E29E56 /* MutationEvent+MutationType.swift */,
				FA9FD2322381CD0000A7CAF5 /* MutationEvent+Schema.swift */,
			);
			path = Subscribe;
			sourceTree = "<group>";
		};
		FAD3937B23820CE200463F5E /* DataStore */ = {
			isa = PBXGroup;
			children = (
				213481D7242AFA58001966DE /* Support */,
				FA8EE772238621320097E4F1 /* AnyModelTests.swift */,
				FAD3937923820CDB00463F5E /* DataStoreCategoryClientAPITests.swift */,
				FAD3937C23820D0200463F5E /* DataStoreCategoryConfigurationTests.swift */,
				B99EF4B423DB020C00D821BC /* DateScalarComparableTests.swift */,
				B9AF547D23F37DF20059E6C4 /* DateScalarOperationTests.swift */,
				B91A87A323D64B0F0049A12F /* DateScalarTests.swift */,
				FAE414602399A6A500CE94C2 /* ModelRegistryTests.swift */,
			);
			path = DataStore;
			sourceTree = "<group>";
		};
		FAD393802382130B00463F5E /* Internal */ = {
			isa = PBXGroup;
			children = (
				B92E03A52367CE7A006CEB8D /* DataStoreCategory+Configurable.swift */,
				FAA2E8C923A02A2600E420EA /* DataStoreCategory+Resettable.swift */,
			);
			path = Internal;
			sourceTree = "<group>";
		};
		FADDA7BC2374CA4A00836431 /* DefaultPlugins */ = {
			isa = PBXGroup;
			children = (
				FA4E731723294B78003B8EEB /* AWSHubPlugin */,
				FA09337F23846CB400C2FD5F /* AWSUnifiedLoggingPlugin */,
			);
			path = DefaultPlugins;
			sourceTree = "<group>";
		};
/* End PBXGroup section */

/* Begin PBXHeadersBuildPhase section */
		FA131AA52360FE070008381C /* Headers */ = {
			isa = PBXHeadersBuildPhase;
			buildActionMask = 2147483647;
			files = (
				FA131ABC2360FE070008381C /* AWSPluginsCore.h in Headers */,
			);
			runOnlyForDeploymentPostprocessing = 0;
		};
		FAB2C9952384B108008EE879 /* Headers */ = {
			isa = PBXHeadersBuildPhase;
			buildActionMask = 2147483647;
			files = (
				FAB2C9A62384B229008EE879 /* AWSPluginsTestCommon.h in Headers */,
			);
			runOnlyForDeploymentPostprocessing = 0;
		};
		FAC234CD2279F8DA00424678 /* Headers */ = {
			isa = PBXHeadersBuildPhase;
			buildActionMask = 2147483647;
			files = (
			);
			runOnlyForDeploymentPostprocessing = 0;
		};
		FACA35FF2327FBD4000E74F6 /* Headers */ = {
			isa = PBXHeadersBuildPhase;
			buildActionMask = 2147483647;
			files = (
				FACA36082327FBD4000E74F6 /* AmplifyTestCommon.h in Headers */,
			);
			runOnlyForDeploymentPostprocessing = 0;
		};
/* End PBXHeadersBuildPhase section */

/* Begin PBXNativeTarget section */
		2125E2502319EC3000B3DEB5 /* AmplifyTestApp */ = {
			isa = PBXNativeTarget;
			buildConfigurationList = 2125E2602319EC3200B3DEB5 /* Build configuration list for PBXNativeTarget "AmplifyTestApp" */;
			buildPhases = (
				147B8F635A2C239DA64255BC /* [CP] Check Pods Manifest.lock */,
				2125E24D2319EC3000B3DEB5 /* Sources */,
				2125E24E2319EC3000B3DEB5 /* Frameworks */,
				2125E24F2319EC3000B3DEB5 /* Resources */,
				360F766AA21C261B2891BADD /* [CP] Embed Pods Frameworks */,
				FACA36102327FBD4000E74F6 /* Embed Frameworks */,
			);
			buildRules = (
			);
			dependencies = (
				FACA360A2327FBD4000E74F6 /* PBXTargetDependency */,
			);
			name = AmplifyTestApp;
			productName = AmplifyTestApp;
			productReference = 2125E2512319EC3000B3DEB5 /* AmplifyTestApp.app */;
			productType = "com.apple.product-type.application";
		};
		FA131AA92360FE070008381C /* AWSPluginsCore */ = {
			isa = PBXNativeTarget;
			buildConfigurationList = FA131AC12360FE070008381C /* Build configuration list for PBXNativeTarget "AWSPluginsCore" */;
			buildPhases = (
				2F8DAE72BD3C0F67BA5CAD60 /* [CP] Check Pods Manifest.lock */,
				FA131AA62360FE070008381C /* Sources */,
				FA131AD12360FF310008381C /* SwiftFormat */,
				FA131AD22360FF320008381C /* SwiftLint */,
				FA131AA52360FE070008381C /* Headers */,
				FA131AA72360FE070008381C /* Frameworks */,
				FA131AA82360FE070008381C /* Resources */,
			);
			buildRules = (
			);
			dependencies = (
				FA131ACE2360FEBB0008381C /* PBXTargetDependency */,
			);
			name = AWSPluginsCore;
			productName = AWSPluginsCore;
			productReference = FA131AAA2360FE070008381C /* AWSPluginsCore.framework */;
			productType = "com.apple.product-type.framework";
		};
		FA131AB12360FE070008381C /* AWSPluginsCoreTests */ = {
			isa = PBXNativeTarget;
			buildConfigurationList = FA131AC42360FE070008381C /* Build configuration list for PBXNativeTarget "AWSPluginsCoreTests" */;
			buildPhases = (
				7D4CF667DD4C9B57983C0ED0 /* [CP] Check Pods Manifest.lock */,
				FA131AAE2360FE070008381C /* Sources */,
				FA131ACF2360FED30008381C /* SwiftFormat */,
				FA131AD02360FEF20008381C /* SwiftLint */,
				FA131AAF2360FE070008381C /* Frameworks */,
				FA131AB02360FE070008381C /* Resources */,
				3CCCB184AF53E34B4DDA73B4 /* [CP] Embed Pods Frameworks */,
			);
			buildRules = (
			);
			dependencies = (
				FA131AB52360FE070008381C /* PBXTargetDependency */,
				FA131AB72360FE070008381C /* PBXTargetDependency */,
			);
			name = AWSPluginsCoreTests;
			productName = AWSPluginsCoreTests;
			productReference = FA131AB22360FE070008381C /* AWSPluginsCoreTests.xctest */;
			productType = "com.apple.product-type.bundle.unit-test";
		};
		FAB2C9992384B108008EE879 /* AWSPluginsTestCommon */ = {
			isa = PBXNativeTarget;
			buildConfigurationList = FAB2C9A12384B108008EE879 /* Build configuration list for PBXNativeTarget "AWSPluginsTestCommon" */;
			buildPhases = (
				1738E575674762DA4F3DA08A /* [CP] Check Pods Manifest.lock */,
				FAB2C9962384B108008EE879 /* Sources */,
				FAB2C9A22384B11B008EE879 /* SwiftFormat */,
				FAB2C9A32384B131008EE879 /* SwiftLint */,
				FAB2C9952384B108008EE879 /* Headers */,
				FAB2C9972384B108008EE879 /* Frameworks */,
				FAB2C9982384B108008EE879 /* Resources */,
			);
			buildRules = (
			);
			dependencies = (
			);
			name = AWSPluginsTestCommon;
			productName = AWSPluginsTestCommon;
			productReference = FAB2C99A2384B108008EE879 /* AWSPluginsTestCommon.framework */;
			productType = "com.apple.product-type.framework";
		};
		FAC234D12279F8DA00424678 /* Amplify */ = {
			isa = PBXNativeTarget;
			buildConfigurationList = FAC234E62279F8DA00424678 /* Build configuration list for PBXNativeTarget "Amplify" */;
			buildPhases = (
				5F9B8F5FB2FC02D2CEA5EFD6 /* [CP] Check Pods Manifest.lock */,
				FAC234CE2279F8DA00424678 /* Sources */,
				FAF8AC86233AB5CF009FBF97 /* SwiftFormat */,
				FAC23581227A2D8C00424678 /* SwiftLint */,
				FAC234CD2279F8DA00424678 /* Headers */,
				FAC234CF2279F8DA00424678 /* Frameworks */,
				FAC234D02279F8DA00424678 /* Resources */,
			);
			buildRules = (
			);
			dependencies = (
			);
			name = Amplify;
			productName = Amplify;
			productReference = FAC234D22279F8DA00424678 /* Amplify.framework */;
			productType = "com.apple.product-type.framework";
		};
		FAC234DA2279F8DA00424678 /* AmplifyTests */ = {
			isa = PBXNativeTarget;
			buildConfigurationList = FAC234E92279F8DA00424678 /* Build configuration list for PBXNativeTarget "AmplifyTests" */;
			buildPhases = (
				A4E096288FFA1CCB41E64D9F /* [CP] Check Pods Manifest.lock */,
				FAC234D72279F8DA00424678 /* Sources */,
				21578BF1234D459B00FF0F03 /* SwiftFormat */,
				21578BEE234D433800FF0F03 /* SwiftLint */,
				FAC234D82279F8DA00424678 /* Frameworks */,
				FAC234D92279F8DA00424678 /* Resources */,
				9D7A6AE98E5582ADB1124CD3 /* [CP] Embed Pods Frameworks */,
			);
			buildRules = (
			);
			dependencies = (
				FAC234DE2279F8DA00424678 /* PBXTargetDependency */,
				FACA36122327FBE4000E74F6 /* PBXTargetDependency */,
			);
			name = AmplifyTests;
			productName = AmplifyTests;
			productReference = FAC234DB2279F8DA00424678 /* AmplifyTests.xctest */;
			productType = "com.apple.product-type.bundle.unit-test";
		};
		FACA35F12327FB14000E74F6 /* AmplifyFunctionalTests */ = {
			isa = PBXNativeTarget;
			buildConfigurationList = FACA35FA2327FB14000E74F6 /* Build configuration list for PBXNativeTarget "AmplifyFunctionalTests" */;
			buildPhases = (
				5EBB35ADE01DB9AE7CEB06C3 /* [CP] Check Pods Manifest.lock */,
				FACA35EE2327FB14000E74F6 /* Sources */,
				21578BF2234D45BF00FF0F03 /* SwiftFormat */,
				21578BEF234D43E600FF0F03 /* SwiftLint */,
				FACA35EF2327FB14000E74F6 /* Frameworks */,
				FACA35F02327FB14000E74F6 /* Resources */,
				AA34B99F75451DF4C72791D2 /* [CP] Embed Pods Frameworks */,
			);
			buildRules = (
			);
			dependencies = (
				FACA35F92327FB14000E74F6 /* PBXTargetDependency */,
				FACA36142327FBEF000E74F6 /* PBXTargetDependency */,
				FACA35FE2327FB31000E74F6 /* PBXTargetDependency */,
			);
			name = AmplifyFunctionalTests;
			productName = AmplifyFunctionalTests;
			productReference = FACA35F22327FB14000E74F6 /* AmplifyFunctionalTests.xctest */;
			productType = "com.apple.product-type.bundle.unit-test";
		};
		FACA36032327FBD4000E74F6 /* AmplifyTestCommon */ = {
			isa = PBXNativeTarget;
			buildConfigurationList = FACA360D2327FBD4000E74F6 /* Build configuration list for PBXNativeTarget "AmplifyTestCommon" */;
			buildPhases = (
				8934CE3BAE4AA68651840D9C /* [CP] Check Pods Manifest.lock */,
				FACA36002327FBD4000E74F6 /* Sources */,
				215A84AA234D330400109930 /* SwiftFormat */,
				215A84AB234D332D00109930 /* SwiftLint */,
				FACA35FF2327FBD4000E74F6 /* Headers */,
				FACA36012327FBD4000E74F6 /* Frameworks */,
				FACA36022327FBD4000E74F6 /* Resources */,
			);
			buildRules = (
			);
			dependencies = (
				FACA36202327FDB2000E74F6 /* PBXTargetDependency */,
			);
			name = AmplifyTestCommon;
			productName = AmplifyTestCommon;
			productReference = FACA36042327FBD4000E74F6 /* AmplifyTestCommon.framework */;
			productType = "com.apple.product-type.framework";
		};
/* End PBXNativeTarget section */

/* Begin PBXProject section */
		FAC234C92279F8DA00424678 /* Project object */ = {
			isa = PBXProject;
			attributes = {
				LastSwiftUpdateCheck = 1110;
				LastUpgradeCheck = 1100;
				ORGANIZATIONNAME = "Amazon Web Services";
				TargetAttributes = {
					2125E2502319EC3000B3DEB5 = {
						CreatedOnToolsVersion = 10.3;
					};
					FA131AA92360FE070008381C = {
						CreatedOnToolsVersion = 11.1;
						LastSwiftMigration = 1120;
					};
					FA131AB12360FE070008381C = {
						CreatedOnToolsVersion = 11.1;
						TestTargetID = 2125E2502319EC3000B3DEB5;
					};
					FAB2C9992384B108008EE879 = {
						CreatedOnToolsVersion = 11.1;
					};
					FAC234D12279F8DA00424678 = {
						CreatedOnToolsVersion = 10.2.1;
					};
					FAC234DA2279F8DA00424678 = {
						CreatedOnToolsVersion = 10.2.1;
					};
					FACA35F12327FB14000E74F6 = {
						CreatedOnToolsVersion = 10.3;
						TestTargetID = 2125E2502319EC3000B3DEB5;
					};
					FACA36032327FBD4000E74F6 = {
						CreatedOnToolsVersion = 10.3;
					};
				};
			};
			buildConfigurationList = FAC234CC2279F8DA00424678 /* Build configuration list for PBXProject "Amplify" */;
			compatibilityVersion = "Xcode 9.3";
			developmentRegion = en;
			hasScannedForEncodings = 0;
			knownRegions = (
				en,
				Base,
			);
			mainGroup = FAC234C82279F8DA00424678;
			productRefGroup = FAC234D32279F8DA00424678 /* Products */;
			projectDirPath = "";
			projectRoot = "";
			targets = (
				FAC234D12279F8DA00424678 /* Amplify */,
				FACA36032327FBD4000E74F6 /* AmplifyTestCommon */,
				FAC234DA2279F8DA00424678 /* AmplifyTests */,
				FACA35F12327FB14000E74F6 /* AmplifyFunctionalTests */,
				FA131AA92360FE070008381C /* AWSPluginsCore */,
				FA131AB12360FE070008381C /* AWSPluginsCoreTests */,
				FAB2C9992384B108008EE879 /* AWSPluginsTestCommon */,
				2125E2502319EC3000B3DEB5 /* AmplifyTestApp */,
			);
		};
/* End PBXProject section */

/* Begin PBXResourcesBuildPhase section */
		2125E24F2319EC3000B3DEB5 /* Resources */ = {
			isa = PBXResourcesBuildPhase;
			buildActionMask = 2147483647;
			files = (
				2125E265231C2D3100B3DEB5 /* awsconfiguration.json in Resources */,
				2125E25E2319EC3200B3DEB5 /* LaunchScreen.storyboard in Resources */,
				FACA36222327FDD7000E74F6 /* amplifyconfiguration.json in Resources */,
				2125E25B2319EC3200B3DEB5 /* Assets.xcassets in Resources */,
				2125E2592319EC3100B3DEB5 /* Main.storyboard in Resources */,
			);
			runOnlyForDeploymentPostprocessing = 0;
		};
		FA131AA82360FE070008381C /* Resources */ = {
			isa = PBXResourcesBuildPhase;
			buildActionMask = 2147483647;
			files = (
			);
			runOnlyForDeploymentPostprocessing = 0;
		};
		FA131AB02360FE070008381C /* Resources */ = {
			isa = PBXResourcesBuildPhase;
			buildActionMask = 2147483647;
			files = (
			);
			runOnlyForDeploymentPostprocessing = 0;
		};
		FAB2C9982384B108008EE879 /* Resources */ = {
			isa = PBXResourcesBuildPhase;
			buildActionMask = 2147483647;
			files = (
			);
			runOnlyForDeploymentPostprocessing = 0;
		};
		FAC234D02279F8DA00424678 /* Resources */ = {
			isa = PBXResourcesBuildPhase;
			buildActionMask = 2147483647;
			files = (
				B9485E9B23F4BEEC009C4F93 /* README.md in Resources */,
			);
			runOnlyForDeploymentPostprocessing = 0;
		};
		FAC234D92279F8DA00424678 /* Resources */ = {
			isa = PBXResourcesBuildPhase;
			buildActionMask = 2147483647;
			files = (
			);
			runOnlyForDeploymentPostprocessing = 0;
		};
		FACA35F02327FB14000E74F6 /* Resources */ = {
			isa = PBXResourcesBuildPhase;
			buildActionMask = 2147483647;
			files = (
			);
			runOnlyForDeploymentPostprocessing = 0;
		};
		FACA36022327FBD4000E74F6 /* Resources */ = {
			isa = PBXResourcesBuildPhase;
			buildActionMask = 2147483647;
			files = (
				B9521834237E21BA00F53237 /* schema.graphql in Resources */,
			);
			runOnlyForDeploymentPostprocessing = 0;
		};
/* End PBXResourcesBuildPhase section */

/* Begin PBXShellScriptBuildPhase section */
		147B8F635A2C239DA64255BC /* [CP] Check Pods Manifest.lock */ = {
			isa = PBXShellScriptBuildPhase;
			buildActionMask = 2147483647;
			files = (
			);
			inputFileListPaths = (
			);
			inputPaths = (
				"${PODS_PODFILE_DIR_PATH}/Podfile.lock",
				"${PODS_ROOT}/Manifest.lock",
			);
			name = "[CP] Check Pods Manifest.lock";
			outputFileListPaths = (
			);
			outputPaths = (
				"$(DERIVED_FILE_DIR)/Pods-AmplifyTestApp-checkManifestLockResult.txt",
			);
			runOnlyForDeploymentPostprocessing = 0;
			shellPath = /bin/sh;
			shellScript = "diff \"${PODS_PODFILE_DIR_PATH}/Podfile.lock\" \"${PODS_ROOT}/Manifest.lock\" > /dev/null\nif [ $? != 0 ] ; then\n    # print error to STDERR\n    echo \"error: The sandbox is not in sync with the Podfile.lock. Run 'pod install' or update your CocoaPods installation.\" >&2\n    exit 1\nfi\n# This output is used by Xcode 'outputs' to avoid re-running this script phase.\necho \"SUCCESS\" > \"${SCRIPT_OUTPUT_FILE_0}\"\n";
			showEnvVarsInLog = 0;
		};
		1738E575674762DA4F3DA08A /* [CP] Check Pods Manifest.lock */ = {
			isa = PBXShellScriptBuildPhase;
			buildActionMask = 2147483647;
			files = (
			);
			inputFileListPaths = (
			);
			inputPaths = (
				"${PODS_PODFILE_DIR_PATH}/Podfile.lock",
				"${PODS_ROOT}/Manifest.lock",
			);
			name = "[CP] Check Pods Manifest.lock";
			outputFileListPaths = (
			);
			outputPaths = (
				"$(DERIVED_FILE_DIR)/Pods-Amplify-AWSPluginsCore-AWSPluginsTestConfigs-AWSPluginsTestCommon-checkManifestLockResult.txt",
			);
			runOnlyForDeploymentPostprocessing = 0;
			shellPath = /bin/sh;
			shellScript = "diff \"${PODS_PODFILE_DIR_PATH}/Podfile.lock\" \"${PODS_ROOT}/Manifest.lock\" > /dev/null\nif [ $? != 0 ] ; then\n    # print error to STDERR\n    echo \"error: The sandbox is not in sync with the Podfile.lock. Run 'pod install' or update your CocoaPods installation.\" >&2\n    exit 1\nfi\n# This output is used by Xcode 'outputs' to avoid re-running this script phase.\necho \"SUCCESS\" > \"${SCRIPT_OUTPUT_FILE_0}\"\n";
			showEnvVarsInLog = 0;
		};
		21578BEE234D433800FF0F03 /* SwiftLint */ = {
			isa = PBXShellScriptBuildPhase;
			buildActionMask = 2147483647;
			files = (
			);
			inputFileListPaths = (
			);
			inputPaths = (
			);
			name = SwiftLint;
			outputFileListPaths = (
			);
			outputPaths = (
			);
			runOnlyForDeploymentPostprocessing = 0;
			shellPath = /bin/sh;
			shellScript = "\"${PODS_ROOT}/SwiftLint/swiftlint\" --config \"${SRCROOT}/.swiftlint.yml\" --path \"${SRCROOT}/AmplifyTests\"\n";
		};
		21578BEF234D43E600FF0F03 /* SwiftLint */ = {
			isa = PBXShellScriptBuildPhase;
			buildActionMask = 2147483647;
			files = (
			);
			inputFileListPaths = (
			);
			inputPaths = (
			);
			name = SwiftLint;
			outputFileListPaths = (
			);
			outputPaths = (
			);
			runOnlyForDeploymentPostprocessing = 0;
			shellPath = /bin/sh;
			shellScript = "\"${PODS_ROOT}/SwiftLint/swiftlint\" --config \"${SRCROOT}/.swiftlint.yml\" --path \"${SRCROOT}/AmplifyFunctionalTests\"\n";
		};
		21578BF1234D459B00FF0F03 /* SwiftFormat */ = {
			isa = PBXShellScriptBuildPhase;
			buildActionMask = 2147483647;
			files = (
			);
			inputFileListPaths = (
			);
			inputPaths = (
			);
			name = SwiftFormat;
			outputFileListPaths = (
			);
			outputPaths = (
			);
			runOnlyForDeploymentPostprocessing = 0;
			shellPath = /bin/sh;
			shellScript = "\"${PODS_ROOT}/SwiftFormat/CommandLineTool/swiftformat\" --config \"${SRCROOT}/.swiftformat\" --swiftversion \"$SWIFT_VERSION\" \"${SRCROOT}/AmplifyTests\"\n";
		};
		21578BF2234D45BF00FF0F03 /* SwiftFormat */ = {
			isa = PBXShellScriptBuildPhase;
			buildActionMask = 2147483647;
			files = (
			);
			inputFileListPaths = (
			);
			inputPaths = (
			);
			name = SwiftFormat;
			outputFileListPaths = (
			);
			outputPaths = (
			);
			runOnlyForDeploymentPostprocessing = 0;
			shellPath = /bin/sh;
			shellScript = "\"${PODS_ROOT}/SwiftFormat/CommandLineTool/swiftformat\" --config \"${SRCROOT}/.swiftformat\" --swiftversion \"$SWIFT_VERSION\" \"${SRCROOT}/AmplifyFunctionalTests\"\n";
		};
		215A84AA234D330400109930 /* SwiftFormat */ = {
			isa = PBXShellScriptBuildPhase;
			buildActionMask = 2147483647;
			files = (
			);
			inputFileListPaths = (
			);
			inputPaths = (
			);
			name = SwiftFormat;
			outputFileListPaths = (
			);
			outputPaths = (
			);
			runOnlyForDeploymentPostprocessing = 0;
			shellPath = /bin/sh;
			shellScript = "\"${PODS_ROOT}/SwiftFormat/CommandLineTool/swiftformat\" --config \"${SRCROOT}/.swiftformat\" --swiftversion \"$SWIFT_VERSION\" \"${SRCROOT}/AmplifyTestCommon\"\n";
		};
		215A84AB234D332D00109930 /* SwiftLint */ = {
			isa = PBXShellScriptBuildPhase;
			buildActionMask = 2147483647;
			files = (
			);
			inputFileListPaths = (
			);
			inputPaths = (
			);
			name = SwiftLint;
			outputFileListPaths = (
			);
			outputPaths = (
			);
			runOnlyForDeploymentPostprocessing = 0;
			shellPath = /bin/sh;
			shellScript = "\"${PODS_ROOT}/SwiftLint/swiftlint\" --config \"${SRCROOT}/.swiftlint.yml\" --path \"${SRCROOT}/AmplifyTestCommon\"\n";
		};
		2F8DAE72BD3C0F67BA5CAD60 /* [CP] Check Pods Manifest.lock */ = {
			isa = PBXShellScriptBuildPhase;
			buildActionMask = 2147483647;
			files = (
			);
			inputFileListPaths = (
			);
			inputPaths = (
				"${PODS_PODFILE_DIR_PATH}/Podfile.lock",
				"${PODS_ROOT}/Manifest.lock",
			);
			name = "[CP] Check Pods Manifest.lock";
			outputFileListPaths = (
			);
			outputPaths = (
				"$(DERIVED_FILE_DIR)/Pods-Amplify-AWSPluginsCore-checkManifestLockResult.txt",
			);
			runOnlyForDeploymentPostprocessing = 0;
			shellPath = /bin/sh;
			shellScript = "diff \"${PODS_PODFILE_DIR_PATH}/Podfile.lock\" \"${PODS_ROOT}/Manifest.lock\" > /dev/null\nif [ $? != 0 ] ; then\n    # print error to STDERR\n    echo \"error: The sandbox is not in sync with the Podfile.lock. Run 'pod install' or update your CocoaPods installation.\" >&2\n    exit 1\nfi\n# This output is used by Xcode 'outputs' to avoid re-running this script phase.\necho \"SUCCESS\" > \"${SCRIPT_OUTPUT_FILE_0}\"\n";
			showEnvVarsInLog = 0;
		};
		360F766AA21C261B2891BADD /* [CP] Embed Pods Frameworks */ = {
			isa = PBXShellScriptBuildPhase;
			buildActionMask = 2147483647;
			files = (
			);
			inputFileListPaths = (
				"${PODS_ROOT}/Target Support Files/Pods-AmplifyTestApp/Pods-AmplifyTestApp-frameworks-${CONFIGURATION}-input-files.xcfilelist",
			);
			name = "[CP] Embed Pods Frameworks";
			outputFileListPaths = (
				"${PODS_ROOT}/Target Support Files/Pods-AmplifyTestApp/Pods-AmplifyTestApp-frameworks-${CONFIGURATION}-output-files.xcfilelist",
			);
			runOnlyForDeploymentPostprocessing = 0;
			shellPath = /bin/sh;
			shellScript = "\"${PODS_ROOT}/Target Support Files/Pods-AmplifyTestApp/Pods-AmplifyTestApp-frameworks.sh\"\n";
			showEnvVarsInLog = 0;
		};
		3CCCB184AF53E34B4DDA73B4 /* [CP] Embed Pods Frameworks */ = {
			isa = PBXShellScriptBuildPhase;
			buildActionMask = 2147483647;
			files = (
			);
			inputFileListPaths = (
				"${PODS_ROOT}/Target Support Files/Pods-Amplify-AWSPluginsCore-AWSPluginsTestConfigs-AWSPluginsCoreTests/Pods-Amplify-AWSPluginsCore-AWSPluginsTestConfigs-AWSPluginsCoreTests-frameworks-${CONFIGURATION}-input-files.xcfilelist",
			);
			name = "[CP] Embed Pods Frameworks";
			outputFileListPaths = (
				"${PODS_ROOT}/Target Support Files/Pods-Amplify-AWSPluginsCore-AWSPluginsTestConfigs-AWSPluginsCoreTests/Pods-Amplify-AWSPluginsCore-AWSPluginsTestConfigs-AWSPluginsCoreTests-frameworks-${CONFIGURATION}-output-files.xcfilelist",
			);
			runOnlyForDeploymentPostprocessing = 0;
			shellPath = /bin/sh;
			shellScript = "\"${PODS_ROOT}/Target Support Files/Pods-Amplify-AWSPluginsCore-AWSPluginsTestConfigs-AWSPluginsCoreTests/Pods-Amplify-AWSPluginsCore-AWSPluginsTestConfigs-AWSPluginsCoreTests-frameworks.sh\"\n";
			showEnvVarsInLog = 0;
		};
		5EBB35ADE01DB9AE7CEB06C3 /* [CP] Check Pods Manifest.lock */ = {
			isa = PBXShellScriptBuildPhase;
			buildActionMask = 2147483647;
			files = (
			);
			inputFileListPaths = (
			);
			inputPaths = (
				"${PODS_PODFILE_DIR_PATH}/Podfile.lock",
				"${PODS_ROOT}/Manifest.lock",
			);
			name = "[CP] Check Pods Manifest.lock";
			outputFileListPaths = (
			);
			outputPaths = (
				"$(DERIVED_FILE_DIR)/Pods-Amplify-AmplifyTestConfigs-AmplifyFunctionalTests-checkManifestLockResult.txt",
			);
			runOnlyForDeploymentPostprocessing = 0;
			shellPath = /bin/sh;
			shellScript = "diff \"${PODS_PODFILE_DIR_PATH}/Podfile.lock\" \"${PODS_ROOT}/Manifest.lock\" > /dev/null\nif [ $? != 0 ] ; then\n    # print error to STDERR\n    echo \"error: The sandbox is not in sync with the Podfile.lock. Run 'pod install' or update your CocoaPods installation.\" >&2\n    exit 1\nfi\n# This output is used by Xcode 'outputs' to avoid re-running this script phase.\necho \"SUCCESS\" > \"${SCRIPT_OUTPUT_FILE_0}\"\n";
			showEnvVarsInLog = 0;
		};
		5F9B8F5FB2FC02D2CEA5EFD6 /* [CP] Check Pods Manifest.lock */ = {
			isa = PBXShellScriptBuildPhase;
			buildActionMask = 2147483647;
			files = (
			);
			inputFileListPaths = (
			);
			inputPaths = (
				"${PODS_PODFILE_DIR_PATH}/Podfile.lock",
				"${PODS_ROOT}/Manifest.lock",
			);
			name = "[CP] Check Pods Manifest.lock";
			outputFileListPaths = (
			);
			outputPaths = (
				"$(DERIVED_FILE_DIR)/Pods-Amplify-checkManifestLockResult.txt",
			);
			runOnlyForDeploymentPostprocessing = 0;
			shellPath = /bin/sh;
			shellScript = "diff \"${PODS_PODFILE_DIR_PATH}/Podfile.lock\" \"${PODS_ROOT}/Manifest.lock\" > /dev/null\nif [ $? != 0 ] ; then\n    # print error to STDERR\n    echo \"error: The sandbox is not in sync with the Podfile.lock. Run 'pod install' or update your CocoaPods installation.\" >&2\n    exit 1\nfi\n# This output is used by Xcode 'outputs' to avoid re-running this script phase.\necho \"SUCCESS\" > \"${SCRIPT_OUTPUT_FILE_0}\"\n";
			showEnvVarsInLog = 0;
		};
		7D4CF667DD4C9B57983C0ED0 /* [CP] Check Pods Manifest.lock */ = {
			isa = PBXShellScriptBuildPhase;
			buildActionMask = 2147483647;
			files = (
			);
			inputFileListPaths = (
			);
			inputPaths = (
				"${PODS_PODFILE_DIR_PATH}/Podfile.lock",
				"${PODS_ROOT}/Manifest.lock",
			);
			name = "[CP] Check Pods Manifest.lock";
			outputFileListPaths = (
			);
			outputPaths = (
				"$(DERIVED_FILE_DIR)/Pods-Amplify-AWSPluginsCore-AWSPluginsTestConfigs-AWSPluginsCoreTests-checkManifestLockResult.txt",
			);
			runOnlyForDeploymentPostprocessing = 0;
			shellPath = /bin/sh;
			shellScript = "diff \"${PODS_PODFILE_DIR_PATH}/Podfile.lock\" \"${PODS_ROOT}/Manifest.lock\" > /dev/null\nif [ $? != 0 ] ; then\n    # print error to STDERR\n    echo \"error: The sandbox is not in sync with the Podfile.lock. Run 'pod install' or update your CocoaPods installation.\" >&2\n    exit 1\nfi\n# This output is used by Xcode 'outputs' to avoid re-running this script phase.\necho \"SUCCESS\" > \"${SCRIPT_OUTPUT_FILE_0}\"\n";
			showEnvVarsInLog = 0;
		};
		8934CE3BAE4AA68651840D9C /* [CP] Check Pods Manifest.lock */ = {
			isa = PBXShellScriptBuildPhase;
			buildActionMask = 2147483647;
			files = (
			);
			inputFileListPaths = (
			);
			inputPaths = (
				"${PODS_PODFILE_DIR_PATH}/Podfile.lock",
				"${PODS_ROOT}/Manifest.lock",
			);
			name = "[CP] Check Pods Manifest.lock";
			outputFileListPaths = (
			);
			outputPaths = (
				"$(DERIVED_FILE_DIR)/Pods-Amplify-AmplifyTestConfigs-AmplifyTestCommon-checkManifestLockResult.txt",
			);
			runOnlyForDeploymentPostprocessing = 0;
			shellPath = /bin/sh;
			shellScript = "diff \"${PODS_PODFILE_DIR_PATH}/Podfile.lock\" \"${PODS_ROOT}/Manifest.lock\" > /dev/null\nif [ $? != 0 ] ; then\n    # print error to STDERR\n    echo \"error: The sandbox is not in sync with the Podfile.lock. Run 'pod install' or update your CocoaPods installation.\" >&2\n    exit 1\nfi\n# This output is used by Xcode 'outputs' to avoid re-running this script phase.\necho \"SUCCESS\" > \"${SCRIPT_OUTPUT_FILE_0}\"\n";
			showEnvVarsInLog = 0;
		};
		9D7A6AE98E5582ADB1124CD3 /* [CP] Embed Pods Frameworks */ = {
			isa = PBXShellScriptBuildPhase;
			buildActionMask = 2147483647;
			files = (
			);
			inputFileListPaths = (
				"${PODS_ROOT}/Target Support Files/Pods-Amplify-AmplifyTestConfigs-AmplifyTests/Pods-Amplify-AmplifyTestConfigs-AmplifyTests-frameworks-${CONFIGURATION}-input-files.xcfilelist",
			);
			name = "[CP] Embed Pods Frameworks";
			outputFileListPaths = (
				"${PODS_ROOT}/Target Support Files/Pods-Amplify-AmplifyTestConfigs-AmplifyTests/Pods-Amplify-AmplifyTestConfigs-AmplifyTests-frameworks-${CONFIGURATION}-output-files.xcfilelist",
			);
			runOnlyForDeploymentPostprocessing = 0;
			shellPath = /bin/sh;
			shellScript = "\"${PODS_ROOT}/Target Support Files/Pods-Amplify-AmplifyTestConfigs-AmplifyTests/Pods-Amplify-AmplifyTestConfigs-AmplifyTests-frameworks.sh\"\n";
			showEnvVarsInLog = 0;
		};
		A4E096288FFA1CCB41E64D9F /* [CP] Check Pods Manifest.lock */ = {
			isa = PBXShellScriptBuildPhase;
			buildActionMask = 2147483647;
			files = (
			);
			inputFileListPaths = (
			);
			inputPaths = (
				"${PODS_PODFILE_DIR_PATH}/Podfile.lock",
				"${PODS_ROOT}/Manifest.lock",
			);
			name = "[CP] Check Pods Manifest.lock";
			outputFileListPaths = (
			);
			outputPaths = (
				"$(DERIVED_FILE_DIR)/Pods-Amplify-AmplifyTestConfigs-AmplifyTests-checkManifestLockResult.txt",
			);
			runOnlyForDeploymentPostprocessing = 0;
			shellPath = /bin/sh;
			shellScript = "diff \"${PODS_PODFILE_DIR_PATH}/Podfile.lock\" \"${PODS_ROOT}/Manifest.lock\" > /dev/null\nif [ $? != 0 ] ; then\n    # print error to STDERR\n    echo \"error: The sandbox is not in sync with the Podfile.lock. Run 'pod install' or update your CocoaPods installation.\" >&2\n    exit 1\nfi\n# This output is used by Xcode 'outputs' to avoid re-running this script phase.\necho \"SUCCESS\" > \"${SCRIPT_OUTPUT_FILE_0}\"\n";
			showEnvVarsInLog = 0;
		};
		AA34B99F75451DF4C72791D2 /* [CP] Embed Pods Frameworks */ = {
			isa = PBXShellScriptBuildPhase;
			buildActionMask = 2147483647;
			files = (
			);
			inputFileListPaths = (
				"${PODS_ROOT}/Target Support Files/Pods-Amplify-AmplifyTestConfigs-AmplifyFunctionalTests/Pods-Amplify-AmplifyTestConfigs-AmplifyFunctionalTests-frameworks-${CONFIGURATION}-input-files.xcfilelist",
			);
			name = "[CP] Embed Pods Frameworks";
			outputFileListPaths = (
				"${PODS_ROOT}/Target Support Files/Pods-Amplify-AmplifyTestConfigs-AmplifyFunctionalTests/Pods-Amplify-AmplifyTestConfigs-AmplifyFunctionalTests-frameworks-${CONFIGURATION}-output-files.xcfilelist",
			);
			runOnlyForDeploymentPostprocessing = 0;
			shellPath = /bin/sh;
			shellScript = "\"${PODS_ROOT}/Target Support Files/Pods-Amplify-AmplifyTestConfigs-AmplifyFunctionalTests/Pods-Amplify-AmplifyTestConfigs-AmplifyFunctionalTests-frameworks.sh\"\n";
			showEnvVarsInLog = 0;
		};
		FA131ACF2360FED30008381C /* SwiftFormat */ = {
			isa = PBXShellScriptBuildPhase;
			buildActionMask = 2147483647;
			files = (
			);
			inputFileListPaths = (
			);
			inputPaths = (
			);
			name = SwiftFormat;
			outputFileListPaths = (
			);
			outputPaths = (
			);
			runOnlyForDeploymentPostprocessing = 0;
			shellPath = /bin/sh;
			shellScript = "\"${PODS_ROOT}/SwiftFormat/CommandLineTool/swiftformat\" --config \"${SRCROOT}/.swiftformat\" --swiftversion \"$SWIFT_VERSION\" \"${SRCROOT}/AmplifyPlugins/Core/AWSPluginsCoreTests\"\n";
		};
		FA131AD02360FEF20008381C /* SwiftLint */ = {
			isa = PBXShellScriptBuildPhase;
			buildActionMask = 2147483647;
			files = (
			);
			inputFileListPaths = (
			);
			inputPaths = (
			);
			name = SwiftLint;
			outputFileListPaths = (
			);
			outputPaths = (
			);
			runOnlyForDeploymentPostprocessing = 0;
			shellPath = /bin/sh;
			shellScript = "\"${PODS_ROOT}/SwiftLint/swiftlint\" --config \"${SRCROOT}/.swiftlint.yml\" --path \"${SRCROOT}/AmplifyPlugins/Core/AWSPluginsCoreTests\"\n";
		};
		FA131AD12360FF310008381C /* SwiftFormat */ = {
			isa = PBXShellScriptBuildPhase;
			buildActionMask = 2147483647;
			files = (
			);
			inputFileListPaths = (
			);
			inputPaths = (
			);
			name = SwiftFormat;
			outputFileListPaths = (
			);
			outputPaths = (
			);
			runOnlyForDeploymentPostprocessing = 0;
			shellPath = /bin/sh;
			shellScript = "\"${PODS_ROOT}/SwiftFormat/CommandLineTool/swiftformat\" --config \"${SRCROOT}/.swiftformat\" --swiftversion \"$SWIFT_VERSION\" \"${SRCROOT}/AmplifyPlugins/Core/AWSPluginsCore\"\n";
		};
		FA131AD22360FF320008381C /* SwiftLint */ = {
			isa = PBXShellScriptBuildPhase;
			buildActionMask = 2147483647;
			files = (
			);
			inputFileListPaths = (
			);
			inputPaths = (
			);
			name = SwiftLint;
			outputFileListPaths = (
			);
			outputPaths = (
			);
			runOnlyForDeploymentPostprocessing = 0;
			shellPath = /bin/sh;
			shellScript = "\"${PODS_ROOT}/SwiftLint/swiftlint\" --config \"${SRCROOT}/.swiftlint.yml\" --path \"${SRCROOT}/AmplifyPlugins/Core/AWSPluginsCore\"\n";
		};
		FAB2C9A22384B11B008EE879 /* SwiftFormat */ = {
			isa = PBXShellScriptBuildPhase;
			buildActionMask = 2147483647;
			files = (
			);
			inputFileListPaths = (
			);
			inputPaths = (
			);
			name = SwiftFormat;
			outputFileListPaths = (
			);
			outputPaths = (
			);
			runOnlyForDeploymentPostprocessing = 0;
			shellPath = /bin/sh;
			shellScript = "\"${PODS_ROOT}/SwiftFormat/CommandLineTool/swiftformat\" --config \"${SRCROOT}/.swiftformat\" --swiftversion \"$SWIFT_VERSION\" \"${SRCROOT}/AmplifyPlugins/Core/AWSPluginsTestCommon\"\n";
		};
		FAB2C9A32384B131008EE879 /* SwiftLint */ = {
			isa = PBXShellScriptBuildPhase;
			buildActionMask = 2147483647;
			files = (
			);
			inputFileListPaths = (
			);
			inputPaths = (
			);
			name = SwiftLint;
			outputFileListPaths = (
			);
			outputPaths = (
			);
			runOnlyForDeploymentPostprocessing = 0;
			shellPath = /bin/sh;
			shellScript = "\"${PODS_ROOT}/SwiftLint/swiftlint\" --config \"${SRCROOT}/.swiftlint.yml\" --path \"${SRCROOT}/AmplifyPlugins/Core/AWSPluginsTestCommon\"\n";
		};
		FAC23581227A2D8C00424678 /* SwiftLint */ = {
			isa = PBXShellScriptBuildPhase;
			buildActionMask = 2147483647;
			files = (
			);
			inputFileListPaths = (
			);
			inputPaths = (
			);
			name = SwiftLint;
			outputFileListPaths = (
			);
			outputPaths = (
			);
			runOnlyForDeploymentPostprocessing = 0;
			shellPath = /bin/sh;
			shellScript = "\"${PODS_ROOT}/SwiftLint/swiftlint\" --config \"${SRCROOT}/.swiftlint.yml\" --path \"${SRCROOT}/Amplify\"\n";
		};
		FAF8AC86233AB5CF009FBF97 /* SwiftFormat */ = {
			isa = PBXShellScriptBuildPhase;
			buildActionMask = 2147483647;
			files = (
			);
			inputFileListPaths = (
			);
			inputPaths = (
			);
			name = SwiftFormat;
			outputFileListPaths = (
			);
			outputPaths = (
			);
			runOnlyForDeploymentPostprocessing = 0;
			shellPath = /bin/sh;
			shellScript = "\"${PODS_ROOT}/SwiftFormat/CommandLineTool/swiftformat\" --config \"${SRCROOT}/.swiftformat\" --swiftversion \"$SWIFT_VERSION\" \"${SRCROOT}/Amplify\"\n";
		};
/* End PBXShellScriptBuildPhase section */

/* Begin PBXSourcesBuildPhase section */
		2125E24D2319EC3000B3DEB5 /* Sources */ = {
			isa = PBXSourcesBuildPhase;
			buildActionMask = 2147483647;
			files = (
				2125E2562319EC3100B3DEB5 /* ViewController.swift in Sources */,
				2125E2542319EC3100B3DEB5 /* AppDelegate.swift in Sources */,
			);
			runOnlyForDeploymentPostprocessing = 0;
		};
		FA131AA62360FE070008381C /* Sources */ = {
			isa = PBXSourcesBuildPhase;
			buildActionMask = 2147483647;
			files = (
				2129BE4423948951006363A1 /* MutationSyncMetadata.swift in Sources */,
				2129BE1E2394806B006363A1 /* QueryPredicate+GraphQL.swift in Sources */,
				21420A8F237222A900FA140C /* AWSIAMConfiguration.swift in Sources */,
				210A8C2623F4999E003F4D91 /* AWSMobileClientError+Extension.swift in Sources */,
				2129BE1723948065006363A1 /* GraphQLRequest+Model.swift in Sources */,
				219A888523EB897700BBC5F2 /* GraphQLRequest+AnyModelWithSync.swift in Sources */,
				219A88F123F3379900BBC5F2 /* GraphQLDocumentInput.swift in Sources */,
				21420AA0237222A900FA140C /* AWSAuthorizationType.swift in Sources */,
				21420A9F237222A900FA140C /* AWSMobileClientAdapter.swift in Sources */,
				212CE6FC23E9E523007D8E71 /* SelectionSet.swift in Sources */,
				2129BE1F2394806B006363A1 /* Model+GraphQL.swift in Sources */,
				212CE70323E9E967007D8E71 /* GraphQLMutation.swift in Sources */,
				2129BE0F23948005006363A1 /* SingleDirectiveGraphQLDocument.swift in Sources */,
				21420A93237222A900FA140C /* CognitoUserPoolsConfiguration.swift in Sources */,
				21D79FE12377BF4B0057D00D /* AuthProvider.swift in Sources */,
				21420AA1237222A900FA140C /* AWSMobileClientBehavior.swift in Sources */,
				212CE71123E9EA6A007D8E71 /* ModelField+GraphQL.swift in Sources */,
				21C395B3245729EC00597EA2 /* AppSyncErrorType.swift in Sources */,
				212CE70523E9E967007D8E71 /* GraphQLQuery.swift in Sources */,
				212CE70C23E9E991007D8E71 /* ConflictResolutionDecorator.swift in Sources */,
				212CE71323E9F2ED007D8E71 /* DirectiveNameDecorator.swift in Sources */,
				21420A92237222A900FA140C /* OIDCConfiguration.swift in Sources */,
				21420A95237222A900FA140C /* AWSAuthServiceBehavior.swift in Sources */,
				21420A98237222A900FA140C /* AuthTokenProvider.swift in Sources */,
				21420A91237222A900FA140C /* AWSAuthorizationConfiguration.swift in Sources */,
				212CE70F23E9E991007D8E71 /* ModelDecorator.swift in Sources */,
				21420A97237222A900FA140C /* IAMCredentialProvider.swift in Sources */,
				212CE70D23E9E991007D8E71 /* FilterDecorator.swift in Sources */,
				219A888123EB629800BBC5F2 /* ModelBasedGraphQLDocumentDecorator.swift in Sources */,
				212CE70423E9E967007D8E71 /* GraphQLSubscription.swift in Sources */,
				21420A99237222A900FA140C /* APIKeyProvider.swift in Sources */,
				6BBECD7123ADA7E100C8DFBE /* AmplifyAWSServiceConfiguration.swift in Sources */,
				212CE6FE23E9E5A2007D8E71 /* GraphQLDocumentnputValue.swift in Sources */,
				21420A90237222A900FA140C /* APIKeyConfiguration.swift in Sources */,
				219A887F23EB627100BBC5F2 /* ModelBasedGraphQLDocumentBuilder.swift in Sources */,
				2129BE552395CAEF006363A1 /* PaginatedList.swift in Sources */,
				2129BE212394806B006363A1 /* ModelSchema+GraphQL.swift in Sources */,
				212CE70B23E9E991007D8E71 /* ModelIdDecorator.swift in Sources */,
				2129BE4223948924006363A1 /* MutationSync.swift in Sources */,
				212CE70E23E9E991007D8E71 /* PaginationDecorator.swift in Sources */,
				21420A9C237222A900FA140C /* AWSAuthService.swift in Sources */,
				2129BE4F23949F1B006363A1 /* MutationSyncMetadata+Schema.swift in Sources */,
			);
			runOnlyForDeploymentPostprocessing = 0;
		};
		FA131AAE2360FE070008381C /* Sources */ = {
			isa = PBXSourcesBuildPhase;
			buildActionMask = 2147483647;
			files = (
				2183A56923EA4A9100232880 /* GraphQLUpdateMutationTests.swift in Sources */,
				2129BE3A2394828B006363A1 /* QueryPredicateGraphQLTests.swift in Sources */,
				2129BE48239489AC006363A1 /* MutationSyncMetadataTests.swift in Sources */,
				2183A56823EA4A8E00232880 /* GraphQLDeleteMutationTests.swift in Sources */,
				2183A56323EA4A7800232880 /* GraphQLSubscriptionTests.swift in Sources */,
				2129BE562395CAF9006363A1 /* PaginatedListTests.swift in Sources */,
				2183A56723EA4A8B00232880 /* GraphQLCreateMutationTests.swift in Sources */,
				2183A56623EA4A8700232880 /* GraphQLSyncQueryTests.swift in Sources */,
				219A888723EB89C200BBC5F2 /* GraphQLRequestAnyModelWithSyncTests.swift in Sources */,
				2183A56423EA4A7F00232880 /* GraphQLGetQueryTests.swift in Sources */,
				6BBECD7423ADA9D100C8DFBE /* AmplifyAWSServiceConfigurationTests.swift in Sources */,
				2129BE3C2394828B006363A1 /* GraphQLRequestModelTests.swift in Sources */,
				2183A56523EA4A8400232880 /* GraphQLListQueryTests.swift in Sources */,
			);
			runOnlyForDeploymentPostprocessing = 0;
		};
		FAB2C9962384B108008EE879 /* Sources */ = {
			isa = PBXSourcesBuildPhase;
			buildActionMask = 2147483647;
			files = (
				FAB2C9A42384B218008EE879 /* MockAWSMobileClient.swift in Sources */,
				FAB2C9A52384B21C008EE879 /* MockAWSAuthService.swift in Sources */,
			);
			runOnlyForDeploymentPostprocessing = 0;
		};
		FAC234CE2279F8DA00424678 /* Sources */ = {
			isa = PBXSourcesBuildPhase;
			buildActionMask = 2147483647;
			files = (
				B912D1B6242960D40028F05C /* QueryPaginationInput.swift in Sources */,
				B92E03AE2367CE7A006CEB8D /* DataStoreCategoryPlugin.swift in Sources */,
				FAD3936B2381F91100463F5E /* MutationEvent.swift in Sources */,
				B996FC4423FF2FA8006D0F68 /* Encodable+AnyEncodable.swift in Sources */,
				FAC0A29B22B3DEEE00B50912 /* HubPayload.swift in Sources */,
				B4D3853F236C97360014653D /* PredictionsError.swift in Sources */,
				FAD2A1892374D5DC0005CD6B /* GraphQLResponse.swift in Sources */,
				FA8EE78323862DDB0097E4F1 /* AnyModel+Schema.swift in Sources */,
				B92E03B22367CE7A006CEB8D /* DataStoreCategoryConfiguration.swift in Sources */,
				B9B64A9F23FCBF7E00730B68 /* ModelValueConverter.swift in Sources */,
				B92E03B82367CE7A006CEB8D /* ModelSchema+Definition.swift in Sources */,
				21558E40237CB8640032A5BB /* GraphQLError.swift in Sources */,
				950A26DD23D15D7E00D92B19 /* PredictionsSpeechToTextOperation.swift in Sources */,
				B4D3853C236C97360014653D /* PredictionsTranslateTextRequest.swift in Sources */,
				FAC2352B227A053D00424678 /* AnalyticsEvent.swift in Sources */,
				FAA98B02239214A30039EE71 /* DataStoreConflict.swift in Sources */,
				FA093386238480EB00C2FD5F /* OSLogWrapper.swift in Sources */,
				FAC23544227A055200424678 /* ConfigurationError.swift in Sources */,
				B91A879C23D125A50049A12F /* DateTime.swift in Sources */,
				95DAAB44237E639E0028544F /* ConvertResult.swift in Sources */,
				FAC428A4235F802A0000F221 /* AmplifyAPICategory+InterceptorBehavior.swift in Sources */,
				219A88ED23F3309800BBC5F2 /* Tree.swift in Sources */,
				95DAAB47237E639E0028544F /* IdentifyLabelsResult.swift in Sources */,
				FAC23547227A055200424678 /* Plugin.swift in Sources */,
				B9FAA180238FBB5D009414B4 /* Model+Array.swift in Sources */,
				FA9FB780232AA11A00C04D32 /* HubChannelDispatcher.swift in Sources */,
				FA315298233D644F00DE78E7 /* StorageDownloadDataRequest.swift in Sources */,
				FA4E730A232828EA003B8EEB /* Amplify+Reset.swift in Sources */,
				FA6BC87B235F5D240001A882 /* APICategoryGraphQLBehavior.swift in Sources */,
				FA6BC86B235F57920001A882 /* APIError.swift in Sources */,
				B996FC4D24059918006D0F68 /* Model+Enum.swift in Sources */,
				216879FE23636A0A004A056E /* RepeatingTimer.swift in Sources */,
				FAC23542227A055200424678 /* Foundation+Utils.swift in Sources */,
				FAA2E8D023A02AAD00E420EA /* StorageCategory+Resettable.swift in Sources */,
				6B767FB723AC092800C683ED /* AmplifyAPICategory+ReachabilityBehavior.swift in Sources */,
				FAD393712381FD3C00463F5E /* DataStoreCategory+Subscribe.swift in Sources */,
				FAA64FC32397294600B9C3C6 /* ModelSchema+Attributes.swift in Sources */,
				FAC0A2AF22B4400100B50912 /* LoggingCategory+ClientBehavior.swift in Sources */,
				95DAAB28237E63370028544F /* Celebrity.swift in Sources */,
				FA0933812384749A00C2FD5F /* LoggingCategory+Logger.swift in Sources */,
				FA6BC87F235F5DAE0001A882 /* APICategoryInterceptorBehavior.swift in Sources */,
				B9FAA175238EFC5A009414B4 /* String+Extensions.swift in Sources */,
				95DAAB25237E63370028544F /* Entity.swift in Sources */,
				FA09337C23844E9F00C2FD5F /* GraphQLOperationRequest.swift in Sources */,
				FAC23545227A055200424678 /* AmplifyConfiguration.swift in Sources */,
				95DAAB84237F13940028544F /* VoiceType.swift in Sources */,
				FAA2E8C223A00D5800E420EA /* APICategory+Resettable.swift in Sources */,
				6B33896823AAACC900561E5B /* ReachabilityUpdate.swift in Sources */,
				FAA2E8CC23A02A5400E420EA /* HubCategory+Resettable.swift in Sources */,
				2142099823721F4400FA140C /* RESTOperationRequest.swift in Sources */,
				6BB7441023A9954900B0EB6C /* DispatchSource+MakeOneOff.swift in Sources */,
				21FFF994230C96CB005878EA /* StorageUploadDataOperation.swift in Sources */,
				95DAAB30237E63370028544F /* IdentifyAction.swift in Sources */,
				21D79FE32377F4120057D00D /* SubscriptionConnectionState.swift in Sources */,
				95DAAB45237E639E0028544F /* IdentifyResult.swift in Sources */,
				95DAAB21237E63370028544F /* LanguageDetectionResult.swift in Sources */,
				FAC2351E227A053D00424678 /* APICategory.swift in Sources */,
				B9B50DC223D9179F0086F1E1 /* DateScalarFormat+DateTime.swift in Sources */,
				FAC2351B227A053D00424678 /* APICategoryBehavior.swift in Sources */,
				FA5D4CF3238AFD7B00D2F54A /* ModelRegistry+Syncable.swift in Sources */,
				FAAFAF37239051E6002CF932 /* AtomicDictionary.swift in Sources */,
				95DAAB2F237E63370028544F /* LanguageType.swift in Sources */,
				B4D3852E236C97360014653D /* PredictionsIdentifyOperation.swift in Sources */,
				FA09B9412321BB78000E064D /* JSONValue.swift in Sources */,
				B9A6A4E024452E0D00AC2792 /* AccessLevel.swift in Sources */,
				95DAAB2E237E63370028544F /* AgeRange.swift in Sources */,
				B4D3853A236C97360014653D /* PredictionsInterpretRequest.swift in Sources */,
				2144226C234BDD9B009357F7 /* StorageUploadFileRequest.swift in Sources */,
				FAA2E8CA23A02A2600E420EA /* DataStoreCategory+Resettable.swift in Sources */,
				B9B50DC423D917BB0086F1E1 /* DateScalarFormat+Date.swift in Sources */,
				FA3152A0233D645B00DE78E7 /* StorageRemoveRequest.swift in Sources */,
				21687A3E236371C4004A056E /* AnalyticsCategory+HubPayloadEventName.swift in Sources */,
				FAC428A0235F7F980000F221 /* AmplifyAPICategory+RESTBehavior.swift in Sources */,
				95DAAB46237E639E0028544F /* IdentifyTextResult.swift in Sources */,
				FAA2E8C823A029C800E420EA /* LoggingCategory+Resettable.swift in Sources */,
				B9FAA10B23878122009414B4 /* ModelField+Association.swift in Sources */,
				95DAAB22237E63370028544F /* SpeechType.swift in Sources */,
				95DAAB8C237F13D10028544F /* PredictionsTextToSpeechRequest.swift in Sources */,
				95DAAB24237E63370028544F /* IdentifiedText.swift in Sources */,
				FAC23548227A055200424678 /* Category.swift in Sources */,
				FACA35ED2326BB54000E74F6 /* AmplifyConfigurationInitialization.swift in Sources */,
				FAA9FC3B23620CE50012638A /* URLRequestInterceptor.swift in Sources */,
				95DAAB1E237E63370028544F /* TextFormatType.swift in Sources */,
				95DAAB2B237E63370028544F /* Table.swift in Sources */,
				FA09B9382321A359000E064D /* LoggingCategory+CategoryConfigurable.swift in Sources */,
				FAA2E8C623A0294300E420EA /* AnalyticsCategory+Resettable.swift in Sources */,
				FAC23525227A053D00424678 /* LogLevel.swift in Sources */,
				FA56F72322B14B420039754A /* Cancellable.swift in Sources */,
				95DAAB4B237E639E0028544F /* TranslateTextResult.swift in Sources */,
				B9485E9923F40877009C4F93 /* Date+Operation.swift in Sources */,
				FA6BC872235F5BD60001A882 /* GraphQLOperation.swift in Sources */,
				FAF1B88423392F7C007F1435 /* ConcurrentDispatcher.swift in Sources */,
				21687A41236371E1004A056E /* AnalyticsError.swift in Sources */,
				FAC23528227A053D00424678 /* AnalyticsCategory+ClientBehavior.swift in Sources */,
				FACD26512386E9410068FBE6 /* JSONValue+KeyPath.swift in Sources */,
				FA176ED923858A3800C5C5F9 /* Amplify+HubPayloadEventName.swift in Sources */,
				FAC2353D227A055200424678 /* CategoryConfiguration.swift in Sources */,
				95DAAB23237E63370028544F /* BoundedKeyValue.swift in Sources */,
				B4D38535236C97360014653D /* PredictionsCategory.swift in Sources */,
				FAC23595227A4B9800424678 /* HubCategoryPlugin.swift in Sources */,
				FA09337E2384677A00C2FD5F /* AWSUnifiedLoggingPlugin.swift in Sources */,
				FAF1B88623392F96007F1435 /* SerialDispatcher.swift in Sources */,
				FAAFAF2D23904ADF002CF932 /* AtomicValue+Numeric.swift in Sources */,
				FA09B94B2322CBEB000E064D /* LoggingCategoryConfiguration.swift in Sources */,
				2129BE512395A66F006363A1 /* AmplifyModelRegistration.swift in Sources */,
				210922572359693900CEC295 /* BasicAnalyticsEvent.swift in Sources */,
				FAC2353F227A055200424678 /* PluginError.swift in Sources */,
				FA76A2D32342B47100B91ADB /* HubPayloadEventName.swift in Sources */,
				FA8EE77F2386274A0097E4F1 /* AnyModel+Subscript.swift in Sources */,
				FA09B9332321A305000E064D /* HubCategory+CategoryConfigurable.swift in Sources */,
				B92E03B02367CE7A006CEB8D /* DataStoreCallback.swift in Sources */,
				B92E03BA2367CE7A006CEB8D /* Model+Codable.swift in Sources */,
				FA8EE781238628490097E4F1 /* Persistable.swift in Sources */,
				B9485E9723F40848009C4F93 /* Time+Operation.swift in Sources */,
				FA5BF25F2385A0500070C843 /* Category+Logging.swift in Sources */,
				FACBA78D23949588006349C8 /* Model+DateFormatting.swift in Sources */,
				FADB3A6823612940006D6FE9 /* BasicClosure.swift in Sources */,
				FAAFAF3D2390D4A6002CF932 /* AmplifyErrorMessages.swift in Sources */,
				B92E03B32367CE7A006CEB8D /* DataStoreCategory.swift in Sources */,
				FA9FB77D232AA0D800C04D32 /* FilteredListener.swift in Sources */,
				B9AE8FDB23D8C643002742F9 /* DateScalarFormat+Time.swift in Sources */,
				FAC2352D227A053D00424678 /* AnalyticsCategoryPlugin.swift in Sources */,
				2142099723721F4400FA140C /* RESTOperationType.swift in Sources */,
				FA56F71E22B144F80039754A /* AsyncEvent.swift in Sources */,
				217855C3237F84D700A30D19 /* RESTRequest.swift in Sources */,
				95DAAB34237E63370028544F /* Emotion.swift in Sources */,
				95DAAB20237E63370028544F /* SyntaxToken.swift in Sources */,
				FA4E731623294B6E003B8EEB /* AWSHubPlugin.swift in Sources */,
				B9AF547823F323000059E6C4 /* Time+Comparable.swift in Sources */,
				FAC23543227A055200424678 /* Category+Configuration.swift in Sources */,
				FA09B9452322C9E8000E064D /* AnalyticsCategoryConfiguration.swift in Sources */,
				FA09B9472322CBA7000E064D /* APICategoryConfiguration.swift in Sources */,
				21FFF995230C96CB005878EA /* StorageListOperation.swift in Sources */,
				95DAAB33237E63370028544F /* KeyPhrase.swift in Sources */,
				FA8EE777238626D60097E4F1 /* AnyModel+Codable.swift in Sources */,
				21409C552384C55D000A53C9 /* LabelType.swift in Sources */,
				FA315295233D634900DE78E7 /* StorageDownloadFileRequest.swift in Sources */,
				95DAAB26237E63370028544F /* Sentiment.swift in Sources */,
				FA56F72722B14BF70039754A /* AmplifyOperation.swift in Sources */,
				FAC428A6235F83770000F221 /* RESTOperation.swift in Sources */,
				FACBAD512386101F00E29E56 /* MutationEvent+MutationType.swift in Sources */,
				FA6BC86D235F5AE30001A882 /* APICategory+HubPayloadEventName.swift in Sources */,
				FAC23591227A4AF000424678 /* HubCategoryBehavior.swift in Sources */,
				210DBC122332B3C0009B9E51 /* StorageDownloadFileOperation.swift in Sources */,
				21FFF98E230C81E6005878EA /* StorageAccessLevel.swift in Sources */,
				95DAAB4A237E639E0028544F /* InterpretResult.swift in Sources */,
				B92E03B12367CE7A006CEB8D /* DataStoreError.swift in Sources */,
				95DAAB48237E639E0028544F /* IdentifyCelebritiesResult.swift in Sources */,
				210922522359634C00CEC295 /* AnalyticsPropertyValue.swift in Sources */,
				210DBC472332F0C5009B9E51 /* StorageError.swift in Sources */,
				95DAAB2C237E63370028544F /* IdentifiedLine.swift in Sources */,
				FA9FB77B2329D4FB00C04D32 /* UnsubscribeToken.swift in Sources */,
				21409C5C2384C57D000A53C9 /* GraphQLSubscriptionType.swift in Sources */,
				950A26E123D15DCC00D92B19 /* PredictionsSpeechToTextRequest.swift in Sources */,
				B4D38531236C97360014653D /* PredictionsCategoryBehavior.swift in Sources */,
				FAAFAF2B23904AAF002CF932 /* AtomicValue.swift in Sources */,
				95DAAB89237F13B70028544F /* IdentifyEntityMatchesResult.swift in Sources */,
				FAC428A2235F80000000F221 /* AmplifyAPICategory+GraphQLBehavior.swift in Sources */,
				95DAAB37237E63370028544F /* Attribute.swift in Sources */,
				95DAAB2D237E63370028544F /* EmotionType.swift in Sources */,
				B4BD6B392370932300A1F0A7 /* PredictionsIdentifyRequest.swift in Sources */,
				21409C5B2384C57D000A53C9 /* GraphQLQueryType.swift in Sources */,
				B91A87A223D641570049A12F /* DateTime+Comparable.swift in Sources */,
				95DAAB29237E63370028544F /* EntityDetectionResult.swift in Sources */,
				FA31529E233D645800DE78E7 /* StorageUploadDataRequest.swift in Sources */,
				B4D38538236C97360014653D /* PredictionsCategoryConfiguration.swift in Sources */,
				FAE4145F23999BC900CE94C2 /* Result+Void.swift in Sources */,
				95DAAB27237E63370028544F /* GenderType.swift in Sources */,
				2109225A23596BCD00CEC295 /* AnalyticsCategoryBehavior.swift in Sources */,
				FA09B92F2321A2DE000E064D /* APICategory+CategoryConfigurable.swift in Sources */,
				B4D3853E236C97360014653D /* PredictionsCategory+HubPayloadEventName.swift in Sources */,
				FA9FB7792329D4D400C04D32 /* HubFilter.swift in Sources */,
				B92E03AD2367CE7A006CEB8D /* DataStoreCategory+Behavior.swift in Sources */,
				FAC2354B227A055A00424678 /* Amplify.swift in Sources */,
				FA09B92D2321A27F000E064D /* CategoryConfigurable.swift in Sources */,
				B92E03B72367CE7A006CEB8D /* ModelRegistry.swift in Sources */,
				95DAAB83237F13940028544F /* EntityMatch.swift in Sources */,
				FA09B93B2321A36F000E064D /* StorageCategory+CategoryConfigurable.swift in Sources */,
				95DAAB4C237E639E0028544F /* IdentifyEntitiesResult.swift in Sources */,
				B4D38539236C97360014653D /* PredictionsCategory+ClientBehavior.swift in Sources */,
				FAA2E8BE23A00BD600E420EA /* AmplifyAPICategory.swift in Sources */,
				210DBC142332B3C6009B9E51 /* StorageGetURLOperation.swift in Sources */,
				95DAAB2A237E63370028544F /* Pose.swift in Sources */,
				FA09B94D2322CC05000E064D /* StorageCategoryConfiguration.swift in Sources */,
				950A26DF23D15D9800D92B19 /* SpeechToTextResult.swift in Sources */,
				B92E03AF2367CE7A006CEB8D /* DataStoreCategoryBehavior.swift in Sources */,
				FA31529C233D645400DE78E7 /* StorageListRequest.swift in Sources */,
				95DAAB1D237E63370028544F /* IdentifiedWord.swift in Sources */,
				B92E03B62367CE7A006CEB8D /* ModelSchema.swift in Sources */,
				FAB3CA15238D9BE400F59BD0 /* DefaultLogger.swift in Sources */,
				FA8F4D242395B1B600861D91 /* MutationEvent+Model.swift in Sources */,
				95DAAB38237E63370028544F /* Landmark.swift in Sources */,
				21FFF988230B7B2C005878EA /* AsychronousOperation.swift in Sources */,
				95DAAB49237E639E0028544F /* IdentifyDocumentTextResult.swift in Sources */,
				FA0173352375F8A5005DDDFC /* LoggingError.swift in Sources */,
				B4D38540236C97360014653D /* PredictionsCategoryPlugin.swift in Sources */,
				FAC2352A227A053D00424678 /* AnalyticsCategory.swift in Sources */,
				FAC2351A227A053D00424678 /* StorageCategory.swift in Sources */,
				21558E3E237BB4BF0032A5BB /* GraphQLRequest.swift in Sources */,
				FA6BC87D235F5D490001A882 /* APICategoryRESTBehavior.swift in Sources */,
				B99EF4B723DB072000D821BC /* DateScalar+Hashable.swift in Sources */,
				B92E03B92367CE7A006CEB8D /* Model+Schema.swift in Sources */,
				950A26DB23D15D7E00D92B19 /* PredictionsTranslateTextOperation.swift in Sources */,
				B4D38530236C97360014653D /* PredictionsInterpretOperation.swift in Sources */,
				FAD3936D2381FA1700463F5E /* MutationEvent+Schema.swift in Sources */,
				FAC23541227A055200424678 /* CategoryType.swift in Sources */,
				210922502359634C00CEC295 /* AnalyticsProfile.swift in Sources */,
				FA76A2D12342B1A600B91ADB /* StorageCategory+HubPayloadEventName.swift in Sources */,
				FAC23546227A055200424678 /* AmplifyError.swift in Sources */,
				FA09B9492322CBD5000E064D /* HubCategoryConfiguration.swift in Sources */,
				B9FAA1252388BE48009414B4 /* List+Model.swift in Sources */,
				21D1CE8C2334233F0003BAA8 /* AuthError.swift in Sources */,
				FAC0A2B222B4402000B50912 /* StorageCategory+ClientBehavior.swift in Sources */,
				B9FAA1272388BE91009414B4 /* List+LazyLoad.swift in Sources */,
				B4340A24238325B900101BBA /* DefaultNetworkPolicy.swift in Sources */,
				B4D38537236C97360014653D /* PredictionsCategory+CategoryConfigurable.swift in Sources */,
				B9AE8FD923D8C609002742F9 /* DateScalarFormat.swift in Sources */,
				FA4E730C23282917003B8EEB /* Amplify+Resolve.swift in Sources */,
				FA8EE779238627040097E4F1 /* Model+ModelName.swift in Sources */,
				FAB9D811233BF5F600928AA9 /* AmplifyOperationContext.swift in Sources */,
				FA8EE77D238627350097E4F1 /* Model+Subscript.swift in Sources */,
				21D79FDA237617C60057D00D /* SubscriptionEvent.swift in Sources */,
				B92E03B52367CE7A006CEB8D /* Model.swift in Sources */,
				95DAAB31237E63370028544F /* PartOfSpeech.swift in Sources */,
				B9FAA13A238BBADE009414B4 /* List+Combine.swift in Sources */,
				B91A87A023D18A320049A12F /* DateScalar.swift in Sources */,
				FA8EE77B2386271A0097E4F1 /* Model+AnyModel.swift in Sources */,
				FA56F72522B14B6A0039754A /* Resumable.swift in Sources */,
				FAA2E8C023A00C6500E420EA /* AmplifyAPICategory+APICategory.swift in Sources */,
				21FFF997230C96CB005878EA /* StorageRemoveOperation.swift in Sources */,
				FAC2351C227A053D00424678 /* APICategoryPlugin.swift in Sources */,
				FA176ED52385012000C5C5F9 /* DataStoreCategory+HubPayloadEventName.swift in Sources */,
				210DBC162332B3CB009B9E51 /* StorageDownloadDataOperation.swift in Sources */,
				B9A329CC243559BF00C5B80C /* TimeInterval+Helper.swift in Sources */,
				950A26DC23D15D7E00D92B19 /* PredictionsTextToSpeechOperation.swift in Sources */,
				FAC235A3227A5ED000424678 /* HubChannel.swift in Sources */,
				FAA2E8CE23A02A8100E420EA /* PredictionsCategory+Resettable.swift in Sources */,
				FAC23516227A053D00424678 /* StorageCategoryBehavior.swift in Sources */,
				FA4E730E232829F1003B8EEB /* Resettable.swift in Sources */,
				FAC23518227A053D00424678 /* StorageCategoryPlugin.swift in Sources */,
				FA31529A233D645200DE78E7 /* StorageGetURLRequest.swift in Sources */,
				95DAAB32237E63370028544F /* EntityType.swift in Sources */,
				FA0173372375FAA5005DDDFC /* HubError.swift in Sources */,
				2142099623721F4400FA140C /* GraphQLOperationType.swift in Sources */,
				6B767FB923AC0A0D00C683ED /* APICategoryReachabilityBehavior.swift in Sources */,
				95DAAB36237E63370028544F /* Selection.swift in Sources */,
				FAC0A2AD22B43FE700B50912 /* HubCategory+ClientBehavior.swift in Sources */,
				FAAFAF2F23904B14002CF932 /* AtomicValue+Bool.swift in Sources */,
				B9B50DC823DA15890086F1E1 /* DataStoreError+DateScalar.swift in Sources */,
				FACD26502386E9410068FBE6 /* JSONValue+Subscript.swift in Sources */,
				FAC23523227A053D00424678 /* LoggingCategoryPlugin.swift in Sources */,
				B9FB05F82383740D00DE1FD4 /* DataStoreStatement.swift in Sources */,
				FAC23527227A053D00424678 /* LoggingCategoryClientBehavior.swift in Sources */,
				FA09B92B2321A10E000E064D /* AnalyticsCategory+CategoryConfigurable.swift in Sources */,
				2144226E234BDE23009357F7 /* StorageUploadFileOperation.swift in Sources */,
				21FFF9A2230C9731005878EA /* StorageListResult.swift in Sources */,
				B92E03B42367CE7A006CEB8D /* DataStoreCategory+Configurable.swift in Sources */,
				FAC23522227A053D00424678 /* LoggingCategory.swift in Sources */,
				FAC2358F227A4A6E00424678 /* HubCategory.swift in Sources */,
				B98E9D0E2372236300934B51 /* ModelKey.swift in Sources */,
				B91A879E23D12B730049A12F /* Time.swift in Sources */,
				B9FAA13C238BBE67009414B4 /* DataStoreCallback+Combine.swift in Sources */,
				95DAAB8A237F13B70028544F /* TextToSpeechResult.swift in Sources */,
				B98E9D122372236300934B51 /* QueryField.swift in Sources */,
				B9AF547A23F324DB0059E6C4 /* DateScalarOperation.swift in Sources */,
				B98E9D0F2372236300934B51 /* QueryOperator.swift in Sources */,
				FAA64FC52397344D00B9C3C6 /* AtomicValue+RangeReplaceableCollection.swift in Sources */,
				B9B50DC623D918020086F1E1 /* Date+DateScalar.swift in Sources */,
				FACBAD532386160100E29E56 /* AnyModel.swift in Sources */,
				B98E9D132372236300934B51 /* QueryOperator+Equatable.swift in Sources */,
				21409C5A2384C57D000A53C9 /* GraphQLMutationType.swift in Sources */,
				95DAAB35237E63370028544F /* Polygon.swift in Sources */,
				B98E9D102372236300934B51 /* QueryPredicate.swift in Sources */,
				B98E9D142372236300934B51 /* QueryPredicate+Equatable.swift in Sources */,
			);
			runOnlyForDeploymentPostprocessing = 0;
		};
		FAC234D72279F8DA00424678 /* Sources */ = {
			isa = PBXSourcesBuildPhase;
			buildActionMask = 2147483647;
			files = (
				FAC2356F227A056600424678 /* AnalyticsCategoryConfigurationTests.swift in Sources */,
				FAC23566227A056600424678 /* StorageCategoryConfigurationTests.swift in Sources */,
				B4BD6B3523708C1200A1F0A7 /* PredictionsCategoryConfigurationTests.swift in Sources */,
				FAA9FC3E236210840012638A /* APICategoryClientInterceptorTests.swift in Sources */,
				FAE414612399A6A500CE94C2 /* ModelRegistryTests.swift in Sources */,
				FACF520923298C1200646E10 /* AtomicDictionaryTests.swift in Sources */,
				FA4B38AB238482B100E20DAB /* DefaultLoggingPluginTests.swift in Sources */,
				FA6BC869235F52740001A882 /* APICategoryClientGraphQLTests.swift in Sources */,
				FA8EE773238621320097E4F1 /* AnyModelTests.swift in Sources */,
				FACD264C2386E8F10068FBE6 /* JSONValue+SubscriptTests.swift in Sources */,
				FACD264D2386E8F10068FBE6 /* JSONValue+KeyPathTests.swift in Sources */,
				FA9FB782232AA26500C04D32 /* DefaultHubPluginCustomChannelTests.swift in Sources */,
				FAC23567227A056600424678 /* APICategoryClientRESTTests.swift in Sources */,
				219A88EF23F3358F00BBC5F2 /* TreeTests.swift in Sources */,
				FACA35EB2326B217000E74F6 /* AmplifyConfigurationInitializationTests.swift in Sources */,
				FAD3937A23820CDB00463F5E /* DataStoreCategoryClientAPITests.swift in Sources */,
				FAC23599227A598B00424678 /* DefaultHubPluginTests.swift in Sources */,
				FAC23575227A056B00424678 /* FoundationUtilsTests.swift in Sources */,
				FAAFAF27239045D1002CF932 /* AtomicValueTests.swift in Sources */,
				FAC23569227A056600424678 /* APICategoryConfigurationTests.swift in Sources */,
				FAC23588227A446C00424678 /* HubClientAPITests.swift in Sources */,
				FAC23564227A056600424678 /* StorageCategoryClientAPITests.swift in Sources */,
				FAAFAF3123904B75002CF932 /* AtomicValue+BoolTests.swift in Sources */,
				B9AF547E23F37DF20059E6C4 /* DateScalarOperationTests.swift in Sources */,
				FAD3937D23820D0200463F5E /* DataStoreCategoryConfigurationTests.swift in Sources */,
				FA607FE2233D131B00DFEA24 /* AmplifyOperationHubTests.swift in Sources */,
				FAC2356A227A056600424678 /* LoggingCategoryConfigurationTests.swift in Sources */,
				B91A87A423D64B0F0049A12F /* DateScalarTests.swift in Sources */,
				FA5D76AF23947E9C00489864 /* Model+CodableTests.swift in Sources */,
				FAAFAF3323904BA4002CF932 /* AtomicValue+NumericTests.swift in Sources */,
				FA176EDD2385943000C5C5F9 /* NotificationListeningAnalyticsPlugin.swift in Sources */,
				FA47B8362350C2D60031A0E3 /* AutoUnsubscribeOperationTests.swift in Sources */,
				FAC2356E227A056600424678 /* AnalyticsCategoryClientAPITests.swift in Sources */,
				B4BD6B3323708C0000A1F0A7 /* PredictionsCategoryClientAPITests.swift in Sources */,
				213481D9242AFA62001966DE /* AnyModelTester.swift in Sources */,
				FA47B8382350C58B0031A0E3 /* AutoUnsubscribeHubListenToOperationTests.swift in Sources */,
				FAC23574227A056B00424678 /* ConfigurationTests.swift in Sources */,
				B9DCA263240F217C00075E22 /* AnyEncodableTests.swift in Sources */,
				FAA64FC72397347B00B9C3C6 /* AtomicValue+RangeReplaceableCollectionTests.swift in Sources */,
				FA09B9432321CB0C000E064D /* JSONValueTests.swift in Sources */,
				FAC235A1227A5D8C00424678 /* DefaultHubPluginConcurrencyTests.swift in Sources */,
				FAC2356C227A056600424678 /* LoggingCategoryClientAPITests.swift in Sources */,
				FAC23586227A443200424678 /* HubCategoryConfigurationTests.swift in Sources */,
				B99EF4B523DB020C00D821BC /* DateScalarComparableTests.swift in Sources */,
			);
			runOnlyForDeploymentPostprocessing = 0;
		};
		FACA35EE2327FB14000E74F6 /* Sources */ = {
			isa = PBXSourcesBuildPhase;
			buildActionMask = 2147483647;
			files = (
				FA9D6C1E238DEF0E00C7DD9F /* DefaultHubPluginPerformanceTestHelpers.swift in Sources */,
				FA9D6C1F238DEF1100C7DD9F /* SerialDispatcherPerformanceTests.swift in Sources */,
				FA9D6C1B238DEEEB00C7DD9F /* ConcurrentDispatcherPerformanceTests.swift in Sources */,
				FACA35F52327FB14000E74F6 /* AmplifyConfigurationTests.swift in Sources */,
			);
			runOnlyForDeploymentPostprocessing = 0;
		};
		FACA36002327FBD4000E74F6 /* Sources */ = {
			isa = PBXSourcesBuildPhase;
			buildActionMask = 2147483647;
			files = (
				B9FAA116238799D3009414B4 /* Author.swift in Sources */,
				B9521833237E21BA00F53237 /* Comment+Schema.swift in Sources */,
				FA176ED7238503C200C5C5F9 /* HubListenerTestUtilities.swift in Sources */,
				21F40A3A23A294770074678E /* TestConfigHelper.swift in Sources */,
				B4BD6B3723708C6700A1F0A7 /* MockPredictionsCategoryPlugin.swift in Sources */,
				FACA361C2327FC7D000E74F6 /* MockHubCategoryPlugin.swift in Sources */,
				FAD3937F23820DAE00463F5E /* MockDataStoreCategoryPlugin.swift in Sources */,
				FACA361A2327FC69000E74F6 /* MockStorageCategoryPlugin.swift in Sources */,
				B9521837237E21BA00F53237 /* Post.swift in Sources */,
				B9FAA11A23879AC8009414B4 /* BookAuthor.swift in Sources */,
				21F40A3E23A295390074678E /* AWSMobileClient+Message.swift in Sources */,
				FAA2E8BC239FFC7700E420EA /* MockModels.swift in Sources */,
				B9FAA11E23879B9F009414B4 /* Book+Schema.swift in Sources */,
				FACA361B2327FC74000E74F6 /* MockLoggingCategoryPlugin.swift in Sources */,
				FACF52042329633500646E10 /* TestExtensions.swift in Sources */,
				B9FAA11823879A57009414B4 /* Author+Schema.swift in Sources */,
				B9521836237E21BA00F53237 /* Post+Schema.swift in Sources */,
				FA4A955F239ADEBD008E876E /* MockResponder.swift in Sources */,
				B9FAA11223878C96009414B4 /* UserAccount+Schema.swift in Sources */,
				FACA36152327FC39000E74F6 /* MessageReporter.swift in Sources */,
				FAF512AE23986791001ADF4E /* AmplifyModels.swift in Sources */,
				B9FAA11C23879B35009414B4 /* Book.swift in Sources */,
				B9FAA11423878CEA009414B4 /* UserProfile+Schema.swift in Sources */,
				FACA361D2327FC84000E74F6 /* MockAPICategoryPlugin.swift in Sources */,
				B9FAA11023878C5E009414B4 /* UserProfile.swift in Sources */,
				B9FAA12023879BD0009414B4 /* BookAuthor+Schema.swift in Sources */,
				21F40A4023A295470074678E /* TestCommonConstants.swift in Sources */,
				B9521835237E21BA00F53237 /* Comment.swift in Sources */,
				FACA361E2327FC8E000E74F6 /* MockAnalyticsCategoryPlugin.swift in Sources */,
				2129BE012394627B006363A1 /* PostCommentModelRegistration.swift in Sources */,
				B9FAA10E23878BF3009414B4 /* UserAccount.swift in Sources */,
				21F40A3C23A2952C0074678E /* AuthHelper.swift in Sources */,
				FA1846EE23998E44009B9D01 /* MockAPIResponders.swift in Sources */,
			);
			runOnlyForDeploymentPostprocessing = 0;
		};
/* End PBXSourcesBuildPhase section */

/* Begin PBXTargetDependency section */
		FA131AB52360FE070008381C /* PBXTargetDependency */ = {
			isa = PBXTargetDependency;
			target = FA131AA92360FE070008381C /* AWSPluginsCore */;
			targetProxy = FA131AB42360FE070008381C /* PBXContainerItemProxy */;
		};
		FA131AB72360FE070008381C /* PBXTargetDependency */ = {
			isa = PBXTargetDependency;
			target = 2125E2502319EC3000B3DEB5 /* AmplifyTestApp */;
			targetProxy = FA131AB62360FE070008381C /* PBXContainerItemProxy */;
		};
		FA131ACE2360FEBB0008381C /* PBXTargetDependency */ = {
			isa = PBXTargetDependency;
			target = FAC234D12279F8DA00424678 /* Amplify */;
			targetProxy = FA131ACD2360FEBB0008381C /* PBXContainerItemProxy */;
		};
		FAC234DE2279F8DA00424678 /* PBXTargetDependency */ = {
			isa = PBXTargetDependency;
			target = FAC234D12279F8DA00424678 /* Amplify */;
			targetProxy = FAC234DD2279F8DA00424678 /* PBXContainerItemProxy */;
		};
		FACA35F92327FB14000E74F6 /* PBXTargetDependency */ = {
			isa = PBXTargetDependency;
			target = FAC234D12279F8DA00424678 /* Amplify */;
			targetProxy = FACA35F82327FB14000E74F6 /* PBXContainerItemProxy */;
		};
		FACA35FE2327FB31000E74F6 /* PBXTargetDependency */ = {
			isa = PBXTargetDependency;
			target = 2125E2502319EC3000B3DEB5 /* AmplifyTestApp */;
			targetProxy = FACA35FD2327FB31000E74F6 /* PBXContainerItemProxy */;
		};
		FACA360A2327FBD4000E74F6 /* PBXTargetDependency */ = {
			isa = PBXTargetDependency;
			target = FACA36032327FBD4000E74F6 /* AmplifyTestCommon */;
			targetProxy = FACA36092327FBD4000E74F6 /* PBXContainerItemProxy */;
		};
		FACA36122327FBE4000E74F6 /* PBXTargetDependency */ = {
			isa = PBXTargetDependency;
			target = FACA36032327FBD4000E74F6 /* AmplifyTestCommon */;
			targetProxy = FACA36112327FBE4000E74F6 /* PBXContainerItemProxy */;
		};
		FACA36142327FBEF000E74F6 /* PBXTargetDependency */ = {
			isa = PBXTargetDependency;
			target = FACA36032327FBD4000E74F6 /* AmplifyTestCommon */;
			targetProxy = FACA36132327FBEF000E74F6 /* PBXContainerItemProxy */;
		};
		FACA36202327FDB2000E74F6 /* PBXTargetDependency */ = {
			isa = PBXTargetDependency;
			target = FAC234D12279F8DA00424678 /* Amplify */;
			targetProxy = FACA361F2327FDB2000E74F6 /* PBXContainerItemProxy */;
		};
/* End PBXTargetDependency section */

/* Begin PBXVariantGroup section */
		2125E2572319EC3100B3DEB5 /* Main.storyboard */ = {
			isa = PBXVariantGroup;
			children = (
				2125E2582319EC3100B3DEB5 /* Base */,
			);
			name = Main.storyboard;
			sourceTree = "<group>";
		};
		2125E25C2319EC3200B3DEB5 /* LaunchScreen.storyboard */ = {
			isa = PBXVariantGroup;
			children = (
				2125E25D2319EC3200B3DEB5 /* Base */,
			);
			name = LaunchScreen.storyboard;
			sourceTree = "<group>";
		};
/* End PBXVariantGroup section */

/* Begin XCBuildConfiguration section */
		2125E2612319EC3200B3DEB5 /* Debug */ = {
			isa = XCBuildConfiguration;
			baseConfigurationReference = 3DC2B7D365B42B3A832601FA /* Pods-AmplifyTestApp.debug.xcconfig */;
			buildSettings = {
				ALWAYS_EMBED_SWIFT_STANDARD_LIBRARIES = YES;
				ASSETCATALOG_COMPILER_APPICON_NAME = AppIcon;
				CODE_SIGN_STYLE = Automatic;
				DEVELOPMENT_TEAM = "";
				FRAMEWORK_SEARCH_PATHS = (
					"$(inherited)",
					"$(PROJECT_DIR)/AmplifyPlugins/DataStore/AWSDataStoreCategoryPluginIntegrationTests",
				);
				INFOPLIST_FILE = AmplifyTestApp/Info.plist;
				IPHONEOS_DEPLOYMENT_TARGET = 11.0;
				LD_RUNPATH_SEARCH_PATHS = (
					"$(inherited)",
					"@executable_path/Frameworks",
				);
				PRODUCT_BUNDLE_IDENTIFIER = com.amazonaws.AmplifyTestApp;
				PRODUCT_NAME = "$(TARGET_NAME)";
				SWIFT_VERSION = 5.0;
				TARGETED_DEVICE_FAMILY = "1,2";
			};
			name = Debug;
		};
		2125E2622319EC3200B3DEB5 /* Release */ = {
			isa = XCBuildConfiguration;
			baseConfigurationReference = 7D0D6B9DC4C64E1EA75D21B3 /* Pods-AmplifyTestApp.release.xcconfig */;
			buildSettings = {
				ALWAYS_EMBED_SWIFT_STANDARD_LIBRARIES = YES;
				ASSETCATALOG_COMPILER_APPICON_NAME = AppIcon;
				CODE_SIGN_STYLE = Automatic;
				DEVELOPMENT_TEAM = "";
				FRAMEWORK_SEARCH_PATHS = (
					"$(inherited)",
					"$(PROJECT_DIR)/AmplifyPlugins/DataStore/AWSDataStoreCategoryPluginIntegrationTests",
				);
				INFOPLIST_FILE = AmplifyTestApp/Info.plist;
				IPHONEOS_DEPLOYMENT_TARGET = 11.0;
				LD_RUNPATH_SEARCH_PATHS = (
					"$(inherited)",
					"@executable_path/Frameworks",
				);
				PRODUCT_BUNDLE_IDENTIFIER = com.amazonaws.AmplifyTestApp;
				PRODUCT_NAME = "$(TARGET_NAME)";
				SWIFT_VERSION = 5.0;
				TARGETED_DEVICE_FAMILY = "1,2";
			};
			name = Release;
		};
		FA131AC22360FE070008381C /* Debug */ = {
			isa = XCBuildConfiguration;
			baseConfigurationReference = DD2486414D63230FF39130C7 /* Pods-Amplify-AWSPluginsCore.debug.xcconfig */;
			buildSettings = {
				CLANG_ENABLE_MODULES = YES;
				CODE_SIGN_STYLE = Automatic;
				DEFINES_MODULE = YES;
				DEVELOPMENT_TEAM = "";
				DYLIB_COMPATIBILITY_VERSION = 1;
				DYLIB_CURRENT_VERSION = 1;
				DYLIB_INSTALL_NAME_BASE = "@rpath";
				INFOPLIST_FILE = AmplifyPlugins/Core/AWSPluginsCore/Info.plist;
				INSTALL_PATH = "$(LOCAL_LIBRARY_DIR)/Frameworks";
				IPHONEOS_DEPLOYMENT_TARGET = 11.0;
				LD_RUNPATH_SEARCH_PATHS = (
					"$(inherited)",
					"@executable_path/Frameworks",
					"@loader_path/Frameworks",
				);
				PRODUCT_BUNDLE_IDENTIFIER = com.amazonaws.AWSPluginsCore;
				PRODUCT_NAME = "$(TARGET_NAME:c99extidentifier)";
				SKIP_INSTALL = YES;
				SWIFT_OPTIMIZATION_LEVEL = "-Onone";
				SWIFT_VERSION = 5.0;
				TARGETED_DEVICE_FAMILY = "1,2";
			};
			name = Debug;
		};
		FA131AC32360FE070008381C /* Release */ = {
			isa = XCBuildConfiguration;
			baseConfigurationReference = 8663196667FA4EF8123BA5F9 /* Pods-Amplify-AWSPluginsCore.release.xcconfig */;
			buildSettings = {
				CLANG_ENABLE_MODULES = YES;
				CODE_SIGN_STYLE = Automatic;
				DEFINES_MODULE = YES;
				DEVELOPMENT_TEAM = "";
				DYLIB_COMPATIBILITY_VERSION = 1;
				DYLIB_CURRENT_VERSION = 1;
				DYLIB_INSTALL_NAME_BASE = "@rpath";
				INFOPLIST_FILE = AmplifyPlugins/Core/AWSPluginsCore/Info.plist;
				INSTALL_PATH = "$(LOCAL_LIBRARY_DIR)/Frameworks";
				IPHONEOS_DEPLOYMENT_TARGET = 11.0;
				LD_RUNPATH_SEARCH_PATHS = (
					"$(inherited)",
					"@executable_path/Frameworks",
					"@loader_path/Frameworks",
				);
				PRODUCT_BUNDLE_IDENTIFIER = com.amazonaws.AWSPluginsCore;
				PRODUCT_NAME = "$(TARGET_NAME:c99extidentifier)";
				SKIP_INSTALL = YES;
				SWIFT_VERSION = 5.0;
				TARGETED_DEVICE_FAMILY = "1,2";
			};
			name = Release;
		};
		FA131AC52360FE070008381C /* Debug */ = {
			isa = XCBuildConfiguration;
			baseConfigurationReference = 1466763FF4DA7F67EC5092AA /* Pods-Amplify-AWSPluginsCore-AWSPluginsTestConfigs-AWSPluginsCoreTests.debug.xcconfig */;
			buildSettings = {
				ALWAYS_EMBED_SWIFT_STANDARD_LIBRARIES = YES;
				CODE_SIGN_STYLE = Automatic;
				DEVELOPMENT_TEAM = W3DRXD72QU;
				INFOPLIST_FILE = AmplifyPlugins/Core/AWSPluginsCoreTests/Info.plist;
				IPHONEOS_DEPLOYMENT_TARGET = 11.0;
				LD_RUNPATH_SEARCH_PATHS = (
					"$(inherited)",
					"@executable_path/Frameworks",
					"@loader_path/Frameworks",
				);
				PRODUCT_BUNDLE_IDENTIFIER = com.amazonaws.AWSPluginsCoreTests;
				PRODUCT_NAME = "$(TARGET_NAME)";
				SWIFT_VERSION = 5.0;
				TARGETED_DEVICE_FAMILY = "1,2";
				TEST_HOST = "$(BUILT_PRODUCTS_DIR)/AmplifyTestApp.app/AmplifyTestApp";
			};
			name = Debug;
		};
		FA131AC62360FE070008381C /* Release */ = {
			isa = XCBuildConfiguration;
			baseConfigurationReference = A52F652BA6B16F5BD47939CF /* Pods-Amplify-AWSPluginsCore-AWSPluginsTestConfigs-AWSPluginsCoreTests.release.xcconfig */;
			buildSettings = {
				ALWAYS_EMBED_SWIFT_STANDARD_LIBRARIES = YES;
				CODE_SIGN_STYLE = Automatic;
				DEVELOPMENT_TEAM = "";
				INFOPLIST_FILE = AmplifyPlugins/Core/AWSPluginsCoreTests/Info.plist;
				IPHONEOS_DEPLOYMENT_TARGET = 11.0;
				LD_RUNPATH_SEARCH_PATHS = (
					"$(inherited)",
					"@executable_path/Frameworks",
					"@loader_path/Frameworks",
				);
				PRODUCT_BUNDLE_IDENTIFIER = com.amazonaws.AWSPluginsCoreTests;
				PRODUCT_NAME = "$(TARGET_NAME)";
				SWIFT_VERSION = 5.0;
				TARGETED_DEVICE_FAMILY = "1,2";
				TEST_HOST = "$(BUILT_PRODUCTS_DIR)/AmplifyTestApp.app/AmplifyTestApp";
			};
			name = Release;
		};
		FAB2C99F2384B108008EE879 /* Debug */ = {
			isa = XCBuildConfiguration;
			baseConfigurationReference = 71B6F506E5F3F00B0743A9BF /* Pods-Amplify-AWSPluginsCore-AWSPluginsTestConfigs-AWSPluginsTestCommon.debug.xcconfig */;
			buildSettings = {
				CODE_SIGN_STYLE = Automatic;
				DEFINES_MODULE = YES;
				DEVELOPMENT_TEAM = W3DRXD72QU;
				DYLIB_COMPATIBILITY_VERSION = 1;
				DYLIB_CURRENT_VERSION = 1;
				DYLIB_INSTALL_NAME_BASE = "@rpath";
				INFOPLIST_FILE = AmplifyPlugins/Core/AWSPluginsTestCommon/Info.plist;
				INSTALL_PATH = "$(LOCAL_LIBRARY_DIR)/Frameworks";
				IPHONEOS_DEPLOYMENT_TARGET = 13.1;
				LD_RUNPATH_SEARCH_PATHS = (
					"$(inherited)",
					"@executable_path/Frameworks",
					"@loader_path/Frameworks",
				);
				PRODUCT_BUNDLE_IDENTIFIER = com.amazonaws.AWSPluginsTestCommon;
				PRODUCT_NAME = "$(TARGET_NAME:c99extidentifier)";
				SKIP_INSTALL = YES;
				SWIFT_VERSION = 5.0;
				TARGETED_DEVICE_FAMILY = "1,2";
			};
			name = Debug;
		};
		FAB2C9A02384B108008EE879 /* Release */ = {
			isa = XCBuildConfiguration;
			baseConfigurationReference = 0B4A80CD25A9E5E6A518A314 /* Pods-Amplify-AWSPluginsCore-AWSPluginsTestConfigs-AWSPluginsTestCommon.release.xcconfig */;
			buildSettings = {
				CODE_SIGN_STYLE = Automatic;
				DEFINES_MODULE = YES;
				DEVELOPMENT_TEAM = W3DRXD72QU;
				DYLIB_COMPATIBILITY_VERSION = 1;
				DYLIB_CURRENT_VERSION = 1;
				DYLIB_INSTALL_NAME_BASE = "@rpath";
				INFOPLIST_FILE = AmplifyPlugins/Core/AWSPluginsTestCommon/Info.plist;
				INSTALL_PATH = "$(LOCAL_LIBRARY_DIR)/Frameworks";
				IPHONEOS_DEPLOYMENT_TARGET = 13.1;
				LD_RUNPATH_SEARCH_PATHS = (
					"$(inherited)",
					"@executable_path/Frameworks",
					"@loader_path/Frameworks",
				);
				PRODUCT_BUNDLE_IDENTIFIER = com.amazonaws.AWSPluginsTestCommon;
				PRODUCT_NAME = "$(TARGET_NAME:c99extidentifier)";
				SKIP_INSTALL = YES;
				SWIFT_VERSION = 5.0;
				TARGETED_DEVICE_FAMILY = "1,2";
			};
			name = Release;
		};
		FAC234E42279F8DA00424678 /* Debug */ = {
			isa = XCBuildConfiguration;
			buildSettings = {
				ALWAYS_SEARCH_USER_PATHS = NO;
				CLANG_ANALYZER_NONNULL = YES;
				CLANG_ANALYZER_NUMBER_OBJECT_CONVERSION = YES_AGGRESSIVE;
				CLANG_CXX_LANGUAGE_STANDARD = "gnu++14";
				CLANG_CXX_LIBRARY = "libc++";
				CLANG_ENABLE_MODULES = YES;
				CLANG_ENABLE_OBJC_ARC = YES;
				CLANG_ENABLE_OBJC_WEAK = YES;
				CLANG_WARN_BLOCK_CAPTURE_AUTORELEASING = YES;
				CLANG_WARN_BOOL_CONVERSION = YES;
				CLANG_WARN_COMMA = YES;
				CLANG_WARN_CONSTANT_CONVERSION = YES;
				CLANG_WARN_DEPRECATED_OBJC_IMPLEMENTATIONS = YES;
				CLANG_WARN_DIRECT_OBJC_ISA_USAGE = YES_ERROR;
				CLANG_WARN_DOCUMENTATION_COMMENTS = YES;
				CLANG_WARN_EMPTY_BODY = YES;
				CLANG_WARN_ENUM_CONVERSION = YES;
				CLANG_WARN_INFINITE_RECURSION = YES;
				CLANG_WARN_INT_CONVERSION = YES;
				CLANG_WARN_NON_LITERAL_NULL_CONVERSION = YES;
				CLANG_WARN_OBJC_IMPLICIT_RETAIN_SELF = YES;
				CLANG_WARN_OBJC_LITERAL_CONVERSION = YES;
				CLANG_WARN_OBJC_ROOT_CLASS = YES_ERROR;
				CLANG_WARN_RANGE_LOOP_ANALYSIS = YES;
				CLANG_WARN_STRICT_PROTOTYPES = YES;
				CLANG_WARN_SUSPICIOUS_MOVE = YES;
				CLANG_WARN_UNGUARDED_AVAILABILITY = YES_AGGRESSIVE;
				CLANG_WARN_UNREACHABLE_CODE = YES;
				CLANG_WARN__DUPLICATE_METHOD_MATCH = YES;
				CODE_SIGN_IDENTITY = "iPhone Developer";
				COPY_PHASE_STRIP = NO;
				CURRENT_PROJECT_VERSION = 1;
				DEBUG_INFORMATION_FORMAT = dwarf;
				ENABLE_STRICT_OBJC_MSGSEND = YES;
				ENABLE_TESTABILITY = YES;
				GCC_C_LANGUAGE_STANDARD = gnu11;
				GCC_DYNAMIC_NO_PIC = NO;
				GCC_NO_COMMON_BLOCKS = YES;
				GCC_OPTIMIZATION_LEVEL = 0;
				GCC_PREPROCESSOR_DEFINITIONS = (
					"DEBUG=1",
					"$(inherited)",
				);
				GCC_WARN_64_TO_32_BIT_CONVERSION = YES;
				GCC_WARN_ABOUT_RETURN_TYPE = YES_ERROR;
				GCC_WARN_UNDECLARED_SELECTOR = YES;
				GCC_WARN_UNINITIALIZED_AUTOS = YES_AGGRESSIVE;
				GCC_WARN_UNUSED_FUNCTION = YES;
				GCC_WARN_UNUSED_VARIABLE = YES;
				IPHONEOS_DEPLOYMENT_TARGET = 11.0;
				MTL_ENABLE_DEBUG_INFO = INCLUDE_SOURCE;
				MTL_FAST_MATH = YES;
				ONLY_ACTIVE_ARCH = YES;
				SDKROOT = iphoneos;
				SWIFT_ACTIVE_COMPILATION_CONDITIONS = DEBUG;
				SWIFT_OPTIMIZATION_LEVEL = "-Onone";
				VERSIONING_SYSTEM = "apple-generic";
				VERSION_INFO_PREFIX = "";
			};
			name = Debug;
		};
		FAC234E52279F8DA00424678 /* Release */ = {
			isa = XCBuildConfiguration;
			buildSettings = {
				ALWAYS_SEARCH_USER_PATHS = NO;
				CLANG_ANALYZER_NONNULL = YES;
				CLANG_ANALYZER_NUMBER_OBJECT_CONVERSION = YES_AGGRESSIVE;
				CLANG_CXX_LANGUAGE_STANDARD = "gnu++14";
				CLANG_CXX_LIBRARY = "libc++";
				CLANG_ENABLE_MODULES = YES;
				CLANG_ENABLE_OBJC_ARC = YES;
				CLANG_ENABLE_OBJC_WEAK = YES;
				CLANG_WARN_BLOCK_CAPTURE_AUTORELEASING = YES;
				CLANG_WARN_BOOL_CONVERSION = YES;
				CLANG_WARN_COMMA = YES;
				CLANG_WARN_CONSTANT_CONVERSION = YES;
				CLANG_WARN_DEPRECATED_OBJC_IMPLEMENTATIONS = YES;
				CLANG_WARN_DIRECT_OBJC_ISA_USAGE = YES_ERROR;
				CLANG_WARN_DOCUMENTATION_COMMENTS = YES;
				CLANG_WARN_EMPTY_BODY = YES;
				CLANG_WARN_ENUM_CONVERSION = YES;
				CLANG_WARN_INFINITE_RECURSION = YES;
				CLANG_WARN_INT_CONVERSION = YES;
				CLANG_WARN_NON_LITERAL_NULL_CONVERSION = YES;
				CLANG_WARN_OBJC_IMPLICIT_RETAIN_SELF = YES;
				CLANG_WARN_OBJC_LITERAL_CONVERSION = YES;
				CLANG_WARN_OBJC_ROOT_CLASS = YES_ERROR;
				CLANG_WARN_RANGE_LOOP_ANALYSIS = YES;
				CLANG_WARN_STRICT_PROTOTYPES = YES;
				CLANG_WARN_SUSPICIOUS_MOVE = YES;
				CLANG_WARN_UNGUARDED_AVAILABILITY = YES_AGGRESSIVE;
				CLANG_WARN_UNREACHABLE_CODE = YES;
				CLANG_WARN__DUPLICATE_METHOD_MATCH = YES;
				CODE_SIGN_IDENTITY = "iPhone Developer";
				COPY_PHASE_STRIP = NO;
				CURRENT_PROJECT_VERSION = 1;
				DEBUG_INFORMATION_FORMAT = "dwarf-with-dsym";
				ENABLE_NS_ASSERTIONS = NO;
				ENABLE_STRICT_OBJC_MSGSEND = YES;
				GCC_C_LANGUAGE_STANDARD = gnu11;
				GCC_NO_COMMON_BLOCKS = YES;
				GCC_WARN_64_TO_32_BIT_CONVERSION = YES;
				GCC_WARN_ABOUT_RETURN_TYPE = YES_ERROR;
				GCC_WARN_UNDECLARED_SELECTOR = YES;
				GCC_WARN_UNINITIALIZED_AUTOS = YES_AGGRESSIVE;
				GCC_WARN_UNUSED_FUNCTION = YES;
				GCC_WARN_UNUSED_VARIABLE = YES;
				IPHONEOS_DEPLOYMENT_TARGET = 11.0;
				MTL_ENABLE_DEBUG_INFO = NO;
				MTL_FAST_MATH = YES;
				SDKROOT = iphoneos;
				SWIFT_COMPILATION_MODE = wholemodule;
				SWIFT_OPTIMIZATION_LEVEL = "-O";
				VALIDATE_PRODUCT = YES;
				VERSIONING_SYSTEM = "apple-generic";
				VERSION_INFO_PREFIX = "";
			};
			name = Release;
		};
		FAC234E72279F8DA00424678 /* Debug */ = {
			isa = XCBuildConfiguration;
			baseConfigurationReference = 5A112B8C39AC37F0FB71AF54 /* Pods-Amplify.debug.xcconfig */;
			buildSettings = {
				CODE_SIGN_IDENTITY = "";
				CODE_SIGN_STYLE = Automatic;
				DEFINES_MODULE = YES;
				DEVELOPMENT_TEAM = "";
				DYLIB_COMPATIBILITY_VERSION = 1;
				DYLIB_CURRENT_VERSION = 1;
				DYLIB_INSTALL_NAME_BASE = "@rpath";
				INFOPLIST_FILE = Amplify/Info.plist;
				INSTALL_PATH = "$(LOCAL_LIBRARY_DIR)/Frameworks";
				IPHONEOS_DEPLOYMENT_TARGET = 11.0;
				LD_RUNPATH_SEARCH_PATHS = (
					"$(inherited)",
					"@executable_path/Frameworks",
					"@loader_path/Frameworks",
				);
				PRODUCT_BUNDLE_IDENTIFIER = com.amazonaws.Amplify;
				PRODUCT_NAME = "$(TARGET_NAME:c99extidentifier)";
				SKIP_INSTALL = YES;
				SWIFT_VERSION = 5.0;
				TARGETED_DEVICE_FAMILY = "1,2";
			};
			name = Debug;
		};
		FAC234E82279F8DA00424678 /* Release */ = {
			isa = XCBuildConfiguration;
			baseConfigurationReference = E5ACA3446D45A4622167122C /* Pods-Amplify.release.xcconfig */;
			buildSettings = {
				CODE_SIGN_IDENTITY = "";
				CODE_SIGN_STYLE = Automatic;
				DEFINES_MODULE = YES;
				DEVELOPMENT_TEAM = "";
				DYLIB_COMPATIBILITY_VERSION = 1;
				DYLIB_CURRENT_VERSION = 1;
				DYLIB_INSTALL_NAME_BASE = "@rpath";
				INFOPLIST_FILE = Amplify/Info.plist;
				INSTALL_PATH = "$(LOCAL_LIBRARY_DIR)/Frameworks";
				IPHONEOS_DEPLOYMENT_TARGET = 11.0;
				LD_RUNPATH_SEARCH_PATHS = (
					"$(inherited)",
					"@executable_path/Frameworks",
					"@loader_path/Frameworks",
				);
				PRODUCT_BUNDLE_IDENTIFIER = com.amazonaws.Amplify;
				PRODUCT_NAME = "$(TARGET_NAME:c99extidentifier)";
				SKIP_INSTALL = YES;
				SWIFT_VERSION = 5.0;
				TARGETED_DEVICE_FAMILY = "1,2";
			};
			name = Release;
		};
		FAC234EA2279F8DA00424678 /* Debug */ = {
			isa = XCBuildConfiguration;
			baseConfigurationReference = 1AEE54C5DD1856A3C9251736 /* Pods-Amplify-AmplifyTestConfigs-AmplifyTests.debug.xcconfig */;
			buildSettings = {
				CODE_SIGN_STYLE = Automatic;
				DEVELOPMENT_TEAM = "";
				INFOPLIST_FILE = AmplifyTests/Info.plist;
				LD_RUNPATH_SEARCH_PATHS = (
					"$(inherited)",
					"@executable_path/Frameworks",
					"@loader_path/Frameworks",
				);
				PRODUCT_BUNDLE_IDENTIFIER = com.amazonaws.AmplifyTests;
				PRODUCT_NAME = "$(TARGET_NAME)";
				SWIFT_VERSION = 5.0;
				TARGETED_DEVICE_FAMILY = "1,2";
			};
			name = Debug;
		};
		FAC234EB2279F8DA00424678 /* Release */ = {
			isa = XCBuildConfiguration;
			baseConfigurationReference = 2C7DCEEA645473A2F2E5DD7D /* Pods-Amplify-AmplifyTestConfigs-AmplifyTests.release.xcconfig */;
			buildSettings = {
				CODE_SIGN_STYLE = Automatic;
				DEVELOPMENT_TEAM = "";
				INFOPLIST_FILE = AmplifyTests/Info.plist;
				LD_RUNPATH_SEARCH_PATHS = (
					"$(inherited)",
					"@executable_path/Frameworks",
					"@loader_path/Frameworks",
				);
				PRODUCT_BUNDLE_IDENTIFIER = com.amazonaws.AmplifyTests;
				PRODUCT_NAME = "$(TARGET_NAME)";
				SWIFT_VERSION = 5.0;
				TARGETED_DEVICE_FAMILY = "1,2";
			};
			name = Release;
		};
		FACA35FB2327FB14000E74F6 /* Debug */ = {
			isa = XCBuildConfiguration;
			baseConfigurationReference = 7CE2971718A9CA64EF8D10BE /* Pods-Amplify-AmplifyTestConfigs-AmplifyFunctionalTests.debug.xcconfig */;
			buildSettings = {
				CODE_SIGN_STYLE = Automatic;
				DEVELOPMENT_TEAM = "";
				INFOPLIST_FILE = AmplifyFunctionalTests/Info.plist;
				IPHONEOS_DEPLOYMENT_TARGET = 11.0;
				LD_RUNPATH_SEARCH_PATHS = (
					"$(inherited)",
					"@executable_path/Frameworks",
					"@loader_path/Frameworks",
				);
				PRODUCT_BUNDLE_IDENTIFIER = com.amazonaws.AmplifyFunctionalTests;
				PRODUCT_NAME = "$(TARGET_NAME)";
				SWIFT_VERSION = 5.0;
				TARGETED_DEVICE_FAMILY = "1,2";
				TEST_HOST = "$(BUILT_PRODUCTS_DIR)/AmplifyTestApp.app/AmplifyTestApp";
			};
			name = Debug;
		};
		FACA35FC2327FB14000E74F6 /* Release */ = {
			isa = XCBuildConfiguration;
			baseConfigurationReference = 4C5AEAB2A2D90298524BE592 /* Pods-Amplify-AmplifyTestConfigs-AmplifyFunctionalTests.release.xcconfig */;
			buildSettings = {
				CODE_SIGN_STYLE = Automatic;
				DEVELOPMENT_TEAM = "";
				INFOPLIST_FILE = AmplifyFunctionalTests/Info.plist;
				IPHONEOS_DEPLOYMENT_TARGET = 11.0;
				LD_RUNPATH_SEARCH_PATHS = (
					"$(inherited)",
					"@executable_path/Frameworks",
					"@loader_path/Frameworks",
				);
				PRODUCT_BUNDLE_IDENTIFIER = com.amazonaws.AmplifyFunctionalTests;
				PRODUCT_NAME = "$(TARGET_NAME)";
				SWIFT_VERSION = 5.0;
				TARGETED_DEVICE_FAMILY = "1,2";
				TEST_HOST = "$(BUILT_PRODUCTS_DIR)/AmplifyTestApp.app/AmplifyTestApp";
			};
			name = Release;
		};
		FACA360E2327FBD4000E74F6 /* Debug */ = {
			isa = XCBuildConfiguration;
			baseConfigurationReference = 9D9F0724CC2944C9FE67304A /* Pods-Amplify-AmplifyTestConfigs-AmplifyTestCommon.debug.xcconfig */;
			buildSettings = {
				CODE_SIGN_IDENTITY = "";
				CODE_SIGN_STYLE = Automatic;
				DEFINES_MODULE = YES;
				DEVELOPMENT_TEAM = "";
				DYLIB_COMPATIBILITY_VERSION = 1;
				DYLIB_CURRENT_VERSION = 1;
				DYLIB_INSTALL_NAME_BASE = "@rpath";
				INFOPLIST_FILE = AmplifyTestCommon/Info.plist;
				INSTALL_PATH = "$(LOCAL_LIBRARY_DIR)/Frameworks";
				IPHONEOS_DEPLOYMENT_TARGET = 11.0;
				LD_RUNPATH_SEARCH_PATHS = (
					"$(inherited)",
					"@executable_path/Frameworks",
					"@loader_path/Frameworks",
				);
				PRODUCT_BUNDLE_IDENTIFIER = com.amazonaws.AmplifyTestCommon;
				PRODUCT_NAME = "$(TARGET_NAME:c99extidentifier)";
				SKIP_INSTALL = YES;
				SWIFT_VERSION = 5.0;
				TARGETED_DEVICE_FAMILY = "1,2";
			};
			name = Debug;
		};
		FACA360F2327FBD4000E74F6 /* Release */ = {
			isa = XCBuildConfiguration;
			baseConfigurationReference = B671BDC60D796AB1C118F365 /* Pods-Amplify-AmplifyTestConfigs-AmplifyTestCommon.release.xcconfig */;
			buildSettings = {
				CODE_SIGN_IDENTITY = "";
				CODE_SIGN_STYLE = Automatic;
				DEFINES_MODULE = YES;
				DEVELOPMENT_TEAM = "";
				DYLIB_COMPATIBILITY_VERSION = 1;
				DYLIB_CURRENT_VERSION = 1;
				DYLIB_INSTALL_NAME_BASE = "@rpath";
				INFOPLIST_FILE = AmplifyTestCommon/Info.plist;
				INSTALL_PATH = "$(LOCAL_LIBRARY_DIR)/Frameworks";
				IPHONEOS_DEPLOYMENT_TARGET = 11.0;
				LD_RUNPATH_SEARCH_PATHS = (
					"$(inherited)",
					"@executable_path/Frameworks",
					"@loader_path/Frameworks",
				);
				PRODUCT_BUNDLE_IDENTIFIER = com.amazonaws.AmplifyTestCommon;
				PRODUCT_NAME = "$(TARGET_NAME:c99extidentifier)";
				SKIP_INSTALL = YES;
				SWIFT_VERSION = 5.0;
				TARGETED_DEVICE_FAMILY = "1,2";
			};
			name = Release;
		};
/* End XCBuildConfiguration section */

/* Begin XCConfigurationList section */
		2125E2602319EC3200B3DEB5 /* Build configuration list for PBXNativeTarget "AmplifyTestApp" */ = {
			isa = XCConfigurationList;
			buildConfigurations = (
				2125E2612319EC3200B3DEB5 /* Debug */,
				2125E2622319EC3200B3DEB5 /* Release */,
			);
			defaultConfigurationIsVisible = 0;
			defaultConfigurationName = Release;
		};
		FA131AC12360FE070008381C /* Build configuration list for PBXNativeTarget "AWSPluginsCore" */ = {
			isa = XCConfigurationList;
			buildConfigurations = (
				FA131AC22360FE070008381C /* Debug */,
				FA131AC32360FE070008381C /* Release */,
			);
			defaultConfigurationIsVisible = 0;
			defaultConfigurationName = Release;
		};
		FA131AC42360FE070008381C /* Build configuration list for PBXNativeTarget "AWSPluginsCoreTests" */ = {
			isa = XCConfigurationList;
			buildConfigurations = (
				FA131AC52360FE070008381C /* Debug */,
				FA131AC62360FE070008381C /* Release */,
			);
			defaultConfigurationIsVisible = 0;
			defaultConfigurationName = Release;
		};
		FAB2C9A12384B108008EE879 /* Build configuration list for PBXNativeTarget "AWSPluginsTestCommon" */ = {
			isa = XCConfigurationList;
			buildConfigurations = (
				FAB2C99F2384B108008EE879 /* Debug */,
				FAB2C9A02384B108008EE879 /* Release */,
			);
			defaultConfigurationIsVisible = 0;
			defaultConfigurationName = Release;
		};
		FAC234CC2279F8DA00424678 /* Build configuration list for PBXProject "Amplify" */ = {
			isa = XCConfigurationList;
			buildConfigurations = (
				FAC234E42279F8DA00424678 /* Debug */,
				FAC234E52279F8DA00424678 /* Release */,
			);
			defaultConfigurationIsVisible = 0;
			defaultConfigurationName = Release;
		};
		FAC234E62279F8DA00424678 /* Build configuration list for PBXNativeTarget "Amplify" */ = {
			isa = XCConfigurationList;
			buildConfigurations = (
				FAC234E72279F8DA00424678 /* Debug */,
				FAC234E82279F8DA00424678 /* Release */,
			);
			defaultConfigurationIsVisible = 0;
			defaultConfigurationName = Release;
		};
		FAC234E92279F8DA00424678 /* Build configuration list for PBXNativeTarget "AmplifyTests" */ = {
			isa = XCConfigurationList;
			buildConfigurations = (
				FAC234EA2279F8DA00424678 /* Debug */,
				FAC234EB2279F8DA00424678 /* Release */,
			);
			defaultConfigurationIsVisible = 0;
			defaultConfigurationName = Release;
		};
		FACA35FA2327FB14000E74F6 /* Build configuration list for PBXNativeTarget "AmplifyFunctionalTests" */ = {
			isa = XCConfigurationList;
			buildConfigurations = (
				FACA35FB2327FB14000E74F6 /* Debug */,
				FACA35FC2327FB14000E74F6 /* Release */,
			);
			defaultConfigurationIsVisible = 0;
			defaultConfigurationName = Release;
		};
		FACA360D2327FBD4000E74F6 /* Build configuration list for PBXNativeTarget "AmplifyTestCommon" */ = {
			isa = XCConfigurationList;
			buildConfigurations = (
				FACA360E2327FBD4000E74F6 /* Debug */,
				FACA360F2327FBD4000E74F6 /* Release */,
			);
			defaultConfigurationIsVisible = 0;
			defaultConfigurationName = Release;
		};
/* End XCConfigurationList section */
	};
	rootObject = FAC234C92279F8DA00424678 /* Project object */;
}<|MERGE_RESOLUTION|>--- conflicted
+++ resolved
@@ -220,7 +220,6 @@
 		B98E9D142372236300934B51 /* QueryPredicate+Equatable.swift in Sources */ = {isa = PBXBuildFile; fileRef = B98E9D0C2372236200934B51 /* QueryPredicate+Equatable.swift */; };
 		B996FC4423FF2FA8006D0F68 /* Encodable+AnyEncodable.swift in Sources */ = {isa = PBXBuildFile; fileRef = B996FC4323FF2FA8006D0F68 /* Encodable+AnyEncodable.swift */; };
 		B996FC4D24059918006D0F68 /* Model+Enum.swift in Sources */ = {isa = PBXBuildFile; fileRef = B996FC4C24059918006D0F68 /* Model+Enum.swift */; };
-<<<<<<< HEAD
 		B99EF4B523DB020C00D821BC /* DateScalarComparableTests.swift in Sources */ = {isa = PBXBuildFile; fileRef = B99EF4B423DB020C00D821BC /* DateScalarComparableTests.swift */; };
 		B99EF4B723DB072000D821BC /* DateScalar+Hashable.swift in Sources */ = {isa = PBXBuildFile; fileRef = B99EF4B623DB072000D821BC /* DateScalar+Hashable.swift */; };
 		B9A6A4E024452E0D00AC2792 /* AccessLevel.swift in Sources */ = {isa = PBXBuildFile; fileRef = B9A6A4DF24452E0D00AC2792 /* AccessLevel.swift */; };
@@ -233,9 +232,7 @@
 		B9B50DC423D917BB0086F1E1 /* DateScalarFormat+Date.swift in Sources */ = {isa = PBXBuildFile; fileRef = B9B50DC323D917BB0086F1E1 /* DateScalarFormat+Date.swift */; };
 		B9B50DC623D918020086F1E1 /* Date+DateScalar.swift in Sources */ = {isa = PBXBuildFile; fileRef = B9B50DC523D918020086F1E1 /* Date+DateScalar.swift */; };
 		B9B50DC823DA15890086F1E1 /* DataStoreError+DateScalar.swift in Sources */ = {isa = PBXBuildFile; fileRef = B9B50DC723DA15890086F1E1 /* DataStoreError+DateScalar.swift */; };
-=======
 		B9A329CC243559BF00C5B80C /* TimeInterval+Helper.swift in Sources */ = {isa = PBXBuildFile; fileRef = B9A329CB243559BF00C5B80C /* TimeInterval+Helper.swift */; };
->>>>>>> b87811c5
 		B9B64A9F23FCBF7E00730B68 /* ModelValueConverter.swift in Sources */ = {isa = PBXBuildFile; fileRef = B9B64A9E23FCBF7E00730B68 /* ModelValueConverter.swift */; };
 		B9DCA263240F217C00075E22 /* AnyEncodableTests.swift in Sources */ = {isa = PBXBuildFile; fileRef = B9DCA262240F217C00075E22 /* AnyEncodableTests.swift */; };
 		B9FAA10B23878122009414B4 /* ModelField+Association.swift in Sources */ = {isa = PBXBuildFile; fileRef = B9FAA10A23878122009414B4 /* ModelField+Association.swift */; };
@@ -880,7 +877,6 @@
 		B99209E22411E49D00F80010 /* README.md */ = {isa = PBXFileReference; fileEncoding = 4; lastKnownFileType = net.daringfireball.markdown; path = README.md; sourceTree = "<group>"; };
 		B996FC4323FF2FA8006D0F68 /* Encodable+AnyEncodable.swift */ = {isa = PBXFileReference; lastKnownFileType = sourcecode.swift; path = "Encodable+AnyEncodable.swift"; sourceTree = "<group>"; };
 		B996FC4C24059918006D0F68 /* Model+Enum.swift */ = {isa = PBXFileReference; lastKnownFileType = sourcecode.swift; path = "Model+Enum.swift"; sourceTree = "<group>"; };
-<<<<<<< HEAD
 		B99EF4B423DB020C00D821BC /* DateScalarComparableTests.swift */ = {isa = PBXFileReference; lastKnownFileType = sourcecode.swift; path = DateScalarComparableTests.swift; sourceTree = "<group>"; };
 		B99EF4B623DB072000D821BC /* DateScalar+Hashable.swift */ = {isa = PBXFileReference; lastKnownFileType = sourcecode.swift; path = "DateScalar+Hashable.swift"; sourceTree = "<group>"; };
 		B9A6A4DF24452E0D00AC2792 /* AccessLevel.swift */ = {isa = PBXFileReference; fileEncoding = 4; lastKnownFileType = sourcecode.swift; path = AccessLevel.swift; sourceTree = "<group>"; };
@@ -893,9 +889,7 @@
 		B9B50DC323D917BB0086F1E1 /* DateScalarFormat+Date.swift */ = {isa = PBXFileReference; lastKnownFileType = sourcecode.swift; path = "DateScalarFormat+Date.swift"; sourceTree = "<group>"; };
 		B9B50DC523D918020086F1E1 /* Date+DateScalar.swift */ = {isa = PBXFileReference; lastKnownFileType = sourcecode.swift; path = "Date+DateScalar.swift"; sourceTree = "<group>"; };
 		B9B50DC723DA15890086F1E1 /* DataStoreError+DateScalar.swift */ = {isa = PBXFileReference; lastKnownFileType = sourcecode.swift; path = "DataStoreError+DateScalar.swift"; sourceTree = "<group>"; };
-=======
 		B9A329CB243559BF00C5B80C /* TimeInterval+Helper.swift */ = {isa = PBXFileReference; lastKnownFileType = sourcecode.swift; path = "TimeInterval+Helper.swift"; sourceTree = "<group>"; };
->>>>>>> b87811c5
 		B9B64A9E23FCBF7E00730B68 /* ModelValueConverter.swift */ = {isa = PBXFileReference; lastKnownFileType = sourcecode.swift; path = ModelValueConverter.swift; sourceTree = "<group>"; };
 		B9DCA262240F217C00075E22 /* AnyEncodableTests.swift */ = {isa = PBXFileReference; lastKnownFileType = sourcecode.swift; path = AnyEncodableTests.swift; sourceTree = "<group>"; };
 		B9FAA10A23878122009414B4 /* ModelField+Association.swift */ = {isa = PBXFileReference; lastKnownFileType = sourcecode.swift; path = "ModelField+Association.swift"; sourceTree = "<group>"; };
