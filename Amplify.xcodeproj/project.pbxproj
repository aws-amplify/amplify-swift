// !$*UTF8*$!
{
	archiveVersion = 1;
	classes = {
	};
	objectVersion = 52;
	objects = {

/* Begin PBXBuildFile section */
		0C490842533B83E6C51749F7 /* Pods_AWSS3StoragePluginIntegrationTests.framework in Frameworks */ = {isa = PBXBuildFile; fileRef = 775BF14873ADD75B332E9423 /* Pods_AWSS3StoragePluginIntegrationTests.framework */; };
		210DBC122332B3C0009B9E51 /* StorageDownloadFileOperation.swift in Sources */ = {isa = PBXBuildFile; fileRef = 210DBC112332B3C0009B9E51 /* StorageDownloadFileOperation.swift */; };
		210DBC142332B3C6009B9E51 /* StorageGetURLOperation.swift in Sources */ = {isa = PBXBuildFile; fileRef = 210DBC132332B3C6009B9E51 /* StorageGetURLOperation.swift */; };
		210DBC162332B3CB009B9E51 /* StorageGetDataOperation.swift in Sources */ = {isa = PBXBuildFile; fileRef = 210DBC152332B3CB009B9E51 /* StorageGetDataOperation.swift */; };
		210DBC2F2332BAB2009B9E51 /* AWSS3+StorageDownloadFileRequest.swift in Sources */ = {isa = PBXBuildFile; fileRef = 210DBC2A2332BAAB009B9E51 /* AWSS3+StorageDownloadFileRequest.swift */; };
		210DBC302332BAB6009B9E51 /* AWSS3+StorageGetDataRequest.swift in Sources */ = {isa = PBXBuildFile; fileRef = 210DBC2B2332BAAB009B9E51 /* AWSS3+StorageGetDataRequest.swift */; };
		210DBC312332BABA009B9E51 /* AWSS3+StorageGetURLRequest.swift in Sources */ = {isa = PBXBuildFile; fileRef = 210DBC292332BAAB009B9E51 /* AWSS3+StorageGetURLRequest.swift */; };
		210DBC352332CA41009B9E51 /* AWSS3StorageGetURLOperation.swift in Sources */ = {isa = PBXBuildFile; fileRef = 210DBC322332CA40009B9E51 /* AWSS3StorageGetURLOperation.swift */; };
		210DBC362332CA41009B9E51 /* AWSS3StorageDownloadFileOperation.swift in Sources */ = {isa = PBXBuildFile; fileRef = 210DBC332332CA40009B9E51 /* AWSS3StorageDownloadFileOperation.swift */; };
		210DBC372332CA41009B9E51 /* AWSS3StorageGetDataOperation.swift in Sources */ = {isa = PBXBuildFile; fileRef = 210DBC342332CA40009B9E51 /* AWSS3StorageGetDataOperation.swift */; };
		210DBC3D2332E0BB009B9E51 /* AWSS3StorageGetDataOperationTests.swift in Sources */ = {isa = PBXBuildFile; fileRef = 210DBC3A2332E0BB009B9E51 /* AWSS3StorageGetDataOperationTests.swift */; };
		210DBC3E2332E0BB009B9E51 /* AWSS3StorageGetURLOperationTests.swift in Sources */ = {isa = PBXBuildFile; fileRef = 210DBC3B2332E0BB009B9E51 /* AWSS3StorageGetURLOperationTests.swift */; };
		210DBC3F2332E0BB009B9E51 /* AWSS3StorageDownloadFileOperationTests.swift in Sources */ = {isa = PBXBuildFile; fileRef = 210DBC3C2332E0BB009B9E51 /* AWSS3StorageDownloadFileOperationTests.swift */; };
		210DBC432332E531009B9E51 /* AWSS3StorageGetDataRequestTests.swift in Sources */ = {isa = PBXBuildFile; fileRef = 210DBC402332E531009B9E51 /* AWSS3StorageGetDataRequestTests.swift */; };
		210DBC442332E531009B9E51 /* AWSS3StorageDownloadFileRequestTests.swift in Sources */ = {isa = PBXBuildFile; fileRef = 210DBC412332E531009B9E51 /* AWSS3StorageDownloadFileRequestTests.swift */; };
		210DBC452332E531009B9E51 /* AWSS3StorageGetURLRequestTests.swift in Sources */ = {isa = PBXBuildFile; fileRef = 210DBC422332E531009B9E51 /* AWSS3StorageGetURLRequestTests.swift */; };
		210DBC472332F0C5009B9E51 /* StorageError.swift in Sources */ = {isa = PBXBuildFile; fileRef = 210DBC462332F0C5009B9E51 /* StorageError.swift */; };
		210FCC6D2325ECC00017EA4B /* StorageErrorConstants.swift in Sources */ = {isa = PBXBuildFile; fileRef = 210FCC6A2325ECBA0017EA4B /* StorageErrorConstants.swift */; };
		210FCC722326E5D20017EA4B /* PluginConstants.swift in Sources */ = {isa = PBXBuildFile; fileRef = 210FCC712326E5D20017EA4B /* PluginConstants.swift */; };
		210FCC762326EA1A0017EA4B /* AWSS3StoragePluginBasicIntegrationTests.swift in Sources */ = {isa = PBXBuildFile; fileRef = 210FCC752326EA1A0017EA4B /* AWSS3StoragePluginBasicIntegrationTests.swift */; };
		210FCC782326EADA0017EA4B /* AWSS3StoragePluginConfigurationTests.swift in Sources */ = {isa = PBXBuildFile; fileRef = 210FCC772326EADA0017EA4B /* AWSS3StoragePluginConfigurationTests.swift */; };
		210FCC7C2326EAF70017EA4B /* AWSS3StoragePluginAccessLevelTests.swift in Sources */ = {isa = PBXBuildFile; fileRef = 210FCC7B2326EAF70017EA4B /* AWSS3StoragePluginAccessLevelTests.swift */; };
		210FCC7E2326EB0F0017EA4B /* AWSS3StoragePluginOptionsUsabilityTests.swift in Sources */ = {isa = PBXBuildFile; fileRef = 210FCC7D2326EB0F0017EA4B /* AWSS3StoragePluginOptionsUsabilityTests.swift */; };
		210FCC812326EB2A0017EA4B /* AWSS3StoragePluginNegativeTests.swift in Sources */ = {isa = PBXBuildFile; fileRef = 210FCC802326EB2A0017EA4B /* AWSS3StoragePluginNegativeTests.swift */; };
		210FCC832328C1DC0017EA4B /* AWSS3StoragePlugin+ClientBehavior.swift in Sources */ = {isa = PBXBuildFile; fileRef = 210FCC822328C1DC0017EA4B /* AWSS3StoragePlugin+ClientBehavior.swift */; };
		210FCC852328D50B0017EA4B /* AWSS3StoragePlugin+Configure.swift in Sources */ = {isa = PBXBuildFile; fileRef = 210FCC842328D50B0017EA4B /* AWSS3StoragePlugin+Configure.swift */; };
		210FCC872328DA090017EA4B /* AWSS3StoragePlugin+Reset.swift in Sources */ = {isa = PBXBuildFile; fileRef = 210FCC862328DA090017EA4B /* AWSS3StoragePlugin+Reset.swift */; };
		210FCC8F232997650017EA4B /* AWSS3StoragePluginAPIBehaviorTests.swift in Sources */ = {isa = PBXBuildFile; fileRef = 210FCC8E232997650017EA4B /* AWSS3StoragePluginAPIBehaviorTests.swift */; };
		210FCC91232997780017EA4B /* AWSS3StoragePluginConfigureTests.swift in Sources */ = {isa = PBXBuildFile; fileRef = 210FCC90232997780017EA4B /* AWSS3StoragePluginConfigureTests.swift */; };
		210FCC94232997D50017EA4B /* AWSS3StoragePluginResetTests.swift in Sources */ = {isa = PBXBuildFile; fileRef = 210FCC93232997D50017EA4B /* AWSS3StoragePluginResetTests.swift */; };
		210FCC9E23299B4C0017EA4B /* AWSS3StorageService+EscapeHatchBehavior.swift in Sources */ = {isa = PBXBuildFile; fileRef = 210FCC9D23299B4C0017EA4B /* AWSS3StorageService+EscapeHatchBehavior.swift */; };
		210FCCA323299C5F0017EA4B /* AWSS3StorageServiceDeleteBehaviorTests.swift in Sources */ = {isa = PBXBuildFile; fileRef = 210FCCA223299C5F0017EA4B /* AWSS3StorageServiceDeleteBehaviorTests.swift */; };
		210FCCA523299C7F0017EA4B /* AWSS3StorageServiceEscapeHatchBehaviorTests.swift in Sources */ = {isa = PBXBuildFile; fileRef = 210FCCA423299C7F0017EA4B /* AWSS3StorageServiceEscapeHatchBehaviorTests.swift */; };
		210FCCA723299C970017EA4B /* AWSS3StorageServiceGetPreSignedURLBehaviorTests.swift in Sources */ = {isa = PBXBuildFile; fileRef = 210FCCA623299C970017EA4B /* AWSS3StorageServiceGetPreSignedURLBehaviorTests.swift */; };
		210FCCA923299CA70017EA4B /* AWSS3StorageServiceListBehaviorTests.swift in Sources */ = {isa = PBXBuildFile; fileRef = 210FCCA823299CA70017EA4B /* AWSS3StorageServiceListBehaviorTests.swift */; };
		210FCCAB23299CB70017EA4B /* AWSS3StorageServiceMultiPartUploadBehaviorTests.swift in Sources */ = {isa = PBXBuildFile; fileRef = 210FCCAA23299CB70017EA4B /* AWSS3StorageServiceMultiPartUploadBehaviorTests.swift */; };
		210FCCAD23299CCE0017EA4B /* AWSS3StorageServiceUploadBehaviorTests.swift in Sources */ = {isa = PBXBuildFile; fileRef = 210FCCAC23299CCE0017EA4B /* AWSS3StorageServiceUploadBehaviorTests.swift */; };
		210FCCAF23299E680017EA4B /* AWSS3StorageServiceConfigureTests.swift in Sources */ = {isa = PBXBuildFile; fileRef = 210FCCAE23299E680017EA4B /* AWSS3StorageServiceConfigureTests.swift */; };
		210FCCB12329A40F0017EA4B /* PluginErrorConstants.swift in Sources */ = {isa = PBXBuildFile; fileRef = 210FCCB02329A40F0017EA4B /* PluginErrorConstants.swift */; };
		210FCCB72329C30E0017EA4B /* StorageRequestUtilsGetterTests.swift in Sources */ = {isa = PBXBuildFile; fileRef = 210FCCB52329C0820017EA4B /* StorageRequestUtilsGetterTests.swift */; };
		210FCCB92329C3FA0017EA4B /* StorageRequestUtils+Getter.swift in Sources */ = {isa = PBXBuildFile; fileRef = 210FCCB82329C3FA0017EA4B /* StorageRequestUtils+Getter.swift */; };
		210FCCBB2329C40C0017EA4B /* StorageRequestUtils+Validator.swift in Sources */ = {isa = PBXBuildFile; fileRef = 210FCCBA2329C40C0017EA4B /* StorageRequestUtils+Validator.swift */; };
		210FCCBD2329C4A80017EA4B /* StorageRequestUtilsValidatorTests.swift in Sources */ = {isa = PBXBuildFile; fileRef = 210FCCBC2329C4A80017EA4B /* StorageRequestUtilsValidatorTests.swift */; };
		210FCCBF2329C4D60017EA4B /* StorageRequestUtilsTests.swift in Sources */ = {isa = PBXBuildFile; fileRef = 210FCCBE2329C4D60017EA4B /* StorageRequestUtilsTests.swift */; };
		210FCCC1232AF0580017EA4B /* AWSS3StorageOperationTestBase.swift in Sources */ = {isa = PBXBuildFile; fileRef = 210FCCC0232AF0580017EA4B /* AWSS3StorageOperationTestBase.swift */; };
		211FA8EE23257E9D00818C27 /* AWSS3StorageServiceDownloadBehaviorTests.swift in Sources */ = {isa = PBXBuildFile; fileRef = 211FA8ED23257E9D00818C27 /* AWSS3StorageServiceDownloadBehaviorTests.swift */; };
		2125E1B7231721B700B3DEB5 /* AWSMobileClientAdapter.swift in Sources */ = {isa = PBXBuildFile; fileRef = 2125E1B523171DBA00B3DEB5 /* AWSMobileClientAdapter.swift */; };
		2125E1B8231721BB00B3DEB5 /* AWSMobileClientBehavior.swift in Sources */ = {isa = PBXBuildFile; fileRef = 2125E1B323171D5E00B3DEB5 /* AWSMobileClientBehavior.swift */; };
		2125E2012318327300B3DEB5 /* AWSS3StoragePluginTestBase.swift in Sources */ = {isa = PBXBuildFile; fileRef = 2125E2002318327300B3DEB5 /* AWSS3StoragePluginTestBase.swift */; };
		2125E2032318327300B3DEB5 /* AWSS3StoragePlugin.framework in Frameworks */ = {isa = PBXBuildFile; fileRef = 21265DA42307389A004CCE39 /* AWSS3StoragePlugin.framework */; };
		2125E20E2318CD3900B3DEB5 /* MockAWSMobileClient.swift in Sources */ = {isa = PBXBuildFile; fileRef = 2125E20D2318CD3900B3DEB5 /* MockAWSMobileClient.swift */; };
		2125E2122318DC6E00B3DEB5 /* awsconfiguration.json in Resources */ = {isa = PBXBuildFile; fileRef = 2125E2102318D73B00B3DEB5 /* awsconfiguration.json */; };
		2125E2542319EC3100B3DEB5 /* AppDelegate.swift in Sources */ = {isa = PBXBuildFile; fileRef = 2125E2532319EC3100B3DEB5 /* AppDelegate.swift */; };
		2125E2562319EC3100B3DEB5 /* ViewController.swift in Sources */ = {isa = PBXBuildFile; fileRef = 2125E2552319EC3100B3DEB5 /* ViewController.swift */; };
		2125E2592319EC3100B3DEB5 /* Main.storyboard in Resources */ = {isa = PBXBuildFile; fileRef = 2125E2572319EC3100B3DEB5 /* Main.storyboard */; };
		2125E25B2319EC3200B3DEB5 /* Assets.xcassets in Resources */ = {isa = PBXBuildFile; fileRef = 2125E25A2319EC3200B3DEB5 /* Assets.xcassets */; };
		2125E25E2319EC3200B3DEB5 /* LaunchScreen.storyboard in Resources */ = {isa = PBXBuildFile; fileRef = 2125E25C2319EC3200B3DEB5 /* LaunchScreen.storyboard */; };
		2125E265231C2D3100B3DEB5 /* awsconfiguration.json in Resources */ = {isa = PBXBuildFile; fileRef = 2125E2102318D73B00B3DEB5 /* awsconfiguration.json */; };
		2125E27E231F40E400B3DEB5 /* AWSS3StorageService+DownloadBehavior.swift in Sources */ = {isa = PBXBuildFile; fileRef = 2125E277231F035600B3DEB5 /* AWSS3StorageService+DownloadBehavior.swift */; };
		2125E288231F431300B3DEB5 /* AWSS3StorageService+ListBehavior.swift in Sources */ = {isa = PBXBuildFile; fileRef = 2125E283231F429E00B3DEB5 /* AWSS3StorageService+ListBehavior.swift */; };
		2125E289231F431600B3DEB5 /* AWSS3StorageService+UploadBehavior.swift in Sources */ = {isa = PBXBuildFile; fileRef = 2125E281231F422700B3DEB5 /* AWSS3StorageService+UploadBehavior.swift */; };
		2125E28A231F431900B3DEB5 /* AWSS3StorageService+DeleteBehavior.swift in Sources */ = {isa = PBXBuildFile; fileRef = 2125E285231F42AC00B3DEB5 /* AWSS3StorageService+DeleteBehavior.swift */; };
		2125E29023205A7400B3DEB5 /* StorageRequestUtils.swift in Sources */ = {isa = PBXBuildFile; fileRef = 2125E28D23203E4E00B3DEB5 /* StorageRequestUtils.swift */; };
		2125E2972320667300B3DEB5 /* AWSAuthService.swift in Sources */ = {isa = PBXBuildFile; fileRef = 2125E2962320667300B3DEB5 /* AWSAuthService.swift */; };
		2125E29A2320671B00B3DEB5 /* AWSAuthServiceBehavior.swift in Sources */ = {isa = PBXBuildFile; fileRef = 2125E2992320671B00B3DEB5 /* AWSAuthServiceBehavior.swift */; };
		2125E29E2320FD9800B3DEB5 /* StorageErrorHelper.swift in Sources */ = {isa = PBXBuildFile; fileRef = 2125E279231F049100B3DEB5 /* StorageErrorHelper.swift */; };
		2125E2A22321A38500B3DEB5 /* AWSS3StorageService+GetPreSignedURLBehavior.swift in Sources */ = {isa = PBXBuildFile; fileRef = 2125E2A12321A38500B3DEB5 /* AWSS3StorageService+GetPreSignedURLBehavior.swift */; };
		2125E2A42321AC2400B3DEB5 /* AWSS3StorageService+MultiPartUploadBehavior.swift in Sources */ = {isa = PBXBuildFile; fileRef = 2125E2A32321AC2400B3DEB5 /* AWSS3StorageService+MultiPartUploadBehavior.swift */; };
		2125E2A82321DCDD00B3DEB5 /* MockAWSAuthService.swift in Sources */ = {isa = PBXBuildFile; fileRef = 2125E2A72321DCDD00B3DEB5 /* MockAWSAuthService.swift */; };
		21265DAD2307389A004CCE39 /* AWSS3StoragePlugin.framework in Frameworks */ = {isa = PBXBuildFile; fileRef = 21265DA42307389A004CCE39 /* AWSS3StoragePlugin.framework */; };
		21265DB22307389A004CCE39 /* AWSS3StoragePluginTestBase.swift in Sources */ = {isa = PBXBuildFile; fileRef = 21265DB12307389A004CCE39 /* AWSS3StoragePluginTestBase.swift */; };
		21265E262309D620004CCE39 /* AWSS3StoragePlugin.swift in Sources */ = {isa = PBXBuildFile; fileRef = 21265E252309D620004CCE39 /* AWSS3StoragePlugin.swift */; };
		2196FB5B23397BCB00F8EEB5 /* AWSS3StoragePluginGetDataResumabilityTests.swift in Sources */ = {isa = PBXBuildFile; fileRef = 2196FB5A23397BCB00F8EEB5 /* AWSS3StoragePluginGetDataResumabilityTests.swift */; };
		2196FB5D23397BDF00F8EEB5 /* AWSS3StoragePluginDownloadFileResumabilityTests.swift in Sources */ = {isa = PBXBuildFile; fileRef = 2196FB5C23397BDF00F8EEB5 /* AWSS3StoragePluginDownloadFileResumabilityTests.swift */; };
		2196FB5F23397C0600F8EEB5 /* AWSS3StoragePluginPutDataResumabilityTests.swift in Sources */ = {isa = PBXBuildFile; fileRef = 2196FB5E23397C0600F8EEB5 /* AWSS3StoragePluginPutDataResumabilityTests.swift */; };
		2196FB6123397C2300F8EEB5 /* AWSS3StoragePluginUploadFileResumabilityTests.swift in Sources */ = {isa = PBXBuildFile; fileRef = 2196FB6023397C2300F8EEB5 /* AWSS3StoragePluginUploadFileResumabilityTests.swift */; };
<<<<<<< HEAD
=======
		21D1CE8C2334233F0003BAA8 /* AuthError.swift in Sources */ = {isa = PBXBuildFile; fileRef = 21D1CE8B2334233F0003BAA8 /* AuthError.swift */; };
		21FFF983230A519B005878EA /* EventPublishable.swift in Sources */ = {isa = PBXBuildFile; fileRef = 21FFF982230A519B005878EA /* EventPublishable.swift */; };
>>>>>>> cb975d36
		21FFF988230B7B2C005878EA /* AsychronousOperation.swift in Sources */ = {isa = PBXBuildFile; fileRef = 21FFF986230B7A5D005878EA /* AsychronousOperation.swift */; };
		21FFF98E230C81E6005878EA /* StorageAccessLevel.swift in Sources */ = {isa = PBXBuildFile; fileRef = 21FFF98D230C81E6005878EA /* StorageAccessLevel.swift */; };
		21FFF994230C96CB005878EA /* StoragePutOperation.swift in Sources */ = {isa = PBXBuildFile; fileRef = 21FFF98F230C96CA005878EA /* StoragePutOperation.swift */; };
		21FFF995230C96CB005878EA /* StorageListOperation.swift in Sources */ = {isa = PBXBuildFile; fileRef = 21FFF990230C96CB005878EA /* StorageListOperation.swift */; };
		21FFF997230C96CB005878EA /* StorageRemoveOperation.swift in Sources */ = {isa = PBXBuildFile; fileRef = 21FFF992230C96CB005878EA /* StorageRemoveOperation.swift */; };
		21FFF9A2230C9731005878EA /* StorageListResult.swift in Sources */ = {isa = PBXBuildFile; fileRef = 21FFF9A1230C9730005878EA /* StorageListResult.swift */; };
		21FFF9B0230CA9D9005878EA /* AWSS3StoragePutOperation.swift in Sources */ = {isa = PBXBuildFile; fileRef = 21FFF9AC230CA9D9005878EA /* AWSS3StoragePutOperation.swift */; };
		21FFF9B2230CA9D9005878EA /* AWSS3StorageRemoveOperation.swift in Sources */ = {isa = PBXBuildFile; fileRef = 21FFF9AE230CA9D9005878EA /* AWSS3StorageRemoveOperation.swift */; };
		21FFF9B3230CA9D9005878EA /* AWSS3StorageListOperation.swift in Sources */ = {isa = PBXBuildFile; fileRef = 21FFF9AF230CA9D9005878EA /* AWSS3StorageListOperation.swift */; };
		21FFF9B7230DBE2D005878EA /* AWSS3StorageServiceBehaviour.swift in Sources */ = {isa = PBXBuildFile; fileRef = 21FFF9B6230DBE2D005878EA /* AWSS3StorageServiceBehaviour.swift */; };
		21FFF9BE230DD77F005878EA /* AWSS3TransferUtilityBehavior.swift in Sources */ = {isa = PBXBuildFile; fileRef = 21FFF9BD230DD77F005878EA /* AWSS3TransferUtilityBehavior.swift */; };
		21FFF9C0230DD9B4005878EA /* AWSS3PreSignedURLBuilderBehavior.swift in Sources */ = {isa = PBXBuildFile; fileRef = 21FFF9BF230DD9B4005878EA /* AWSS3PreSignedURLBuilderBehavior.swift */; };
		21FFF9C2230DD9DC005878EA /* AWSS3Behavior.swift in Sources */ = {isa = PBXBuildFile; fileRef = 21FFF9C1230DD9DC005878EA /* AWSS3Behavior.swift */; };
		21FFF9C6230DDA22005878EA /* AWSS3+StoragePutRequest.swift in Sources */ = {isa = PBXBuildFile; fileRef = 21FFF9C5230DDA22005878EA /* AWSS3+StoragePutRequest.swift */; };
		21FFF9C8230DDA30005878EA /* AWSS3+StorageListRequest.swift in Sources */ = {isa = PBXBuildFile; fileRef = 21FFF9C7230DDA30005878EA /* AWSS3+StorageListRequest.swift */; };
		21FFF9CA230DDA91005878EA /* AWSS3+StorageRemoveRequest.swift in Sources */ = {isa = PBXBuildFile; fileRef = 21FFF9C9230DDA91005878EA /* AWSS3+StorageRemoveRequest.swift */; };
		21FFF9CD230DDBFA005878EA /* AWSS3StorageService.swift in Sources */ = {isa = PBXBuildFile; fileRef = 21FFF9CC230DDBFA005878EA /* AWSS3StorageService.swift */; };
		21FFF9CF230DEC18005878EA /* AWSS3TransferUtilityAdapter.swift in Sources */ = {isa = PBXBuildFile; fileRef = 21FFF9CE230DEC18005878EA /* AWSS3TransferUtilityAdapter.swift */; };
		21FFF9D1230DF05C005878EA /* AWSS3PreSignedURLBuilderAdapter.swift in Sources */ = {isa = PBXBuildFile; fileRef = 21FFF9D0230DF05C005878EA /* AWSS3PreSignedURLBuilderAdapter.swift */; };
		21FFF9D3230DF37E005878EA /* AWSS3Adapter.swift in Sources */ = {isa = PBXBuildFile; fileRef = 21FFF9D2230DF37E005878EA /* AWSS3Adapter.swift */; };
		21FFF9D5230DFDB6005878EA /* StorageEvent.swift in Sources */ = {isa = PBXBuildFile; fileRef = 21FFF9D4230DFDB6005878EA /* StorageEvent.swift */; };
		21FFF9DB230E1C74005878EA /* StorageOperationReference.swift in Sources */ = {isa = PBXBuildFile; fileRef = 21FFF9DA230E1C74005878EA /* StorageOperationReference.swift */; };
		21FFF9E0230F0379005878EA /* MockAWSS3StorageService.swift in Sources */ = {isa = PBXBuildFile; fileRef = 21FFF9DD230F0247005878EA /* MockAWSS3StorageService.swift */; };
		21FFFA0D231341EC005878EA /* AWSS3StorageServiceTestBase.swift in Sources */ = {isa = PBXBuildFile; fileRef = 21FFF9F523133F21005878EA /* AWSS3StorageServiceTestBase.swift */; };
		21FFFA10231341F7005878EA /* AWSS3StorageListRequestTests.swift in Sources */ = {isa = PBXBuildFile; fileRef = 21FFF9FC23134005005878EA /* AWSS3StorageListRequestTests.swift */; };
		21FFFA11231341FB005878EA /* AWSS3StoragePutRequestTests.swift in Sources */ = {isa = PBXBuildFile; fileRef = 21FFF9FF23134018005878EA /* AWSS3StoragePutRequestTests.swift */; };
		21FFFA1223134201005878EA /* AWSS3StorageRemoveRequestTests.swift in Sources */ = {isa = PBXBuildFile; fileRef = 21FFFA0123134027005878EA /* AWSS3StorageRemoveRequestTests.swift */; };
		21FFFA152313432E005878EA /* AWSS3StorageListOperationTests.swift in Sources */ = {isa = PBXBuildFile; fileRef = 21FFFA0723134088005878EA /* AWSS3StorageListOperationTests.swift */; };
		21FFFA1623134332005878EA /* AWSS3StoragePutOperationTests.swift in Sources */ = {isa = PBXBuildFile; fileRef = 21FFFA0923134095005878EA /* AWSS3StoragePutOperationTests.swift */; };
		21FFFA1723134336005878EA /* AWSS3StorageRemoveOperationTests.swift in Sources */ = {isa = PBXBuildFile; fileRef = 21FFFA0B231340A1005878EA /* AWSS3StorageRemoveOperationTests.swift */; };
		21FFFA1D23134507005878EA /* MockAWSS3PreSignedURLBuilder.swift in Sources */ = {isa = PBXBuildFile; fileRef = 21FFFA1A23134493005878EA /* MockAWSS3PreSignedURLBuilder.swift */; };
		21FFFA1E2313450E005878EA /* MockAWSS3TransferUtility.swift in Sources */ = {isa = PBXBuildFile; fileRef = 21FFFA182313447E005878EA /* MockAWSS3TransferUtility.swift */; };
		21FFFA1F2313453D005878EA /* MockOperationQueue.swift in Sources */ = {isa = PBXBuildFile; fileRef = 21FFF9E1230F08F7005878EA /* MockOperationQueue.swift */; };
		21FFFA2023134542005878EA /* MockAWSS3.swift in Sources */ = {isa = PBXBuildFile; fileRef = 21FFF9D8230E1851005878EA /* MockAWSS3.swift */; };
		3263D332138415AF42E64FF7 /* Pods_AmplifyTestApp.framework in Frameworks */ = {isa = PBXBuildFile; fileRef = CDC7F1C368154B364CB74742 /* Pods_AmplifyTestApp.framework */; };
		7D5ED6C78E25246DDAF2F2EC /* Pods_Amplify.framework in Frameworks */ = {isa = PBXBuildFile; fileRef = 84F3A76FB68CEFA45F4BB1BB /* Pods_Amplify.framework */; platformFilter = ios; };
		9A7FF1D19CF0F11F96312DA4 /* Pods_AmplifyTests.framework in Frameworks */ = {isa = PBXBuildFile; fileRef = 176E334A02509BD4CE8866A6 /* Pods_AmplifyTests.framework */; };
		9F1570B537834ED7F87E6CE2 /* Pods_AWSS3StoragePluginTests.framework in Frameworks */ = {isa = PBXBuildFile; fileRef = CED44BE0096B074979532239 /* Pods_AWSS3StoragePluginTests.framework */; };
		DA8076A12E27D05D777F4F11 /* Pods_AWSS3StoragePlugin.framework in Frameworks */ = {isa = PBXBuildFile; fileRef = 3A4AE82D161DB4E9B6EC9281 /* Pods_AWSS3StoragePlugin.framework */; platformFilter = ios; };
		E2404F97BAFBE14273B869B2 /* Pods_AmplifyTestCommon.framework in Frameworks */ = {isa = PBXBuildFile; fileRef = A758B7EC0289740B40CF0BE8 /* Pods_AmplifyTestCommon.framework */; platformFilter = ios; };
		FA09B92B2321A10E000E064D /* AnalyticsCategory+CategoryConfigurable.swift in Sources */ = {isa = PBXBuildFile; fileRef = FA09B92A2321A10E000E064D /* AnalyticsCategory+CategoryConfigurable.swift */; };
		FA09B92D2321A27F000E064D /* CategoryConfigurable.swift in Sources */ = {isa = PBXBuildFile; fileRef = FA09B92C2321A27F000E064D /* CategoryConfigurable.swift */; };
		FA09B92F2321A2DE000E064D /* APICategory+CategoryConfigurable.swift in Sources */ = {isa = PBXBuildFile; fileRef = FA09B92E2321A2DE000E064D /* APICategory+CategoryConfigurable.swift */; };
		FA09B9332321A305000E064D /* HubCategory+CategoryConfigurable.swift in Sources */ = {isa = PBXBuildFile; fileRef = FA09B9322321A305000E064D /* HubCategory+CategoryConfigurable.swift */; };
		FA09B9382321A359000E064D /* LoggingCategory+CategoryConfigurable.swift in Sources */ = {isa = PBXBuildFile; fileRef = FA09B9372321A359000E064D /* LoggingCategory+CategoryConfigurable.swift */; };
		FA09B93B2321A36F000E064D /* StorageCategory+CategoryConfigurable.swift in Sources */ = {isa = PBXBuildFile; fileRef = FA09B93A2321A36F000E064D /* StorageCategory+CategoryConfigurable.swift */; };
		FA09B9412321BB78000E064D /* JSONValue.swift in Sources */ = {isa = PBXBuildFile; fileRef = FA09B9402321BB78000E064D /* JSONValue.swift */; };
		FA09B9432321CB0C000E064D /* JSONValueTests.swift in Sources */ = {isa = PBXBuildFile; fileRef = FA09B9422321CB0C000E064D /* JSONValueTests.swift */; };
		FA09B9452322C9E8000E064D /* AnalyticsCategoryConfiguration.swift in Sources */ = {isa = PBXBuildFile; fileRef = FA09B9442322C9E8000E064D /* AnalyticsCategoryConfiguration.swift */; };
		FA09B9472322CBA7000E064D /* APICategoryConfiguration.swift in Sources */ = {isa = PBXBuildFile; fileRef = FA09B9462322CBA7000E064D /* APICategoryConfiguration.swift */; };
		FA09B9492322CBD5000E064D /* HubCategoryConfiguration.swift in Sources */ = {isa = PBXBuildFile; fileRef = FA09B9482322CBD5000E064D /* HubCategoryConfiguration.swift */; };
		FA09B94B2322CBEB000E064D /* LoggingCategoryConfiguration.swift in Sources */ = {isa = PBXBuildFile; fileRef = FA09B94A2322CBEB000E064D /* LoggingCategoryConfiguration.swift */; };
		FA09B94D2322CC05000E064D /* StorageCategoryConfiguration.swift in Sources */ = {isa = PBXBuildFile; fileRef = FA09B94C2322CC04000E064D /* StorageCategoryConfiguration.swift */; };
		FA317108232AE8DF009BC140 /* SerialDispatcherPerformanceTests.swift in Sources */ = {isa = PBXBuildFile; fileRef = FA317107232AE8DF009BC140 /* SerialDispatcherPerformanceTests.swift */; };
		FA31710A232AEAEC009BC140 /* DefaultHubPluginTestHelpers.swift in Sources */ = {isa = PBXBuildFile; fileRef = FA317109232AEAEC009BC140 /* DefaultHubPluginTestHelpers.swift */; };
		FA4E730A232828EA003B8EEB /* Amplify+Reset.swift in Sources */ = {isa = PBXBuildFile; fileRef = FA4E7309232828EA003B8EEB /* Amplify+Reset.swift */; };
		FA4E730C23282917003B8EEB /* Amplify+Resolve.swift in Sources */ = {isa = PBXBuildFile; fileRef = FA4E730B23282917003B8EEB /* Amplify+Resolve.swift */; };
		FA4E730E232829F1003B8EEB /* Plugin+Reset.swift in Sources */ = {isa = PBXBuildFile; fileRef = FA4E730D232829F1003B8EEB /* Plugin+Reset.swift */; };
		FA4E731623294B6E003B8EEB /* DefaultHubPlugin.swift in Sources */ = {isa = PBXBuildFile; fileRef = FA4E731523294B6E003B8EEB /* DefaultHubPlugin.swift */; };
		FA56F71E22B144F80039754A /* AsyncEvent.swift in Sources */ = {isa = PBXBuildFile; fileRef = FA56F71D22B144F80039754A /* AsyncEvent.swift */; };
		FA56F72322B14B420039754A /* Cancellable.swift in Sources */ = {isa = PBXBuildFile; fileRef = FA56F72222B14B420039754A /* Cancellable.swift */; };
		FA56F72522B14B6A0039754A /* Resumable.swift in Sources */ = {isa = PBXBuildFile; fileRef = FA56F72422B14B6A0039754A /* Resumable.swift */; };
		FA56F72722B14BF70039754A /* AmplifyOperation.swift in Sources */ = {isa = PBXBuildFile; fileRef = FA56F72622B14BF70039754A /* AmplifyOperation.swift */; };
		FA58924C233A684F000FD1E6 /* DownloadFileEventTests.swift in Sources */ = {isa = PBXBuildFile; fileRef = FA589249233A6717000FD1E6 /* DownloadFileEventTests.swift */; };
		FA607FE2233D131B00DFEA24 /* AmplifyOperationHubTests.swift in Sources */ = {isa = PBXBuildFile; fileRef = FA607FE1233D131B00DFEA24 /* AmplifyOperationHubTests.swift */; };
		FA9FB7792329D4D400C04D32 /* HubFilter.swift in Sources */ = {isa = PBXBuildFile; fileRef = FA9FB7782329D4D400C04D32 /* HubFilter.swift */; };
		FA9FB77B2329D4FB00C04D32 /* UnsubscribeToken.swift in Sources */ = {isa = PBXBuildFile; fileRef = FA9FB77A2329D4FB00C04D32 /* UnsubscribeToken.swift */; };
		FA9FB77D232AA0D800C04D32 /* FilteredListener.swift in Sources */ = {isa = PBXBuildFile; fileRef = FA9FB77C232AA0D800C04D32 /* FilteredListener.swift */; };
		FA9FB780232AA11A00C04D32 /* HubChannelDispatcher.swift in Sources */ = {isa = PBXBuildFile; fileRef = FA9FB77F232AA11A00C04D32 /* HubChannelDispatcher.swift */; };
		FA9FB782232AA26500C04D32 /* DefaultHubPluginCustomChannelTests.swift in Sources */ = {isa = PBXBuildFile; fileRef = FA9FB781232AA26500C04D32 /* DefaultHubPluginCustomChannelTests.swift */; };
		FAB9D811233BF5F600928AA9 /* AmplifyOperationContext.swift in Sources */ = {isa = PBXBuildFile; fileRef = FAB9D810233BF5F600928AA9 /* AmplifyOperationContext.swift */; };
		FAC0A29822B3DE4800B50912 /* HubPublisher.swift in Sources */ = {isa = PBXBuildFile; fileRef = FAC0A29722B3DE4800B50912 /* HubPublisher.swift */; };
		FAC0A29B22B3DEEE00B50912 /* HubPayload.swift in Sources */ = {isa = PBXBuildFile; fileRef = FAC0A29A22B3DEEE00B50912 /* HubPayload.swift */; };
		FAC0A29D22B3E63000B50912 /* HubDispatchDestination.swift in Sources */ = {isa = PBXBuildFile; fileRef = FAC0A29C22B3E63000B50912 /* HubDispatchDestination.swift */; };
		FAC0A2A122B3E81000B50912 /* HubMessageQueue.swift in Sources */ = {isa = PBXBuildFile; fileRef = FAC0A2A022B3E81000B50912 /* HubMessageQueue.swift */; };
		FAC0A2A922B43FB300B50912 /* APICategory+ClientBehavior.swift in Sources */ = {isa = PBXBuildFile; fileRef = FAC0A2A822B43FB300B50912 /* APICategory+ClientBehavior.swift */; };
		FAC0A2AD22B43FE700B50912 /* HubCategory+ClientBehavior.swift in Sources */ = {isa = PBXBuildFile; fileRef = FAC0A2AC22B43FE700B50912 /* HubCategory+ClientBehavior.swift */; };
		FAC0A2AF22B4400100B50912 /* LoggingCategory+ClientBehavior.swift in Sources */ = {isa = PBXBuildFile; fileRef = FAC0A2AE22B4400100B50912 /* LoggingCategory+ClientBehavior.swift */; };
		FAC0A2B222B4402000B50912 /* StorageCategory+ClientBehavior.swift in Sources */ = {isa = PBXBuildFile; fileRef = FAC0A2B122B4402000B50912 /* StorageCategory+ClientBehavior.swift */; };
		FAC234DC2279F8DA00424678 /* Amplify.framework in Frameworks */ = {isa = PBXBuildFile; fileRef = FAC234D22279F8DA00424678 /* Amplify.framework */; };
		FAC23516227A053D00424678 /* StorageCategoryClientBehavior.swift in Sources */ = {isa = PBXBuildFile; fileRef = FAC234F6227A053D00424678 /* StorageCategoryClientBehavior.swift */; };
		FAC23518227A053D00424678 /* StorageCategoryPlugin.swift in Sources */ = {isa = PBXBuildFile; fileRef = FAC234F8227A053D00424678 /* StorageCategoryPlugin.swift */; };
		FAC2351A227A053D00424678 /* StorageCategory.swift in Sources */ = {isa = PBXBuildFile; fileRef = FAC234FA227A053D00424678 /* StorageCategory.swift */; };
		FAC2351B227A053D00424678 /* APICategoryClientBehavior.swift in Sources */ = {isa = PBXBuildFile; fileRef = FAC234FC227A053D00424678 /* APICategoryClientBehavior.swift */; };
		FAC2351C227A053D00424678 /* APICategoryPlugin.swift in Sources */ = {isa = PBXBuildFile; fileRef = FAC234FD227A053D00424678 /* APICategoryPlugin.swift */; };
		FAC2351E227A053D00424678 /* APICategory.swift in Sources */ = {isa = PBXBuildFile; fileRef = FAC234FF227A053D00424678 /* APICategory.swift */; };
		FAC23520227A053D00424678 /* APIResponse.swift in Sources */ = {isa = PBXBuildFile; fileRef = FAC23501227A053D00424678 /* APIResponse.swift */; };
		FAC23521227A053D00424678 /* APIRequest.swift in Sources */ = {isa = PBXBuildFile; fileRef = FAC23502227A053D00424678 /* APIRequest.swift */; };
		FAC23522227A053D00424678 /* LoggingCategory.swift in Sources */ = {isa = PBXBuildFile; fileRef = FAC23504227A053D00424678 /* LoggingCategory.swift */; };
		FAC23523227A053D00424678 /* LoggingCategoryPlugin.swift in Sources */ = {isa = PBXBuildFile; fileRef = FAC23505227A053D00424678 /* LoggingCategoryPlugin.swift */; };
		FAC23525227A053D00424678 /* LogLevel.swift in Sources */ = {isa = PBXBuildFile; fileRef = FAC23507227A053D00424678 /* LogLevel.swift */; };
		FAC23527227A053D00424678 /* LoggingCategoryClientBehavior.swift in Sources */ = {isa = PBXBuildFile; fileRef = FAC23509227A053D00424678 /* LoggingCategoryClientBehavior.swift */; };
		FAC23528227A053D00424678 /* AnalyticsCategoryClientBehavior.swift in Sources */ = {isa = PBXBuildFile; fileRef = FAC2350B227A053D00424678 /* AnalyticsCategoryClientBehavior.swift */; };
		FAC2352A227A053D00424678 /* AnalyticsCategory.swift in Sources */ = {isa = PBXBuildFile; fileRef = FAC2350D227A053D00424678 /* AnalyticsCategory.swift */; };
		FAC2352B227A053D00424678 /* AnalyticsEvent.swift in Sources */ = {isa = PBXBuildFile; fileRef = FAC2350E227A053D00424678 /* AnalyticsEvent.swift */; };
		FAC2352D227A053D00424678 /* AnalyticsCategoryPlugin.swift in Sources */ = {isa = PBXBuildFile; fileRef = FAC23510227A053D00424678 /* AnalyticsCategoryPlugin.swift */; };
		FAC2353D227A055200424678 /* CategoryConfiguration.swift in Sources */ = {isa = PBXBuildFile; fileRef = FAC2352F227A055200424678 /* CategoryConfiguration.swift */; };
		FAC2353F227A055200424678 /* PluginError.swift in Sources */ = {isa = PBXBuildFile; fileRef = FAC23531227A055200424678 /* PluginError.swift */; };
		FAC23541227A055200424678 /* CategoryType.swift in Sources */ = {isa = PBXBuildFile; fileRef = FAC23533227A055200424678 /* CategoryType.swift */; };
		FAC23542227A055200424678 /* Foundation+Utils.swift in Sources */ = {isa = PBXBuildFile; fileRef = FAC23535227A055200424678 /* Foundation+Utils.swift */; };
		FAC23543227A055200424678 /* Category+Configuration.swift in Sources */ = {isa = PBXBuildFile; fileRef = FAC23536227A055200424678 /* Category+Configuration.swift */; };
		FAC23544227A055200424678 /* ConfigurationError.swift in Sources */ = {isa = PBXBuildFile; fileRef = FAC23537227A055200424678 /* ConfigurationError.swift */; };
		FAC23545227A055200424678 /* AmplifyConfiguration.swift in Sources */ = {isa = PBXBuildFile; fileRef = FAC23538227A055200424678 /* AmplifyConfiguration.swift */; };
		FAC23546227A055200424678 /* AmplifyError.swift in Sources */ = {isa = PBXBuildFile; fileRef = FAC23539227A055200424678 /* AmplifyError.swift */; };
		FAC23547227A055200424678 /* Plugin.swift in Sources */ = {isa = PBXBuildFile; fileRef = FAC2353A227A055200424678 /* Plugin.swift */; };
		FAC23548227A055200424678 /* Category.swift in Sources */ = {isa = PBXBuildFile; fileRef = FAC2353B227A055200424678 /* Category.swift */; };
		FAC2354B227A055A00424678 /* Amplify.swift in Sources */ = {isa = PBXBuildFile; fileRef = FAC2354A227A055A00424678 /* Amplify.swift */; };
		FAC23564227A056600424678 /* StorageCategoryClientAPITests.swift in Sources */ = {isa = PBXBuildFile; fileRef = FAC23552227A056600424678 /* StorageCategoryClientAPITests.swift */; };
		FAC23566227A056600424678 /* StorageCategoryConfigurationTests.swift in Sources */ = {isa = PBXBuildFile; fileRef = FAC23554227A056600424678 /* StorageCategoryConfigurationTests.swift */; };
		FAC23567227A056600424678 /* APICategoryClientAPITests.swift in Sources */ = {isa = PBXBuildFile; fileRef = FAC23556227A056600424678 /* APICategoryClientAPITests.swift */; };
		FAC23569227A056600424678 /* APICategoryConfigurationTests.swift in Sources */ = {isa = PBXBuildFile; fileRef = FAC23558227A056600424678 /* APICategoryConfigurationTests.swift */; };
		FAC2356A227A056600424678 /* LoggingCategoryConfigurationTests.swift in Sources */ = {isa = PBXBuildFile; fileRef = FAC2355A227A056600424678 /* LoggingCategoryConfigurationTests.swift */; };
		FAC2356C227A056600424678 /* LoggingCategoryClientAPITests.swift in Sources */ = {isa = PBXBuildFile; fileRef = FAC2355C227A056600424678 /* LoggingCategoryClientAPITests.swift */; };
		FAC2356E227A056600424678 /* AnalyticsCategoryClientAPITests.swift in Sources */ = {isa = PBXBuildFile; fileRef = FAC2355F227A056600424678 /* AnalyticsCategoryClientAPITests.swift */; };
		FAC2356F227A056600424678 /* AnalyticsCategoryConfigurationTests.swift in Sources */ = {isa = PBXBuildFile; fileRef = FAC23560227A056600424678 /* AnalyticsCategoryConfigurationTests.swift */; };
		FAC23574227A056B00424678 /* ConfigurationTests.swift in Sources */ = {isa = PBXBuildFile; fileRef = FAC23571227A056B00424678 /* ConfigurationTests.swift */; };
		FAC23575227A056B00424678 /* FoundationUtilsTests.swift in Sources */ = {isa = PBXBuildFile; fileRef = FAC23572227A056B00424678 /* FoundationUtilsTests.swift */; };
		FAC23586227A443200424678 /* HubCategoryConfigurationTests.swift in Sources */ = {isa = PBXBuildFile; fileRef = FAC23585227A443200424678 /* HubCategoryConfigurationTests.swift */; };
		FAC23588227A446C00424678 /* HubClientAPITests.swift in Sources */ = {isa = PBXBuildFile; fileRef = FAC23587227A446C00424678 /* HubClientAPITests.swift */; };
		FAC2358F227A4A6E00424678 /* HubCategory.swift in Sources */ = {isa = PBXBuildFile; fileRef = FAC2358E227A4A6E00424678 /* HubCategory.swift */; };
		FAC23591227A4AF000424678 /* HubCategoryClientBehavior.swift in Sources */ = {isa = PBXBuildFile; fileRef = FAC23590227A4AF000424678 /* HubCategoryClientBehavior.swift */; };
		FAC23595227A4B9800424678 /* HubCategoryPlugin.swift in Sources */ = {isa = PBXBuildFile; fileRef = FAC23594227A4B9800424678 /* HubCategoryPlugin.swift */; };
		FAC23599227A598B00424678 /* DefaultHubPluginTests.swift in Sources */ = {isa = PBXBuildFile; fileRef = FAC23598227A598B00424678 /* DefaultHubPluginTests.swift */; };
		FAC235A1227A5D8C00424678 /* DefaultHubPluginConcurrencyTests.swift in Sources */ = {isa = PBXBuildFile; fileRef = FAC235A0227A5D8C00424678 /* DefaultHubPluginConcurrencyTests.swift */; };
		FAC235A3227A5ED000424678 /* HubChannel.swift in Sources */ = {isa = PBXBuildFile; fileRef = FAC235A2227A5ED000424678 /* HubChannel.swift */; };
		FAC679292329A5D1004DDFE8 /* SynchronizedQueue.swift in Sources */ = {isa = PBXBuildFile; fileRef = FAC679282329A5D1004DDFE8 /* SynchronizedQueue.swift */; };
		FAC6792B2329AA7B004DDFE8 /* SynchronizedQueueTests.swift in Sources */ = {isa = PBXBuildFile; fileRef = FAC6792A2329AA7B004DDFE8 /* SynchronizedQueueTests.swift */; };
		FAC6792D2329B267004DDFE8 /* AtomicValue.swift in Sources */ = {isa = PBXBuildFile; fileRef = FAC6792C2329B267004DDFE8 /* AtomicValue.swift */; };
		FACA35EB2326B217000E74F6 /* AmplifyConfigurationInitializationTests.swift in Sources */ = {isa = PBXBuildFile; fileRef = FACA35EA2326B217000E74F6 /* AmplifyConfigurationInitializationTests.swift */; };
		FACA35ED2326BB54000E74F6 /* AmplifyConfigurationInitialization.swift in Sources */ = {isa = PBXBuildFile; fileRef = FACA35EC2326BB54000E74F6 /* AmplifyConfigurationInitialization.swift */; };
		FACA35F52327FB14000E74F6 /* AmplifyConfigurationTests.swift in Sources */ = {isa = PBXBuildFile; fileRef = FACA35F42327FB14000E74F6 /* AmplifyConfigurationTests.swift */; };
		FACA35F72327FB14000E74F6 /* Amplify.framework in Frameworks */ = {isa = PBXBuildFile; fileRef = FAC234D22279F8DA00424678 /* Amplify.framework */; };
		FACA36082327FBD4000E74F6 /* AmplifyTestCommon.h in Headers */ = {isa = PBXBuildFile; fileRef = FACA36062327FBD4000E74F6 /* AmplifyTestCommon.h */; settings = {ATTRIBUTES = (Public, ); }; };
		FACA360B2327FBD4000E74F6 /* AmplifyTestCommon.framework in Frameworks */ = {isa = PBXBuildFile; fileRef = FACA36042327FBD4000E74F6 /* AmplifyTestCommon.framework */; };
		FACA360C2327FBD4000E74F6 /* AmplifyTestCommon.framework in Embed Frameworks */ = {isa = PBXBuildFile; fileRef = FACA36042327FBD4000E74F6 /* AmplifyTestCommon.framework */; settings = {ATTRIBUTES = (CodeSignOnCopy, RemoveHeadersOnCopy, ); }; };
		FACA36152327FC39000E74F6 /* MessageReporter.swift in Sources */ = {isa = PBXBuildFile; fileRef = FAC23578227A056F00424678 /* MessageReporter.swift */; };
		FACA361A2327FC69000E74F6 /* MockStorageCategoryPlugin.swift in Sources */ = {isa = PBXBuildFile; fileRef = FAC23553227A056600424678 /* MockStorageCategoryPlugin.swift */; };
		FACA361B2327FC74000E74F6 /* MockLoggingCategoryPlugin.swift in Sources */ = {isa = PBXBuildFile; fileRef = FAC0A2BB22B4603800B50912 /* MockLoggingCategoryPlugin.swift */; };
		FACA361C2327FC7D000E74F6 /* MockHubCategoryPlugin.swift in Sources */ = {isa = PBXBuildFile; fileRef = FAC23589227A45D500424678 /* MockHubCategoryPlugin.swift */; };
		FACA361D2327FC84000E74F6 /* MockAPICategoryPlugin.swift in Sources */ = {isa = PBXBuildFile; fileRef = FAC23557227A056600424678 /* MockAPICategoryPlugin.swift */; };
		FACA361E2327FC8E000E74F6 /* MockAnalyticsCategoryPlugin.swift in Sources */ = {isa = PBXBuildFile; fileRef = FAC2355E227A056600424678 /* MockAnalyticsCategoryPlugin.swift */; };
		FACA36222327FDD7000E74F6 /* amplifyconfiguration.json in Resources */ = {isa = PBXBuildFile; fileRef = FACA36212327FDD2000E74F6 /* amplifyconfiguration.json */; };
		FACF52042329633500646E10 /* TestExtensions.swift in Sources */ = {isa = PBXBuildFile; fileRef = FACF52032329633500646E10 /* TestExtensions.swift */; };
		FACF520723298BF100646E10 /* SynchronizedDictionary.swift in Sources */ = {isa = PBXBuildFile; fileRef = FACF520623298BF100646E10 /* SynchronizedDictionary.swift */; };
		FACF520923298C1200646E10 /* SynchronizedDictionaryTests.swift in Sources */ = {isa = PBXBuildFile; fileRef = FACF520823298C1200646E10 /* SynchronizedDictionaryTests.swift */; };
		FAF1B88423392F7C007F1435 /* ConcurrentDispatcher.swift in Sources */ = {isa = PBXBuildFile; fileRef = FAF1B88323392F7C007F1435 /* ConcurrentDispatcher.swift */; };
		FAF1B88623392F96007F1435 /* SerialDispatcher.swift in Sources */ = {isa = PBXBuildFile; fileRef = FAF1B88523392F96007F1435 /* SerialDispatcher.swift */; };
		FAF1B8882339633C007F1435 /* ConcurrentDispatcherPerformanceTests.swift in Sources */ = {isa = PBXBuildFile; fileRef = FAF1B8872339633C007F1435 /* ConcurrentDispatcherPerformanceTests.swift */; };
		FAF1B88B23397791007F1435 /* DefaultHubPluginPerformanceTestHelpers.swift in Sources */ = {isa = PBXBuildFile; fileRef = FAF1B88A23397791007F1435 /* DefaultHubPluginPerformanceTestHelpers.swift */; };
/* End PBXBuildFile section */

/* Begin PBXContainerItemProxy section */
		2125E2042318327300B3DEB5 /* PBXContainerItemProxy */ = {
			isa = PBXContainerItemProxy;
			containerPortal = FAC234C92279F8DA00424678 /* Project object */;
			proxyType = 1;
			remoteGlobalIDString = 21265DA32307389A004CCE39;
			remoteInfo = AWSS3StoragePlugin;
		};
		2125E263231C275D00B3DEB5 /* PBXContainerItemProxy */ = {
			isa = PBXContainerItemProxy;
			containerPortal = FAC234C92279F8DA00424678 /* Project object */;
			proxyType = 1;
			remoteGlobalIDString = 2125E2502319EC3000B3DEB5;
			remoteInfo = AmplifyTestApp;
		};
		21265DAE2307389A004CCE39 /* PBXContainerItemProxy */ = {
			isa = PBXContainerItemProxy;
			containerPortal = FAC234C92279F8DA00424678 /* Project object */;
			proxyType = 1;
			remoteGlobalIDString = 21265DA32307389A004CCE39;
			remoteInfo = AWSS3StoragePlugin;
		};
		FAB9D812233C04CD00928AA9 /* PBXContainerItemProxy */ = {
			isa = PBXContainerItemProxy;
			containerPortal = FAC234C92279F8DA00424678 /* Project object */;
			proxyType = 1;
			remoteGlobalIDString = FAC234D12279F8DA00424678;
			remoteInfo = Amplify;
		};
		FAC234DD2279F8DA00424678 /* PBXContainerItemProxy */ = {
			isa = PBXContainerItemProxy;
			containerPortal = FAC234C92279F8DA00424678 /* Project object */;
			proxyType = 1;
			remoteGlobalIDString = FAC234D12279F8DA00424678;
			remoteInfo = Amplify;
		};
		FACA35F82327FB14000E74F6 /* PBXContainerItemProxy */ = {
			isa = PBXContainerItemProxy;
			containerPortal = FAC234C92279F8DA00424678 /* Project object */;
			proxyType = 1;
			remoteGlobalIDString = FAC234D12279F8DA00424678;
			remoteInfo = Amplify;
		};
		FACA35FD2327FB31000E74F6 /* PBXContainerItemProxy */ = {
			isa = PBXContainerItemProxy;
			containerPortal = FAC234C92279F8DA00424678 /* Project object */;
			proxyType = 1;
			remoteGlobalIDString = 2125E2502319EC3000B3DEB5;
			remoteInfo = AmplifyTestApp;
		};
		FACA36092327FBD4000E74F6 /* PBXContainerItemProxy */ = {
			isa = PBXContainerItemProxy;
			containerPortal = FAC234C92279F8DA00424678 /* Project object */;
			proxyType = 1;
			remoteGlobalIDString = FACA36032327FBD4000E74F6;
			remoteInfo = AmplifyTestCommon;
		};
		FACA36112327FBE4000E74F6 /* PBXContainerItemProxy */ = {
			isa = PBXContainerItemProxy;
			containerPortal = FAC234C92279F8DA00424678 /* Project object */;
			proxyType = 1;
			remoteGlobalIDString = FACA36032327FBD4000E74F6;
			remoteInfo = AmplifyTestCommon;
		};
		FACA36132327FBEF000E74F6 /* PBXContainerItemProxy */ = {
			isa = PBXContainerItemProxy;
			containerPortal = FAC234C92279F8DA00424678 /* Project object */;
			proxyType = 1;
			remoteGlobalIDString = FACA36032327FBD4000E74F6;
			remoteInfo = AmplifyTestCommon;
		};
		FACA36162327FC48000E74F6 /* PBXContainerItemProxy */ = {
			isa = PBXContainerItemProxy;
			containerPortal = FAC234C92279F8DA00424678 /* Project object */;
			proxyType = 1;
			remoteGlobalIDString = FACA36032327FBD4000E74F6;
			remoteInfo = AmplifyTestCommon;
		};
		FACA36182327FC53000E74F6 /* PBXContainerItemProxy */ = {
			isa = PBXContainerItemProxy;
			containerPortal = FAC234C92279F8DA00424678 /* Project object */;
			proxyType = 1;
			remoteGlobalIDString = FACA36032327FBD4000E74F6;
			remoteInfo = AmplifyTestCommon;
		};
		FACA361F2327FDB2000E74F6 /* PBXContainerItemProxy */ = {
			isa = PBXContainerItemProxy;
			containerPortal = FAC234C92279F8DA00424678 /* Project object */;
			proxyType = 1;
			remoteGlobalIDString = FAC234D12279F8DA00424678;
			remoteInfo = Amplify;
		};
/* End PBXContainerItemProxy section */

/* Begin PBXCopyFilesBuildPhase section */
		FACA36102327FBD4000E74F6 /* Embed Frameworks */ = {
			isa = PBXCopyFilesBuildPhase;
			buildActionMask = 2147483647;
			dstPath = "";
			dstSubfolderSpec = 10;
			files = (
				FACA360C2327FBD4000E74F6 /* AmplifyTestCommon.framework in Embed Frameworks */,
			);
			name = "Embed Frameworks";
			runOnlyForDeploymentPostprocessing = 0;
		};
/* End PBXCopyFilesBuildPhase section */

/* Begin PBXFileReference section */
		176E334A02509BD4CE8866A6 /* Pods_AmplifyTests.framework */ = {isa = PBXFileReference; explicitFileType = wrapper.framework; includeInIndex = 0; path = Pods_AmplifyTests.framework; sourceTree = BUILT_PRODUCTS_DIR; };
		210DBC112332B3C0009B9E51 /* StorageDownloadFileOperation.swift */ = {isa = PBXFileReference; fileEncoding = 4; lastKnownFileType = sourcecode.swift; path = StorageDownloadFileOperation.swift; sourceTree = "<group>"; };
		210DBC132332B3C6009B9E51 /* StorageGetURLOperation.swift */ = {isa = PBXFileReference; fileEncoding = 4; lastKnownFileType = sourcecode.swift; path = StorageGetURLOperation.swift; sourceTree = "<group>"; };
		210DBC152332B3CB009B9E51 /* StorageGetDataOperation.swift */ = {isa = PBXFileReference; fileEncoding = 4; lastKnownFileType = sourcecode.swift; path = StorageGetDataOperation.swift; sourceTree = "<group>"; };
		210DBC292332BAAB009B9E51 /* AWSS3+StorageGetURLRequest.swift */ = {isa = PBXFileReference; fileEncoding = 4; lastKnownFileType = sourcecode.swift; path = "AWSS3+StorageGetURLRequest.swift"; sourceTree = "<group>"; };
		210DBC2A2332BAAB009B9E51 /* AWSS3+StorageDownloadFileRequest.swift */ = {isa = PBXFileReference; fileEncoding = 4; lastKnownFileType = sourcecode.swift; path = "AWSS3+StorageDownloadFileRequest.swift"; sourceTree = "<group>"; };
		210DBC2B2332BAAB009B9E51 /* AWSS3+StorageGetDataRequest.swift */ = {isa = PBXFileReference; fileEncoding = 4; lastKnownFileType = sourcecode.swift; path = "AWSS3+StorageGetDataRequest.swift"; sourceTree = "<group>"; };
		210DBC322332CA40009B9E51 /* AWSS3StorageGetURLOperation.swift */ = {isa = PBXFileReference; fileEncoding = 4; lastKnownFileType = sourcecode.swift; path = AWSS3StorageGetURLOperation.swift; sourceTree = "<group>"; };
		210DBC332332CA40009B9E51 /* AWSS3StorageDownloadFileOperation.swift */ = {isa = PBXFileReference; fileEncoding = 4; lastKnownFileType = sourcecode.swift; path = AWSS3StorageDownloadFileOperation.swift; sourceTree = "<group>"; };
		210DBC342332CA40009B9E51 /* AWSS3StorageGetDataOperation.swift */ = {isa = PBXFileReference; fileEncoding = 4; lastKnownFileType = sourcecode.swift; path = AWSS3StorageGetDataOperation.swift; sourceTree = "<group>"; };
		210DBC3A2332E0BB009B9E51 /* AWSS3StorageGetDataOperationTests.swift */ = {isa = PBXFileReference; fileEncoding = 4; lastKnownFileType = sourcecode.swift; path = AWSS3StorageGetDataOperationTests.swift; sourceTree = "<group>"; };
		210DBC3B2332E0BB009B9E51 /* AWSS3StorageGetURLOperationTests.swift */ = {isa = PBXFileReference; fileEncoding = 4; lastKnownFileType = sourcecode.swift; path = AWSS3StorageGetURLOperationTests.swift; sourceTree = "<group>"; };
		210DBC3C2332E0BB009B9E51 /* AWSS3StorageDownloadFileOperationTests.swift */ = {isa = PBXFileReference; fileEncoding = 4; lastKnownFileType = sourcecode.swift; path = AWSS3StorageDownloadFileOperationTests.swift; sourceTree = "<group>"; };
		210DBC402332E531009B9E51 /* AWSS3StorageGetDataRequestTests.swift */ = {isa = PBXFileReference; fileEncoding = 4; lastKnownFileType = sourcecode.swift; path = AWSS3StorageGetDataRequestTests.swift; sourceTree = "<group>"; };
		210DBC412332E531009B9E51 /* AWSS3StorageDownloadFileRequestTests.swift */ = {isa = PBXFileReference; fileEncoding = 4; lastKnownFileType = sourcecode.swift; path = AWSS3StorageDownloadFileRequestTests.swift; sourceTree = "<group>"; };
		210DBC422332E531009B9E51 /* AWSS3StorageGetURLRequestTests.swift */ = {isa = PBXFileReference; fileEncoding = 4; lastKnownFileType = sourcecode.swift; path = AWSS3StorageGetURLRequestTests.swift; sourceTree = "<group>"; };
		210DBC462332F0C5009B9E51 /* StorageError.swift */ = {isa = PBXFileReference; lastKnownFileType = sourcecode.swift; path = StorageError.swift; sourceTree = "<group>"; };
		210FCC682325C4970017EA4B /* AWSAuthServiceTests.swift */ = {isa = PBXFileReference; lastKnownFileType = sourcecode.swift; path = AWSAuthServiceTests.swift; sourceTree = "<group>"; };
		210FCC6A2325ECBA0017EA4B /* StorageErrorConstants.swift */ = {isa = PBXFileReference; lastKnownFileType = sourcecode.swift; path = StorageErrorConstants.swift; sourceTree = "<group>"; };
		210FCC712326E5D20017EA4B /* PluginConstants.swift */ = {isa = PBXFileReference; lastKnownFileType = sourcecode.swift; path = PluginConstants.swift; sourceTree = "<group>"; };
		210FCC752326EA1A0017EA4B /* AWSS3StoragePluginBasicIntegrationTests.swift */ = {isa = PBXFileReference; lastKnownFileType = sourcecode.swift; path = AWSS3StoragePluginBasicIntegrationTests.swift; sourceTree = "<group>"; };
		210FCC772326EADA0017EA4B /* AWSS3StoragePluginConfigurationTests.swift */ = {isa = PBXFileReference; lastKnownFileType = sourcecode.swift; path = AWSS3StoragePluginConfigurationTests.swift; sourceTree = "<group>"; };
		210FCC7B2326EAF70017EA4B /* AWSS3StoragePluginAccessLevelTests.swift */ = {isa = PBXFileReference; lastKnownFileType = sourcecode.swift; path = AWSS3StoragePluginAccessLevelTests.swift; sourceTree = "<group>"; };
		210FCC7D2326EB0F0017EA4B /* AWSS3StoragePluginOptionsUsabilityTests.swift */ = {isa = PBXFileReference; lastKnownFileType = sourcecode.swift; path = AWSS3StoragePluginOptionsUsabilityTests.swift; sourceTree = "<group>"; };
		210FCC802326EB2A0017EA4B /* AWSS3StoragePluginNegativeTests.swift */ = {isa = PBXFileReference; lastKnownFileType = sourcecode.swift; path = AWSS3StoragePluginNegativeTests.swift; sourceTree = "<group>"; };
		210FCC822328C1DC0017EA4B /* AWSS3StoragePlugin+ClientBehavior.swift */ = {isa = PBXFileReference; lastKnownFileType = sourcecode.swift; path = "AWSS3StoragePlugin+ClientBehavior.swift"; sourceTree = "<group>"; };
		210FCC842328D50B0017EA4B /* AWSS3StoragePlugin+Configure.swift */ = {isa = PBXFileReference; lastKnownFileType = sourcecode.swift; path = "AWSS3StoragePlugin+Configure.swift"; sourceTree = "<group>"; };
		210FCC862328DA090017EA4B /* AWSS3StoragePlugin+Reset.swift */ = {isa = PBXFileReference; lastKnownFileType = sourcecode.swift; path = "AWSS3StoragePlugin+Reset.swift"; sourceTree = "<group>"; };
		210FCC8E232997650017EA4B /* AWSS3StoragePluginAPIBehaviorTests.swift */ = {isa = PBXFileReference; lastKnownFileType = sourcecode.swift; path = AWSS3StoragePluginAPIBehaviorTests.swift; sourceTree = "<group>"; };
		210FCC90232997780017EA4B /* AWSS3StoragePluginConfigureTests.swift */ = {isa = PBXFileReference; lastKnownFileType = sourcecode.swift; path = AWSS3StoragePluginConfigureTests.swift; sourceTree = "<group>"; };
		210FCC93232997D50017EA4B /* AWSS3StoragePluginResetTests.swift */ = {isa = PBXFileReference; lastKnownFileType = sourcecode.swift; path = AWSS3StoragePluginResetTests.swift; sourceTree = "<group>"; };
		210FCC9D23299B4C0017EA4B /* AWSS3StorageService+EscapeHatchBehavior.swift */ = {isa = PBXFileReference; lastKnownFileType = sourcecode.swift; path = "AWSS3StorageService+EscapeHatchBehavior.swift"; sourceTree = "<group>"; };
		210FCCA223299C5F0017EA4B /* AWSS3StorageServiceDeleteBehaviorTests.swift */ = {isa = PBXFileReference; lastKnownFileType = sourcecode.swift; path = AWSS3StorageServiceDeleteBehaviorTests.swift; sourceTree = "<group>"; };
		210FCCA423299C7F0017EA4B /* AWSS3StorageServiceEscapeHatchBehaviorTests.swift */ = {isa = PBXFileReference; lastKnownFileType = sourcecode.swift; path = AWSS3StorageServiceEscapeHatchBehaviorTests.swift; sourceTree = "<group>"; };
		210FCCA623299C970017EA4B /* AWSS3StorageServiceGetPreSignedURLBehaviorTests.swift */ = {isa = PBXFileReference; lastKnownFileType = sourcecode.swift; path = AWSS3StorageServiceGetPreSignedURLBehaviorTests.swift; sourceTree = "<group>"; };
		210FCCA823299CA70017EA4B /* AWSS3StorageServiceListBehaviorTests.swift */ = {isa = PBXFileReference; lastKnownFileType = sourcecode.swift; path = AWSS3StorageServiceListBehaviorTests.swift; sourceTree = "<group>"; };
		210FCCAA23299CB70017EA4B /* AWSS3StorageServiceMultiPartUploadBehaviorTests.swift */ = {isa = PBXFileReference; lastKnownFileType = sourcecode.swift; path = AWSS3StorageServiceMultiPartUploadBehaviorTests.swift; sourceTree = "<group>"; };
		210FCCAC23299CCE0017EA4B /* AWSS3StorageServiceUploadBehaviorTests.swift */ = {isa = PBXFileReference; lastKnownFileType = sourcecode.swift; path = AWSS3StorageServiceUploadBehaviorTests.swift; sourceTree = "<group>"; };
		210FCCAE23299E680017EA4B /* AWSS3StorageServiceConfigureTests.swift */ = {isa = PBXFileReference; lastKnownFileType = sourcecode.swift; path = AWSS3StorageServiceConfigureTests.swift; sourceTree = "<group>"; };
		210FCCB02329A40F0017EA4B /* PluginErrorConstants.swift */ = {isa = PBXFileReference; lastKnownFileType = sourcecode.swift; path = PluginErrorConstants.swift; sourceTree = "<group>"; };
		210FCCB52329C0820017EA4B /* StorageRequestUtilsGetterTests.swift */ = {isa = PBXFileReference; lastKnownFileType = sourcecode.swift; path = StorageRequestUtilsGetterTests.swift; sourceTree = "<group>"; };
		210FCCB82329C3FA0017EA4B /* StorageRequestUtils+Getter.swift */ = {isa = PBXFileReference; lastKnownFileType = sourcecode.swift; path = "StorageRequestUtils+Getter.swift"; sourceTree = "<group>"; };
		210FCCBA2329C40C0017EA4B /* StorageRequestUtils+Validator.swift */ = {isa = PBXFileReference; lastKnownFileType = sourcecode.swift; path = "StorageRequestUtils+Validator.swift"; sourceTree = "<group>"; };
		210FCCBC2329C4A80017EA4B /* StorageRequestUtilsValidatorTests.swift */ = {isa = PBXFileReference; lastKnownFileType = sourcecode.swift; path = StorageRequestUtilsValidatorTests.swift; sourceTree = "<group>"; };
		210FCCBE2329C4D60017EA4B /* StorageRequestUtilsTests.swift */ = {isa = PBXFileReference; lastKnownFileType = sourcecode.swift; path = StorageRequestUtilsTests.swift; sourceTree = "<group>"; };
		210FCCC0232AF0580017EA4B /* AWSS3StorageOperationTestBase.swift */ = {isa = PBXFileReference; lastKnownFileType = sourcecode.swift; path = AWSS3StorageOperationTestBase.swift; sourceTree = "<group>"; };
		211FA8ED23257E9D00818C27 /* AWSS3StorageServiceDownloadBehaviorTests.swift */ = {isa = PBXFileReference; lastKnownFileType = sourcecode.swift; path = AWSS3StorageServiceDownloadBehaviorTests.swift; sourceTree = "<group>"; };
		2125E1B323171D5E00B3DEB5 /* AWSMobileClientBehavior.swift */ = {isa = PBXFileReference; lastKnownFileType = sourcecode.swift; path = AWSMobileClientBehavior.swift; sourceTree = "<group>"; };
		2125E1B523171DBA00B3DEB5 /* AWSMobileClientAdapter.swift */ = {isa = PBXFileReference; lastKnownFileType = sourcecode.swift; path = AWSMobileClientAdapter.swift; sourceTree = "<group>"; };
		2125E1FE2318327300B3DEB5 /* AWSS3StoragePluginIntegrationTests.xctest */ = {isa = PBXFileReference; explicitFileType = wrapper.cfbundle; includeInIndex = 0; path = AWSS3StoragePluginIntegrationTests.xctest; sourceTree = BUILT_PRODUCTS_DIR; };
		2125E2002318327300B3DEB5 /* AWSS3StoragePluginTestBase.swift */ = {isa = PBXFileReference; lastKnownFileType = sourcecode.swift; path = AWSS3StoragePluginTestBase.swift; sourceTree = "<group>"; };
		2125E2022318327300B3DEB5 /* Info.plist */ = {isa = PBXFileReference; lastKnownFileType = text.plist.xml; path = Info.plist; sourceTree = "<group>"; };
		2125E20D2318CD3900B3DEB5 /* MockAWSMobileClient.swift */ = {isa = PBXFileReference; lastKnownFileType = sourcecode.swift; path = MockAWSMobileClient.swift; sourceTree = "<group>"; };
		2125E2102318D73B00B3DEB5 /* awsconfiguration.json */ = {isa = PBXFileReference; fileEncoding = 4; lastKnownFileType = text.json; path = awsconfiguration.json; sourceTree = "<group>"; };
		2125E2512319EC3000B3DEB5 /* AmplifyTestApp.app */ = {isa = PBXFileReference; explicitFileType = wrapper.application; includeInIndex = 0; path = AmplifyTestApp.app; sourceTree = BUILT_PRODUCTS_DIR; };
		2125E2532319EC3100B3DEB5 /* AppDelegate.swift */ = {isa = PBXFileReference; lastKnownFileType = sourcecode.swift; path = AppDelegate.swift; sourceTree = "<group>"; };
		2125E2552319EC3100B3DEB5 /* ViewController.swift */ = {isa = PBXFileReference; lastKnownFileType = sourcecode.swift; path = ViewController.swift; sourceTree = "<group>"; };
		2125E2582319EC3100B3DEB5 /* Base */ = {isa = PBXFileReference; lastKnownFileType = file.storyboard; name = Base; path = Base.lproj/Main.storyboard; sourceTree = "<group>"; };
		2125E25A2319EC3200B3DEB5 /* Assets.xcassets */ = {isa = PBXFileReference; lastKnownFileType = folder.assetcatalog; path = Assets.xcassets; sourceTree = "<group>"; };
		2125E25D2319EC3200B3DEB5 /* Base */ = {isa = PBXFileReference; lastKnownFileType = file.storyboard; name = Base; path = Base.lproj/LaunchScreen.storyboard; sourceTree = "<group>"; };
		2125E25F2319EC3200B3DEB5 /* Info.plist */ = {isa = PBXFileReference; lastKnownFileType = text.plist.xml; path = Info.plist; sourceTree = "<group>"; };
		2125E277231F035600B3DEB5 /* AWSS3StorageService+DownloadBehavior.swift */ = {isa = PBXFileReference; lastKnownFileType = sourcecode.swift; path = "AWSS3StorageService+DownloadBehavior.swift"; sourceTree = "<group>"; };
		2125E279231F049100B3DEB5 /* StorageErrorHelper.swift */ = {isa = PBXFileReference; lastKnownFileType = sourcecode.swift; path = StorageErrorHelper.swift; sourceTree = "<group>"; };
		2125E281231F422700B3DEB5 /* AWSS3StorageService+UploadBehavior.swift */ = {isa = PBXFileReference; lastKnownFileType = sourcecode.swift; path = "AWSS3StorageService+UploadBehavior.swift"; sourceTree = "<group>"; };
		2125E283231F429E00B3DEB5 /* AWSS3StorageService+ListBehavior.swift */ = {isa = PBXFileReference; lastKnownFileType = sourcecode.swift; path = "AWSS3StorageService+ListBehavior.swift"; sourceTree = "<group>"; };
		2125E285231F42AC00B3DEB5 /* AWSS3StorageService+DeleteBehavior.swift */ = {isa = PBXFileReference; lastKnownFileType = sourcecode.swift; path = "AWSS3StorageService+DeleteBehavior.swift"; sourceTree = "<group>"; };
		2125E28D23203E4E00B3DEB5 /* StorageRequestUtils.swift */ = {isa = PBXFileReference; lastKnownFileType = sourcecode.swift; path = StorageRequestUtils.swift; sourceTree = "<group>"; };
		2125E2962320667300B3DEB5 /* AWSAuthService.swift */ = {isa = PBXFileReference; lastKnownFileType = sourcecode.swift; path = AWSAuthService.swift; sourceTree = "<group>"; };
		2125E2992320671B00B3DEB5 /* AWSAuthServiceBehavior.swift */ = {isa = PBXFileReference; lastKnownFileType = sourcecode.swift; path = AWSAuthServiceBehavior.swift; sourceTree = "<group>"; };
		2125E2A12321A38500B3DEB5 /* AWSS3StorageService+GetPreSignedURLBehavior.swift */ = {isa = PBXFileReference; lastKnownFileType = sourcecode.swift; path = "AWSS3StorageService+GetPreSignedURLBehavior.swift"; sourceTree = "<group>"; };
		2125E2A32321AC2400B3DEB5 /* AWSS3StorageService+MultiPartUploadBehavior.swift */ = {isa = PBXFileReference; lastKnownFileType = sourcecode.swift; path = "AWSS3StorageService+MultiPartUploadBehavior.swift"; sourceTree = "<group>"; };
		2125E2A72321DCDD00B3DEB5 /* MockAWSAuthService.swift */ = {isa = PBXFileReference; lastKnownFileType = sourcecode.swift; path = MockAWSAuthService.swift; sourceTree = "<group>"; };
		21265DA42307389A004CCE39 /* AWSS3StoragePlugin.framework */ = {isa = PBXFileReference; explicitFileType = wrapper.framework; includeInIndex = 0; path = AWSS3StoragePlugin.framework; sourceTree = BUILT_PRODUCTS_DIR; };
		21265DA72307389A004CCE39 /* Info.plist */ = {isa = PBXFileReference; lastKnownFileType = text.plist.xml; path = Info.plist; sourceTree = "<group>"; };
		21265DAC2307389A004CCE39 /* AWSS3StoragePluginTests.xctest */ = {isa = PBXFileReference; explicitFileType = wrapper.cfbundle; includeInIndex = 0; path = AWSS3StoragePluginTests.xctest; sourceTree = BUILT_PRODUCTS_DIR; };
		21265DB12307389A004CCE39 /* AWSS3StoragePluginTestBase.swift */ = {isa = PBXFileReference; lastKnownFileType = sourcecode.swift; path = AWSS3StoragePluginTestBase.swift; sourceTree = "<group>"; };
		21265DB32307389A004CCE39 /* Info.plist */ = {isa = PBXFileReference; lastKnownFileType = text.plist.xml; path = Info.plist; sourceTree = "<group>"; };
		21265E252309D620004CCE39 /* AWSS3StoragePlugin.swift */ = {isa = PBXFileReference; lastKnownFileType = sourcecode.swift; path = AWSS3StoragePlugin.swift; sourceTree = "<group>"; };
		2196FB5A23397BCB00F8EEB5 /* AWSS3StoragePluginGetDataResumabilityTests.swift */ = {isa = PBXFileReference; lastKnownFileType = sourcecode.swift; path = AWSS3StoragePluginGetDataResumabilityTests.swift; sourceTree = "<group>"; };
		2196FB5C23397BDF00F8EEB5 /* AWSS3StoragePluginDownloadFileResumabilityTests.swift */ = {isa = PBXFileReference; lastKnownFileType = sourcecode.swift; path = AWSS3StoragePluginDownloadFileResumabilityTests.swift; sourceTree = "<group>"; };
		2196FB5E23397C0600F8EEB5 /* AWSS3StoragePluginPutDataResumabilityTests.swift */ = {isa = PBXFileReference; lastKnownFileType = sourcecode.swift; path = AWSS3StoragePluginPutDataResumabilityTests.swift; sourceTree = "<group>"; };
		2196FB6023397C2300F8EEB5 /* AWSS3StoragePluginUploadFileResumabilityTests.swift */ = {isa = PBXFileReference; lastKnownFileType = sourcecode.swift; path = AWSS3StoragePluginUploadFileResumabilityTests.swift; sourceTree = "<group>"; };
<<<<<<< HEAD
=======
		21D1CE8B2334233F0003BAA8 /* AuthError.swift */ = {isa = PBXFileReference; lastKnownFileType = sourcecode.swift; path = AuthError.swift; sourceTree = "<group>"; };
		21FFF982230A519B005878EA /* EventPublishable.swift */ = {isa = PBXFileReference; fileEncoding = 4; lastKnownFileType = sourcecode.swift; path = EventPublishable.swift; sourceTree = "<group>"; };
>>>>>>> cb975d36
		21FFF986230B7A5D005878EA /* AsychronousOperation.swift */ = {isa = PBXFileReference; lastKnownFileType = sourcecode.swift; path = AsychronousOperation.swift; sourceTree = "<group>"; };
		21FFF98D230C81E6005878EA /* StorageAccessLevel.swift */ = {isa = PBXFileReference; lastKnownFileType = sourcecode.swift; path = StorageAccessLevel.swift; sourceTree = "<group>"; };
		21FFF98F230C96CA005878EA /* StoragePutOperation.swift */ = {isa = PBXFileReference; fileEncoding = 4; lastKnownFileType = sourcecode.swift; path = StoragePutOperation.swift; sourceTree = "<group>"; };
		21FFF990230C96CB005878EA /* StorageListOperation.swift */ = {isa = PBXFileReference; fileEncoding = 4; lastKnownFileType = sourcecode.swift; path = StorageListOperation.swift; sourceTree = "<group>"; };
		21FFF992230C96CB005878EA /* StorageRemoveOperation.swift */ = {isa = PBXFileReference; fileEncoding = 4; lastKnownFileType = sourcecode.swift; path = StorageRemoveOperation.swift; sourceTree = "<group>"; };
		21FFF9A1230C9730005878EA /* StorageListResult.swift */ = {isa = PBXFileReference; fileEncoding = 4; lastKnownFileType = sourcecode.swift; path = StorageListResult.swift; sourceTree = "<group>"; };
		21FFF9AC230CA9D9005878EA /* AWSS3StoragePutOperation.swift */ = {isa = PBXFileReference; fileEncoding = 4; lastKnownFileType = sourcecode.swift; path = AWSS3StoragePutOperation.swift; sourceTree = "<group>"; };
		21FFF9AE230CA9D9005878EA /* AWSS3StorageRemoveOperation.swift */ = {isa = PBXFileReference; fileEncoding = 4; lastKnownFileType = sourcecode.swift; path = AWSS3StorageRemoveOperation.swift; sourceTree = "<group>"; };
		21FFF9AF230CA9D9005878EA /* AWSS3StorageListOperation.swift */ = {isa = PBXFileReference; fileEncoding = 4; lastKnownFileType = sourcecode.swift; path = AWSS3StorageListOperation.swift; sourceTree = "<group>"; };
		21FFF9B6230DBE2D005878EA /* AWSS3StorageServiceBehaviour.swift */ = {isa = PBXFileReference; lastKnownFileType = sourcecode.swift; path = AWSS3StorageServiceBehaviour.swift; sourceTree = "<group>"; };
		21FFF9BD230DD77F005878EA /* AWSS3TransferUtilityBehavior.swift */ = {isa = PBXFileReference; lastKnownFileType = sourcecode.swift; path = AWSS3TransferUtilityBehavior.swift; sourceTree = "<group>"; };
		21FFF9BF230DD9B4005878EA /* AWSS3PreSignedURLBuilderBehavior.swift */ = {isa = PBXFileReference; lastKnownFileType = sourcecode.swift; path = AWSS3PreSignedURLBuilderBehavior.swift; sourceTree = "<group>"; };
		21FFF9C1230DD9DC005878EA /* AWSS3Behavior.swift */ = {isa = PBXFileReference; lastKnownFileType = sourcecode.swift; path = AWSS3Behavior.swift; sourceTree = "<group>"; };
		21FFF9C5230DDA22005878EA /* AWSS3+StoragePutRequest.swift */ = {isa = PBXFileReference; lastKnownFileType = sourcecode.swift; path = "AWSS3+StoragePutRequest.swift"; sourceTree = "<group>"; };
		21FFF9C7230DDA30005878EA /* AWSS3+StorageListRequest.swift */ = {isa = PBXFileReference; lastKnownFileType = sourcecode.swift; path = "AWSS3+StorageListRequest.swift"; sourceTree = "<group>"; };
		21FFF9C9230DDA91005878EA /* AWSS3+StorageRemoveRequest.swift */ = {isa = PBXFileReference; lastKnownFileType = sourcecode.swift; path = "AWSS3+StorageRemoveRequest.swift"; sourceTree = "<group>"; };
		21FFF9CC230DDBFA005878EA /* AWSS3StorageService.swift */ = {isa = PBXFileReference; lastKnownFileType = sourcecode.swift; path = AWSS3StorageService.swift; sourceTree = "<group>"; };
		21FFF9CE230DEC18005878EA /* AWSS3TransferUtilityAdapter.swift */ = {isa = PBXFileReference; lastKnownFileType = sourcecode.swift; path = AWSS3TransferUtilityAdapter.swift; sourceTree = "<group>"; };
		21FFF9D0230DF05C005878EA /* AWSS3PreSignedURLBuilderAdapter.swift */ = {isa = PBXFileReference; lastKnownFileType = sourcecode.swift; path = AWSS3PreSignedURLBuilderAdapter.swift; sourceTree = "<group>"; };
		21FFF9D2230DF37E005878EA /* AWSS3Adapter.swift */ = {isa = PBXFileReference; lastKnownFileType = sourcecode.swift; path = AWSS3Adapter.swift; sourceTree = "<group>"; };
		21FFF9D4230DFDB6005878EA /* StorageEvent.swift */ = {isa = PBXFileReference; lastKnownFileType = sourcecode.swift; path = StorageEvent.swift; sourceTree = "<group>"; };
		21FFF9D8230E1851005878EA /* MockAWSS3.swift */ = {isa = PBXFileReference; lastKnownFileType = sourcecode.swift; path = MockAWSS3.swift; sourceTree = "<group>"; };
		21FFF9DA230E1C74005878EA /* StorageOperationReference.swift */ = {isa = PBXFileReference; lastKnownFileType = sourcecode.swift; path = StorageOperationReference.swift; sourceTree = "<group>"; };
		21FFF9DD230F0247005878EA /* MockAWSS3StorageService.swift */ = {isa = PBXFileReference; lastKnownFileType = sourcecode.swift; path = MockAWSS3StorageService.swift; sourceTree = "<group>"; };
		21FFF9E1230F08F7005878EA /* MockOperationQueue.swift */ = {isa = PBXFileReference; lastKnownFileType = sourcecode.swift; path = MockOperationQueue.swift; sourceTree = "<group>"; };
		21FFF9F523133F21005878EA /* AWSS3StorageServiceTestBase.swift */ = {isa = PBXFileReference; lastKnownFileType = sourcecode.swift; path = AWSS3StorageServiceTestBase.swift; sourceTree = "<group>"; };
		21FFF9FC23134005005878EA /* AWSS3StorageListRequestTests.swift */ = {isa = PBXFileReference; lastKnownFileType = sourcecode.swift; path = AWSS3StorageListRequestTests.swift; sourceTree = "<group>"; };
		21FFF9FF23134018005878EA /* AWSS3StoragePutRequestTests.swift */ = {isa = PBXFileReference; lastKnownFileType = sourcecode.swift; path = AWSS3StoragePutRequestTests.swift; sourceTree = "<group>"; };
		21FFFA0123134027005878EA /* AWSS3StorageRemoveRequestTests.swift */ = {isa = PBXFileReference; lastKnownFileType = sourcecode.swift; path = AWSS3StorageRemoveRequestTests.swift; sourceTree = "<group>"; };
		21FFFA0723134088005878EA /* AWSS3StorageListOperationTests.swift */ = {isa = PBXFileReference; lastKnownFileType = sourcecode.swift; path = AWSS3StorageListOperationTests.swift; sourceTree = "<group>"; };
		21FFFA0923134095005878EA /* AWSS3StoragePutOperationTests.swift */ = {isa = PBXFileReference; lastKnownFileType = sourcecode.swift; path = AWSS3StoragePutOperationTests.swift; sourceTree = "<group>"; };
		21FFFA0B231340A1005878EA /* AWSS3StorageRemoveOperationTests.swift */ = {isa = PBXFileReference; lastKnownFileType = sourcecode.swift; path = AWSS3StorageRemoveOperationTests.swift; sourceTree = "<group>"; };
		21FFFA182313447E005878EA /* MockAWSS3TransferUtility.swift */ = {isa = PBXFileReference; lastKnownFileType = sourcecode.swift; path = MockAWSS3TransferUtility.swift; sourceTree = "<group>"; };
		21FFFA1A23134493005878EA /* MockAWSS3PreSignedURLBuilder.swift */ = {isa = PBXFileReference; lastKnownFileType = sourcecode.swift; path = MockAWSS3PreSignedURLBuilder.swift; sourceTree = "<group>"; };
		263EE84D0728C793C6181869 /* Pods_AmplifyAppExample.framework */ = {isa = PBXFileReference; explicitFileType = wrapper.framework; includeInIndex = 0; path = Pods_AmplifyAppExample.framework; sourceTree = BUILT_PRODUCTS_DIR; };
		2BC291E73D2FFB00D3F51A62 /* Pods-AmplifyAppExample.debug.xcconfig */ = {isa = PBXFileReference; includeInIndex = 1; lastKnownFileType = text.xcconfig; name = "Pods-AmplifyAppExample.debug.xcconfig"; path = "Target Support Files/Pods-AmplifyAppExample/Pods-AmplifyAppExample.debug.xcconfig"; sourceTree = "<group>"; };
		36E795204EA20B3CFFCC506F /* Pods-AmplifyTestCommon.debug.xcconfig */ = {isa = PBXFileReference; includeInIndex = 1; lastKnownFileType = text.xcconfig; name = "Pods-AmplifyTestCommon.debug.xcconfig"; path = "Target Support Files/Pods-AmplifyTestCommon/Pods-AmplifyTestCommon.debug.xcconfig"; sourceTree = "<group>"; };
		3A4AE82D161DB4E9B6EC9281 /* Pods_AWSS3StoragePlugin.framework */ = {isa = PBXFileReference; explicitFileType = wrapper.framework; includeInIndex = 0; path = Pods_AWSS3StoragePlugin.framework; sourceTree = BUILT_PRODUCTS_DIR; };
		3A701A7BDEC4F0F422684E06 /* Pods-AWSS3StoragePluginIntegrationTests.debug.xcconfig */ = {isa = PBXFileReference; includeInIndex = 1; lastKnownFileType = text.xcconfig; name = "Pods-AWSS3StoragePluginIntegrationTests.debug.xcconfig"; path = "Target Support Files/Pods-AWSS3StoragePluginIntegrationTests/Pods-AWSS3StoragePluginIntegrationTests.debug.xcconfig"; sourceTree = "<group>"; };
		3DC2B7D365B42B3A832601FA /* Pods-AmplifyTestApp.debug.xcconfig */ = {isa = PBXFileReference; includeInIndex = 1; lastKnownFileType = text.xcconfig; name = "Pods-AmplifyTestApp.debug.xcconfig"; path = "Target Support Files/Pods-AmplifyTestApp/Pods-AmplifyTestApp.debug.xcconfig"; sourceTree = "<group>"; };
		4148B4F4A49CCC0F81A06425 /* Pods-AWSS3StoragePluginIntegrationTests.release.xcconfig */ = {isa = PBXFileReference; includeInIndex = 1; lastKnownFileType = text.xcconfig; name = "Pods-AWSS3StoragePluginIntegrationTests.release.xcconfig"; path = "Target Support Files/Pods-AWSS3StoragePluginIntegrationTests/Pods-AWSS3StoragePluginIntegrationTests.release.xcconfig"; sourceTree = "<group>"; };
		42EF6EBD583BCAD0AB218836 /* Pods-AmplifyExampleApp.release.xcconfig */ = {isa = PBXFileReference; includeInIndex = 1; lastKnownFileType = text.xcconfig; name = "Pods-AmplifyExampleApp.release.xcconfig"; path = "Target Support Files/Pods-AmplifyExampleApp/Pods-AmplifyExampleApp.release.xcconfig"; sourceTree = "<group>"; };
		486B1E23E6FFC462A82A9345 /* Pods_AmplifyExampleApp.framework */ = {isa = PBXFileReference; explicitFileType = wrapper.framework; includeInIndex = 0; path = Pods_AmplifyExampleApp.framework; sourceTree = BUILT_PRODUCTS_DIR; };
		5572BBB2A874AEDC7E2E9ABF /* Pods-AmplifyTests.release.xcconfig */ = {isa = PBXFileReference; includeInIndex = 1; lastKnownFileType = text.xcconfig; name = "Pods-AmplifyTests.release.xcconfig"; path = "Target Support Files/Pods-AmplifyTests/Pods-AmplifyTests.release.xcconfig"; sourceTree = "<group>"; };
		5A112B8C39AC37F0FB71AF54 /* Pods-Amplify.debug.xcconfig */ = {isa = PBXFileReference; includeInIndex = 1; lastKnownFileType = text.xcconfig; name = "Pods-Amplify.debug.xcconfig"; path = "Target Support Files/Pods-Amplify/Pods-Amplify.debug.xcconfig"; sourceTree = "<group>"; };
		61CE693182BF781FBC4D3411 /* Pods-AWSS3StoragePlugin.release.xcconfig */ = {isa = PBXFileReference; includeInIndex = 1; lastKnownFileType = text.xcconfig; name = "Pods-AWSS3StoragePlugin.release.xcconfig"; path = "Target Support Files/Pods-AWSS3StoragePlugin/Pods-AWSS3StoragePlugin.release.xcconfig"; sourceTree = "<group>"; };
		6BAC32194A15ACB56F07DC87 /* Pods-AWSS3StoragePlugin.debug.xcconfig */ = {isa = PBXFileReference; includeInIndex = 1; lastKnownFileType = text.xcconfig; name = "Pods-AWSS3StoragePlugin.debug.xcconfig"; path = "Target Support Files/Pods-AWSS3StoragePlugin/Pods-AWSS3StoragePlugin.debug.xcconfig"; sourceTree = "<group>"; };
		714614E1FAB6C4EE80C07148 /* Pods-AWSS3StoragePluginTests.debug.xcconfig */ = {isa = PBXFileReference; includeInIndex = 1; lastKnownFileType = text.xcconfig; name = "Pods-AWSS3StoragePluginTests.debug.xcconfig"; path = "Target Support Files/Pods-AWSS3StoragePluginTests/Pods-AWSS3StoragePluginTests.debug.xcconfig"; sourceTree = "<group>"; };
		775BF14873ADD75B332E9423 /* Pods_AWSS3StoragePluginIntegrationTests.framework */ = {isa = PBXFileReference; explicitFileType = wrapper.framework; includeInIndex = 0; path = Pods_AWSS3StoragePluginIntegrationTests.framework; sourceTree = BUILT_PRODUCTS_DIR; };
		77A2D125114EA0FFA11A7EFD /* Pods-AmplifyTests.debug.xcconfig */ = {isa = PBXFileReference; includeInIndex = 1; lastKnownFileType = text.xcconfig; name = "Pods-AmplifyTests.debug.xcconfig"; path = "Target Support Files/Pods-AmplifyTests/Pods-AmplifyTests.debug.xcconfig"; sourceTree = "<group>"; };
		7C3FEC43EAE7679472832809 /* Pods-AmplifyExampleApp.debug.xcconfig */ = {isa = PBXFileReference; includeInIndex = 1; lastKnownFileType = text.xcconfig; name = "Pods-AmplifyExampleApp.debug.xcconfig"; path = "Target Support Files/Pods-AmplifyExampleApp/Pods-AmplifyExampleApp.debug.xcconfig"; sourceTree = "<group>"; };
		7D0D6B9DC4C64E1EA75D21B3 /* Pods-AmplifyTestApp.release.xcconfig */ = {isa = PBXFileReference; includeInIndex = 1; lastKnownFileType = text.xcconfig; name = "Pods-AmplifyTestApp.release.xcconfig"; path = "Target Support Files/Pods-AmplifyTestApp/Pods-AmplifyTestApp.release.xcconfig"; sourceTree = "<group>"; };
		84F3A76FB68CEFA45F4BB1BB /* Pods_Amplify.framework */ = {isa = PBXFileReference; explicitFileType = wrapper.framework; includeInIndex = 0; path = Pods_Amplify.framework; sourceTree = BUILT_PRODUCTS_DIR; };
		A758B7EC0289740B40CF0BE8 /* Pods_AmplifyTestCommon.framework */ = {isa = PBXFileReference; explicitFileType = wrapper.framework; includeInIndex = 0; path = Pods_AmplifyTestCommon.framework; sourceTree = BUILT_PRODUCTS_DIR; };
		AB74666B4E8B096CB3305EAE /* Pods-AmplifyAppExample.release.xcconfig */ = {isa = PBXFileReference; includeInIndex = 1; lastKnownFileType = text.xcconfig; name = "Pods-AmplifyAppExample.release.xcconfig"; path = "Target Support Files/Pods-AmplifyAppExample/Pods-AmplifyAppExample.release.xcconfig"; sourceTree = "<group>"; };
		CDC7F1C368154B364CB74742 /* Pods_AmplifyTestApp.framework */ = {isa = PBXFileReference; explicitFileType = wrapper.framework; includeInIndex = 0; path = Pods_AmplifyTestApp.framework; sourceTree = BUILT_PRODUCTS_DIR; };
		CED44BE0096B074979532239 /* Pods_AWSS3StoragePluginTests.framework */ = {isa = PBXFileReference; explicitFileType = wrapper.framework; includeInIndex = 0; path = Pods_AWSS3StoragePluginTests.framework; sourceTree = BUILT_PRODUCTS_DIR; };
		E525BACD638CA2C070983756 /* Pods-AmplifyTestCommon.release.xcconfig */ = {isa = PBXFileReference; includeInIndex = 1; lastKnownFileType = text.xcconfig; name = "Pods-AmplifyTestCommon.release.xcconfig"; path = "Target Support Files/Pods-AmplifyTestCommon/Pods-AmplifyTestCommon.release.xcconfig"; sourceTree = "<group>"; };
		E5ACA3446D45A4622167122C /* Pods-Amplify.release.xcconfig */ = {isa = PBXFileReference; includeInIndex = 1; lastKnownFileType = text.xcconfig; name = "Pods-Amplify.release.xcconfig"; path = "Target Support Files/Pods-Amplify/Pods-Amplify.release.xcconfig"; sourceTree = "<group>"; };
		F2DDFB959501735121A13925 /* Pods-AWSS3StoragePluginTests.release.xcconfig */ = {isa = PBXFileReference; includeInIndex = 1; lastKnownFileType = text.xcconfig; name = "Pods-AWSS3StoragePluginTests.release.xcconfig"; path = "Target Support Files/Pods-AWSS3StoragePluginTests/Pods-AWSS3StoragePluginTests.release.xcconfig"; sourceTree = "<group>"; };
		FA09B92A2321A10E000E064D /* AnalyticsCategory+CategoryConfigurable.swift */ = {isa = PBXFileReference; lastKnownFileType = sourcecode.swift; path = "AnalyticsCategory+CategoryConfigurable.swift"; sourceTree = "<group>"; };
		FA09B92C2321A27F000E064D /* CategoryConfigurable.swift */ = {isa = PBXFileReference; lastKnownFileType = sourcecode.swift; path = CategoryConfigurable.swift; sourceTree = "<group>"; };
		FA09B92E2321A2DE000E064D /* APICategory+CategoryConfigurable.swift */ = {isa = PBXFileReference; lastKnownFileType = sourcecode.swift; path = "APICategory+CategoryConfigurable.swift"; sourceTree = "<group>"; };
		FA09B9322321A305000E064D /* HubCategory+CategoryConfigurable.swift */ = {isa = PBXFileReference; lastKnownFileType = sourcecode.swift; path = "HubCategory+CategoryConfigurable.swift"; sourceTree = "<group>"; };
		FA09B9372321A359000E064D /* LoggingCategory+CategoryConfigurable.swift */ = {isa = PBXFileReference; lastKnownFileType = sourcecode.swift; path = "LoggingCategory+CategoryConfigurable.swift"; sourceTree = "<group>"; };
		FA09B93A2321A36F000E064D /* StorageCategory+CategoryConfigurable.swift */ = {isa = PBXFileReference; lastKnownFileType = sourcecode.swift; path = "StorageCategory+CategoryConfigurable.swift"; sourceTree = "<group>"; };
		FA09B9402321BB78000E064D /* JSONValue.swift */ = {isa = PBXFileReference; lastKnownFileType = sourcecode.swift; path = JSONValue.swift; sourceTree = "<group>"; };
		FA09B9422321CB0C000E064D /* JSONValueTests.swift */ = {isa = PBXFileReference; lastKnownFileType = sourcecode.swift; path = JSONValueTests.swift; sourceTree = "<group>"; };
		FA09B9442322C9E8000E064D /* AnalyticsCategoryConfiguration.swift */ = {isa = PBXFileReference; lastKnownFileType = sourcecode.swift; path = AnalyticsCategoryConfiguration.swift; sourceTree = "<group>"; };
		FA09B9462322CBA7000E064D /* APICategoryConfiguration.swift */ = {isa = PBXFileReference; lastKnownFileType = sourcecode.swift; path = APICategoryConfiguration.swift; sourceTree = "<group>"; };
		FA09B9482322CBD5000E064D /* HubCategoryConfiguration.swift */ = {isa = PBXFileReference; lastKnownFileType = sourcecode.swift; path = HubCategoryConfiguration.swift; sourceTree = "<group>"; };
		FA09B94A2322CBEB000E064D /* LoggingCategoryConfiguration.swift */ = {isa = PBXFileReference; lastKnownFileType = sourcecode.swift; path = LoggingCategoryConfiguration.swift; sourceTree = "<group>"; };
		FA09B94C2322CC04000E064D /* StorageCategoryConfiguration.swift */ = {isa = PBXFileReference; lastKnownFileType = sourcecode.swift; path = StorageCategoryConfiguration.swift; sourceTree = "<group>"; };
		FA317107232AE8DF009BC140 /* SerialDispatcherPerformanceTests.swift */ = {isa = PBXFileReference; lastKnownFileType = sourcecode.swift; path = SerialDispatcherPerformanceTests.swift; sourceTree = "<group>"; };
		FA317109232AEAEC009BC140 /* DefaultHubPluginTestHelpers.swift */ = {isa = PBXFileReference; lastKnownFileType = sourcecode.swift; path = DefaultHubPluginTestHelpers.swift; sourceTree = "<group>"; };
		FA4E7309232828EA003B8EEB /* Amplify+Reset.swift */ = {isa = PBXFileReference; lastKnownFileType = sourcecode.swift; path = "Amplify+Reset.swift"; sourceTree = "<group>"; };
		FA4E730B23282917003B8EEB /* Amplify+Resolve.swift */ = {isa = PBXFileReference; lastKnownFileType = sourcecode.swift; path = "Amplify+Resolve.swift"; sourceTree = "<group>"; };
		FA4E730D232829F1003B8EEB /* Plugin+Reset.swift */ = {isa = PBXFileReference; lastKnownFileType = sourcecode.swift; path = "Plugin+Reset.swift"; sourceTree = "<group>"; };
		FA4E731523294B6E003B8EEB /* DefaultHubPlugin.swift */ = {isa = PBXFileReference; lastKnownFileType = sourcecode.swift; path = DefaultHubPlugin.swift; sourceTree = "<group>"; };
		FA56F71D22B144F80039754A /* AsyncEvent.swift */ = {isa = PBXFileReference; lastKnownFileType = sourcecode.swift; path = AsyncEvent.swift; sourceTree = "<group>"; };
		FA56F72222B14B420039754A /* Cancellable.swift */ = {isa = PBXFileReference; lastKnownFileType = sourcecode.swift; path = Cancellable.swift; sourceTree = "<group>"; };
		FA56F72422B14B6A0039754A /* Resumable.swift */ = {isa = PBXFileReference; lastKnownFileType = sourcecode.swift; path = Resumable.swift; sourceTree = "<group>"; };
		FA56F72622B14BF70039754A /* AmplifyOperation.swift */ = {isa = PBXFileReference; lastKnownFileType = sourcecode.swift; path = AmplifyOperation.swift; sourceTree = "<group>"; };
		FA589249233A6717000FD1E6 /* DownloadFileEventTests.swift */ = {isa = PBXFileReference; lastKnownFileType = sourcecode.swift; path = DownloadFileEventTests.swift; sourceTree = "<group>"; };
		FA607FE1233D131B00DFEA24 /* AmplifyOperationHubTests.swift */ = {isa = PBXFileReference; lastKnownFileType = sourcecode.swift; path = AmplifyOperationHubTests.swift; sourceTree = "<group>"; };
		FA9FB7782329D4D400C04D32 /* HubFilter.swift */ = {isa = PBXFileReference; lastKnownFileType = sourcecode.swift; path = HubFilter.swift; sourceTree = "<group>"; };
		FA9FB77A2329D4FB00C04D32 /* UnsubscribeToken.swift */ = {isa = PBXFileReference; lastKnownFileType = sourcecode.swift; path = UnsubscribeToken.swift; sourceTree = "<group>"; };
		FA9FB77C232AA0D800C04D32 /* FilteredListener.swift */ = {isa = PBXFileReference; lastKnownFileType = sourcecode.swift; path = FilteredListener.swift; sourceTree = "<group>"; };
		FA9FB77F232AA11A00C04D32 /* HubChannelDispatcher.swift */ = {isa = PBXFileReference; lastKnownFileType = sourcecode.swift; path = HubChannelDispatcher.swift; sourceTree = "<group>"; };
		FA9FB781232AA26500C04D32 /* DefaultHubPluginCustomChannelTests.swift */ = {isa = PBXFileReference; lastKnownFileType = sourcecode.swift; path = DefaultHubPluginCustomChannelTests.swift; sourceTree = "<group>"; };
		FAB9D810233BF5F600928AA9 /* AmplifyOperationContext.swift */ = {isa = PBXFileReference; lastKnownFileType = sourcecode.swift; path = AmplifyOperationContext.swift; sourceTree = "<group>"; };
		FAC0A29722B3DE4800B50912 /* HubPublisher.swift */ = {isa = PBXFileReference; lastKnownFileType = sourcecode.swift; path = HubPublisher.swift; sourceTree = "<group>"; };
		FAC0A29A22B3DEEE00B50912 /* HubPayload.swift */ = {isa = PBXFileReference; lastKnownFileType = sourcecode.swift; path = HubPayload.swift; sourceTree = "<group>"; };
		FAC0A29C22B3E63000B50912 /* HubDispatchDestination.swift */ = {isa = PBXFileReference; lastKnownFileType = sourcecode.swift; path = HubDispatchDestination.swift; sourceTree = "<group>"; };
		FAC0A2A022B3E81000B50912 /* HubMessageQueue.swift */ = {isa = PBXFileReference; lastKnownFileType = sourcecode.swift; path = HubMessageQueue.swift; sourceTree = "<group>"; };
		FAC0A2A822B43FB300B50912 /* APICategory+ClientBehavior.swift */ = {isa = PBXFileReference; lastKnownFileType = sourcecode.swift; path = "APICategory+ClientBehavior.swift"; sourceTree = "<group>"; };
		FAC0A2AC22B43FE700B50912 /* HubCategory+ClientBehavior.swift */ = {isa = PBXFileReference; lastKnownFileType = sourcecode.swift; path = "HubCategory+ClientBehavior.swift"; sourceTree = "<group>"; };
		FAC0A2AE22B4400100B50912 /* LoggingCategory+ClientBehavior.swift */ = {isa = PBXFileReference; lastKnownFileType = sourcecode.swift; path = "LoggingCategory+ClientBehavior.swift"; sourceTree = "<group>"; };
		FAC0A2B122B4402000B50912 /* StorageCategory+ClientBehavior.swift */ = {isa = PBXFileReference; lastKnownFileType = sourcecode.swift; path = "StorageCategory+ClientBehavior.swift"; sourceTree = "<group>"; };
		FAC0A2BB22B4603800B50912 /* MockLoggingCategoryPlugin.swift */ = {isa = PBXFileReference; fileEncoding = 4; lastKnownFileType = sourcecode.swift; path = MockLoggingCategoryPlugin.swift; sourceTree = "<group>"; };
		FAC234D22279F8DA00424678 /* Amplify.framework */ = {isa = PBXFileReference; explicitFileType = wrapper.framework; includeInIndex = 0; path = Amplify.framework; sourceTree = BUILT_PRODUCTS_DIR; };
		FAC234D62279F8DA00424678 /* Info.plist */ = {isa = PBXFileReference; lastKnownFileType = text.plist.xml; path = Info.plist; sourceTree = "<group>"; };
		FAC234DB2279F8DA00424678 /* AmplifyTests.xctest */ = {isa = PBXFileReference; explicitFileType = wrapper.cfbundle; includeInIndex = 0; path = AmplifyTests.xctest; sourceTree = BUILT_PRODUCTS_DIR; };
		FAC234E22279F8DA00424678 /* Info.plist */ = {isa = PBXFileReference; lastKnownFileType = text.plist.xml; path = Info.plist; sourceTree = "<group>"; };
		FAC234F6227A053D00424678 /* StorageCategoryClientBehavior.swift */ = {isa = PBXFileReference; fileEncoding = 4; lastKnownFileType = sourcecode.swift; path = StorageCategoryClientBehavior.swift; sourceTree = "<group>"; };
		FAC234F8227A053D00424678 /* StorageCategoryPlugin.swift */ = {isa = PBXFileReference; fileEncoding = 4; lastKnownFileType = sourcecode.swift; path = StorageCategoryPlugin.swift; sourceTree = "<group>"; };
		FAC234FA227A053D00424678 /* StorageCategory.swift */ = {isa = PBXFileReference; fileEncoding = 4; lastKnownFileType = sourcecode.swift; path = StorageCategory.swift; sourceTree = "<group>"; };
		FAC234FC227A053D00424678 /* APICategoryClientBehavior.swift */ = {isa = PBXFileReference; fileEncoding = 4; lastKnownFileType = sourcecode.swift; path = APICategoryClientBehavior.swift; sourceTree = "<group>"; };
		FAC234FD227A053D00424678 /* APICategoryPlugin.swift */ = {isa = PBXFileReference; fileEncoding = 4; lastKnownFileType = sourcecode.swift; path = APICategoryPlugin.swift; sourceTree = "<group>"; };
		FAC234FF227A053D00424678 /* APICategory.swift */ = {isa = PBXFileReference; fileEncoding = 4; lastKnownFileType = sourcecode.swift; path = APICategory.swift; sourceTree = "<group>"; };
		FAC23501227A053D00424678 /* APIResponse.swift */ = {isa = PBXFileReference; fileEncoding = 4; lastKnownFileType = sourcecode.swift; path = APIResponse.swift; sourceTree = "<group>"; };
		FAC23502227A053D00424678 /* APIRequest.swift */ = {isa = PBXFileReference; fileEncoding = 4; lastKnownFileType = sourcecode.swift; path = APIRequest.swift; sourceTree = "<group>"; };
		FAC23504227A053D00424678 /* LoggingCategory.swift */ = {isa = PBXFileReference; fileEncoding = 4; lastKnownFileType = sourcecode.swift; path = LoggingCategory.swift; sourceTree = "<group>"; };
		FAC23505227A053D00424678 /* LoggingCategoryPlugin.swift */ = {isa = PBXFileReference; fileEncoding = 4; lastKnownFileType = sourcecode.swift; path = LoggingCategoryPlugin.swift; sourceTree = "<group>"; };
		FAC23507227A053D00424678 /* LogLevel.swift */ = {isa = PBXFileReference; fileEncoding = 4; lastKnownFileType = sourcecode.swift; path = LogLevel.swift; sourceTree = "<group>"; };
		FAC23509227A053D00424678 /* LoggingCategoryClientBehavior.swift */ = {isa = PBXFileReference; fileEncoding = 4; lastKnownFileType = sourcecode.swift; path = LoggingCategoryClientBehavior.swift; sourceTree = "<group>"; };
		FAC2350B227A053D00424678 /* AnalyticsCategoryClientBehavior.swift */ = {isa = PBXFileReference; fileEncoding = 4; lastKnownFileType = sourcecode.swift; path = AnalyticsCategoryClientBehavior.swift; sourceTree = "<group>"; };
		FAC2350D227A053D00424678 /* AnalyticsCategory.swift */ = {isa = PBXFileReference; fileEncoding = 4; lastKnownFileType = sourcecode.swift; path = AnalyticsCategory.swift; sourceTree = "<group>"; };
		FAC2350E227A053D00424678 /* AnalyticsEvent.swift */ = {isa = PBXFileReference; fileEncoding = 4; lastKnownFileType = sourcecode.swift; path = AnalyticsEvent.swift; sourceTree = "<group>"; };
		FAC23510227A053D00424678 /* AnalyticsCategoryPlugin.swift */ = {isa = PBXFileReference; fileEncoding = 4; lastKnownFileType = sourcecode.swift; path = AnalyticsCategoryPlugin.swift; sourceTree = "<group>"; };
		FAC2352F227A055200424678 /* CategoryConfiguration.swift */ = {isa = PBXFileReference; fileEncoding = 4; lastKnownFileType = sourcecode.swift; path = CategoryConfiguration.swift; sourceTree = "<group>"; };
		FAC23531227A055200424678 /* PluginError.swift */ = {isa = PBXFileReference; fileEncoding = 4; lastKnownFileType = sourcecode.swift; path = PluginError.swift; sourceTree = "<group>"; };
		FAC23533227A055200424678 /* CategoryType.swift */ = {isa = PBXFileReference; fileEncoding = 4; lastKnownFileType = sourcecode.swift; path = CategoryType.swift; sourceTree = "<group>"; };
		FAC23535227A055200424678 /* Foundation+Utils.swift */ = {isa = PBXFileReference; fileEncoding = 4; lastKnownFileType = sourcecode.swift; path = "Foundation+Utils.swift"; sourceTree = "<group>"; };
		FAC23536227A055200424678 /* Category+Configuration.swift */ = {isa = PBXFileReference; fileEncoding = 4; lastKnownFileType = sourcecode.swift; path = "Category+Configuration.swift"; sourceTree = "<group>"; };
		FAC23537227A055200424678 /* ConfigurationError.swift */ = {isa = PBXFileReference; fileEncoding = 4; lastKnownFileType = sourcecode.swift; path = ConfigurationError.swift; sourceTree = "<group>"; };
		FAC23538227A055200424678 /* AmplifyConfiguration.swift */ = {isa = PBXFileReference; fileEncoding = 4; lastKnownFileType = sourcecode.swift; path = AmplifyConfiguration.swift; sourceTree = "<group>"; };
		FAC23539227A055200424678 /* AmplifyError.swift */ = {isa = PBXFileReference; fileEncoding = 4; lastKnownFileType = sourcecode.swift; path = AmplifyError.swift; sourceTree = "<group>"; };
		FAC2353A227A055200424678 /* Plugin.swift */ = {isa = PBXFileReference; fileEncoding = 4; lastKnownFileType = sourcecode.swift; path = Plugin.swift; sourceTree = "<group>"; };
		FAC2353B227A055200424678 /* Category.swift */ = {isa = PBXFileReference; fileEncoding = 4; lastKnownFileType = sourcecode.swift; path = Category.swift; sourceTree = "<group>"; };
		FAC2354A227A055A00424678 /* Amplify.swift */ = {isa = PBXFileReference; fileEncoding = 4; lastKnownFileType = sourcecode.swift; path = Amplify.swift; sourceTree = "<group>"; };
		FAC23552227A056600424678 /* StorageCategoryClientAPITests.swift */ = {isa = PBXFileReference; fileEncoding = 4; lastKnownFileType = sourcecode.swift; path = StorageCategoryClientAPITests.swift; sourceTree = "<group>"; };
		FAC23553227A056600424678 /* MockStorageCategoryPlugin.swift */ = {isa = PBXFileReference; fileEncoding = 4; lastKnownFileType = sourcecode.swift; path = MockStorageCategoryPlugin.swift; sourceTree = "<group>"; };
		FAC23554227A056600424678 /* StorageCategoryConfigurationTests.swift */ = {isa = PBXFileReference; fileEncoding = 4; lastKnownFileType = sourcecode.swift; path = StorageCategoryConfigurationTests.swift; sourceTree = "<group>"; };
		FAC23556227A056600424678 /* APICategoryClientAPITests.swift */ = {isa = PBXFileReference; fileEncoding = 4; lastKnownFileType = sourcecode.swift; path = APICategoryClientAPITests.swift; sourceTree = "<group>"; };
		FAC23557227A056600424678 /* MockAPICategoryPlugin.swift */ = {isa = PBXFileReference; fileEncoding = 4; lastKnownFileType = sourcecode.swift; path = MockAPICategoryPlugin.swift; sourceTree = "<group>"; };
		FAC23558227A056600424678 /* APICategoryConfigurationTests.swift */ = {isa = PBXFileReference; fileEncoding = 4; lastKnownFileType = sourcecode.swift; path = APICategoryConfigurationTests.swift; sourceTree = "<group>"; };
		FAC2355A227A056600424678 /* LoggingCategoryConfigurationTests.swift */ = {isa = PBXFileReference; fileEncoding = 4; lastKnownFileType = sourcecode.swift; path = LoggingCategoryConfigurationTests.swift; sourceTree = "<group>"; };
		FAC2355C227A056600424678 /* LoggingCategoryClientAPITests.swift */ = {isa = PBXFileReference; fileEncoding = 4; lastKnownFileType = sourcecode.swift; path = LoggingCategoryClientAPITests.swift; sourceTree = "<group>"; };
		FAC2355E227A056600424678 /* MockAnalyticsCategoryPlugin.swift */ = {isa = PBXFileReference; fileEncoding = 4; lastKnownFileType = sourcecode.swift; path = MockAnalyticsCategoryPlugin.swift; sourceTree = "<group>"; };
		FAC2355F227A056600424678 /* AnalyticsCategoryClientAPITests.swift */ = {isa = PBXFileReference; fileEncoding = 4; lastKnownFileType = sourcecode.swift; path = AnalyticsCategoryClientAPITests.swift; sourceTree = "<group>"; };
		FAC23560227A056600424678 /* AnalyticsCategoryConfigurationTests.swift */ = {isa = PBXFileReference; fileEncoding = 4; lastKnownFileType = sourcecode.swift; path = AnalyticsCategoryConfigurationTests.swift; sourceTree = "<group>"; };
		FAC23571227A056B00424678 /* ConfigurationTests.swift */ = {isa = PBXFileReference; fileEncoding = 4; lastKnownFileType = sourcecode.swift; path = ConfigurationTests.swift; sourceTree = "<group>"; };
		FAC23572227A056B00424678 /* FoundationUtilsTests.swift */ = {isa = PBXFileReference; fileEncoding = 4; lastKnownFileType = sourcecode.swift; path = FoundationUtilsTests.swift; sourceTree = "<group>"; };
		FAC23578227A056F00424678 /* MessageReporter.swift */ = {isa = PBXFileReference; fileEncoding = 4; lastKnownFileType = sourcecode.swift; path = MessageReporter.swift; sourceTree = "<group>"; };
		FAC23585227A443200424678 /* HubCategoryConfigurationTests.swift */ = {isa = PBXFileReference; lastKnownFileType = sourcecode.swift; path = HubCategoryConfigurationTests.swift; sourceTree = "<group>"; };
		FAC23587227A446C00424678 /* HubClientAPITests.swift */ = {isa = PBXFileReference; lastKnownFileType = sourcecode.swift; path = HubClientAPITests.swift; sourceTree = "<group>"; };
		FAC23589227A45D500424678 /* MockHubCategoryPlugin.swift */ = {isa = PBXFileReference; lastKnownFileType = sourcecode.swift; path = MockHubCategoryPlugin.swift; sourceTree = "<group>"; };
		FAC2358E227A4A6E00424678 /* HubCategory.swift */ = {isa = PBXFileReference; lastKnownFileType = sourcecode.swift; path = HubCategory.swift; sourceTree = "<group>"; };
		FAC23590227A4AF000424678 /* HubCategoryClientBehavior.swift */ = {isa = PBXFileReference; lastKnownFileType = sourcecode.swift; path = HubCategoryClientBehavior.swift; sourceTree = "<group>"; };
		FAC23594227A4B9800424678 /* HubCategoryPlugin.swift */ = {isa = PBXFileReference; lastKnownFileType = sourcecode.swift; path = HubCategoryPlugin.swift; sourceTree = "<group>"; };
		FAC23598227A598B00424678 /* DefaultHubPluginTests.swift */ = {isa = PBXFileReference; lastKnownFileType = sourcecode.swift; path = DefaultHubPluginTests.swift; sourceTree = "<group>"; };
		FAC235A0227A5D8C00424678 /* DefaultHubPluginConcurrencyTests.swift */ = {isa = PBXFileReference; lastKnownFileType = sourcecode.swift; path = DefaultHubPluginConcurrencyTests.swift; sourceTree = "<group>"; };
		FAC235A2227A5ED000424678 /* HubChannel.swift */ = {isa = PBXFileReference; lastKnownFileType = sourcecode.swift; path = HubChannel.swift; sourceTree = "<group>"; };
		FAC679282329A5D1004DDFE8 /* SynchronizedQueue.swift */ = {isa = PBXFileReference; lastKnownFileType = sourcecode.swift; path = SynchronizedQueue.swift; sourceTree = "<group>"; };
		FAC6792A2329AA7B004DDFE8 /* SynchronizedQueueTests.swift */ = {isa = PBXFileReference; lastKnownFileType = sourcecode.swift; path = SynchronizedQueueTests.swift; sourceTree = "<group>"; };
		FAC6792C2329B267004DDFE8 /* AtomicValue.swift */ = {isa = PBXFileReference; lastKnownFileType = sourcecode.swift; path = AtomicValue.swift; sourceTree = "<group>"; };
		FACA35EA2326B217000E74F6 /* AmplifyConfigurationInitializationTests.swift */ = {isa = PBXFileReference; lastKnownFileType = sourcecode.swift; path = AmplifyConfigurationInitializationTests.swift; sourceTree = "<group>"; };
		FACA35EC2326BB54000E74F6 /* AmplifyConfigurationInitialization.swift */ = {isa = PBXFileReference; lastKnownFileType = sourcecode.swift; path = AmplifyConfigurationInitialization.swift; sourceTree = "<group>"; };
		FACA35F22327FB14000E74F6 /* AmplifyFunctionalTests.xctest */ = {isa = PBXFileReference; explicitFileType = wrapper.cfbundle; includeInIndex = 0; path = AmplifyFunctionalTests.xctest; sourceTree = BUILT_PRODUCTS_DIR; };
		FACA35F42327FB14000E74F6 /* AmplifyConfigurationTests.swift */ = {isa = PBXFileReference; lastKnownFileType = sourcecode.swift; path = AmplifyConfigurationTests.swift; sourceTree = "<group>"; };
		FACA35F62327FB14000E74F6 /* Info.plist */ = {isa = PBXFileReference; lastKnownFileType = text.plist.xml; path = Info.plist; sourceTree = "<group>"; };
		FACA36042327FBD4000E74F6 /* AmplifyTestCommon.framework */ = {isa = PBXFileReference; explicitFileType = wrapper.framework; includeInIndex = 0; path = AmplifyTestCommon.framework; sourceTree = BUILT_PRODUCTS_DIR; };
		FACA36062327FBD4000E74F6 /* AmplifyTestCommon.h */ = {isa = PBXFileReference; lastKnownFileType = sourcecode.c.h; path = AmplifyTestCommon.h; sourceTree = "<group>"; };
		FACA36072327FBD4000E74F6 /* Info.plist */ = {isa = PBXFileReference; lastKnownFileType = text.plist.xml; path = Info.plist; sourceTree = "<group>"; };
		FACA36212327FDD2000E74F6 /* amplifyconfiguration.json */ = {isa = PBXFileReference; lastKnownFileType = text.json; path = amplifyconfiguration.json; sourceTree = "<group>"; };
		FACF52032329633500646E10 /* TestExtensions.swift */ = {isa = PBXFileReference; lastKnownFileType = sourcecode.swift; path = TestExtensions.swift; sourceTree = "<group>"; };
		FACF520623298BF100646E10 /* SynchronizedDictionary.swift */ = {isa = PBXFileReference; lastKnownFileType = sourcecode.swift; path = SynchronizedDictionary.swift; sourceTree = "<group>"; };
		FACF520823298C1200646E10 /* SynchronizedDictionaryTests.swift */ = {isa = PBXFileReference; lastKnownFileType = sourcecode.swift; path = SynchronizedDictionaryTests.swift; sourceTree = "<group>"; };
		FAF1B88323392F7C007F1435 /* ConcurrentDispatcher.swift */ = {isa = PBXFileReference; lastKnownFileType = sourcecode.swift; path = ConcurrentDispatcher.swift; sourceTree = "<group>"; };
		FAF1B88523392F96007F1435 /* SerialDispatcher.swift */ = {isa = PBXFileReference; lastKnownFileType = sourcecode.swift; path = SerialDispatcher.swift; sourceTree = "<group>"; };
		FAF1B8872339633C007F1435 /* ConcurrentDispatcherPerformanceTests.swift */ = {isa = PBXFileReference; lastKnownFileType = sourcecode.swift; path = ConcurrentDispatcherPerformanceTests.swift; sourceTree = "<group>"; };
		FAF1B88A23397791007F1435 /* DefaultHubPluginPerformanceTestHelpers.swift */ = {isa = PBXFileReference; lastKnownFileType = sourcecode.swift; path = DefaultHubPluginPerformanceTestHelpers.swift; sourceTree = "<group>"; };
/* End PBXFileReference section */

/* Begin PBXFrameworksBuildPhase section */
		2125E1FB2318327300B3DEB5 /* Frameworks */ = {
			isa = PBXFrameworksBuildPhase;
			buildActionMask = 2147483647;
			files = (
				2125E2032318327300B3DEB5 /* AWSS3StoragePlugin.framework in Frameworks */,
				0C490842533B83E6C51749F7 /* Pods_AWSS3StoragePluginIntegrationTests.framework in Frameworks */,
			);
			runOnlyForDeploymentPostprocessing = 0;
		};
		2125E24E2319EC3000B3DEB5 /* Frameworks */ = {
			isa = PBXFrameworksBuildPhase;
			buildActionMask = 2147483647;
			files = (
				FACA360B2327FBD4000E74F6 /* AmplifyTestCommon.framework in Frameworks */,
				3263D332138415AF42E64FF7 /* Pods_AmplifyTestApp.framework in Frameworks */,
			);
			runOnlyForDeploymentPostprocessing = 0;
		};
		21265DA12307389A004CCE39 /* Frameworks */ = {
			isa = PBXFrameworksBuildPhase;
			buildActionMask = 2147483647;
			files = (
				DA8076A12E27D05D777F4F11 /* Pods_AWSS3StoragePlugin.framework in Frameworks */,
			);
			runOnlyForDeploymentPostprocessing = 0;
		};
		21265DA92307389A004CCE39 /* Frameworks */ = {
			isa = PBXFrameworksBuildPhase;
			buildActionMask = 2147483647;
			files = (
				21265DAD2307389A004CCE39 /* AWSS3StoragePlugin.framework in Frameworks */,
				9F1570B537834ED7F87E6CE2 /* Pods_AWSS3StoragePluginTests.framework in Frameworks */,
			);
			runOnlyForDeploymentPostprocessing = 0;
		};
		FAC234CF2279F8DA00424678 /* Frameworks */ = {
			isa = PBXFrameworksBuildPhase;
			buildActionMask = 2147483647;
			files = (
				7D5ED6C78E25246DDAF2F2EC /* Pods_Amplify.framework in Frameworks */,
			);
			runOnlyForDeploymentPostprocessing = 0;
		};
		FAC234D82279F8DA00424678 /* Frameworks */ = {
			isa = PBXFrameworksBuildPhase;
			buildActionMask = 2147483647;
			files = (
				FAC234DC2279F8DA00424678 /* Amplify.framework in Frameworks */,
				9A7FF1D19CF0F11F96312DA4 /* Pods_AmplifyTests.framework in Frameworks */,
			);
			runOnlyForDeploymentPostprocessing = 0;
		};
		FACA35EF2327FB14000E74F6 /* Frameworks */ = {
			isa = PBXFrameworksBuildPhase;
			buildActionMask = 2147483647;
			files = (
				FACA35F72327FB14000E74F6 /* Amplify.framework in Frameworks */,
			);
			runOnlyForDeploymentPostprocessing = 0;
		};
		FACA36012327FBD4000E74F6 /* Frameworks */ = {
			isa = PBXFrameworksBuildPhase;
			buildActionMask = 2147483647;
			files = (
				E2404F97BAFBE14273B869B2 /* Pods_AmplifyTestCommon.framework in Frameworks */,
			);
			runOnlyForDeploymentPostprocessing = 0;
		};
/* End PBXFrameworksBuildPhase section */

/* Begin PBXGroup section */
		210FCC882328DABC0017EA4B /* Constants */ = {
			isa = PBXGroup;
			children = (
				210FCC712326E5D20017EA4B /* PluginConstants.swift */,
				210FCCB02329A40F0017EA4B /* PluginErrorConstants.swift */,
				210FCC6A2325ECBA0017EA4B /* StorageErrorConstants.swift */,
			);
			path = Constants;
			sourceTree = "<group>";
		};
		210FCC892328DB0E0017EA4B /* Internal */ = {
			isa = PBXGroup;
			children = (
				21FFF9D4230DFDB6005878EA /* StorageEvent.swift */,
				21FFF9DA230E1C74005878EA /* StorageOperationReference.swift */,
			);
			path = Internal;
			sourceTree = "<group>";
		};
		210FCC8A2328DB200017EA4B /* Utils */ = {
			isa = PBXGroup;
			children = (
				2125E279231F049100B3DEB5 /* StorageErrorHelper.swift */,
				2125E28D23203E4E00B3DEB5 /* StorageRequestUtils.swift */,
				210FCCB82329C3FA0017EA4B /* StorageRequestUtils+Getter.swift */,
				210FCCBA2329C40C0017EA4B /* StorageRequestUtils+Validator.swift */,
			);
			path = Utils;
			sourceTree = "<group>";
		};
		210FCC9823299A010017EA4B /* Auth */ = {
			isa = PBXGroup;
			children = (
				2125E2962320667300B3DEB5 /* AWSAuthService.swift */,
				2125E2992320671B00B3DEB5 /* AWSAuthServiceBehavior.swift */,
			);
			path = Auth;
			sourceTree = "<group>";
		};
		210FCC9923299A090017EA4B /* Storage */ = {
			isa = PBXGroup;
			children = (
				21FFF9CC230DDBFA005878EA /* AWSS3StorageService.swift */,
				2125E285231F42AC00B3DEB5 /* AWSS3StorageService+DeleteBehavior.swift */,
				2125E277231F035600B3DEB5 /* AWSS3StorageService+DownloadBehavior.swift */,
				210FCC9D23299B4C0017EA4B /* AWSS3StorageService+EscapeHatchBehavior.swift */,
				2125E2A12321A38500B3DEB5 /* AWSS3StorageService+GetPreSignedURLBehavior.swift */,
				2125E283231F429E00B3DEB5 /* AWSS3StorageService+ListBehavior.swift */,
				2125E2A32321AC2400B3DEB5 /* AWSS3StorageService+MultiPartUploadBehavior.swift */,
				2125E281231F422700B3DEB5 /* AWSS3StorageService+UploadBehavior.swift */,
				21FFF9B6230DBE2D005878EA /* AWSS3StorageServiceBehaviour.swift */,
			);
			path = Storage;
			sourceTree = "<group>";
		};
		210FCC9F23299C330017EA4B /* Auth */ = {
			isa = PBXGroup;
			children = (
				210FCC682325C4970017EA4B /* AWSAuthServiceTests.swift */,
			);
			path = Auth;
			sourceTree = "<group>";
		};
		210FCCA023299C380017EA4B /* Storage */ = {
			isa = PBXGroup;
			children = (
				210FCCAE23299E680017EA4B /* AWSS3StorageServiceConfigureTests.swift */,
				210FCCA223299C5F0017EA4B /* AWSS3StorageServiceDeleteBehaviorTests.swift */,
				211FA8ED23257E9D00818C27 /* AWSS3StorageServiceDownloadBehaviorTests.swift */,
				210FCCA423299C7F0017EA4B /* AWSS3StorageServiceEscapeHatchBehaviorTests.swift */,
				210FCCA623299C970017EA4B /* AWSS3StorageServiceGetPreSignedURLBehaviorTests.swift */,
				210FCCA823299CA70017EA4B /* AWSS3StorageServiceListBehaviorTests.swift */,
				210FCCAA23299CB70017EA4B /* AWSS3StorageServiceMultiPartUploadBehaviorTests.swift */,
				21FFF9F523133F21005878EA /* AWSS3StorageServiceTestBase.swift */,
				210FCCAC23299CCE0017EA4B /* AWSS3StorageServiceUploadBehaviorTests.swift */,
			);
			path = Storage;
			sourceTree = "<group>";
		};
		210FCCB22329BFDE0017EA4B /* Support */ = {
			isa = PBXGroup;
			children = (
				210FCCB42329C05C0017EA4B /* Utils */,
				210FCCB32329C0530017EA4B /* Internal */,
			);
			path = Support;
			sourceTree = "<group>";
		};
		210FCCB32329C0530017EA4B /* Internal */ = {
			isa = PBXGroup;
			children = (
			);
			path = Internal;
			sourceTree = "<group>";
		};
		210FCCB42329C05C0017EA4B /* Utils */ = {
			isa = PBXGroup;
			children = (
				210FCCB52329C0820017EA4B /* StorageRequestUtilsGetterTests.swift */,
				210FCCBE2329C4D60017EA4B /* StorageRequestUtilsTests.swift */,
				210FCCBC2329C4A80017EA4B /* StorageRequestUtilsValidatorTests.swift */,
			);
			path = Utils;
			sourceTree = "<group>";
		};
		2125E1FF2318327300B3DEB5 /* AWSS3StoragePluginIntegrationTests */ = {
			isa = PBXGroup;
			children = (
				210FCC7B2326EAF70017EA4B /* AWSS3StoragePluginAccessLevelTests.swift */,
				210FCC752326EA1A0017EA4B /* AWSS3StoragePluginBasicIntegrationTests.swift */,
				210FCC772326EADA0017EA4B /* AWSS3StoragePluginConfigurationTests.swift */,
				210FCC802326EB2A0017EA4B /* AWSS3StoragePluginNegativeTests.swift */,
				210FCC7D2326EB0F0017EA4B /* AWSS3StoragePluginOptionsUsabilityTests.swift */,
				2125E2002318327300B3DEB5 /* AWSS3StoragePluginTestBase.swift */,
				2125E266231C37DD00B3DEB5 /* Resources */,
				2196FB6223397C2A00F8EEB5 /* ResumabilityTests */,
			);
			path = AWSS3StoragePluginIntegrationTests;
			sourceTree = "<group>";
		};
		2125E2522319EC3100B3DEB5 /* AmplifyTestApp */ = {
			isa = PBXGroup;
			children = (
				FACA36212327FDD2000E74F6 /* amplifyconfiguration.json */,
				2125E2102318D73B00B3DEB5 /* awsconfiguration.json */,
				2125E2532319EC3100B3DEB5 /* AppDelegate.swift */,
				2125E2552319EC3100B3DEB5 /* ViewController.swift */,
				2125E2572319EC3100B3DEB5 /* Main.storyboard */,
				2125E25A2319EC3200B3DEB5 /* Assets.xcassets */,
				2125E25C2319EC3200B3DEB5 /* LaunchScreen.storyboard */,
				2125E25F2319EC3200B3DEB5 /* Info.plist */,
			);
			path = AmplifyTestApp;
			sourceTree = "<group>";
		};
		2125E266231C37DD00B3DEB5 /* Resources */ = {
			isa = PBXGroup;
			children = (
				2125E2022318327300B3DEB5 /* Info.plist */,
			);
			path = Resources;
			sourceTree = "<group>";
		};
		21265DA52307389A004CCE39 /* AWSS3StoragePlugin */ = {
			isa = PBXGroup;
			children = (
				21265E252309D620004CCE39 /* AWSS3StoragePlugin.swift */,
				210FCC822328C1DC0017EA4B /* AWSS3StoragePlugin+ClientBehavior.swift */,
				210FCC842328D50B0017EA4B /* AWSS3StoragePlugin+Configure.swift */,
				210FCC862328DA090017EA4B /* AWSS3StoragePlugin+Reset.swift */,
				21FFF9D6230E06AD005878EA /* Dependency */,
				21FFF9BA230DD304005878EA /* Operation */,
				21FFF9BB230DD694005878EA /* Request */,
				21FFF9CB230DDB34005878EA /* Resources */,
				21FFF9BC230DD71B005878EA /* Service */,
				21FFF9D7230E06DD005878EA /* Support */,
			);
			path = AWSS3StoragePlugin;
			sourceTree = "<group>";
		};
		21265DB02307389A004CCE39 /* AWSS3StoragePluginTests */ = {
			isa = PBXGroup;
			children = (
				210FCC8E232997650017EA4B /* AWSS3StoragePluginAPIBehaviorTests.swift */,
				210FCC90232997780017EA4B /* AWSS3StoragePluginConfigureTests.swift */,
				210FCC93232997D50017EA4B /* AWSS3StoragePluginResetTests.swift */,
				21265DB12307389A004CCE39 /* AWSS3StoragePluginTestBase.swift */,
				21FFF9F223131C79005878EA /* Mocks */,
				21FFF9F423133EEF005878EA /* Operation */,
				21FFF9F723133F2F005878EA /* Request */,
				21FFF9DC230EF99F005878EA /* Resources */,
				21FFF9F323133EB9005878EA /* Service */,
				210FCCB22329BFDE0017EA4B /* Support */,
			);
			path = AWSS3StoragePluginTests;
			sourceTree = "<group>";
		};
		2196FB6223397C2A00F8EEB5 /* ResumabilityTests */ = {
			isa = PBXGroup;
			children = (
				2196FB5C23397BDF00F8EEB5 /* AWSS3StoragePluginDownloadFileResumabilityTests.swift */,
				2196FB5A23397BCB00F8EEB5 /* AWSS3StoragePluginGetDataResumabilityTests.swift */,
				2196FB5E23397C0600F8EEB5 /* AWSS3StoragePluginPutDataResumabilityTests.swift */,
				2196FB6023397C2300F8EEB5 /* AWSS3StoragePluginUploadFileResumabilityTests.swift */,
			);
			path = ResumabilityTests;
			sourceTree = "<group>";
		};
		21FFF999230C96E0005878EA /* Operation */ = {
			isa = PBXGroup;
			children = (
				210DBC112332B3C0009B9E51 /* StorageDownloadFileOperation.swift */,
				210DBC152332B3CB009B9E51 /* StorageGetDataOperation.swift */,
				210DBC132332B3C6009B9E51 /* StorageGetURLOperation.swift */,
				21FFF990230C96CB005878EA /* StorageListOperation.swift */,
				21FFF98F230C96CA005878EA /* StoragePutOperation.swift */,
				21FFF992230C96CB005878EA /* StorageRemoveOperation.swift */,
			);
			path = Operation;
			sourceTree = "<group>";
		};
		21FFF99A230C9718005878EA /* Result */ = {
			isa = PBXGroup;
			children = (
				21FFF9A1230C9730005878EA /* StorageListResult.swift */,
			);
			path = Result;
			sourceTree = "<group>";
		};
		21FFF9A3230C973D005878EA /* Error */ = {
			isa = PBXGroup;
			children = (
				21D1CE8B2334233F0003BAA8 /* AuthError.swift */,
				210DBC462332F0C5009B9E51 /* StorageError.swift */,
			);
			path = Error;
			sourceTree = "<group>";
		};
		21FFF9B9230DBEF8005878EA /* AWSPlugins */ = {
			isa = PBXGroup;
			children = (
				21265DA52307389A004CCE39 /* AWSS3StoragePlugin */,
				2125E1FF2318327300B3DEB5 /* AWSS3StoragePluginIntegrationTests */,
				21265DB02307389A004CCE39 /* AWSS3StoragePluginTests */,
			);
			path = AWSPlugins;
			sourceTree = "<group>";
		};
		21FFF9BA230DD304005878EA /* Operation */ = {
			isa = PBXGroup;
			children = (
				210DBC332332CA40009B9E51 /* AWSS3StorageDownloadFileOperation.swift */,
				210DBC342332CA40009B9E51 /* AWSS3StorageGetDataOperation.swift */,
				210DBC322332CA40009B9E51 /* AWSS3StorageGetURLOperation.swift */,
				21FFF9AF230CA9D9005878EA /* AWSS3StorageListOperation.swift */,
				21FFF9AC230CA9D9005878EA /* AWSS3StoragePutOperation.swift */,
				21FFF9AE230CA9D9005878EA /* AWSS3StorageRemoveOperation.swift */,
			);
			path = Operation;
			sourceTree = "<group>";
		};
		21FFF9BB230DD694005878EA /* Request */ = {
			isa = PBXGroup;
			children = (
				210DBC2A2332BAAB009B9E51 /* AWSS3+StorageDownloadFileRequest.swift */,
				210DBC2B2332BAAB009B9E51 /* AWSS3+StorageGetDataRequest.swift */,
				210DBC292332BAAB009B9E51 /* AWSS3+StorageGetURLRequest.swift */,
				21FFF9C7230DDA30005878EA /* AWSS3+StorageListRequest.swift */,
				21FFF9C5230DDA22005878EA /* AWSS3+StoragePutRequest.swift */,
				21FFF9C9230DDA91005878EA /* AWSS3+StorageRemoveRequest.swift */,
			);
			path = Request;
			sourceTree = "<group>";
		};
		21FFF9BC230DD71B005878EA /* Service */ = {
			isa = PBXGroup;
			children = (
				210FCC9823299A010017EA4B /* Auth */,
				210FCC9923299A090017EA4B /* Storage */,
			);
			path = Service;
			sourceTree = "<group>";
		};
		21FFF9CB230DDB34005878EA /* Resources */ = {
			isa = PBXGroup;
			children = (
				21265DA72307389A004CCE39 /* Info.plist */,
			);
			path = Resources;
			sourceTree = "<group>";
		};
		21FFF9D6230E06AD005878EA /* Dependency */ = {
			isa = PBXGroup;
			children = (
				2125E1B323171D5E00B3DEB5 /* AWSMobileClientBehavior.swift */,
				2125E1B523171DBA00B3DEB5 /* AWSMobileClientAdapter.swift */,
				21FFF9C1230DD9DC005878EA /* AWSS3Behavior.swift */,
				21FFF9D2230DF37E005878EA /* AWSS3Adapter.swift */,
				21FFF9BF230DD9B4005878EA /* AWSS3PreSignedURLBuilderBehavior.swift */,
				21FFF9D0230DF05C005878EA /* AWSS3PreSignedURLBuilderAdapter.swift */,
				21FFF9BD230DD77F005878EA /* AWSS3TransferUtilityBehavior.swift */,
				21FFF9CE230DEC18005878EA /* AWSS3TransferUtilityAdapter.swift */,
			);
			path = Dependency;
			sourceTree = "<group>";
		};
		21FFF9D7230E06DD005878EA /* Support */ = {
			isa = PBXGroup;
			children = (
				210FCC882328DABC0017EA4B /* Constants */,
				210FCC892328DB0E0017EA4B /* Internal */,
				210FCC8A2328DB200017EA4B /* Utils */,
			);
			path = Support;
			sourceTree = "<group>";
		};
		21FFF9DC230EF99F005878EA /* Resources */ = {
			isa = PBXGroup;
			children = (
				21265DB32307389A004CCE39 /* Info.plist */,
			);
			path = Resources;
			sourceTree = "<group>";
		};
		21FFF9F223131C79005878EA /* Mocks */ = {
			isa = PBXGroup;
			children = (
				21FFF9D8230E1851005878EA /* MockAWSS3.swift */,
				21FFFA1A23134493005878EA /* MockAWSS3PreSignedURLBuilder.swift */,
				21FFF9DD230F0247005878EA /* MockAWSS3StorageService.swift */,
				21FFFA182313447E005878EA /* MockAWSS3TransferUtility.swift */,
				21FFF9E1230F08F7005878EA /* MockOperationQueue.swift */,
				2125E20D2318CD3900B3DEB5 /* MockAWSMobileClient.swift */,
				2125E2A72321DCDD00B3DEB5 /* MockAWSAuthService.swift */,
			);
			path = Mocks;
			sourceTree = "<group>";
		};
		21FFF9F323133EB9005878EA /* Service */ = {
			isa = PBXGroup;
			children = (
				210FCC9F23299C330017EA4B /* Auth */,
				210FCCA023299C380017EA4B /* Storage */,
			);
			path = Service;
			sourceTree = "<group>";
		};
		21FFF9F423133EEF005878EA /* Operation */ = {
			isa = PBXGroup;
			children = (
				FA58924B233A671C000FD1E6 /* AWSS3StorageOperationEventTests */,
				210DBC3C2332E0BB009B9E51 /* AWSS3StorageDownloadFileOperationTests.swift */,
				210DBC3A2332E0BB009B9E51 /* AWSS3StorageGetDataOperationTests.swift */,
				210DBC3B2332E0BB009B9E51 /* AWSS3StorageGetURLOperationTests.swift */,
				21FFFA0723134088005878EA /* AWSS3StorageListOperationTests.swift */,
				210FCCC0232AF0580017EA4B /* AWSS3StorageOperationTestBase.swift */,
				21FFFA0923134095005878EA /* AWSS3StoragePutOperationTests.swift */,
				21FFFA0B231340A1005878EA /* AWSS3StorageRemoveOperationTests.swift */,
			);
			path = Operation;
			sourceTree = "<group>";
		};
		21FFF9F723133F2F005878EA /* Request */ = {
			isa = PBXGroup;
			children = (
				210DBC412332E531009B9E51 /* AWSS3StorageDownloadFileRequestTests.swift */,
				210DBC402332E531009B9E51 /* AWSS3StorageGetDataRequestTests.swift */,
				210DBC422332E531009B9E51 /* AWSS3StorageGetURLRequestTests.swift */,
				21FFF9FC23134005005878EA /* AWSS3StorageListRequestTests.swift */,
				21FFF9FF23134018005878EA /* AWSS3StoragePutRequestTests.swift */,
				21FFFA0123134027005878EA /* AWSS3StorageRemoveRequestTests.swift */,
			);
			path = Request;
			sourceTree = "<group>";
		};
		3687F9047D3AA33BCC710C97 /* Pods */ = {
			isa = PBXGroup;
			children = (
				5A112B8C39AC37F0FB71AF54 /* Pods-Amplify.debug.xcconfig */,
				E5ACA3446D45A4622167122C /* Pods-Amplify.release.xcconfig */,
				77A2D125114EA0FFA11A7EFD /* Pods-AmplifyTests.debug.xcconfig */,
				5572BBB2A874AEDC7E2E9ABF /* Pods-AmplifyTests.release.xcconfig */,
				6BAC32194A15ACB56F07DC87 /* Pods-AWSS3StoragePlugin.debug.xcconfig */,
				61CE693182BF781FBC4D3411 /* Pods-AWSS3StoragePlugin.release.xcconfig */,
				2BC291E73D2FFB00D3F51A62 /* Pods-AmplifyAppExample.debug.xcconfig */,
				AB74666B4E8B096CB3305EAE /* Pods-AmplifyAppExample.release.xcconfig */,
				714614E1FAB6C4EE80C07148 /* Pods-AWSS3StoragePluginTests.debug.xcconfig */,
				F2DDFB959501735121A13925 /* Pods-AWSS3StoragePluginTests.release.xcconfig */,
				7C3FEC43EAE7679472832809 /* Pods-AmplifyExampleApp.debug.xcconfig */,
				42EF6EBD583BCAD0AB218836 /* Pods-AmplifyExampleApp.release.xcconfig */,
				3A701A7BDEC4F0F422684E06 /* Pods-AWSS3StoragePluginIntegrationTests.debug.xcconfig */,
				4148B4F4A49CCC0F81A06425 /* Pods-AWSS3StoragePluginIntegrationTests.release.xcconfig */,
				3DC2B7D365B42B3A832601FA /* Pods-AmplifyTestApp.debug.xcconfig */,
				7D0D6B9DC4C64E1EA75D21B3 /* Pods-AmplifyTestApp.release.xcconfig */,
				36E795204EA20B3CFFCC506F /* Pods-AmplifyTestCommon.debug.xcconfig */,
				E525BACD638CA2C070983756 /* Pods-AmplifyTestCommon.release.xcconfig */,
			);
			path = Pods;
			sourceTree = "<group>";
		};
		C4DBE378379CBB2C3F4536BE /* Frameworks */ = {
			isa = PBXGroup;
			children = (
				84F3A76FB68CEFA45F4BB1BB /* Pods_Amplify.framework */,
				176E334A02509BD4CE8866A6 /* Pods_AmplifyTests.framework */,
				3A4AE82D161DB4E9B6EC9281 /* Pods_AWSS3StoragePlugin.framework */,
				263EE84D0728C793C6181869 /* Pods_AmplifyAppExample.framework */,
				CED44BE0096B074979532239 /* Pods_AWSS3StoragePluginTests.framework */,
				486B1E23E6FFC462A82A9345 /* Pods_AmplifyExampleApp.framework */,
				775BF14873ADD75B332E9423 /* Pods_AWSS3StoragePluginIntegrationTests.framework */,
				CDC7F1C368154B364CB74742 /* Pods_AmplifyTestApp.framework */,
				A758B7EC0289740B40CF0BE8 /* Pods_AmplifyTestCommon.framework */,
			);
			name = Frameworks;
			sourceTree = "<group>";
		};
		FA09B9342321A310000E064D /* Internal */ = {
			isa = PBXGroup;
			children = (
				FA09B92A2321A10E000E064D /* AnalyticsCategory+CategoryConfigurable.swift */,
			);
			path = Internal;
			sourceTree = "<group>";
		};
		FA09B9352321A32D000E064D /* Internal */ = {
			isa = PBXGroup;
			children = (
				FA09B92E2321A2DE000E064D /* APICategory+CategoryConfigurable.swift */,
			);
			path = Internal;
			sourceTree = "<group>";
		};
		FA09B9392321A35D000E064D /* Internal */ = {
			isa = PBXGroup;
			children = (
				FA09B9372321A359000E064D /* LoggingCategory+CategoryConfigurable.swift */,
			);
			path = Internal;
			sourceTree = "<group>";
		};
		FA09B93C2321A374000E064D /* Internal */ = {
			isa = PBXGroup;
			children = (
				FA09B93A2321A36F000E064D /* StorageCategory+CategoryConfigurable.swift */,
			);
			path = Internal;
			sourceTree = "<group>";
		};
		FA09B93D2321A64E000E064D /* Internal */ = {
			isa = PBXGroup;
			children = (
				FA4E7309232828EA003B8EEB /* Amplify+Reset.swift */,
				FA4E730B23282917003B8EEB /* Amplify+Resolve.swift */,
				FACA35EC2326BB54000E74F6 /* AmplifyConfigurationInitialization.swift */,
				FAC23536227A055200424678 /* Category+Configuration.swift */,
				FA09B92C2321A27F000E064D /* CategoryConfigurable.swift */,
			);
			path = Internal;
			sourceTree = "<group>";
		};
		FA4E730F23282A3D003B8EEB /* Internal */ = {
			isa = PBXGroup;
			children = (
				FA4E730D232829F1003B8EEB /* Plugin+Reset.swift */,
			);
			path = Internal;
			sourceTree = "<group>";
		};
		FA4E731723294B78003B8EEB /* DefaultHubPlugin */ = {
			isa = PBXGroup;
			children = (
				FA4E731523294B6E003B8EEB /* DefaultHubPlugin.swift */,
				FA9FB77E232AA0DF00C04D32 /* Internal */,
			);
			path = DefaultHubPlugin;
			sourceTree = "<group>";
		};
		FA56F72122B14AEB0039754A /* Support */ = {
			isa = PBXGroup;
			children = (
				FAC23539227A055200424678 /* AmplifyError.swift */,
				FA56F72622B14BF70039754A /* AmplifyOperation.swift */,
				FAB9D810233BF5F600928AA9 /* AmplifyOperationContext.swift */,
				21FFF986230B7A5D005878EA /* AsychronousOperation.swift */,
				FA56F71D22B144F80039754A /* AsyncEvent.swift */,
				FA56F72222B14B420039754A /* Cancellable.swift */,
				FA09B9402321BB78000E064D /* JSONValue.swift */,
				FA56F72422B14B6A0039754A /* Resumable.swift */,
			);
			path = Support;
			sourceTree = "<group>";
		};
		FA58924B233A671C000FD1E6 /* AWSS3StorageOperationEventTests */ = {
			isa = PBXGroup;
			children = (
				FA589249233A6717000FD1E6 /* DownloadFileEventTests.swift */,
			);
			path = AWSS3StorageOperationEventTests;
			sourceTree = "<group>";
		};
		FA9FB77E232AA0DF00C04D32 /* Internal */ = {
			isa = PBXGroup;
			children = (
				FAF1B88323392F7C007F1435 /* ConcurrentDispatcher.swift */,
				FA9FB77C232AA0D800C04D32 /* FilteredListener.swift */,
				FA9FB77F232AA11A00C04D32 /* HubChannelDispatcher.swift */,
				FAF1B88523392F96007F1435 /* SerialDispatcher.swift */,
			);
			path = Internal;
			sourceTree = "<group>";
		};
		FAC0A29922B3DE4F00B50912 /* Internal */ = {
			isa = PBXGroup;
			children = (
				FA09B9322321A305000E064D /* HubCategory+CategoryConfigurable.swift */,
				FAC0A29C22B3E63000B50912 /* HubDispatchDestination.swift */,
				FAC0A2A022B3E81000B50912 /* HubMessageQueue.swift */,
				FAC0A29722B3DE4800B50912 /* HubPublisher.swift */,
			);
			path = Internal;
			sourceTree = "<group>";
		};
		FAC234C82279F8DA00424678 = {
			isa = PBXGroup;
			children = (
				FAC234D42279F8DA00424678 /* Amplify */,
				FAC234DF2279F8DA00424678 /* AmplifyTests */,
				FACA36052327FBD4000E74F6 /* AmplifyTestCommon */,
				FACA35F32327FB14000E74F6 /* AmplifyFunctionalTests */,
				21FFF9B9230DBEF8005878EA /* AWSPlugins */,
				2125E2522319EC3100B3DEB5 /* AmplifyTestApp */,
				FAC234D32279F8DA00424678 /* Products */,
				3687F9047D3AA33BCC710C97 /* Pods */,
				C4DBE378379CBB2C3F4536BE /* Frameworks */,
			);
			sourceTree = "<group>";
		};
		FAC234D32279F8DA00424678 /* Products */ = {
			isa = PBXGroup;
			children = (
				FAC234D22279F8DA00424678 /* Amplify.framework */,
				FAC234DB2279F8DA00424678 /* AmplifyTests.xctest */,
				21265DA42307389A004CCE39 /* AWSS3StoragePlugin.framework */,
				21265DAC2307389A004CCE39 /* AWSS3StoragePluginTests.xctest */,
				2125E1FE2318327300B3DEB5 /* AWSS3StoragePluginIntegrationTests.xctest */,
				2125E2512319EC3000B3DEB5 /* AmplifyTestApp.app */,
				FACA35F22327FB14000E74F6 /* AmplifyFunctionalTests.xctest */,
				FACA36042327FBD4000E74F6 /* AmplifyTestCommon.framework */,
			);
			name = Products;
			sourceTree = "<group>";
		};
		FAC234D42279F8DA00424678 /* Amplify */ = {
			isa = PBXGroup;
			children = (
				FAC2354A227A055A00424678 /* Amplify.swift */,
				FAC234EE227A053D00424678 /* Categories */,
				FAC2352E227A055200424678 /* Core */,
				FAC2357C227A05B100424678 /* Resources */,
			);
			path = Amplify;
			sourceTree = "<group>";
		};
		FAC234DF2279F8DA00424678 /* AmplifyTests */ = {
			isa = PBXGroup;
			children = (
				FAC2354C227A056600424678 /* CategoryTests */,
				FAC23570227A056B00424678 /* CoreTests */,
				FAC2357B227A059900424678 /* Resources */,
			);
			path = AmplifyTests;
			sourceTree = "<group>";
		};
		FAC234EE227A053D00424678 /* Categories */ = {
			isa = PBXGroup;
			children = (
				FAC2350A227A053D00424678 /* Analytics */,
				FAC234FB227A053D00424678 /* API */,
				FAC2358B227A46A900424678 /* Hub */,
				FAC23503227A053D00424678 /* Logging */,
				FAC234F5227A053D00424678 /* Storage */,
			);
			path = Categories;
			sourceTree = "<group>";
		};
		FAC234F5227A053D00424678 /* Storage */ = {
			isa = PBXGroup;
			children = (
				21FFF9A3230C973D005878EA /* Error */,
				FA09B93C2321A374000E064D /* Internal */,
				21FFF999230C96E0005878EA /* Operation */,
				21FFF99A230C9718005878EA /* Result */,
				21FFF98D230C81E6005878EA /* StorageAccessLevel.swift */,
				FAC234FA227A053D00424678 /* StorageCategory.swift */,
				FAC0A2B122B4402000B50912 /* StorageCategory+ClientBehavior.swift */,
				FAC234F6227A053D00424678 /* StorageCategoryClientBehavior.swift */,
				FA09B94C2322CC04000E064D /* StorageCategoryConfiguration.swift */,
				FAC234F8227A053D00424678 /* StorageCategoryPlugin.swift */,
			);
			path = Storage;
			sourceTree = "<group>";
		};
		FAC234FB227A053D00424678 /* API */ = {
			isa = PBXGroup;
			children = (
				FA09B9352321A32D000E064D /* Internal */,
				FAC234FF227A053D00424678 /* APICategory.swift */,
				FAC0A2A822B43FB300B50912 /* APICategory+ClientBehavior.swift */,
				FAC234FC227A053D00424678 /* APICategoryClientBehavior.swift */,
				FA09B9462322CBA7000E064D /* APICategoryConfiguration.swift */,
				FAC234FD227A053D00424678 /* APICategoryPlugin.swift */,
				FAC23502227A053D00424678 /* APIRequest.swift */,
				FAC23501227A053D00424678 /* APIResponse.swift */,
			);
			path = API;
			sourceTree = "<group>";
		};
		FAC23503227A053D00424678 /* Logging */ = {
			isa = PBXGroup;
			children = (
				FA09B9392321A35D000E064D /* Internal */,
				FAC23504227A053D00424678 /* LoggingCategory.swift */,
				FAC0A2AE22B4400100B50912 /* LoggingCategory+ClientBehavior.swift */,
				FAC23509227A053D00424678 /* LoggingCategoryClientBehavior.swift */,
				FA09B94A2322CBEB000E064D /* LoggingCategoryConfiguration.swift */,
				FAC23505227A053D00424678 /* LoggingCategoryPlugin.swift */,
				FAC23507227A053D00424678 /* LogLevel.swift */,
			);
			path = Logging;
			sourceTree = "<group>";
		};
		FAC2350A227A053D00424678 /* Analytics */ = {
			isa = PBXGroup;
			children = (
				FA09B9342321A310000E064D /* Internal */,
				FAC2350D227A053D00424678 /* AnalyticsCategory.swift */,
				FAC2350B227A053D00424678 /* AnalyticsCategoryClientBehavior.swift */,
				FA09B9442322C9E8000E064D /* AnalyticsCategoryConfiguration.swift */,
				FAC23510227A053D00424678 /* AnalyticsCategoryPlugin.swift */,
				FAC2350E227A053D00424678 /* AnalyticsEvent.swift */,
			);
			path = Analytics;
			sourceTree = "<group>";
		};
		FAC2352E227A055200424678 /* Core */ = {
			isa = PBXGroup;
			children = (
				FAC2358C227A4A1D00424678 /* Category */,
				FAC23582227A3C2E00424678 /* Configuration */,
				FAC23534227A055200424678 /* Internal */,
				FAC2358D227A4A2B00424678 /* Plugin */,
				FA56F72122B14AEB0039754A /* Support */,
			);
			path = Core;
			sourceTree = "<group>";
		};
		FAC23534227A055200424678 /* Internal */ = {
			isa = PBXGroup;
			children = (
				FAC23535227A055200424678 /* Foundation+Utils.swift */,
				FACF520623298BF100646E10 /* SynchronizedDictionary.swift */,
				FAC679282329A5D1004DDFE8 /* SynchronizedQueue.swift */,
			);
			path = Internal;
			sourceTree = "<group>";
		};
		FAC2354C227A056600424678 /* CategoryTests */ = {
			isa = PBXGroup;
			children = (
				FAC2355D227A056600424678 /* Analytics */,
				FAC23555227A056600424678 /* API */,
				FAC23584227A442000424678 /* Hub */,
				FAC23559227A056600424678 /* Logging */,
				FAC23551227A056600424678 /* Storage */,
			);
			path = CategoryTests;
			sourceTree = "<group>";
		};
		FAC23551227A056600424678 /* Storage */ = {
			isa = PBXGroup;
			children = (
				FAC23552227A056600424678 /* StorageCategoryClientAPITests.swift */,
				FAC23554227A056600424678 /* StorageCategoryConfigurationTests.swift */,
			);
			path = Storage;
			sourceTree = "<group>";
		};
		FAC23555227A056600424678 /* API */ = {
			isa = PBXGroup;
			children = (
				FAC23556227A056600424678 /* APICategoryClientAPITests.swift */,
				FAC23558227A056600424678 /* APICategoryConfigurationTests.swift */,
			);
			path = API;
			sourceTree = "<group>";
		};
		FAC23559227A056600424678 /* Logging */ = {
			isa = PBXGroup;
			children = (
				FAC2355C227A056600424678 /* LoggingCategoryClientAPITests.swift */,
				FAC2355A227A056600424678 /* LoggingCategoryConfigurationTests.swift */,
			);
			path = Logging;
			sourceTree = "<group>";
		};
		FAC2355D227A056600424678 /* Analytics */ = {
			isa = PBXGroup;
			children = (
				FAC2355F227A056600424678 /* AnalyticsCategoryClientAPITests.swift */,
				FAC23560227A056600424678 /* AnalyticsCategoryConfigurationTests.swift */,
			);
			path = Analytics;
			sourceTree = "<group>";
		};
		FAC23570227A056B00424678 /* CoreTests */ = {
			isa = PBXGroup;
			children = (
				FACA35EA2326B217000E74F6 /* AmplifyConfigurationInitializationTests.swift */,
				FAC23571227A056B00424678 /* ConfigurationTests.swift */,
				FAC23572227A056B00424678 /* FoundationUtilsTests.swift */,
				FACF520823298C1200646E10 /* SynchronizedDictionaryTests.swift */,
				FAC6792A2329AA7B004DDFE8 /* SynchronizedQueueTests.swift */,
				FA09B9422321CB0C000E064D /* JSONValueTests.swift */,
			);
			path = CoreTests;
			sourceTree = "<group>";
		};
		FAC23577227A056F00424678 /* Mocks */ = {
			isa = PBXGroup;
			children = (
				FAC23578227A056F00424678 /* MessageReporter.swift */,
				FAC2355E227A056600424678 /* MockAnalyticsCategoryPlugin.swift */,
				FAC23557227A056600424678 /* MockAPICategoryPlugin.swift */,
				FAC23589227A45D500424678 /* MockHubCategoryPlugin.swift */,
				FAC0A2BB22B4603800B50912 /* MockLoggingCategoryPlugin.swift */,
				FAC23553227A056600424678 /* MockStorageCategoryPlugin.swift */,
			);
			path = Mocks;
			sourceTree = "<group>";
		};
		FAC2357B227A059900424678 /* Resources */ = {
			isa = PBXGroup;
			children = (
				FAC234E22279F8DA00424678 /* Info.plist */,
			);
			name = Resources;
			sourceTree = "<group>";
		};
		FAC2357C227A05B100424678 /* Resources */ = {
			isa = PBXGroup;
			children = (
				FAC234D62279F8DA00424678 /* Info.plist */,
			);
			name = Resources;
			sourceTree = "<group>";
		};
		FAC23582227A3C2E00424678 /* Configuration */ = {
			isa = PBXGroup;
			children = (
				FA09B93D2321A64E000E064D /* Internal */,
				FAC23538227A055200424678 /* AmplifyConfiguration.swift */,
				FAC2352F227A055200424678 /* CategoryConfiguration.swift */,
				FAC23537227A055200424678 /* ConfigurationError.swift */,
			);
			path = Configuration;
			sourceTree = "<group>";
		};
		FAC23584227A442000424678 /* Hub */ = {
			isa = PBXGroup;
			children = (
				FA607FE1233D131B00DFEA24 /* AmplifyOperationHubTests.swift */,
				FACF52052329652600646E10 /* DefaultPluginTests */,
				FAC23585227A443200424678 /* HubCategoryConfigurationTests.swift */,
				FAC23587227A446C00424678 /* HubClientAPITests.swift */,
			);
			path = Hub;
			sourceTree = "<group>";
		};
		FAC2358B227A46A900424678 /* Hub */ = {
			isa = PBXGroup;
			children = (
				FAC0A29922B3DE4F00B50912 /* Internal */,
				FA4E731723294B78003B8EEB /* DefaultHubPlugin */,
				FAC2358E227A4A6E00424678 /* HubCategory.swift */,
				FAC0A2AC22B43FE700B50912 /* HubCategory+ClientBehavior.swift */,
				FAC23590227A4AF000424678 /* HubCategoryClientBehavior.swift */,
				FA09B9482322CBD5000E064D /* HubCategoryConfiguration.swift */,
				FAC23594227A4B9800424678 /* HubCategoryPlugin.swift */,
				FAC235A2227A5ED000424678 /* HubChannel.swift */,
				FA9FB7782329D4D400C04D32 /* HubFilter.swift */,
				FAC0A29A22B3DEEE00B50912 /* HubPayload.swift */,
				FA9FB77A2329D4FB00C04D32 /* UnsubscribeToken.swift */,
			);
			path = Hub;
			sourceTree = "<group>";
		};
		FAC2358C227A4A1D00424678 /* Category */ = {
			isa = PBXGroup;
			children = (
				FAC2353B227A055200424678 /* Category.swift */,
				FAC23533227A055200424678 /* CategoryType.swift */,
			);
			path = Category;
			sourceTree = "<group>";
		};
		FAC2358D227A4A2B00424678 /* Plugin */ = {
			isa = PBXGroup;
			children = (
				FA4E730F23282A3D003B8EEB /* Internal */,
				FAC2353A227A055200424678 /* Plugin.swift */,
				FAC23531227A055200424678 /* PluginError.swift */,
			);
			path = Plugin;
			sourceTree = "<group>";
		};
		FACA35F32327FB14000E74F6 /* AmplifyFunctionalTests */ = {
			isa = PBXGroup;
			children = (
				FACA35F42327FB14000E74F6 /* AmplifyConfigurationTests.swift */,
				FACA35F62327FB14000E74F6 /* Info.plist */,
			);
			path = AmplifyFunctionalTests;
			sourceTree = "<group>";
		};
		FACA36052327FBD4000E74F6 /* AmplifyTestCommon */ = {
			isa = PBXGroup;
			children = (
				FAC23577227A056F00424678 /* Mocks */,
				FACA36062327FBD4000E74F6 /* AmplifyTestCommon.h */,
				FAC6792C2329B267004DDFE8 /* AtomicValue.swift */,
				FACA36072327FBD4000E74F6 /* Info.plist */,
				FACF52032329633500646E10 /* TestExtensions.swift */,
			);
			path = AmplifyTestCommon;
			sourceTree = "<group>";
		};
		FACF52052329652600646E10 /* DefaultPluginTests */ = {
			isa = PBXGroup;
			children = (
				FAC235A0227A5D8C00424678 /* DefaultHubPluginConcurrencyTests.swift */,
				FA9FB781232AA26500C04D32 /* DefaultHubPluginCustomChannelTests.swift */,
				FA317109232AEAEC009BC140 /* DefaultHubPluginTestHelpers.swift */,
				FAC23598227A598B00424678 /* DefaultHubPluginTests.swift */,
				FAF1B889233971A3007F1435 /* PerformanceTests */,
			);
			path = DefaultPluginTests;
			sourceTree = "<group>";
		};
		FAF1B889233971A3007F1435 /* PerformanceTests */ = {
			isa = PBXGroup;
			children = (
				FAF1B8872339633C007F1435 /* ConcurrentDispatcherPerformanceTests.swift */,
				FAF1B88A23397791007F1435 /* DefaultHubPluginPerformanceTestHelpers.swift */,
				FA317107232AE8DF009BC140 /* SerialDispatcherPerformanceTests.swift */,
			);
			path = PerformanceTests;
			sourceTree = "<group>";
		};
/* End PBXGroup section */

/* Begin PBXHeadersBuildPhase section */
		21265D9F2307389A004CCE39 /* Headers */ = {
			isa = PBXHeadersBuildPhase;
			buildActionMask = 2147483647;
			files = (
			);
			runOnlyForDeploymentPostprocessing = 0;
		};
		FAC234CD2279F8DA00424678 /* Headers */ = {
			isa = PBXHeadersBuildPhase;
			buildActionMask = 2147483647;
			files = (
			);
			runOnlyForDeploymentPostprocessing = 0;
		};
		FACA35FF2327FBD4000E74F6 /* Headers */ = {
			isa = PBXHeadersBuildPhase;
			buildActionMask = 2147483647;
			files = (
				FACA36082327FBD4000E74F6 /* AmplifyTestCommon.h in Headers */,
			);
			runOnlyForDeploymentPostprocessing = 0;
		};
/* End PBXHeadersBuildPhase section */

/* Begin PBXNativeTarget section */
		2125E1FD2318327300B3DEB5 /* AWSS3StoragePluginIntegrationTests */ = {
			isa = PBXNativeTarget;
			buildConfigurationList = 2125E2062318327300B3DEB5 /* Build configuration list for PBXNativeTarget "AWSS3StoragePluginIntegrationTests" */;
			buildPhases = (
				0C42BE9ACA8CC30882BBBC97 /* [CP] Check Pods Manifest.lock */,
				2125E1FA2318327300B3DEB5 /* Sources */,
				2125E1FB2318327300B3DEB5 /* Frameworks */,
				2125E1FC2318327300B3DEB5 /* Resources */,
				0CB9552C8C851BC6361B9B40 /* [CP] Embed Pods Frameworks */,
			);
			buildRules = (
			);
			dependencies = (
				2125E2052318327300B3DEB5 /* PBXTargetDependency */,
				FACA36192327FC53000E74F6 /* PBXTargetDependency */,
				2125E264231C275D00B3DEB5 /* PBXTargetDependency */,
			);
			name = AWSS3StoragePluginIntegrationTests;
			productName = AWSS3StoragePluginIntegrationTests;
			productReference = 2125E1FE2318327300B3DEB5 /* AWSS3StoragePluginIntegrationTests.xctest */;
			productType = "com.apple.product-type.bundle.unit-test";
		};
		2125E2502319EC3000B3DEB5 /* AmplifyTestApp */ = {
			isa = PBXNativeTarget;
			buildConfigurationList = 2125E2602319EC3200B3DEB5 /* Build configuration list for PBXNativeTarget "AmplifyTestApp" */;
			buildPhases = (
				147B8F635A2C239DA64255BC /* [CP] Check Pods Manifest.lock */,
				2125E24D2319EC3000B3DEB5 /* Sources */,
				2125E24E2319EC3000B3DEB5 /* Frameworks */,
				2125E24F2319EC3000B3DEB5 /* Resources */,
				360F766AA21C261B2891BADD /* [CP] Embed Pods Frameworks */,
				FACA36102327FBD4000E74F6 /* Embed Frameworks */,
			);
			buildRules = (
			);
			dependencies = (
				FACA360A2327FBD4000E74F6 /* PBXTargetDependency */,
			);
			name = AmplifyTestApp;
			productName = AmplifyTestApp;
			productReference = 2125E2512319EC3000B3DEB5 /* AmplifyTestApp.app */;
			productType = "com.apple.product-type.application";
		};
		21265DA32307389A004CCE39 /* AWSS3StoragePlugin */ = {
			isa = PBXNativeTarget;
			buildConfigurationList = 21265DB92307389A004CCE39 /* Build configuration list for PBXNativeTarget "AWSS3StoragePlugin" */;
			buildPhases = (
				99E2D788CC661BB15F324C6A /* [CP] Check Pods Manifest.lock */,
				21265D9F2307389A004CCE39 /* Headers */,
				21265DA02307389A004CCE39 /* Sources */,
				21265DA12307389A004CCE39 /* Frameworks */,
				21265DA22307389A004CCE39 /* Resources */,
				21FFFA2B23149DE6005878EA /* SwiftLint */,
			);
			buildRules = (
			);
			dependencies = (
				FAB9D813233C04CD00928AA9 /* PBXTargetDependency */,
			);
			name = AWSS3StoragePlugin;
			productName = AWSS3StoragePlugin;
			productReference = 21265DA42307389A004CCE39 /* AWSS3StoragePlugin.framework */;
			productType = "com.apple.product-type.framework";
		};
		21265DAB2307389A004CCE39 /* AWSS3StoragePluginTests */ = {
			isa = PBXNativeTarget;
			buildConfigurationList = 21265DBA2307389A004CCE39 /* Build configuration list for PBXNativeTarget "AWSS3StoragePluginTests" */;
			buildPhases = (
				85992DA543E0ADAC862D6E86 /* [CP] Check Pods Manifest.lock */,
				21265DA82307389A004CCE39 /* Sources */,
				21265DA92307389A004CCE39 /* Frameworks */,
				21265DAA2307389A004CCE39 /* Resources */,
				F90C939885FC37A0053DFBC7 /* [CP] Embed Pods Frameworks */,
				21FFFA2C23149E4B005878EA /* SwiftLint */,
			);
			buildRules = (
			);
			dependencies = (
				21265DAF2307389A004CCE39 /* PBXTargetDependency */,
				FACA36172327FC48000E74F6 /* PBXTargetDependency */,
			);
			name = AWSS3StoragePluginTests;
			productName = AWSS3StoragePluginTests;
			productReference = 21265DAC2307389A004CCE39 /* AWSS3StoragePluginTests.xctest */;
			productType = "com.apple.product-type.bundle.unit-test";
		};
		FAC234D12279F8DA00424678 /* Amplify */ = {
			isa = PBXNativeTarget;
			buildConfigurationList = FAC234E62279F8DA00424678 /* Build configuration list for PBXNativeTarget "Amplify" */;
			buildPhases = (
				5F9B8F5FB2FC02D2CEA5EFD6 /* [CP] Check Pods Manifest.lock */,
				FAF8AC86233AB5CF009FBF97 /* SwiftFormat */,
				FAC23581227A2D8C00424678 /* SwiftLint */,
				FAC234CD2279F8DA00424678 /* Headers */,
				FAC234CE2279F8DA00424678 /* Sources */,
				FAC234CF2279F8DA00424678 /* Frameworks */,
				FAC234D02279F8DA00424678 /* Resources */,
			);
			buildRules = (
			);
			dependencies = (
			);
			name = Amplify;
			productName = Amplify;
			productReference = FAC234D22279F8DA00424678 /* Amplify.framework */;
			productType = "com.apple.product-type.framework";
		};
		FAC234DA2279F8DA00424678 /* AmplifyTests */ = {
			isa = PBXNativeTarget;
			buildConfigurationList = FAC234E92279F8DA00424678 /* Build configuration list for PBXNativeTarget "AmplifyTests" */;
			buildPhases = (
				A4E096288FFA1CCB41E64D9F /* [CP] Check Pods Manifest.lock */,
				FAC234D72279F8DA00424678 /* Sources */,
				FAC234D82279F8DA00424678 /* Frameworks */,
				FAC234D92279F8DA00424678 /* Resources */,
				9D7A6AE98E5582ADB1124CD3 /* [CP] Embed Pods Frameworks */,
				21FFFA2A23149D5B005878EA /* SwiftLint */,
			);
			buildRules = (
			);
			dependencies = (
				FAC234DE2279F8DA00424678 /* PBXTargetDependency */,
				FACA36122327FBE4000E74F6 /* PBXTargetDependency */,
			);
			name = AmplifyTests;
			productName = AmplifyTests;
			productReference = FAC234DB2279F8DA00424678 /* AmplifyTests.xctest */;
			productType = "com.apple.product-type.bundle.unit-test";
		};
		FACA35F12327FB14000E74F6 /* AmplifyFunctionalTests */ = {
			isa = PBXNativeTarget;
			buildConfigurationList = FACA35FA2327FB14000E74F6 /* Build configuration list for PBXNativeTarget "AmplifyFunctionalTests" */;
			buildPhases = (
				FACA35EE2327FB14000E74F6 /* Sources */,
				FACA35EF2327FB14000E74F6 /* Frameworks */,
				FACA35F02327FB14000E74F6 /* Resources */,
			);
			buildRules = (
			);
			dependencies = (
				FACA35F92327FB14000E74F6 /* PBXTargetDependency */,
				FACA36142327FBEF000E74F6 /* PBXTargetDependency */,
				FACA35FE2327FB31000E74F6 /* PBXTargetDependency */,
			);
			name = AmplifyFunctionalTests;
			productName = AmplifyFunctionalTests;
			productReference = FACA35F22327FB14000E74F6 /* AmplifyFunctionalTests.xctest */;
			productType = "com.apple.product-type.bundle.unit-test";
		};
		FACA36032327FBD4000E74F6 /* AmplifyTestCommon */ = {
			isa = PBXNativeTarget;
			buildConfigurationList = FACA360D2327FBD4000E74F6 /* Build configuration list for PBXNativeTarget "AmplifyTestCommon" */;
			buildPhases = (
				8934CE3BAE4AA68651840D9C /* [CP] Check Pods Manifest.lock */,
				FACA35FF2327FBD4000E74F6 /* Headers */,
				FACA36002327FBD4000E74F6 /* Sources */,
				FACA36012327FBD4000E74F6 /* Frameworks */,
				FACA36022327FBD4000E74F6 /* Resources */,
			);
			buildRules = (
			);
			dependencies = (
				FACA36202327FDB2000E74F6 /* PBXTargetDependency */,
			);
			name = AmplifyTestCommon;
			productName = AmplifyTestCommon;
			productReference = FACA36042327FBD4000E74F6 /* AmplifyTestCommon.framework */;
			productType = "com.apple.product-type.framework";
		};
/* End PBXNativeTarget section */

/* Begin PBXProject section */
		FAC234C92279F8DA00424678 /* Project object */ = {
			isa = PBXProject;
			attributes = {
				LastSwiftUpdateCheck = 1030;
				LastUpgradeCheck = 1100;
				ORGANIZATIONNAME = "Amazon Web Services";
				TargetAttributes = {
					2125E1FD2318327300B3DEB5 = {
						CreatedOnToolsVersion = 10.3;
						TestTargetID = 2125E2502319EC3000B3DEB5;
					};
					2125E2502319EC3000B3DEB5 = {
						CreatedOnToolsVersion = 10.3;
					};
					21265DA32307389A004CCE39 = {
						CreatedOnToolsVersion = 10.3;
						LastSwiftMigration = 1030;
					};
					21265DAB2307389A004CCE39 = {
						CreatedOnToolsVersion = 10.3;
					};
					FAC234D12279F8DA00424678 = {
						CreatedOnToolsVersion = 10.2.1;
					};
					FAC234DA2279F8DA00424678 = {
						CreatedOnToolsVersion = 10.2.1;
					};
					FACA35F12327FB14000E74F6 = {
						CreatedOnToolsVersion = 10.3;
						TestTargetID = 2125E2502319EC3000B3DEB5;
					};
					FACA36032327FBD4000E74F6 = {
						CreatedOnToolsVersion = 10.3;
					};
				};
			};
			buildConfigurationList = FAC234CC2279F8DA00424678 /* Build configuration list for PBXProject "Amplify" */;
			compatibilityVersion = "Xcode 9.3";
			developmentRegion = en;
			hasScannedForEncodings = 0;
			knownRegions = (
				en,
				Base,
			);
			mainGroup = FAC234C82279F8DA00424678;
			productRefGroup = FAC234D32279F8DA00424678 /* Products */;
			projectDirPath = "";
			projectRoot = "";
			targets = (
				FAC234D12279F8DA00424678 /* Amplify */,
				FACA36032327FBD4000E74F6 /* AmplifyTestCommon */,
				FAC234DA2279F8DA00424678 /* AmplifyTests */,
				FACA35F12327FB14000E74F6 /* AmplifyFunctionalTests */,
				21265DA32307389A004CCE39 /* AWSS3StoragePlugin */,
				21265DAB2307389A004CCE39 /* AWSS3StoragePluginTests */,
				2125E1FD2318327300B3DEB5 /* AWSS3StoragePluginIntegrationTests */,
				2125E2502319EC3000B3DEB5 /* AmplifyTestApp */,
			);
		};
/* End PBXProject section */

/* Begin PBXResourcesBuildPhase section */
		2125E1FC2318327300B3DEB5 /* Resources */ = {
			isa = PBXResourcesBuildPhase;
			buildActionMask = 2147483647;
			files = (
				2125E2122318DC6E00B3DEB5 /* awsconfiguration.json in Resources */,
			);
			runOnlyForDeploymentPostprocessing = 0;
		};
		2125E24F2319EC3000B3DEB5 /* Resources */ = {
			isa = PBXResourcesBuildPhase;
			buildActionMask = 2147483647;
			files = (
				2125E265231C2D3100B3DEB5 /* awsconfiguration.json in Resources */,
				2125E25E2319EC3200B3DEB5 /* LaunchScreen.storyboard in Resources */,
				FACA36222327FDD7000E74F6 /* amplifyconfiguration.json in Resources */,
				2125E25B2319EC3200B3DEB5 /* Assets.xcassets in Resources */,
				2125E2592319EC3100B3DEB5 /* Main.storyboard in Resources */,
			);
			runOnlyForDeploymentPostprocessing = 0;
		};
		21265DA22307389A004CCE39 /* Resources */ = {
			isa = PBXResourcesBuildPhase;
			buildActionMask = 2147483647;
			files = (
			);
			runOnlyForDeploymentPostprocessing = 0;
		};
		21265DAA2307389A004CCE39 /* Resources */ = {
			isa = PBXResourcesBuildPhase;
			buildActionMask = 2147483647;
			files = (
			);
			runOnlyForDeploymentPostprocessing = 0;
		};
		FAC234D02279F8DA00424678 /* Resources */ = {
			isa = PBXResourcesBuildPhase;
			buildActionMask = 2147483647;
			files = (
			);
			runOnlyForDeploymentPostprocessing = 0;
		};
		FAC234D92279F8DA00424678 /* Resources */ = {
			isa = PBXResourcesBuildPhase;
			buildActionMask = 2147483647;
			files = (
			);
			runOnlyForDeploymentPostprocessing = 0;
		};
		FACA35F02327FB14000E74F6 /* Resources */ = {
			isa = PBXResourcesBuildPhase;
			buildActionMask = 2147483647;
			files = (
			);
			runOnlyForDeploymentPostprocessing = 0;
		};
		FACA36022327FBD4000E74F6 /* Resources */ = {
			isa = PBXResourcesBuildPhase;
			buildActionMask = 2147483647;
			files = (
			);
			runOnlyForDeploymentPostprocessing = 0;
		};
/* End PBXResourcesBuildPhase section */

/* Begin PBXShellScriptBuildPhase section */
		0C42BE9ACA8CC30882BBBC97 /* [CP] Check Pods Manifest.lock */ = {
			isa = PBXShellScriptBuildPhase;
			buildActionMask = 2147483647;
			files = (
			);
			inputFileListPaths = (
			);
			inputPaths = (
				"${PODS_PODFILE_DIR_PATH}/Podfile.lock",
				"${PODS_ROOT}/Manifest.lock",
			);
			name = "[CP] Check Pods Manifest.lock";
			outputFileListPaths = (
			);
			outputPaths = (
				"$(DERIVED_FILE_DIR)/Pods-AWSS3StoragePluginIntegrationTests-checkManifestLockResult.txt",
			);
			runOnlyForDeploymentPostprocessing = 0;
			shellPath = /bin/sh;
			shellScript = "diff \"${PODS_PODFILE_DIR_PATH}/Podfile.lock\" \"${PODS_ROOT}/Manifest.lock\" > /dev/null\nif [ $? != 0 ] ; then\n    # print error to STDERR\n    echo \"error: The sandbox is not in sync with the Podfile.lock. Run 'pod install' or update your CocoaPods installation.\" >&2\n    exit 1\nfi\n# This output is used by Xcode 'outputs' to avoid re-running this script phase.\necho \"SUCCESS\" > \"${SCRIPT_OUTPUT_FILE_0}\"\n";
			showEnvVarsInLog = 0;
		};
		0CB9552C8C851BC6361B9B40 /* [CP] Embed Pods Frameworks */ = {
			isa = PBXShellScriptBuildPhase;
			buildActionMask = 2147483647;
			files = (
			);
			inputFileListPaths = (
				"${PODS_ROOT}/Target Support Files/Pods-AWSS3StoragePluginIntegrationTests/Pods-AWSS3StoragePluginIntegrationTests-frameworks-${CONFIGURATION}-input-files.xcfilelist",
			);
			name = "[CP] Embed Pods Frameworks";
			outputFileListPaths = (
				"${PODS_ROOT}/Target Support Files/Pods-AWSS3StoragePluginIntegrationTests/Pods-AWSS3StoragePluginIntegrationTests-frameworks-${CONFIGURATION}-output-files.xcfilelist",
			);
			runOnlyForDeploymentPostprocessing = 0;
			shellPath = /bin/sh;
			shellScript = "\"${PODS_ROOT}/Target Support Files/Pods-AWSS3StoragePluginIntegrationTests/Pods-AWSS3StoragePluginIntegrationTests-frameworks.sh\"\n";
			showEnvVarsInLog = 0;
		};
		147B8F635A2C239DA64255BC /* [CP] Check Pods Manifest.lock */ = {
			isa = PBXShellScriptBuildPhase;
			buildActionMask = 2147483647;
			files = (
			);
			inputFileListPaths = (
			);
			inputPaths = (
				"${PODS_PODFILE_DIR_PATH}/Podfile.lock",
				"${PODS_ROOT}/Manifest.lock",
			);
			name = "[CP] Check Pods Manifest.lock";
			outputFileListPaths = (
			);
			outputPaths = (
				"$(DERIVED_FILE_DIR)/Pods-AmplifyTestApp-checkManifestLockResult.txt",
			);
			runOnlyForDeploymentPostprocessing = 0;
			shellPath = /bin/sh;
			shellScript = "diff \"${PODS_PODFILE_DIR_PATH}/Podfile.lock\" \"${PODS_ROOT}/Manifest.lock\" > /dev/null\nif [ $? != 0 ] ; then\n    # print error to STDERR\n    echo \"error: The sandbox is not in sync with the Podfile.lock. Run 'pod install' or update your CocoaPods installation.\" >&2\n    exit 1\nfi\n# This output is used by Xcode 'outputs' to avoid re-running this script phase.\necho \"SUCCESS\" > \"${SCRIPT_OUTPUT_FILE_0}\"\n";
			showEnvVarsInLog = 0;
		};
		21FFFA2A23149D5B005878EA /* SwiftLint */ = {
			isa = PBXShellScriptBuildPhase;
			buildActionMask = 2147483647;
			files = (
			);
			inputFileListPaths = (
			);
			inputPaths = (
			);
			name = SwiftLint;
			outputFileListPaths = (
			);
			outputPaths = (
			);
			runOnlyForDeploymentPostprocessing = 0;
			shellPath = /bin/sh;
			shellScript = "if which swiftlint >/dev/null; then\nswiftlint\nelse\necho \"warning: SwiftLint not installed, download from https://github.com/realm/SwiftLint\"\nfi\n";
		};
		21FFFA2B23149DE6005878EA /* SwiftLint */ = {
			isa = PBXShellScriptBuildPhase;
			buildActionMask = 2147483647;
			files = (
			);
			inputFileListPaths = (
			);
			inputPaths = (
			);
			name = SwiftLint;
			outputFileListPaths = (
			);
			outputPaths = (
			);
			runOnlyForDeploymentPostprocessing = 0;
			shellPath = /bin/sh;
			shellScript = "if which swiftlint >/dev/null; then\nswiftlint\nelse\necho \"warning: SwiftLint not installed, download from https://github.com/realm/SwiftLint\"\nfi\n";
		};
		21FFFA2C23149E4B005878EA /* SwiftLint */ = {
			isa = PBXShellScriptBuildPhase;
			buildActionMask = 2147483647;
			files = (
			);
			inputFileListPaths = (
			);
			inputPaths = (
			);
			name = SwiftLint;
			outputFileListPaths = (
			);
			outputPaths = (
			);
			runOnlyForDeploymentPostprocessing = 0;
			shellPath = /bin/sh;
			shellScript = "if which swiftlint >/dev/null; then\nswiftlint\nelse\necho \"warning: SwiftLint not installed, download from https://github.com/realm/SwiftLint\"\nfi\n";
		};
		360F766AA21C261B2891BADD /* [CP] Embed Pods Frameworks */ = {
			isa = PBXShellScriptBuildPhase;
			buildActionMask = 2147483647;
			files = (
			);
			inputFileListPaths = (
				"${PODS_ROOT}/Target Support Files/Pods-AmplifyTestApp/Pods-AmplifyTestApp-frameworks-${CONFIGURATION}-input-files.xcfilelist",
			);
			name = "[CP] Embed Pods Frameworks";
			outputFileListPaths = (
				"${PODS_ROOT}/Target Support Files/Pods-AmplifyTestApp/Pods-AmplifyTestApp-frameworks-${CONFIGURATION}-output-files.xcfilelist",
			);
			runOnlyForDeploymentPostprocessing = 0;
			shellPath = /bin/sh;
			shellScript = "\"${PODS_ROOT}/Target Support Files/Pods-AmplifyTestApp/Pods-AmplifyTestApp-frameworks.sh\"\n";
			showEnvVarsInLog = 0;
		};
		5F9B8F5FB2FC02D2CEA5EFD6 /* [CP] Check Pods Manifest.lock */ = {
			isa = PBXShellScriptBuildPhase;
			buildActionMask = 2147483647;
			files = (
			);
			inputFileListPaths = (
			);
			inputPaths = (
				"${PODS_PODFILE_DIR_PATH}/Podfile.lock",
				"${PODS_ROOT}/Manifest.lock",
			);
			name = "[CP] Check Pods Manifest.lock";
			outputFileListPaths = (
			);
			outputPaths = (
				"$(DERIVED_FILE_DIR)/Pods-Amplify-checkManifestLockResult.txt",
			);
			runOnlyForDeploymentPostprocessing = 0;
			shellPath = /bin/sh;
			shellScript = "diff \"${PODS_PODFILE_DIR_PATH}/Podfile.lock\" \"${PODS_ROOT}/Manifest.lock\" > /dev/null\nif [ $? != 0 ] ; then\n    # print error to STDERR\n    echo \"error: The sandbox is not in sync with the Podfile.lock. Run 'pod install' or update your CocoaPods installation.\" >&2\n    exit 1\nfi\n# This output is used by Xcode 'outputs' to avoid re-running this script phase.\necho \"SUCCESS\" > \"${SCRIPT_OUTPUT_FILE_0}\"\n";
			showEnvVarsInLog = 0;
		};
		85992DA543E0ADAC862D6E86 /* [CP] Check Pods Manifest.lock */ = {
			isa = PBXShellScriptBuildPhase;
			buildActionMask = 2147483647;
			files = (
			);
			inputFileListPaths = (
			);
			inputPaths = (
				"${PODS_PODFILE_DIR_PATH}/Podfile.lock",
				"${PODS_ROOT}/Manifest.lock",
			);
			name = "[CP] Check Pods Manifest.lock";
			outputFileListPaths = (
			);
			outputPaths = (
				"$(DERIVED_FILE_DIR)/Pods-AWSS3StoragePluginTests-checkManifestLockResult.txt",
			);
			runOnlyForDeploymentPostprocessing = 0;
			shellPath = /bin/sh;
			shellScript = "diff \"${PODS_PODFILE_DIR_PATH}/Podfile.lock\" \"${PODS_ROOT}/Manifest.lock\" > /dev/null\nif [ $? != 0 ] ; then\n    # print error to STDERR\n    echo \"error: The sandbox is not in sync with the Podfile.lock. Run 'pod install' or update your CocoaPods installation.\" >&2\n    exit 1\nfi\n# This output is used by Xcode 'outputs' to avoid re-running this script phase.\necho \"SUCCESS\" > \"${SCRIPT_OUTPUT_FILE_0}\"\n";
			showEnvVarsInLog = 0;
		};
		8934CE3BAE4AA68651840D9C /* [CP] Check Pods Manifest.lock */ = {
			isa = PBXShellScriptBuildPhase;
			buildActionMask = 2147483647;
			files = (
			);
			inputFileListPaths = (
			);
			inputPaths = (
				"${PODS_PODFILE_DIR_PATH}/Podfile.lock",
				"${PODS_ROOT}/Manifest.lock",
			);
			name = "[CP] Check Pods Manifest.lock";
			outputFileListPaths = (
			);
			outputPaths = (
				"$(DERIVED_FILE_DIR)/Pods-AmplifyTestCommon-checkManifestLockResult.txt",
			);
			runOnlyForDeploymentPostprocessing = 0;
			shellPath = /bin/sh;
			shellScript = "diff \"${PODS_PODFILE_DIR_PATH}/Podfile.lock\" \"${PODS_ROOT}/Manifest.lock\" > /dev/null\nif [ $? != 0 ] ; then\n    # print error to STDERR\n    echo \"error: The sandbox is not in sync with the Podfile.lock. Run 'pod install' or update your CocoaPods installation.\" >&2\n    exit 1\nfi\n# This output is used by Xcode 'outputs' to avoid re-running this script phase.\necho \"SUCCESS\" > \"${SCRIPT_OUTPUT_FILE_0}\"\n";
			showEnvVarsInLog = 0;
		};
		99E2D788CC661BB15F324C6A /* [CP] Check Pods Manifest.lock */ = {
			isa = PBXShellScriptBuildPhase;
			buildActionMask = 2147483647;
			files = (
			);
			inputFileListPaths = (
			);
			inputPaths = (
				"${PODS_PODFILE_DIR_PATH}/Podfile.lock",
				"${PODS_ROOT}/Manifest.lock",
			);
			name = "[CP] Check Pods Manifest.lock";
			outputFileListPaths = (
			);
			outputPaths = (
				"$(DERIVED_FILE_DIR)/Pods-AWSS3StoragePlugin-checkManifestLockResult.txt",
			);
			runOnlyForDeploymentPostprocessing = 0;
			shellPath = /bin/sh;
			shellScript = "diff \"${PODS_PODFILE_DIR_PATH}/Podfile.lock\" \"${PODS_ROOT}/Manifest.lock\" > /dev/null\nif [ $? != 0 ] ; then\n    # print error to STDERR\n    echo \"error: The sandbox is not in sync with the Podfile.lock. Run 'pod install' or update your CocoaPods installation.\" >&2\n    exit 1\nfi\n# This output is used by Xcode 'outputs' to avoid re-running this script phase.\necho \"SUCCESS\" > \"${SCRIPT_OUTPUT_FILE_0}\"\n";
			showEnvVarsInLog = 0;
		};
		9D7A6AE98E5582ADB1124CD3 /* [CP] Embed Pods Frameworks */ = {
			isa = PBXShellScriptBuildPhase;
			buildActionMask = 2147483647;
			files = (
			);
			inputFileListPaths = (
				"${PODS_ROOT}/Target Support Files/Pods-AmplifyTests/Pods-AmplifyTests-frameworks-${CONFIGURATION}-input-files.xcfilelist",
			);
			name = "[CP] Embed Pods Frameworks";
			outputFileListPaths = (
				"${PODS_ROOT}/Target Support Files/Pods-AmplifyTests/Pods-AmplifyTests-frameworks-${CONFIGURATION}-output-files.xcfilelist",
			);
			runOnlyForDeploymentPostprocessing = 0;
			shellPath = /bin/sh;
			shellScript = "\"${PODS_ROOT}/Target Support Files/Pods-AmplifyTests/Pods-AmplifyTests-frameworks.sh\"\n";
			showEnvVarsInLog = 0;
		};
		A4E096288FFA1CCB41E64D9F /* [CP] Check Pods Manifest.lock */ = {
			isa = PBXShellScriptBuildPhase;
			buildActionMask = 2147483647;
			files = (
			);
			inputFileListPaths = (
			);
			inputPaths = (
				"${PODS_PODFILE_DIR_PATH}/Podfile.lock",
				"${PODS_ROOT}/Manifest.lock",
			);
			name = "[CP] Check Pods Manifest.lock";
			outputFileListPaths = (
			);
			outputPaths = (
				"$(DERIVED_FILE_DIR)/Pods-AmplifyTests-checkManifestLockResult.txt",
			);
			runOnlyForDeploymentPostprocessing = 0;
			shellPath = /bin/sh;
			shellScript = "diff \"${PODS_PODFILE_DIR_PATH}/Podfile.lock\" \"${PODS_ROOT}/Manifest.lock\" > /dev/null\nif [ $? != 0 ] ; then\n    # print error to STDERR\n    echo \"error: The sandbox is not in sync with the Podfile.lock. Run 'pod install' or update your CocoaPods installation.\" >&2\n    exit 1\nfi\n# This output is used by Xcode 'outputs' to avoid re-running this script phase.\necho \"SUCCESS\" > \"${SCRIPT_OUTPUT_FILE_0}\"\n";
			showEnvVarsInLog = 0;
		};
		F90C939885FC37A0053DFBC7 /* [CP] Embed Pods Frameworks */ = {
			isa = PBXShellScriptBuildPhase;
			buildActionMask = 2147483647;
			files = (
			);
			inputFileListPaths = (
				"${PODS_ROOT}/Target Support Files/Pods-AWSS3StoragePluginTests/Pods-AWSS3StoragePluginTests-frameworks-${CONFIGURATION}-input-files.xcfilelist",
			);
			name = "[CP] Embed Pods Frameworks";
			outputFileListPaths = (
				"${PODS_ROOT}/Target Support Files/Pods-AWSS3StoragePluginTests/Pods-AWSS3StoragePluginTests-frameworks-${CONFIGURATION}-output-files.xcfilelist",
			);
			runOnlyForDeploymentPostprocessing = 0;
			shellPath = /bin/sh;
			shellScript = "\"${PODS_ROOT}/Target Support Files/Pods-AWSS3StoragePluginTests/Pods-AWSS3StoragePluginTests-frameworks.sh\"\n";
			showEnvVarsInLog = 0;
		};
		FAC23581227A2D8C00424678 /* SwiftLint */ = {
			isa = PBXShellScriptBuildPhase;
			buildActionMask = 2147483647;
			files = (
			);
			inputFileListPaths = (
			);
			inputPaths = (
			);
			name = SwiftLint;
			outputFileListPaths = (
			);
			outputPaths = (
			);
			runOnlyForDeploymentPostprocessing = 0;
			shellPath = /bin/sh;
			shellScript = "if which swiftlint >/dev/null; then\nswiftlint\nelse\necho \"warning: SwiftLint not installed, download from https://github.com/realm/SwiftLint\"\nfi\n";
		};
		FAF8AC86233AB5CF009FBF97 /* SwiftFormat */ = {
			isa = PBXShellScriptBuildPhase;
			buildActionMask = 2147483647;
			files = (
			);
			inputFileListPaths = (
			);
			inputPaths = (
			);
			name = SwiftFormat;
			outputFileListPaths = (
			);
			outputPaths = (
			);
			runOnlyForDeploymentPostprocessing = 0;
			shellPath = /bin/sh;
			shellScript = "if which swiftformat >/dev/null; then\nswiftformat\nelse\necho \"warning: SwiftFormat not installed, download from https://github.com/nicklockwood/SwiftFormat\"\nfi\n";
		};
/* End PBXShellScriptBuildPhase section */

/* Begin PBXSourcesBuildPhase section */
		2125E1FA2318327300B3DEB5 /* Sources */ = {
			isa = PBXSourcesBuildPhase;
			buildActionMask = 2147483647;
			files = (
				210FCC7E2326EB0F0017EA4B /* AWSS3StoragePluginOptionsUsabilityTests.swift in Sources */,
				210FCC782326EADA0017EA4B /* AWSS3StoragePluginConfigurationTests.swift in Sources */,
				2196FB5F23397C0600F8EEB5 /* AWSS3StoragePluginPutDataResumabilityTests.swift in Sources */,
				210FCC812326EB2A0017EA4B /* AWSS3StoragePluginNegativeTests.swift in Sources */,
				2196FB6123397C2300F8EEB5 /* AWSS3StoragePluginUploadFileResumabilityTests.swift in Sources */,
				210FCC7C2326EAF70017EA4B /* AWSS3StoragePluginAccessLevelTests.swift in Sources */,
				210FCC762326EA1A0017EA4B /* AWSS3StoragePluginBasicIntegrationTests.swift in Sources */,
				2125E2012318327300B3DEB5 /* AWSS3StoragePluginTestBase.swift in Sources */,
				2196FB5B23397BCB00F8EEB5 /* AWSS3StoragePluginGetDataResumabilityTests.swift in Sources */,
				2196FB5D23397BDF00F8EEB5 /* AWSS3StoragePluginDownloadFileResumabilityTests.swift in Sources */,
			);
			runOnlyForDeploymentPostprocessing = 0;
		};
		2125E24D2319EC3000B3DEB5 /* Sources */ = {
			isa = PBXSourcesBuildPhase;
			buildActionMask = 2147483647;
			files = (
				2125E2562319EC3100B3DEB5 /* ViewController.swift in Sources */,
				2125E2542319EC3100B3DEB5 /* AppDelegate.swift in Sources */,
			);
			runOnlyForDeploymentPostprocessing = 0;
		};
		21265DA02307389A004CCE39 /* Sources */ = {
			isa = PBXSourcesBuildPhase;
			buildActionMask = 2147483647;
			files = (
				21FFF9C2230DD9DC005878EA /* AWSS3Behavior.swift in Sources */,
				2125E1B8231721BB00B3DEB5 /* AWSMobileClientBehavior.swift in Sources */,
				2125E2A42321AC2400B3DEB5 /* AWSS3StorageService+MultiPartUploadBehavior.swift in Sources */,
				2125E27E231F40E400B3DEB5 /* AWSS3StorageService+DownloadBehavior.swift in Sources */,
				21FFF9BE230DD77F005878EA /* AWSS3TransferUtilityBehavior.swift in Sources */,
				21265E262309D620004CCE39 /* AWSS3StoragePlugin.swift in Sources */,
				210FCC872328DA090017EA4B /* AWSS3StoragePlugin+Reset.swift in Sources */,
				2125E29023205A7400B3DEB5 /* StorageRequestUtils.swift in Sources */,
				210FCC832328C1DC0017EA4B /* AWSS3StoragePlugin+ClientBehavior.swift in Sources */,
				21FFF9C0230DD9B4005878EA /* AWSS3PreSignedURLBuilderBehavior.swift in Sources */,
				2125E289231F431600B3DEB5 /* AWSS3StorageService+UploadBehavior.swift in Sources */,
				21FFF9C8230DDA30005878EA /* AWSS3+StorageListRequest.swift in Sources */,
				210DBC2F2332BAB2009B9E51 /* AWSS3+StorageDownloadFileRequest.swift in Sources */,
				210DBC352332CA41009B9E51 /* AWSS3StorageGetURLOperation.swift in Sources */,
				21FFF9D3230DF37E005878EA /* AWSS3Adapter.swift in Sources */,
				21FFF9B2230CA9D9005878EA /* AWSS3StorageRemoveOperation.swift in Sources */,
				2125E29A2320671B00B3DEB5 /* AWSAuthServiceBehavior.swift in Sources */,
				2125E2A22321A38500B3DEB5 /* AWSS3StorageService+GetPreSignedURLBehavior.swift in Sources */,
				210DBC302332BAB6009B9E51 /* AWSS3+StorageGetDataRequest.swift in Sources */,
				21FFF9CA230DDA91005878EA /* AWSS3+StorageRemoveRequest.swift in Sources */,
				2125E1B7231721B700B3DEB5 /* AWSMobileClientAdapter.swift in Sources */,
				210FCCBB2329C40C0017EA4B /* StorageRequestUtils+Validator.swift in Sources */,
				21FFF9CF230DEC18005878EA /* AWSS3TransferUtilityAdapter.swift in Sources */,
				2125E288231F431300B3DEB5 /* AWSS3StorageService+ListBehavior.swift in Sources */,
				2125E2972320667300B3DEB5 /* AWSAuthService.swift in Sources */,
				210FCCB12329A40F0017EA4B /* PluginErrorConstants.swift in Sources */,
				21FFF9CD230DDBFA005878EA /* AWSS3StorageService.swift in Sources */,
				21FFF9C6230DDA22005878EA /* AWSS3+StoragePutRequest.swift in Sources */,
				2125E28A231F431900B3DEB5 /* AWSS3StorageService+DeleteBehavior.swift in Sources */,
				21FFF9B7230DBE2D005878EA /* AWSS3StorageServiceBehaviour.swift in Sources */,
				210DBC362332CA41009B9E51 /* AWSS3StorageDownloadFileOperation.swift in Sources */,
				210FCCB92329C3FA0017EA4B /* StorageRequestUtils+Getter.swift in Sources */,
				210FCC6D2325ECC00017EA4B /* StorageErrorConstants.swift in Sources */,
				21FFF9D5230DFDB6005878EA /* StorageEvent.swift in Sources */,
				210FCC852328D50B0017EA4B /* AWSS3StoragePlugin+Configure.swift in Sources */,
				21FFF9DB230E1C74005878EA /* StorageOperationReference.swift in Sources */,
				210DBC312332BABA009B9E51 /* AWSS3+StorageGetURLRequest.swift in Sources */,
				21FFF9B0230CA9D9005878EA /* AWSS3StoragePutOperation.swift in Sources */,
				2125E29E2320FD9800B3DEB5 /* StorageErrorHelper.swift in Sources */,
				210FCC9E23299B4C0017EA4B /* AWSS3StorageService+EscapeHatchBehavior.swift in Sources */,
				210DBC372332CA41009B9E51 /* AWSS3StorageGetDataOperation.swift in Sources */,
				21FFF9B3230CA9D9005878EA /* AWSS3StorageListOperation.swift in Sources */,
				210FCC722326E5D20017EA4B /* PluginConstants.swift in Sources */,
				21FFF9D1230DF05C005878EA /* AWSS3PreSignedURLBuilderAdapter.swift in Sources */,
			);
			runOnlyForDeploymentPostprocessing = 0;
		};
		21265DA82307389A004CCE39 /* Sources */ = {
			isa = PBXSourcesBuildPhase;
			buildActionMask = 2147483647;
			files = (
				210FCCA523299C7F0017EA4B /* AWSS3StorageServiceEscapeHatchBehaviorTests.swift in Sources */,
				210FCC8F232997650017EA4B /* AWSS3StoragePluginAPIBehaviorTests.swift in Sources */,
				210DBC3D2332E0BB009B9E51 /* AWSS3StorageGetDataOperationTests.swift in Sources */,
				21265DB22307389A004CCE39 /* AWSS3StoragePluginTestBase.swift in Sources */,
				210DBC452332E531009B9E51 /* AWSS3StorageGetURLRequestTests.swift in Sources */,
				210DBC3E2332E0BB009B9E51 /* AWSS3StorageGetURLOperationTests.swift in Sources */,
				21FFFA1623134332005878EA /* AWSS3StoragePutOperationTests.swift in Sources */,
				210FCCAD23299CCE0017EA4B /* AWSS3StorageServiceUploadBehaviorTests.swift in Sources */,
				21FFFA0D231341EC005878EA /* AWSS3StorageServiceTestBase.swift in Sources */,
				210FCCBD2329C4A80017EA4B /* StorageRequestUtilsValidatorTests.swift in Sources */,
				21FFFA1F2313453D005878EA /* MockOperationQueue.swift in Sources */,
				211FA8EE23257E9D00818C27 /* AWSS3StorageServiceDownloadBehaviorTests.swift in Sources */,
				210DBC3F2332E0BB009B9E51 /* AWSS3StorageDownloadFileOperationTests.swift in Sources */,
				210FCCB72329C30E0017EA4B /* StorageRequestUtilsGetterTests.swift in Sources */,
				21FFFA2023134542005878EA /* MockAWSS3.swift in Sources */,
				21FFFA10231341F7005878EA /* AWSS3StorageListRequestTests.swift in Sources */,
				210FCCAB23299CB70017EA4B /* AWSS3StorageServiceMultiPartUploadBehaviorTests.swift in Sources */,
				210FCCA923299CA70017EA4B /* AWSS3StorageServiceListBehaviorTests.swift in Sources */,
				210FCCC1232AF0580017EA4B /* AWSS3StorageOperationTestBase.swift in Sources */,
				21FFFA1E2313450E005878EA /* MockAWSS3TransferUtility.swift in Sources */,
				FA58924C233A684F000FD1E6 /* DownloadFileEventTests.swift in Sources */,
				210FCCBF2329C4D60017EA4B /* StorageRequestUtilsTests.swift in Sources */,
				210FCC91232997780017EA4B /* AWSS3StoragePluginConfigureTests.swift in Sources */,
				2125E20E2318CD3900B3DEB5 /* MockAWSMobileClient.swift in Sources */,
				210DBC432332E531009B9E51 /* AWSS3StorageGetDataRequestTests.swift in Sources */,
				210FCC94232997D50017EA4B /* AWSS3StoragePluginResetTests.swift in Sources */,
				21FFF9E0230F0379005878EA /* MockAWSS3StorageService.swift in Sources */,
				21FFFA1723134336005878EA /* AWSS3StorageRemoveOperationTests.swift in Sources */,
				210DBC442332E531009B9E51 /* AWSS3StorageDownloadFileRequestTests.swift in Sources */,
				2125E2A82321DCDD00B3DEB5 /* MockAWSAuthService.swift in Sources */,
				21FFFA152313432E005878EA /* AWSS3StorageListOperationTests.swift in Sources */,
				210FCCAF23299E680017EA4B /* AWSS3StorageServiceConfigureTests.swift in Sources */,
				210FCCA323299C5F0017EA4B /* AWSS3StorageServiceDeleteBehaviorTests.swift in Sources */,
				21FFFA11231341FB005878EA /* AWSS3StoragePutRequestTests.swift in Sources */,
				21FFFA1223134201005878EA /* AWSS3StorageRemoveRequestTests.swift in Sources */,
				210FCCA723299C970017EA4B /* AWSS3StorageServiceGetPreSignedURLBehaviorTests.swift in Sources */,
				21FFFA1D23134507005878EA /* MockAWSS3PreSignedURLBuilder.swift in Sources */,
			);
			runOnlyForDeploymentPostprocessing = 0;
		};
		FAC234CE2279F8DA00424678 /* Sources */ = {
			isa = PBXSourcesBuildPhase;
			buildActionMask = 2147483647;
			files = (
				FAC0A29B22B3DEEE00B50912 /* HubPayload.swift in Sources */,
				FAC2352B227A053D00424678 /* AnalyticsEvent.swift in Sources */,
				FAC23544227A055200424678 /* ConfigurationError.swift in Sources */,
				FAC0A2A122B3E81000B50912 /* HubMessageQueue.swift in Sources */,
				FAC23547227A055200424678 /* Plugin.swift in Sources */,
				FA9FB780232AA11A00C04D32 /* HubChannelDispatcher.swift in Sources */,
				FA4E730A232828EA003B8EEB /* Amplify+Reset.swift in Sources */,
				FAC23542227A055200424678 /* Foundation+Utils.swift in Sources */,
				FAC0A2AF22B4400100B50912 /* LoggingCategory+ClientBehavior.swift in Sources */,
				FAC23545227A055200424678 /* AmplifyConfiguration.swift in Sources */,
				21FFF994230C96CB005878EA /* StoragePutOperation.swift in Sources */,
				FAC2351E227A053D00424678 /* APICategory.swift in Sources */,
				FAC2351B227A053D00424678 /* APICategoryClientBehavior.swift in Sources */,
				FA09B9412321BB78000E064D /* JSONValue.swift in Sources */,
				FAC0A29822B3DE4800B50912 /* HubPublisher.swift in Sources */,
				FAC0A2A922B43FB300B50912 /* APICategory+ClientBehavior.swift in Sources */,
				FAC23548227A055200424678 /* Category.swift in Sources */,
				FACA35ED2326BB54000E74F6 /* AmplifyConfigurationInitialization.swift in Sources */,
				FA09B9382321A359000E064D /* LoggingCategory+CategoryConfigurable.swift in Sources */,
				FAC23525227A053D00424678 /* LogLevel.swift in Sources */,
				FA56F72322B14B420039754A /* Cancellable.swift in Sources */,
				FAF1B88423392F7C007F1435 /* ConcurrentDispatcher.swift in Sources */,
				FAC23528227A053D00424678 /* AnalyticsCategoryClientBehavior.swift in Sources */,
				FAC679292329A5D1004DDFE8 /* SynchronizedQueue.swift in Sources */,
				FACF520723298BF100646E10 /* SynchronizedDictionary.swift in Sources */,
				FAC2353D227A055200424678 /* CategoryConfiguration.swift in Sources */,
				FAC23595227A4B9800424678 /* HubCategoryPlugin.swift in Sources */,
				FAF1B88623392F96007F1435 /* SerialDispatcher.swift in Sources */,
				FA09B94B2322CBEB000E064D /* LoggingCategoryConfiguration.swift in Sources */,
				FAC2353F227A055200424678 /* PluginError.swift in Sources */,
				FA09B9332321A305000E064D /* HubCategory+CategoryConfigurable.swift in Sources */,
				FA9FB77D232AA0D800C04D32 /* FilteredListener.swift in Sources */,
				FAC2352D227A053D00424678 /* AnalyticsCategoryPlugin.swift in Sources */,
				FA56F71E22B144F80039754A /* AsyncEvent.swift in Sources */,
				FA4E731623294B6E003B8EEB /* DefaultHubPlugin.swift in Sources */,
				FAC23543227A055200424678 /* Category+Configuration.swift in Sources */,
				FA09B9452322C9E8000E064D /* AnalyticsCategoryConfiguration.swift in Sources */,
				FA09B9472322CBA7000E064D /* APICategoryConfiguration.swift in Sources */,
				21FFF995230C96CB005878EA /* StorageListOperation.swift in Sources */,
				FA56F72722B14BF70039754A /* AmplifyOperation.swift in Sources */,
				FAC23591227A4AF000424678 /* HubCategoryClientBehavior.swift in Sources */,
				210DBC122332B3C0009B9E51 /* StorageDownloadFileOperation.swift in Sources */,
				21FFF98E230C81E6005878EA /* StorageAccessLevel.swift in Sources */,
				210DBC472332F0C5009B9E51 /* StorageError.swift in Sources */,
				FA9FB77B2329D4FB00C04D32 /* UnsubscribeToken.swift in Sources */,
				FA09B92F2321A2DE000E064D /* APICategory+CategoryConfigurable.swift in Sources */,
				FA9FB7792329D4D400C04D32 /* HubFilter.swift in Sources */,
				FAC23520227A053D00424678 /* APIResponse.swift in Sources */,
				FAC2354B227A055A00424678 /* Amplify.swift in Sources */,
				FA09B92D2321A27F000E064D /* CategoryConfigurable.swift in Sources */,
				FA09B93B2321A36F000E064D /* StorageCategory+CategoryConfigurable.swift in Sources */,
				210DBC142332B3C6009B9E51 /* StorageGetURLOperation.swift in Sources */,
				FA09B94D2322CC05000E064D /* StorageCategoryConfiguration.swift in Sources */,
				21FFF988230B7B2C005878EA /* AsychronousOperation.swift in Sources */,
				FAC2352A227A053D00424678 /* AnalyticsCategory.swift in Sources */,
				FAC2351A227A053D00424678 /* StorageCategory.swift in Sources */,
				FAC23541227A055200424678 /* CategoryType.swift in Sources */,
				FAC0A29D22B3E63000B50912 /* HubDispatchDestination.swift in Sources */,
				FAC23546227A055200424678 /* AmplifyError.swift in Sources */,
				FA09B9492322CBD5000E064D /* HubCategoryConfiguration.swift in Sources */,
				21D1CE8C2334233F0003BAA8 /* AuthError.swift in Sources */,
				FAC0A2B222B4402000B50912 /* StorageCategory+ClientBehavior.swift in Sources */,
				FA4E730C23282917003B8EEB /* Amplify+Resolve.swift in Sources */,
				FAB9D811233BF5F600928AA9 /* AmplifyOperationContext.swift in Sources */,
				FA56F72522B14B6A0039754A /* Resumable.swift in Sources */,
				21FFF997230C96CB005878EA /* StorageRemoveOperation.swift in Sources */,
				FAC2351C227A053D00424678 /* APICategoryPlugin.swift in Sources */,
				210DBC162332B3CB009B9E51 /* StorageGetDataOperation.swift in Sources */,
				FAC235A3227A5ED000424678 /* HubChannel.swift in Sources */,
				FAC23516227A053D00424678 /* StorageCategoryClientBehavior.swift in Sources */,
				FA4E730E232829F1003B8EEB /* Plugin+Reset.swift in Sources */,
				FAC23518227A053D00424678 /* StorageCategoryPlugin.swift in Sources */,
				FAC0A2AD22B43FE700B50912 /* HubCategory+ClientBehavior.swift in Sources */,
				FAC23523227A053D00424678 /* LoggingCategoryPlugin.swift in Sources */,
				FAC23527227A053D00424678 /* LoggingCategoryClientBehavior.swift in Sources */,
				FA09B92B2321A10E000E064D /* AnalyticsCategory+CategoryConfigurable.swift in Sources */,
				FAC23521227A053D00424678 /* APIRequest.swift in Sources */,
				21FFF9A2230C9731005878EA /* StorageListResult.swift in Sources */,
				FAC23522227A053D00424678 /* LoggingCategory.swift in Sources */,
				FAC2358F227A4A6E00424678 /* HubCategory.swift in Sources */,
			);
			runOnlyForDeploymentPostprocessing = 0;
		};
		FAC234D72279F8DA00424678 /* Sources */ = {
			isa = PBXSourcesBuildPhase;
			buildActionMask = 2147483647;
			files = (
				FAC2356F227A056600424678 /* AnalyticsCategoryConfigurationTests.swift in Sources */,
				FAC23566227A056600424678 /* StorageCategoryConfigurationTests.swift in Sources */,
				FAF1B88B23397791007F1435 /* DefaultHubPluginPerformanceTestHelpers.swift in Sources */,
				FACF520923298C1200646E10 /* SynchronizedDictionaryTests.swift in Sources */,
				FA317108232AE8DF009BC140 /* SerialDispatcherPerformanceTests.swift in Sources */,
				FA9FB782232AA26500C04D32 /* DefaultHubPluginCustomChannelTests.swift in Sources */,
				FAC23567227A056600424678 /* APICategoryClientAPITests.swift in Sources */,
				FACA35EB2326B217000E74F6 /* AmplifyConfigurationInitializationTests.swift in Sources */,
				FAF1B8882339633C007F1435 /* ConcurrentDispatcherPerformanceTests.swift in Sources */,
				FAC23599227A598B00424678 /* DefaultHubPluginTests.swift in Sources */,
				FAC23575227A056B00424678 /* FoundationUtilsTests.swift in Sources */,
				FAC23569227A056600424678 /* APICategoryConfigurationTests.swift in Sources */,
				FAC23588227A446C00424678 /* HubClientAPITests.swift in Sources */,
				FAC23564227A056600424678 /* StorageCategoryClientAPITests.swift in Sources */,
				FA607FE2233D131B00DFEA24 /* AmplifyOperationHubTests.swift in Sources */,
				FAC2356A227A056600424678 /* LoggingCategoryConfigurationTests.swift in Sources */,
				FAC6792B2329AA7B004DDFE8 /* SynchronizedQueueTests.swift in Sources */,
				FA31710A232AEAEC009BC140 /* DefaultHubPluginTestHelpers.swift in Sources */,
				FAC2356E227A056600424678 /* AnalyticsCategoryClientAPITests.swift in Sources */,
				FAC23574227A056B00424678 /* ConfigurationTests.swift in Sources */,
				FA09B9432321CB0C000E064D /* JSONValueTests.swift in Sources */,
				FAC235A1227A5D8C00424678 /* DefaultHubPluginConcurrencyTests.swift in Sources */,
				FAC2356C227A056600424678 /* LoggingCategoryClientAPITests.swift in Sources */,
				FAC23586227A443200424678 /* HubCategoryConfigurationTests.swift in Sources */,
			);
			runOnlyForDeploymentPostprocessing = 0;
		};
		FACA35EE2327FB14000E74F6 /* Sources */ = {
			isa = PBXSourcesBuildPhase;
			buildActionMask = 2147483647;
			files = (
				FACA35F52327FB14000E74F6 /* AmplifyConfigurationTests.swift in Sources */,
			);
			runOnlyForDeploymentPostprocessing = 0;
		};
		FACA36002327FBD4000E74F6 /* Sources */ = {
			isa = PBXSourcesBuildPhase;
			buildActionMask = 2147483647;
			files = (
				FACA361C2327FC7D000E74F6 /* MockHubCategoryPlugin.swift in Sources */,
				FACA361A2327FC69000E74F6 /* MockStorageCategoryPlugin.swift in Sources */,
				FACA361B2327FC74000E74F6 /* MockLoggingCategoryPlugin.swift in Sources */,
				FACF52042329633500646E10 /* TestExtensions.swift in Sources */,
				FACA36152327FC39000E74F6 /* MessageReporter.swift in Sources */,
				FACA361D2327FC84000E74F6 /* MockAPICategoryPlugin.swift in Sources */,
				FAC6792D2329B267004DDFE8 /* AtomicValue.swift in Sources */,
				FACA361E2327FC8E000E74F6 /* MockAnalyticsCategoryPlugin.swift in Sources */,
			);
			runOnlyForDeploymentPostprocessing = 0;
		};
/* End PBXSourcesBuildPhase section */

/* Begin PBXTargetDependency section */
		2125E2052318327300B3DEB5 /* PBXTargetDependency */ = {
			isa = PBXTargetDependency;
			target = 21265DA32307389A004CCE39 /* AWSS3StoragePlugin */;
			targetProxy = 2125E2042318327300B3DEB5 /* PBXContainerItemProxy */;
		};
		2125E264231C275D00B3DEB5 /* PBXTargetDependency */ = {
			isa = PBXTargetDependency;
			target = 2125E2502319EC3000B3DEB5 /* AmplifyTestApp */;
			targetProxy = 2125E263231C275D00B3DEB5 /* PBXContainerItemProxy */;
		};
		21265DAF2307389A004CCE39 /* PBXTargetDependency */ = {
			isa = PBXTargetDependency;
			target = 21265DA32307389A004CCE39 /* AWSS3StoragePlugin */;
			targetProxy = 21265DAE2307389A004CCE39 /* PBXContainerItemProxy */;
		};
		FAB9D813233C04CD00928AA9 /* PBXTargetDependency */ = {
			isa = PBXTargetDependency;
			target = FAC234D12279F8DA00424678 /* Amplify */;
			targetProxy = FAB9D812233C04CD00928AA9 /* PBXContainerItemProxy */;
		};
		FAC234DE2279F8DA00424678 /* PBXTargetDependency */ = {
			isa = PBXTargetDependency;
			target = FAC234D12279F8DA00424678 /* Amplify */;
			targetProxy = FAC234DD2279F8DA00424678 /* PBXContainerItemProxy */;
		};
		FACA35F92327FB14000E74F6 /* PBXTargetDependency */ = {
			isa = PBXTargetDependency;
			target = FAC234D12279F8DA00424678 /* Amplify */;
			targetProxy = FACA35F82327FB14000E74F6 /* PBXContainerItemProxy */;
		};
		FACA35FE2327FB31000E74F6 /* PBXTargetDependency */ = {
			isa = PBXTargetDependency;
			target = 2125E2502319EC3000B3DEB5 /* AmplifyTestApp */;
			targetProxy = FACA35FD2327FB31000E74F6 /* PBXContainerItemProxy */;
		};
		FACA360A2327FBD4000E74F6 /* PBXTargetDependency */ = {
			isa = PBXTargetDependency;
			target = FACA36032327FBD4000E74F6 /* AmplifyTestCommon */;
			targetProxy = FACA36092327FBD4000E74F6 /* PBXContainerItemProxy */;
		};
		FACA36122327FBE4000E74F6 /* PBXTargetDependency */ = {
			isa = PBXTargetDependency;
			target = FACA36032327FBD4000E74F6 /* AmplifyTestCommon */;
			targetProxy = FACA36112327FBE4000E74F6 /* PBXContainerItemProxy */;
		};
		FACA36142327FBEF000E74F6 /* PBXTargetDependency */ = {
			isa = PBXTargetDependency;
			target = FACA36032327FBD4000E74F6 /* AmplifyTestCommon */;
			targetProxy = FACA36132327FBEF000E74F6 /* PBXContainerItemProxy */;
		};
		FACA36172327FC48000E74F6 /* PBXTargetDependency */ = {
			isa = PBXTargetDependency;
			target = FACA36032327FBD4000E74F6 /* AmplifyTestCommon */;
			targetProxy = FACA36162327FC48000E74F6 /* PBXContainerItemProxy */;
		};
		FACA36192327FC53000E74F6 /* PBXTargetDependency */ = {
			isa = PBXTargetDependency;
			target = FACA36032327FBD4000E74F6 /* AmplifyTestCommon */;
			targetProxy = FACA36182327FC53000E74F6 /* PBXContainerItemProxy */;
		};
		FACA36202327FDB2000E74F6 /* PBXTargetDependency */ = {
			isa = PBXTargetDependency;
			target = FAC234D12279F8DA00424678 /* Amplify */;
			targetProxy = FACA361F2327FDB2000E74F6 /* PBXContainerItemProxy */;
		};
/* End PBXTargetDependency section */

/* Begin PBXVariantGroup section */
		2125E2572319EC3100B3DEB5 /* Main.storyboard */ = {
			isa = PBXVariantGroup;
			children = (
				2125E2582319EC3100B3DEB5 /* Base */,
			);
			name = Main.storyboard;
			sourceTree = "<group>";
		};
		2125E25C2319EC3200B3DEB5 /* LaunchScreen.storyboard */ = {
			isa = PBXVariantGroup;
			children = (
				2125E25D2319EC3200B3DEB5 /* Base */,
			);
			name = LaunchScreen.storyboard;
			sourceTree = "<group>";
		};
/* End PBXVariantGroup section */

/* Begin XCBuildConfiguration section */
		2125E2072318327300B3DEB5 /* Debug */ = {
			isa = XCBuildConfiguration;
			baseConfigurationReference = 3A701A7BDEC4F0F422684E06 /* Pods-AWSS3StoragePluginIntegrationTests.debug.xcconfig */;
			buildSettings = {
				CODE_SIGN_STYLE = Automatic;
				DEVELOPMENT_TEAM = W3DRXD72QU;
				INFOPLIST_FILE = AWSPlugins/AWSS3StoragePluginIntegrationTests/Resources/Info.plist;
				IPHONEOS_DEPLOYMENT_TARGET = 11.0;
				LD_RUNPATH_SEARCH_PATHS = (
					"$(inherited)",
					"@executable_path/Frameworks",
					"@loader_path/Frameworks",
				);
				PRODUCT_BUNDLE_IDENTIFIER = com.amazonaws.AWSS3StoragePluginIntegrationTests;
				PRODUCT_NAME = "$(TARGET_NAME)";
				SWIFT_VERSION = 5.0;
				TARGETED_DEVICE_FAMILY = "1,2";
				TEST_HOST = "$(BUILT_PRODUCTS_DIR)/AmplifyTestApp.app/AmplifyTestApp";
			};
			name = Debug;
		};
		2125E2082318327300B3DEB5 /* Release */ = {
			isa = XCBuildConfiguration;
			baseConfigurationReference = 4148B4F4A49CCC0F81A06425 /* Pods-AWSS3StoragePluginIntegrationTests.release.xcconfig */;
			buildSettings = {
				CODE_SIGN_STYLE = Automatic;
				DEVELOPMENT_TEAM = W3DRXD72QU;
				INFOPLIST_FILE = AWSPlugins/AWSS3StoragePluginIntegrationTests/Resources/Info.plist;
				IPHONEOS_DEPLOYMENT_TARGET = 11.0;
				LD_RUNPATH_SEARCH_PATHS = (
					"$(inherited)",
					"@executable_path/Frameworks",
					"@loader_path/Frameworks",
				);
				PRODUCT_BUNDLE_IDENTIFIER = com.amazonaws.AWSS3StoragePluginIntegrationTests;
				PRODUCT_NAME = "$(TARGET_NAME)";
				SWIFT_VERSION = 5.0;
				TARGETED_DEVICE_FAMILY = "1,2";
				TEST_HOST = "$(BUILT_PRODUCTS_DIR)/AmplifyTestApp.app/AmplifyTestApp";
			};
			name = Release;
		};
		2125E2612319EC3200B3DEB5 /* Debug */ = {
			isa = XCBuildConfiguration;
			baseConfigurationReference = 3DC2B7D365B42B3A832601FA /* Pods-AmplifyTestApp.debug.xcconfig */;
			buildSettings = {
				ALWAYS_EMBED_SWIFT_STANDARD_LIBRARIES = YES;
				ASSETCATALOG_COMPILER_APPICON_NAME = AppIcon;
				CODE_SIGN_STYLE = Automatic;
				DEVELOPMENT_TEAM = W3DRXD72QU;
				INFOPLIST_FILE = AmplifyTestApp/Info.plist;
				IPHONEOS_DEPLOYMENT_TARGET = 11.0;
				LD_RUNPATH_SEARCH_PATHS = (
					"$(inherited)",
					"@executable_path/Frameworks",
				);
				PRODUCT_BUNDLE_IDENTIFIER = com.amazonaws.AmplifyTestApp;
				PRODUCT_NAME = "$(TARGET_NAME)";
				SWIFT_VERSION = 5.0;
				TARGETED_DEVICE_FAMILY = "1,2";
			};
			name = Debug;
		};
		2125E2622319EC3200B3DEB5 /* Release */ = {
			isa = XCBuildConfiguration;
			baseConfigurationReference = 7D0D6B9DC4C64E1EA75D21B3 /* Pods-AmplifyTestApp.release.xcconfig */;
			buildSettings = {
				ALWAYS_EMBED_SWIFT_STANDARD_LIBRARIES = YES;
				ASSETCATALOG_COMPILER_APPICON_NAME = AppIcon;
				CODE_SIGN_STYLE = Automatic;
				DEVELOPMENT_TEAM = W3DRXD72QU;
				INFOPLIST_FILE = AmplifyTestApp/Info.plist;
				IPHONEOS_DEPLOYMENT_TARGET = 11.0;
				LD_RUNPATH_SEARCH_PATHS = (
					"$(inherited)",
					"@executable_path/Frameworks",
				);
				PRODUCT_BUNDLE_IDENTIFIER = com.amazonaws.AmplifyTestApp;
				PRODUCT_NAME = "$(TARGET_NAME)";
				SWIFT_VERSION = 5.0;
				TARGETED_DEVICE_FAMILY = "1,2";
			};
			name = Release;
		};
		21265DB52307389A004CCE39 /* Debug */ = {
			isa = XCBuildConfiguration;
			baseConfigurationReference = 6BAC32194A15ACB56F07DC87 /* Pods-AWSS3StoragePlugin.debug.xcconfig */;
			buildSettings = {
				CLANG_ENABLE_MODULES = YES;
				CODE_SIGN_IDENTITY = "";
				CODE_SIGN_STYLE = Automatic;
				DEFINES_MODULE = YES;
				DEVELOPMENT_TEAM = W3DRXD72QU;
				DYLIB_COMPATIBILITY_VERSION = 1;
				DYLIB_CURRENT_VERSION = 1;
				DYLIB_INSTALL_NAME_BASE = "@rpath";
				INFOPLIST_FILE = AWSPlugins/AWSS3StoragePlugin/Resources/Info.plist;
				INSTALL_PATH = "$(LOCAL_LIBRARY_DIR)/Frameworks";
				IPHONEOS_DEPLOYMENT_TARGET = 11.0;
				LD_RUNPATH_SEARCH_PATHS = (
					"$(inherited)",
					"@executable_path/Frameworks",
					"@loader_path/Frameworks",
				);
				PRODUCT_BUNDLE_IDENTIFIER = com.amazonaws.AWSS3StoragePlugin;
				PRODUCT_NAME = "$(TARGET_NAME:c99extidentifier)";
				SKIP_INSTALL = YES;
				SWIFT_OPTIMIZATION_LEVEL = "-Onone";
				SWIFT_VERSION = 5.0;
				TARGETED_DEVICE_FAMILY = "1,2";
			};
			name = Debug;
		};
		21265DB62307389A004CCE39 /* Release */ = {
			isa = XCBuildConfiguration;
			baseConfigurationReference = 61CE693182BF781FBC4D3411 /* Pods-AWSS3StoragePlugin.release.xcconfig */;
			buildSettings = {
				CLANG_ENABLE_MODULES = YES;
				CODE_SIGN_IDENTITY = "";
				CODE_SIGN_STYLE = Automatic;
				DEFINES_MODULE = YES;
				DEVELOPMENT_TEAM = W3DRXD72QU;
				DYLIB_COMPATIBILITY_VERSION = 1;
				DYLIB_CURRENT_VERSION = 1;
				DYLIB_INSTALL_NAME_BASE = "@rpath";
				INFOPLIST_FILE = AWSPlugins/AWSS3StoragePlugin/Resources/Info.plist;
				INSTALL_PATH = "$(LOCAL_LIBRARY_DIR)/Frameworks";
				IPHONEOS_DEPLOYMENT_TARGET = 11.0;
				LD_RUNPATH_SEARCH_PATHS = (
					"$(inherited)",
					"@executable_path/Frameworks",
					"@loader_path/Frameworks",
				);
				PRODUCT_BUNDLE_IDENTIFIER = com.amazonaws.AWSS3StoragePlugin;
				PRODUCT_NAME = "$(TARGET_NAME:c99extidentifier)";
				SKIP_INSTALL = YES;
				SWIFT_VERSION = 5.0;
				TARGETED_DEVICE_FAMILY = "1,2";
			};
			name = Release;
		};
		21265DB72307389A004CCE39 /* Debug */ = {
			isa = XCBuildConfiguration;
			baseConfigurationReference = 714614E1FAB6C4EE80C07148 /* Pods-AWSS3StoragePluginTests.debug.xcconfig */;
			buildSettings = {
				ALWAYS_EMBED_SWIFT_STANDARD_LIBRARIES = YES;
				CODE_SIGN_STYLE = Automatic;
				DEVELOPMENT_TEAM = W3DRXD72QU;
				INFOPLIST_FILE = AWSPlugins/AWSS3StoragePluginTests/Resources/Info.plist;
				IPHONEOS_DEPLOYMENT_TARGET = 11.0;
				LD_RUNPATH_SEARCH_PATHS = (
					"$(inherited)",
					"@executable_path/Frameworks",
					"@loader_path/Frameworks",
				);
				PRODUCT_BUNDLE_IDENTIFIER = com.lawmich.AWSS3StoragePluginTests;
				PRODUCT_NAME = "$(TARGET_NAME)";
				SWIFT_VERSION = 5.0;
				TARGETED_DEVICE_FAMILY = "1,2";
			};
			name = Debug;
		};
		21265DB82307389A004CCE39 /* Release */ = {
			isa = XCBuildConfiguration;
			baseConfigurationReference = F2DDFB959501735121A13925 /* Pods-AWSS3StoragePluginTests.release.xcconfig */;
			buildSettings = {
				ALWAYS_EMBED_SWIFT_STANDARD_LIBRARIES = YES;
				CODE_SIGN_STYLE = Automatic;
				DEVELOPMENT_TEAM = W3DRXD72QU;
				INFOPLIST_FILE = AWSPlugins/AWSS3StoragePluginTests/Resources/Info.plist;
				IPHONEOS_DEPLOYMENT_TARGET = 11.0;
				LD_RUNPATH_SEARCH_PATHS = (
					"$(inherited)",
					"@executable_path/Frameworks",
					"@loader_path/Frameworks",
				);
				PRODUCT_BUNDLE_IDENTIFIER = com.lawmich.AWSS3StoragePluginTests;
				PRODUCT_NAME = "$(TARGET_NAME)";
				SWIFT_VERSION = 5.0;
				TARGETED_DEVICE_FAMILY = "1,2";
			};
			name = Release;
		};
		FAC234E42279F8DA00424678 /* Debug */ = {
			isa = XCBuildConfiguration;
			buildSettings = {
				ALWAYS_SEARCH_USER_PATHS = NO;
				CLANG_ANALYZER_NONNULL = YES;
				CLANG_ANALYZER_NUMBER_OBJECT_CONVERSION = YES_AGGRESSIVE;
				CLANG_CXX_LANGUAGE_STANDARD = "gnu++14";
				CLANG_CXX_LIBRARY = "libc++";
				CLANG_ENABLE_MODULES = YES;
				CLANG_ENABLE_OBJC_ARC = YES;
				CLANG_ENABLE_OBJC_WEAK = YES;
				CLANG_WARN_BLOCK_CAPTURE_AUTORELEASING = YES;
				CLANG_WARN_BOOL_CONVERSION = YES;
				CLANG_WARN_COMMA = YES;
				CLANG_WARN_CONSTANT_CONVERSION = YES;
				CLANG_WARN_DEPRECATED_OBJC_IMPLEMENTATIONS = YES;
				CLANG_WARN_DIRECT_OBJC_ISA_USAGE = YES_ERROR;
				CLANG_WARN_DOCUMENTATION_COMMENTS = YES;
				CLANG_WARN_EMPTY_BODY = YES;
				CLANG_WARN_ENUM_CONVERSION = YES;
				CLANG_WARN_INFINITE_RECURSION = YES;
				CLANG_WARN_INT_CONVERSION = YES;
				CLANG_WARN_NON_LITERAL_NULL_CONVERSION = YES;
				CLANG_WARN_OBJC_IMPLICIT_RETAIN_SELF = YES;
				CLANG_WARN_OBJC_LITERAL_CONVERSION = YES;
				CLANG_WARN_OBJC_ROOT_CLASS = YES_ERROR;
				CLANG_WARN_RANGE_LOOP_ANALYSIS = YES;
				CLANG_WARN_STRICT_PROTOTYPES = YES;
				CLANG_WARN_SUSPICIOUS_MOVE = YES;
				CLANG_WARN_UNGUARDED_AVAILABILITY = YES_AGGRESSIVE;
				CLANG_WARN_UNREACHABLE_CODE = YES;
				CLANG_WARN__DUPLICATE_METHOD_MATCH = YES;
				CODE_SIGN_IDENTITY = "iPhone Developer";
				COPY_PHASE_STRIP = NO;
				CURRENT_PROJECT_VERSION = 1;
				DEBUG_INFORMATION_FORMAT = dwarf;
				ENABLE_STRICT_OBJC_MSGSEND = YES;
				ENABLE_TESTABILITY = YES;
				GCC_C_LANGUAGE_STANDARD = gnu11;
				GCC_DYNAMIC_NO_PIC = NO;
				GCC_NO_COMMON_BLOCKS = YES;
				GCC_OPTIMIZATION_LEVEL = 0;
				GCC_PREPROCESSOR_DEFINITIONS = (
					"DEBUG=1",
					"$(inherited)",
				);
				GCC_WARN_64_TO_32_BIT_CONVERSION = YES;
				GCC_WARN_ABOUT_RETURN_TYPE = YES_ERROR;
				GCC_WARN_UNDECLARED_SELECTOR = YES;
				GCC_WARN_UNINITIALIZED_AUTOS = YES_AGGRESSIVE;
				GCC_WARN_UNUSED_FUNCTION = YES;
				GCC_WARN_UNUSED_VARIABLE = YES;
				IPHONEOS_DEPLOYMENT_TARGET = 11.0;
				MTL_ENABLE_DEBUG_INFO = INCLUDE_SOURCE;
				MTL_FAST_MATH = YES;
				ONLY_ACTIVE_ARCH = YES;
				SDKROOT = iphoneos;
				SWIFT_ACTIVE_COMPILATION_CONDITIONS = DEBUG;
				SWIFT_OPTIMIZATION_LEVEL = "-Onone";
				VERSIONING_SYSTEM = "apple-generic";
				VERSION_INFO_PREFIX = "";
			};
			name = Debug;
		};
		FAC234E52279F8DA00424678 /* Release */ = {
			isa = XCBuildConfiguration;
			buildSettings = {
				ALWAYS_SEARCH_USER_PATHS = NO;
				CLANG_ANALYZER_NONNULL = YES;
				CLANG_ANALYZER_NUMBER_OBJECT_CONVERSION = YES_AGGRESSIVE;
				CLANG_CXX_LANGUAGE_STANDARD = "gnu++14";
				CLANG_CXX_LIBRARY = "libc++";
				CLANG_ENABLE_MODULES = YES;
				CLANG_ENABLE_OBJC_ARC = YES;
				CLANG_ENABLE_OBJC_WEAK = YES;
				CLANG_WARN_BLOCK_CAPTURE_AUTORELEASING = YES;
				CLANG_WARN_BOOL_CONVERSION = YES;
				CLANG_WARN_COMMA = YES;
				CLANG_WARN_CONSTANT_CONVERSION = YES;
				CLANG_WARN_DEPRECATED_OBJC_IMPLEMENTATIONS = YES;
				CLANG_WARN_DIRECT_OBJC_ISA_USAGE = YES_ERROR;
				CLANG_WARN_DOCUMENTATION_COMMENTS = YES;
				CLANG_WARN_EMPTY_BODY = YES;
				CLANG_WARN_ENUM_CONVERSION = YES;
				CLANG_WARN_INFINITE_RECURSION = YES;
				CLANG_WARN_INT_CONVERSION = YES;
				CLANG_WARN_NON_LITERAL_NULL_CONVERSION = YES;
				CLANG_WARN_OBJC_IMPLICIT_RETAIN_SELF = YES;
				CLANG_WARN_OBJC_LITERAL_CONVERSION = YES;
				CLANG_WARN_OBJC_ROOT_CLASS = YES_ERROR;
				CLANG_WARN_RANGE_LOOP_ANALYSIS = YES;
				CLANG_WARN_STRICT_PROTOTYPES = YES;
				CLANG_WARN_SUSPICIOUS_MOVE = YES;
				CLANG_WARN_UNGUARDED_AVAILABILITY = YES_AGGRESSIVE;
				CLANG_WARN_UNREACHABLE_CODE = YES;
				CLANG_WARN__DUPLICATE_METHOD_MATCH = YES;
				CODE_SIGN_IDENTITY = "iPhone Developer";
				COPY_PHASE_STRIP = NO;
				CURRENT_PROJECT_VERSION = 1;
				DEBUG_INFORMATION_FORMAT = "dwarf-with-dsym";
				ENABLE_NS_ASSERTIONS = NO;
				ENABLE_STRICT_OBJC_MSGSEND = YES;
				GCC_C_LANGUAGE_STANDARD = gnu11;
				GCC_NO_COMMON_BLOCKS = YES;
				GCC_WARN_64_TO_32_BIT_CONVERSION = YES;
				GCC_WARN_ABOUT_RETURN_TYPE = YES_ERROR;
				GCC_WARN_UNDECLARED_SELECTOR = YES;
				GCC_WARN_UNINITIALIZED_AUTOS = YES_AGGRESSIVE;
				GCC_WARN_UNUSED_FUNCTION = YES;
				GCC_WARN_UNUSED_VARIABLE = YES;
				IPHONEOS_DEPLOYMENT_TARGET = 11.0;
				MTL_ENABLE_DEBUG_INFO = NO;
				MTL_FAST_MATH = YES;
				SDKROOT = iphoneos;
				SWIFT_COMPILATION_MODE = wholemodule;
				SWIFT_OPTIMIZATION_LEVEL = "-O";
				VALIDATE_PRODUCT = YES;
				VERSIONING_SYSTEM = "apple-generic";
				VERSION_INFO_PREFIX = "";
			};
			name = Release;
		};
		FAC234E72279F8DA00424678 /* Debug */ = {
			isa = XCBuildConfiguration;
			baseConfigurationReference = 5A112B8C39AC37F0FB71AF54 /* Pods-Amplify.debug.xcconfig */;
			buildSettings = {
				CODE_SIGN_IDENTITY = "";
				CODE_SIGN_STYLE = Automatic;
				DEFINES_MODULE = YES;
				DEVELOPMENT_TEAM = W3DRXD72QU;
				DYLIB_COMPATIBILITY_VERSION = 1;
				DYLIB_CURRENT_VERSION = 1;
				DYLIB_INSTALL_NAME_BASE = "@rpath";
				INFOPLIST_FILE = Amplify/Info.plist;
				INSTALL_PATH = "$(LOCAL_LIBRARY_DIR)/Frameworks";
				IPHONEOS_DEPLOYMENT_TARGET = 11.0;
				LD_RUNPATH_SEARCH_PATHS = (
					"$(inherited)",
					"@executable_path/Frameworks",
					"@loader_path/Frameworks",
				);
				PRODUCT_BUNDLE_IDENTIFIER = com.amazonaws.Amplify;
				PRODUCT_NAME = "$(TARGET_NAME:c99extidentifier)";
				SKIP_INSTALL = YES;
				SWIFT_VERSION = 5.0;
				TARGETED_DEVICE_FAMILY = "1,2";
			};
			name = Debug;
		};
		FAC234E82279F8DA00424678 /* Release */ = {
			isa = XCBuildConfiguration;
			baseConfigurationReference = E5ACA3446D45A4622167122C /* Pods-Amplify.release.xcconfig */;
			buildSettings = {
				CODE_SIGN_IDENTITY = "";
				CODE_SIGN_STYLE = Automatic;
				DEFINES_MODULE = YES;
				DEVELOPMENT_TEAM = W3DRXD72QU;
				DYLIB_COMPATIBILITY_VERSION = 1;
				DYLIB_CURRENT_VERSION = 1;
				DYLIB_INSTALL_NAME_BASE = "@rpath";
				INFOPLIST_FILE = Amplify/Info.plist;
				INSTALL_PATH = "$(LOCAL_LIBRARY_DIR)/Frameworks";
				IPHONEOS_DEPLOYMENT_TARGET = 11.0;
				LD_RUNPATH_SEARCH_PATHS = (
					"$(inherited)",
					"@executable_path/Frameworks",
					"@loader_path/Frameworks",
				);
				PRODUCT_BUNDLE_IDENTIFIER = com.amazonaws.Amplify;
				PRODUCT_NAME = "$(TARGET_NAME:c99extidentifier)";
				SKIP_INSTALL = YES;
				SWIFT_VERSION = 5.0;
				TARGETED_DEVICE_FAMILY = "1,2";
			};
			name = Release;
		};
		FAC234EA2279F8DA00424678 /* Debug */ = {
			isa = XCBuildConfiguration;
			baseConfigurationReference = 77A2D125114EA0FFA11A7EFD /* Pods-AmplifyTests.debug.xcconfig */;
			buildSettings = {
				ALWAYS_EMBED_SWIFT_STANDARD_LIBRARIES = "$(inherited)";
				CODE_SIGN_STYLE = Automatic;
				DEVELOPMENT_TEAM = W3DRXD72QU;
				INFOPLIST_FILE = AmplifyTests/Info.plist;
				LD_RUNPATH_SEARCH_PATHS = (
					"$(inherited)",
					"@executable_path/Frameworks",
					"@loader_path/Frameworks",
				);
				PRODUCT_BUNDLE_IDENTIFIER = com.amazonaws.AmplifyTests;
				PRODUCT_NAME = "$(TARGET_NAME)";
				SWIFT_VERSION = 5.0;
				TARGETED_DEVICE_FAMILY = "1,2";
			};
			name = Debug;
		};
		FAC234EB2279F8DA00424678 /* Release */ = {
			isa = XCBuildConfiguration;
			baseConfigurationReference = 5572BBB2A874AEDC7E2E9ABF /* Pods-AmplifyTests.release.xcconfig */;
			buildSettings = {
				ALWAYS_EMBED_SWIFT_STANDARD_LIBRARIES = "$(inherited)";
				CODE_SIGN_STYLE = Automatic;
				DEVELOPMENT_TEAM = W3DRXD72QU;
				INFOPLIST_FILE = AmplifyTests/Info.plist;
				LD_RUNPATH_SEARCH_PATHS = (
					"$(inherited)",
					"@executable_path/Frameworks",
					"@loader_path/Frameworks",
				);
				PRODUCT_BUNDLE_IDENTIFIER = com.amazonaws.AmplifyTests;
				PRODUCT_NAME = "$(TARGET_NAME)";
				SWIFT_VERSION = 5.0;
				TARGETED_DEVICE_FAMILY = "1,2";
			};
			name = Release;
		};
		FACA35FB2327FB14000E74F6 /* Debug */ = {
			isa = XCBuildConfiguration;
			buildSettings = {
				ALWAYS_EMBED_SWIFT_STANDARD_LIBRARIES = YES;
				CODE_SIGN_STYLE = Automatic;
				DEVELOPMENT_TEAM = W3DRXD72QU;
				INFOPLIST_FILE = AmplifyFunctionalTests/Info.plist;
				IPHONEOS_DEPLOYMENT_TARGET = 11.0;
				LD_RUNPATH_SEARCH_PATHS = (
					"$(inherited)",
					"@executable_path/Frameworks",
					"@loader_path/Frameworks",
				);
				PRODUCT_BUNDLE_IDENTIFIER = com.amazonaws.AmplifyFunctionalTests;
				PRODUCT_NAME = "$(TARGET_NAME)";
				SWIFT_VERSION = 5.0;
				TARGETED_DEVICE_FAMILY = "1,2";
				TEST_HOST = "$(BUILT_PRODUCTS_DIR)/AmplifyTestApp.app/AmplifyTestApp";
			};
			name = Debug;
		};
		FACA35FC2327FB14000E74F6 /* Release */ = {
			isa = XCBuildConfiguration;
			buildSettings = {
				ALWAYS_EMBED_SWIFT_STANDARD_LIBRARIES = YES;
				CODE_SIGN_STYLE = Automatic;
				DEVELOPMENT_TEAM = W3DRXD72QU;
				INFOPLIST_FILE = AmplifyFunctionalTests/Info.plist;
				IPHONEOS_DEPLOYMENT_TARGET = 11.0;
				LD_RUNPATH_SEARCH_PATHS = (
					"$(inherited)",
					"@executable_path/Frameworks",
					"@loader_path/Frameworks",
				);
				PRODUCT_BUNDLE_IDENTIFIER = com.amazonaws.AmplifyFunctionalTests;
				PRODUCT_NAME = "$(TARGET_NAME)";
				SWIFT_VERSION = 5.0;
				TARGETED_DEVICE_FAMILY = "1,2";
				TEST_HOST = "$(BUILT_PRODUCTS_DIR)/AmplifyTestApp.app/AmplifyTestApp";
			};
			name = Release;
		};
		FACA360E2327FBD4000E74F6 /* Debug */ = {
			isa = XCBuildConfiguration;
			baseConfigurationReference = 36E795204EA20B3CFFCC506F /* Pods-AmplifyTestCommon.debug.xcconfig */;
			buildSettings = {
				CODE_SIGN_IDENTITY = "";
				CODE_SIGN_STYLE = Automatic;
				DEFINES_MODULE = YES;
				DEVELOPMENT_TEAM = W3DRXD72QU;
				DYLIB_COMPATIBILITY_VERSION = 1;
				DYLIB_CURRENT_VERSION = 1;
				DYLIB_INSTALL_NAME_BASE = "@rpath";
				INFOPLIST_FILE = AmplifyTestCommon/Info.plist;
				INSTALL_PATH = "$(LOCAL_LIBRARY_DIR)/Frameworks";
				IPHONEOS_DEPLOYMENT_TARGET = 11.0;
				LD_RUNPATH_SEARCH_PATHS = (
					"$(inherited)",
					"@executable_path/Frameworks",
					"@loader_path/Frameworks",
				);
				PRODUCT_BUNDLE_IDENTIFIER = com.amazonaws.AmplifyTestCommon;
				PRODUCT_NAME = "$(TARGET_NAME:c99extidentifier)";
				SKIP_INSTALL = YES;
				SWIFT_VERSION = 5.0;
				TARGETED_DEVICE_FAMILY = "1,2";
			};
			name = Debug;
		};
		FACA360F2327FBD4000E74F6 /* Release */ = {
			isa = XCBuildConfiguration;
			baseConfigurationReference = E525BACD638CA2C070983756 /* Pods-AmplifyTestCommon.release.xcconfig */;
			buildSettings = {
				CODE_SIGN_IDENTITY = "";
				CODE_SIGN_STYLE = Automatic;
				DEFINES_MODULE = YES;
				DEVELOPMENT_TEAM = W3DRXD72QU;
				DYLIB_COMPATIBILITY_VERSION = 1;
				DYLIB_CURRENT_VERSION = 1;
				DYLIB_INSTALL_NAME_BASE = "@rpath";
				INFOPLIST_FILE = AmplifyTestCommon/Info.plist;
				INSTALL_PATH = "$(LOCAL_LIBRARY_DIR)/Frameworks";
				IPHONEOS_DEPLOYMENT_TARGET = 11.0;
				LD_RUNPATH_SEARCH_PATHS = (
					"$(inherited)",
					"@executable_path/Frameworks",
					"@loader_path/Frameworks",
				);
				PRODUCT_BUNDLE_IDENTIFIER = com.amazonaws.AmplifyTestCommon;
				PRODUCT_NAME = "$(TARGET_NAME:c99extidentifier)";
				SKIP_INSTALL = YES;
				SWIFT_VERSION = 5.0;
				TARGETED_DEVICE_FAMILY = "1,2";
			};
			name = Release;
		};
/* End XCBuildConfiguration section */

/* Begin XCConfigurationList section */
		2125E2062318327300B3DEB5 /* Build configuration list for PBXNativeTarget "AWSS3StoragePluginIntegrationTests" */ = {
			isa = XCConfigurationList;
			buildConfigurations = (
				2125E2072318327300B3DEB5 /* Debug */,
				2125E2082318327300B3DEB5 /* Release */,
			);
			defaultConfigurationIsVisible = 0;
			defaultConfigurationName = Release;
		};
		2125E2602319EC3200B3DEB5 /* Build configuration list for PBXNativeTarget "AmplifyTestApp" */ = {
			isa = XCConfigurationList;
			buildConfigurations = (
				2125E2612319EC3200B3DEB5 /* Debug */,
				2125E2622319EC3200B3DEB5 /* Release */,
			);
			defaultConfigurationIsVisible = 0;
			defaultConfigurationName = Release;
		};
		21265DB92307389A004CCE39 /* Build configuration list for PBXNativeTarget "AWSS3StoragePlugin" */ = {
			isa = XCConfigurationList;
			buildConfigurations = (
				21265DB52307389A004CCE39 /* Debug */,
				21265DB62307389A004CCE39 /* Release */,
			);
			defaultConfigurationIsVisible = 0;
			defaultConfigurationName = Release;
		};
		21265DBA2307389A004CCE39 /* Build configuration list for PBXNativeTarget "AWSS3StoragePluginTests" */ = {
			isa = XCConfigurationList;
			buildConfigurations = (
				21265DB72307389A004CCE39 /* Debug */,
				21265DB82307389A004CCE39 /* Release */,
			);
			defaultConfigurationIsVisible = 0;
			defaultConfigurationName = Release;
		};
		FAC234CC2279F8DA00424678 /* Build configuration list for PBXProject "Amplify" */ = {
			isa = XCConfigurationList;
			buildConfigurations = (
				FAC234E42279F8DA00424678 /* Debug */,
				FAC234E52279F8DA00424678 /* Release */,
			);
			defaultConfigurationIsVisible = 0;
			defaultConfigurationName = Release;
		};
		FAC234E62279F8DA00424678 /* Build configuration list for PBXNativeTarget "Amplify" */ = {
			isa = XCConfigurationList;
			buildConfigurations = (
				FAC234E72279F8DA00424678 /* Debug */,
				FAC234E82279F8DA00424678 /* Release */,
			);
			defaultConfigurationIsVisible = 0;
			defaultConfigurationName = Release;
		};
		FAC234E92279F8DA00424678 /* Build configuration list for PBXNativeTarget "AmplifyTests" */ = {
			isa = XCConfigurationList;
			buildConfigurations = (
				FAC234EA2279F8DA00424678 /* Debug */,
				FAC234EB2279F8DA00424678 /* Release */,
			);
			defaultConfigurationIsVisible = 0;
			defaultConfigurationName = Release;
		};
		FACA35FA2327FB14000E74F6 /* Build configuration list for PBXNativeTarget "AmplifyFunctionalTests" */ = {
			isa = XCConfigurationList;
			buildConfigurations = (
				FACA35FB2327FB14000E74F6 /* Debug */,
				FACA35FC2327FB14000E74F6 /* Release */,
			);
			defaultConfigurationIsVisible = 0;
			defaultConfigurationName = Release;
		};
		FACA360D2327FBD4000E74F6 /* Build configuration list for PBXNativeTarget "AmplifyTestCommon" */ = {
			isa = XCConfigurationList;
			buildConfigurations = (
				FACA360E2327FBD4000E74F6 /* Debug */,
				FACA360F2327FBD4000E74F6 /* Release */,
			);
			defaultConfigurationIsVisible = 0;
			defaultConfigurationName = Release;
		};
/* End XCConfigurationList section */
	};
	rootObject = FAC234C92279F8DA00424678 /* Project object */;
}<|MERGE_RESOLUTION|>--- conflicted
+++ resolved
@@ -83,11 +83,7 @@
 		2196FB5D23397BDF00F8EEB5 /* AWSS3StoragePluginDownloadFileResumabilityTests.swift in Sources */ = {isa = PBXBuildFile; fileRef = 2196FB5C23397BDF00F8EEB5 /* AWSS3StoragePluginDownloadFileResumabilityTests.swift */; };
 		2196FB5F23397C0600F8EEB5 /* AWSS3StoragePluginPutDataResumabilityTests.swift in Sources */ = {isa = PBXBuildFile; fileRef = 2196FB5E23397C0600F8EEB5 /* AWSS3StoragePluginPutDataResumabilityTests.swift */; };
 		2196FB6123397C2300F8EEB5 /* AWSS3StoragePluginUploadFileResumabilityTests.swift in Sources */ = {isa = PBXBuildFile; fileRef = 2196FB6023397C2300F8EEB5 /* AWSS3StoragePluginUploadFileResumabilityTests.swift */; };
-<<<<<<< HEAD
-=======
 		21D1CE8C2334233F0003BAA8 /* AuthError.swift in Sources */ = {isa = PBXBuildFile; fileRef = 21D1CE8B2334233F0003BAA8 /* AuthError.swift */; };
-		21FFF983230A519B005878EA /* EventPublishable.swift in Sources */ = {isa = PBXBuildFile; fileRef = 21FFF982230A519B005878EA /* EventPublishable.swift */; };
->>>>>>> cb975d36
 		21FFF988230B7B2C005878EA /* AsychronousOperation.swift in Sources */ = {isa = PBXBuildFile; fileRef = 21FFF986230B7A5D005878EA /* AsychronousOperation.swift */; };
 		21FFF98E230C81E6005878EA /* StorageAccessLevel.swift in Sources */ = {isa = PBXBuildFile; fileRef = 21FFF98D230C81E6005878EA /* StorageAccessLevel.swift */; };
 		21FFF994230C96CB005878EA /* StoragePutOperation.swift in Sources */ = {isa = PBXBuildFile; fileRef = 21FFF98F230C96CA005878EA /* StoragePutOperation.swift */; };
@@ -430,11 +426,7 @@
 		2196FB5C23397BDF00F8EEB5 /* AWSS3StoragePluginDownloadFileResumabilityTests.swift */ = {isa = PBXFileReference; lastKnownFileType = sourcecode.swift; path = AWSS3StoragePluginDownloadFileResumabilityTests.swift; sourceTree = "<group>"; };
 		2196FB5E23397C0600F8EEB5 /* AWSS3StoragePluginPutDataResumabilityTests.swift */ = {isa = PBXFileReference; lastKnownFileType = sourcecode.swift; path = AWSS3StoragePluginPutDataResumabilityTests.swift; sourceTree = "<group>"; };
 		2196FB6023397C2300F8EEB5 /* AWSS3StoragePluginUploadFileResumabilityTests.swift */ = {isa = PBXFileReference; lastKnownFileType = sourcecode.swift; path = AWSS3StoragePluginUploadFileResumabilityTests.swift; sourceTree = "<group>"; };
-<<<<<<< HEAD
-=======
 		21D1CE8B2334233F0003BAA8 /* AuthError.swift */ = {isa = PBXFileReference; lastKnownFileType = sourcecode.swift; path = AuthError.swift; sourceTree = "<group>"; };
-		21FFF982230A519B005878EA /* EventPublishable.swift */ = {isa = PBXFileReference; fileEncoding = 4; lastKnownFileType = sourcecode.swift; path = EventPublishable.swift; sourceTree = "<group>"; };
->>>>>>> cb975d36
 		21FFF986230B7A5D005878EA /* AsychronousOperation.swift */ = {isa = PBXFileReference; lastKnownFileType = sourcecode.swift; path = AsychronousOperation.swift; sourceTree = "<group>"; };
 		21FFF98D230C81E6005878EA /* StorageAccessLevel.swift */ = {isa = PBXFileReference; lastKnownFileType = sourcecode.swift; path = StorageAccessLevel.swift; sourceTree = "<group>"; };
 		21FFF98F230C96CA005878EA /* StoragePutOperation.swift */ = {isa = PBXFileReference; fileEncoding = 4; lastKnownFileType = sourcecode.swift; path = StoragePutOperation.swift; sourceTree = "<group>"; };
