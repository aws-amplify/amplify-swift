//
// Copyright Amazon.com Inc. or its affiliates.
// All Rights Reserved.
//
// SPDX-License-Identifier: Apache-2.0
//

import Amplify
import AWSPinpoint
import Foundation

/// Implemented by `PinpointContext` as a pass through to the methods on `analyticClient` and `endpointClient`.
/// This protocol allows a way to create a Mock and ensure plugin implementation is testable.
protocol AWSPinpointBehavior {
    // MARK: Escape hatch
<<<<<<< HEAD
    /// Returns the low-level `PinpointClientProcotol` clients used to interact with AWS Pinpoint for Analytics and Targeting.
    /// - Returns:A `AWSPinpoint` containing the the lower level clients.
    func getEscapeHatch() -> AWSPinpoint
=======
    /// The low-level `PinpointClientProcotol` client used to interact with AWS Pinpoint for Analytics and Targeting.
    var pinpointClient: PinpointClientProtocol { get }
>>>>>>> 82e43209

    // MARK: Analytics
    /// Creates a `PinpointEvent` with the specificed eventType
    /// - Parameter eventType: The `PinpointEvent` to create
    /// - Returns: A new PinpointEvent with the specified event type
    func createEvent(withEventType eventType: String) -> PinpointEvent

    /// Adds the specified property to all subsequent recorded events.
    /// - Parameter value:The value of the property
    /// - Parameter key: The name of the property
    func addGlobalProperty(withValue value: AnalyticsPropertyValue, forKey key: String)

    /// Removes the specified property. All subsequent recorded events will no longer have this global property.
    /// - Parameter value:The value of the property
    /// - Parameter key: The name of the property
    func removeGlobalProperty(withValue value: AnalyticsPropertyValue, forKey key: String)

    /// Records the specified `PinpointEvent` to the local storage.
    /// - Parameter event: The `PinpointEvent` to persist
    func record(_ event: PinpointEvent) async throws

    /// Submits all recorded events to Pinpoint.
    /// Events are automatically submitted when the application goes into the background.
    /// - Returns: An array of successfully submitted events.
    @discardableResult func submitEvents() async throws -> [PinpointEvent]

    // MARK: Targeting
    /// Returns the current endpoint profile.
    /// - Returns:A `PinpointEndpointProfile`  representing the current endpoint.
    func currentEndpointProfile() async -> PinpointEndpointProfile

    /// Updates the current endpoint with the provided one
    /// - Parameter endpointProfile: The new endpoint profile
    func update(_ endpointProfile: PinpointEndpointProfile) async throws

}<|MERGE_RESOLUTION|>--- conflicted
+++ resolved
@@ -13,14 +13,8 @@
 /// This protocol allows a way to create a Mock and ensure plugin implementation is testable.
 protocol AWSPinpointBehavior {
     // MARK: Escape hatch
-<<<<<<< HEAD
-    /// Returns the low-level `PinpointClientProcotol` clients used to interact with AWS Pinpoint for Analytics and Targeting.
-    /// - Returns:A `AWSPinpoint` containing the the lower level clients.
-    func getEscapeHatch() -> AWSPinpoint
-=======
     /// The low-level `PinpointClientProcotol` client used to interact with AWS Pinpoint for Analytics and Targeting.
     var pinpointClient: PinpointClientProtocol { get }
->>>>>>> 82e43209
 
     // MARK: Analytics
     /// Creates a `PinpointEvent` with the specificed eventType
