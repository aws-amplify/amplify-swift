//
// Copyright Amazon.com Inc. or its affiliates.
// All Rights Reserved.
//
// SPDX-License-Identifier: Apache-2.0
//

import Foundation
import StoreKit
import Amplify
import AWSPinpoint

protocol AnalyticsClientBehaviour: Actor {
    func addGlobalAttribute(_ attribute: String, forKey key: String)
    func addGlobalAttribute(_ attribute: String, forKey key: String, forEventType eventType: String)
    func addGlobalMetric(_ metric: Double, forKey key: String)
    func addGlobalMetric(_ metric: Double, forKey key: String, forEventType eventType: String)
    func removeGlobalAttribute(forKey key: String)
    func removeGlobalAttribute(forKey key: String, forEventType eventType: String)
    func removeGlobalMetric(forKey key: String)
    func removeGlobalMetric(forKey key: String, forEventType eventType: String)
    func record(_ event: PinpointEvent) async throws
    @discardableResult func submitEvents() async throws -> [PinpointEvent]

    nonisolated func createAppleMonetizationEvent(with transaction: SKPaymentTransaction,
                                      with product: SKProduct) -> PinpointEvent
    nonisolated func createVirtualMonetizationEvent(withProductId productId: String,
                                                    withItemPrice itemPrice: Double,
                                                    withQuantity quantity: Int,
                                        withCurrency currency: String) -> PinpointEvent
    nonisolated func createEvent(withEventType eventType: String) -> PinpointEvent
}

typealias SessionProvider = () -> PinpointSession

actor AnalyticsClient: AnalyticsClientBehaviour {
    private let eventRecorder: AnalyticsEventRecording
    private let sessionProvider: SessionProvider
    private lazy var globalAttributes: PinpointEventAttributes = [:]
    private lazy var globalMetrics: PinpointEventMetrics = [:]
    private lazy var eventTypeAttributes: [String: PinpointEventAttributes] = [:]
    private lazy var eventTypeMetrics: [String: PinpointEventMetrics] = [:]

    init(eventRecorder: AnalyticsEventRecording,
         sessionProvider: @escaping SessionProvider) {
        self.eventRecorder = eventRecorder
        self.sessionProvider = sessionProvider
    }

<<<<<<< HEAD
    convenience init(applicationId: String, context: PinpointContext) {
        if let storage = try? AnalyticsEventSQLStorage(dbAdapter: SQLiteLocalStorageAdapter(prefixPath: Constants.eventRecorderStoragePathPrefix, databaseName: applicationId)),
           let eventRecorder = try? EventRecorder(appId: applicationId, storage: storage, pinpointClient: context.pinpointClient, endpointClient: context.endpointClient) {
            self.init(context: context, eventRecorder: eventRecorder)
        } else {
            self.init(context: context, eventRecorder: nil)
            log.error("Analytics Client missing event recorder")
        }
=======
    convenience init(applicationId: String,
                     pinpointClient: PinpointClientProtocol,
                     sessionProvider: @escaping SessionProvider) throws {
        let dbAdapter = try SQLiteLocalStorageAdapter(prefixPath: Constants.eventRecorderStoragePathPrefix,
                                                      databaseName: applicationId)
        let eventRecorder = try EventRecorder(appId: applicationId,
                                              storage: AnalyticsEventSQLStorage(dbAdapter: dbAdapter),
                                              pinpointClient: pinpointClient)
        self.init(eventRecorder: eventRecorder,
                  sessionProvider: sessionProvider)
>>>>>>> 04f7936d
    }

    // MARK: - Attributes & Metrics
    func addGlobalAttribute(_ attribute: String, forKey key: String) {
        precondition(!key.isEmpty, "Attributes and metrics must have a valid key")
        globalAttributes[key] = attribute
    }

    func addGlobalAttribute(_ attribute: String, forKey key: String, forEventType eventType: String) {
        precondition(!key.isEmpty, "Attributes and metrics must have a valid key")
        eventTypeAttributes[eventType, default: [:]][key] = attribute
    }

    func addGlobalMetric(_ metric: Double, forKey key: String) {
        precondition(!key.isEmpty, "Attributes and metrics must have a valid key")
        globalMetrics[key] = metric
    }

    func addGlobalMetric(_ metric: Double, forKey key: String, forEventType eventType: String) {
        precondition(!key.isEmpty, "Attributes and metrics must have a valid key")
        eventTypeMetrics[eventType, default: [:]][key] = metric
    }

    func removeGlobalAttribute(forKey key: String) {
        globalAttributes[key] = nil
    }

    func removeGlobalAttribute(forKey key: String, forEventType eventType: String) {
        eventTypeAttributes[eventType]?[key] = nil
    }

    func removeGlobalMetric(forKey key: String) {
        globalMetrics[key] = nil
    }

    func removeGlobalMetric(forKey key: String, forEventType eventType: String) {
        eventTypeMetrics[eventType]?[key] = nil
    }

    // MARK: - Monetization events
    nonisolated func createAppleMonetizationEvent(with transaction: SKPaymentTransaction,
                                                  with product: SKProduct) -> PinpointEvent {
        let numberFormatter = NumberFormatter()
        numberFormatter.locale = product.priceLocale
        numberFormatter.numberStyle = .currency
        numberFormatter.isLenient = true

        return createMonetizationEvent(withStore: Constants.PurchaseEvent.appleStore,
                                       productId: product.productIdentifier,
                                       quantity: transaction.payment.quantity,
                                       itemPrice: product.price.doubleValue,
                                       currencyCode: product.priceLocale.currencyCode,
                                       formattedItemPrice: numberFormatter.string(from: product.price),
                                       transactionId: transaction.transactionIdentifier)
    }

    nonisolated func createVirtualMonetizationEvent(withProductId productId: String,
                                                    withItemPrice itemPrice: Double,
                                                    withQuantity quantity: Int,
                                                    withCurrency currency: String) -> PinpointEvent {
        return createMonetizationEvent(withStore: Constants.PurchaseEvent.virtual,
                                       productId: productId,
                                       quantity: quantity,
                                       itemPrice: itemPrice,
                                       currencyCode: currency)
    }

    private nonisolated func createMonetizationEvent(withStore store: String,
                                                     productId: String,
                                                     quantity: Int,
                                                     itemPrice: Double,
                                                     currencyCode: String?,
                                                     formattedItemPrice: String? = nil,
                                                     priceLocale: Locale? = nil,
                                                     transactionId: String? = nil) -> PinpointEvent {
        let monetizationEvent = PinpointEvent(eventType: Constants.PurchaseEvent.name,
                                              session: sessionProvider())
        monetizationEvent.addAttribute(store,
                                       forKey: Constants.PurchaseEvent.Keys.store)
        monetizationEvent.addAttribute(productId,
                                       forKey: Constants.PurchaseEvent.Keys.productId)
        monetizationEvent.addMetric(quantity,
                                    forKey: Constants.PurchaseEvent.Keys.quantity)
        monetizationEvent.addMetric(itemPrice,
                                    forKey: Constants.PurchaseEvent.Keys.itemPrice)

        if let currencyCode = currencyCode {
            monetizationEvent.addAttribute(currencyCode,
                                           forKey: Constants.PurchaseEvent.Keys.currency)
        }

        if let formattedItemPrice = formattedItemPrice {
            monetizationEvent.addAttribute(formattedItemPrice,
                                           forKey: Constants.PurchaseEvent.Keys.priceFormatted)
        }

        if let transactionId = transactionId {
            monetizationEvent.addAttribute(transactionId,
                                           forKey: Constants.PurchaseEvent.Keys.transactionId)
        }

        return monetizationEvent
    }

    // MARK: - Event recording
    nonisolated func createEvent(withEventType eventType: String) -> PinpointEvent {
        precondition(!eventType.isEmpty, "Event types must be at least 1 character in length.")
        return PinpointEvent(eventType: eventType,
                             session: sessionProvider())
    }

    func record(_ event: PinpointEvent) async throws {
        // Add event type attributes
        if let eventAttributes = eventTypeAttributes[event.eventType] {
            for (key, attribute) in eventAttributes {
                event.addAttribute(attribute, forKey: key)
            }
        }

        // Add event type metrics
        if let eventMetrics = eventTypeMetrics[event.eventType] {
            for (key, metric) in eventMetrics {
                event.addMetric(metric, forKey: key)
            }
        }

        // Add global attributes
        for (key, attribute) in globalAttributes {
            event.addAttribute(attribute, forKey: key)
        }

        // Add global metrics
        for (key, metric) in globalMetrics {
            event.addMetric(metric, forKey: key)
        }

        try eventRecorder.save(event)
    }

    @discardableResult
    func submitEvents() async throws -> [PinpointEvent] {
        return try await eventRecorder.submitAllEvents()
    }
}

extension AnalyticsClient: DefaultLogger { }

extension AnalyticsClient {
    private struct Constants {
        struct PurchaseEvent {
            static let name = "_monetization.purchase"
            static let appleStore = "Apple"
            static let virtual = "Virtual"

            struct Keys {
                static let productId = "_product_id"
                static let quantity = "_quantity"
                static let itemPrice = "_item_price"
                static let priceFormatted = "_item_price_formatted"
                static let currency = "_currency"
                static let store = "_store"
                static let transactionId = "_transaction_id"
            }
        }

        static let eventRecorderStoragePathPrefix = "com/amazonaws/AWSPinpointRecorder/"
    }

    typealias PinpointEventAttributes = [String: String]
    typealias PinpointEventMetrics = [String: Double]
}

extension Date {
    typealias Millisecond = Int64

    var utcTimeMillis: Millisecond {
        return Int64(self.timeIntervalSince1970 * 1000)
    }
}<|MERGE_RESOLUTION|>--- conflicted
+++ resolved
@@ -47,16 +47,6 @@
         self.sessionProvider = sessionProvider
     }
 
-<<<<<<< HEAD
-    convenience init(applicationId: String, context: PinpointContext) {
-        if let storage = try? AnalyticsEventSQLStorage(dbAdapter: SQLiteLocalStorageAdapter(prefixPath: Constants.eventRecorderStoragePathPrefix, databaseName: applicationId)),
-           let eventRecorder = try? EventRecorder(appId: applicationId, storage: storage, pinpointClient: context.pinpointClient, endpointClient: context.endpointClient) {
-            self.init(context: context, eventRecorder: eventRecorder)
-        } else {
-            self.init(context: context, eventRecorder: nil)
-            log.error("Analytics Client missing event recorder")
-        }
-=======
     convenience init(applicationId: String,
                      pinpointClient: PinpointClientProtocol,
                      sessionProvider: @escaping SessionProvider) throws {
@@ -67,7 +57,6 @@
                                               pinpointClient: pinpointClient)
         self.init(eventRecorder: eventRecorder,
                   sessionProvider: sessionProvider)
->>>>>>> 04f7936d
     }
 
     // MARK: - Attributes & Metrics
