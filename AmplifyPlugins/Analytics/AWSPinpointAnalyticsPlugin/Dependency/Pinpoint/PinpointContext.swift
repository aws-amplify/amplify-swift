//
// Copyright Amazon.com Inc. or its affiliates.
// All Rights Reserved.
//
// SPDX-License-Identifier: Apache-2.0
//

import Amplify
import AWSClientRuntime
import AWSPinpoint
import AWSPluginsCore
import Foundation

// MARK: - UserDefaultsBehaviour
protocol UserDefaultsBehaviour {
    func save(_ value: UserDefaultsBehaviourValue?, forKey key: String)
    func removeObject(forKey key: String)
    func string(forKey key: String) -> String?
    func data(forKey key: String) -> Data?
    func object(forKey: String) -> Any?
}

protocol UserDefaultsBehaviourValue {}
extension String: UserDefaultsBehaviourValue {}
extension Data: UserDefaultsBehaviourValue {}
extension Dictionary: UserDefaultsBehaviourValue {}

extension UserDefaults: UserDefaultsBehaviour {
    func save(_ value: UserDefaultsBehaviourValue?, forKey key: String) {
        set(value, forKey: key)
    }
}

// MARK: - FileManagerBehaviour
protocol FileManagerBehaviour {
    func removeItem(atPath path: String) throws
    func urls(for directory: FileManager.SearchPathDirectory, in domainMask: FileManager.SearchPathDomainMask) -> [URL]
    func fileExists(atPath path: String) -> Bool
    func fileSize(for url: URL) -> Byte
    func createDirectory(atPath path: String, withIntermediateDirectories createIntermediates: Bool) throws
}

extension FileManager: FileManagerBehaviour, DefaultLogger {
    func createDirectory(atPath path: String, withIntermediateDirectories createIntermediates: Bool) throws {
        try createDirectory(atPath: path,
                        withIntermediateDirectories: createIntermediates,
                        attributes: nil)
    }

    func fileSize(for url: URL) -> Byte {
        do {
            let attributes = try self.attributesOfItem(atPath: url.path)
            return attributes[.size] as? Byte ?? 0
        } catch {
            log.error("Error getting file size with error \(error)")
        }
        return 0
    }

}

typealias Byte = Int

// MARK: - PinpointContext
/// The configuration object containing the necessary and optional configurations required to use AWSPinpoint
struct PinpointContextConfiguration {
    /// The Pinpoint AppId.
    let appId: String
    /// The Pinpoint region
    let region: String
    /// Used to retrieve the proper AWSCredentials when creating the PinpointCLient
    let credentialsProvider: CredentialsProvider
    /// The session timeout in seconds. Defaults to 5 seconds.
    let sessionTimeout: TimeInterval
    /// The max storage size to use for event storage in bytes. Defaults to 5 MB.
    let maxStorageSize: Byte

    /// Indicates if the App is in Debug or Release build. Defaults to `false`
    /// Setting this flag to true will set the Endpoint Profile to have a channel type of "APNS_SANDBOX".
    let isDebug: Bool

    /// Indicates whether or not the Targeting Client should set application level OptOut.
    /// Use it to configure whether or not the client should receive push notifications at an application level.
    /// If System-level notifications for this application are disabled, this will be ignored.
    let isApplicationLevelOptOut: Bool

    /// Indicates whether to track application sessions. Defaults to `true`
    let shouldTrackAppSessions: Bool

    init(appId: String,
         region: String,
         credentialsProvider: CredentialsProvider,
         sessionTimeout: TimeInterval = 5,
         maxStorageSize: Byte = (1024 * 1024 * 5),
         isDebug: Bool = false,
         isApplicationLevelOptOut: Bool = false,
         shouldTrackAppSessions: Bool = true) {
        self.appId = appId
        self.region = region
        self.credentialsProvider = credentialsProvider
        self.sessionTimeout = sessionTimeout
        self.maxStorageSize = maxStorageSize
        self.isDebug = isDebug
        self.isApplicationLevelOptOut = isApplicationLevelOptOut
        self.shouldTrackAppSessions = shouldTrackAppSessions
    }
}

/// An internal helper struct used to group all the storage dependencies that can be provided.
private struct PinpointContextStorage {
    let userDefaults: UserDefaultsBehaviour
    let keychainStore: KeychainStoreBehavior
    let fileManager: FileManagerBehaviour
    let archiver: AmplifyArchiverBehaviour
}

class PinpointContext {
    let pinpointClient: PinpointClientProtocol
    let endpointClient: EndpointClientBehaviour
    let sessionClient: SessionClientBehaviour
    let analyticsClient: AnalyticsClientBehaviour

    private let uniqueId: String
    private let configuration: PinpointContextConfiguration
    private let storage: PinpointContextStorage

    init(with configuration: PinpointContextConfiguration,
         currentDevice: Device = DeviceProvider.current,
         userDefaults: UserDefaultsBehaviour = UserDefaults.standard,
         keychainStore: KeychainStoreBehavior = KeychainStore(service: PinpointContext.Constants.Keychain.service),
         fileManager: FileManagerBehaviour = FileManager.default,
         archiver: AmplifyArchiverBehaviour = AmplifyArchiver()) throws {
        storage = PinpointContextStorage(userDefaults: userDefaults,
                                         keychainStore: keychainStore,
                                         fileManager: fileManager,
                                         archiver: archiver)
        uniqueId = Self.retrieveUniqueId(applicationId: configuration.appId, storage: storage)

        let pinpointConfiguration = try PinpointClient.PinpointClientConfiguration(
            region: configuration.region,
            credentialsProvider: configuration.credentialsProvider,
            frameworkMetadata: AmplifyAWSServiceConfiguration.frameworkMetaData()
        )
        pinpointClient = PinpointClient(config: pinpointConfiguration)

        endpointClient = EndpointClient(configuration: .init(appId: configuration.appId,
                                                             uniqueDeviceId: uniqueId,
                                                             isDebug: configuration.isDebug,
                                                             isOptOut: configuration.isApplicationLevelOptOut),
                                        pinpointClient: pinpointClient,
                                        currentDevice: currentDevice,
                                        userDefaults: userDefaults)

<<<<<<< HEAD
        sessionClient = SessionClient(analyticsClient: nil,
                                      archiver: archiver,
=======
        sessionClient = SessionClient(archiver: archiver,
>>>>>>> 04f7936d
                                      configuration: .init(appId: configuration.appId,
                                                           uniqueDeviceId: uniqueId,
                                                           sessionTimeout: configuration.sessionTimeout),
                                      endpointClient: endpointClient,
                                      userDefaults: userDefaults)

        let sessionProvider: () -> PinpointSession = { [weak sessionClient] in
            guard let sessionClient = sessionClient else {
                fatalError("SessionClient was deallocated")
            }
            return sessionClient.currentSession
        }

        analyticsClient = try AnalyticsClient(applicationId: configuration.appId,
                                              pinpointClient: pinpointClient,
                                              sessionProvider: sessionProvider)
        sessionClient.analyticsClient = analyticsClient
        if configuration.shouldTrackAppSessions {
            sessionClient.startPinpointSession()
        }
        self.configuration = configuration
    }

    private static func legacyPreferencesFilePath(applicationId: String,
                                                  storage: PinpointContextStorage) -> String? {
        let applicationSupportDirectoryUrls = storage.fileManager.urls(for: .applicationSupportDirectory,
                                                                            in: .userDomainMask)
        let preferencesFileUrl = applicationSupportDirectoryUrls.first?
            .appendingPathComponent(Constants.Preferences.mobileAnalyticsRoot)
            .appendingPathComponent(applicationId)
            .appendingPathComponent(Constants.Preferences.fileName)

        return preferencesFileUrl?.path
    }

    private static func removeLegacyPreferencesFile(applicationId: String,
                                                    storage: PinpointContextStorage) {
        guard let preferencesPath = legacyPreferencesFilePath(applicationId: applicationId,
                                                              storage: storage) else {
            return
        }

        do {
            try storage.fileManager.removeItem(atPath: preferencesPath)
        } catch {
            log.verbose("Cannot remove legacy preferences file")
        }
    }

    private static func legacyUniqueId(applicationId: String,
                                       storage: PinpointContextStorage) -> String? {
        guard let preferencesPath = legacyPreferencesFilePath(applicationId: applicationId,
                                                              storage: storage),
              storage.fileManager.fileExists(atPath: preferencesPath),
              let preferencesJson = try? JSONSerialization.jsonObject(with: Data(contentsOf: URL(fileURLWithPath: preferencesPath)),
                                                                      options: .mutableContainers) as? [String: String] else {
            return nil
        }

        return preferencesJson[Constants.Preferences.uniqueIdKey]
    }

    /**
     Attempts to retrieve a previously generated Device Unique ID.
     
     This value can be present in 3 places:
     1. In a preferences file stored in disk
     2. In UserDefauls
     3. In the Keychain
     
     1 and 2 are legacy storage options that are supportted for backwards compability, but once retrieved those values will be migrated to the Keychain.
     
     If no existing Device Unique ID is found, a new one will be generated and stored in the Keychain.
     
     - Returns: A string representing the Device Unique ID
     */
    private static func retrieveUniqueId(applicationId: String,
                                         storage: PinpointContextStorage) -> String {
        // 1. Look for the UniqueId in the Keychain
        if let deviceUniqueId = try? storage.keychainStore.getString(Constants.Keychain.uniqueIdKey) {
            return deviceUniqueId
        }

        // 2. Look for UniqueId in the legacy preferences file
        if let legacyUniqueId = legacyUniqueId(applicationId: applicationId, storage: storage) {
            do {
                // Attempt to migrate to Keychain
                try storage.keychainStore.set(legacyUniqueId, key: Constants.Keychain.uniqueIdKey)
                log.verbose("Migrated Legacy Pinpoint UniqueId to Keychain: \(legacyUniqueId)")

                // Delete the old file
                removeLegacyPreferencesFile(applicationId: applicationId, storage: storage)
            } catch {
                log.error("Failed to migrate UniqueId to Keychain from preferences file")
                log.verbose("Fallback: Migrate UniqueId to UserDefaults: \(legacyUniqueId)")

                // Attempt to migrate to UserDefaults
                storage.userDefaults.save(legacyUniqueId, forKey: Constants.Keychain.uniqueIdKey)

                // Delete the old file
                removeLegacyPreferencesFile(applicationId: applicationId, storage: storage)
            }

            return legacyUniqueId
        }

        // 3. Look for UniqueID in UserDefaults
        if let userDefaultsUniqueId = storage.userDefaults.string(forKey: Constants.Keychain.uniqueIdKey) {
            // Attempt to migrate to Keychain
            do {
                try storage.keychainStore.set(userDefaultsUniqueId, key: Constants.Keychain.uniqueIdKey)
                log.verbose("Migrated Pinpoint UniqueId from UserDefaults to Keychain: \(userDefaultsUniqueId)")

                // Delete the UserDefault entry
                storage.userDefaults.removeObject(forKey: Constants.Keychain.uniqueIdKey)
            } catch {
                log.error("Failed to migrate UniqueId from UserDefaults to Keychain")
            }

            return userDefaultsUniqueId
        }

        // 4. Create a new ID
        let newUniqueId = UUID().uuidString
        do {
            try storage.keychainStore.set(newUniqueId, key: Constants.Keychain.uniqueIdKey)
            log.verbose("Created new Pinpoint UniqueId and saved it to Keychain: \(newUniqueId)")
        } catch {
            log.error("Failed to save UniqueId in Keychain")
            log.verbose("Fallback: Created new Pinpoint UniqueId and saved it to UserDefaults: \(newUniqueId)")
            storage.userDefaults.save(newUniqueId, forKey: Constants.Keychain.uniqueIdKey)
        }

        return newUniqueId
    }
}

// MARK: - DefaultLogger
extension PinpointContext: DefaultLogger {}

extension PinpointContext {
    struct Constants {
        struct Preferences {
            static let mobileAnalyticsRoot = "com.amazonaws.MobileAnalytics"
            static let fileName = "preferences"
            static let uniqueIdKey = "UniqueId"
        }

        struct Keychain {
            static let service = "com.amazonaws.AWSPinpointContext"
            static let uniqueIdKey = "com.amazonaws.AWSPinpointContextKeychainUniqueIdKey"
        }
    }
}<|MERGE_RESOLUTION|>--- conflicted
+++ resolved
@@ -151,12 +151,7 @@
                                         currentDevice: currentDevice,
                                         userDefaults: userDefaults)
 
-<<<<<<< HEAD
-        sessionClient = SessionClient(analyticsClient: nil,
-                                      archiver: archiver,
-=======
         sessionClient = SessionClient(archiver: archiver,
->>>>>>> 04f7936d
                                       configuration: .init(appId: configuration.appId,
                                                            uniqueDeviceId: uniqueId,
                                                            sessionTimeout: configuration.sessionTimeout),
