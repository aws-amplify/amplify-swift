//
// Copyright Amazon.com Inc. or its affiliates.
// All Rights Reserved.
//
// SPDX-License-Identifier: Apache-2.0
//

import Amplify
import AWSClientRuntime
import AWSPinpoint
import AWSPluginsCore
import Foundation

// MARK: - UserDefaultsBehaviour
protocol UserDefaultsBehaviour {
    func save(_ value: UserDefaultsBehaviourValue?, forKey key: String)
    func removeObject(forKey key: String)
    func string(forKey key: String) -> String?
    func data(forKey key: String) -> Data?
    func object(forKey: String) -> Any?
}

protocol UserDefaultsBehaviourValue {}
extension String: UserDefaultsBehaviourValue {}
extension Data: UserDefaultsBehaviourValue {}
extension Dictionary: UserDefaultsBehaviourValue {}

extension UserDefaults: UserDefaultsBehaviour {
    func save(_ value: UserDefaultsBehaviourValue?, forKey key: String) {
        set(value, forKey: key)
    }
}

// MARK: - FileManagerBehaviour
protocol FileManagerBehaviour {
    func removeItem(atPath path: String) throws
    func urls(for directory: FileManager.SearchPathDirectory, in domainMask: FileManager.SearchPathDomainMask) -> [URL]
    func fileExists(atPath path: String) -> Bool
    func fileSize(for url: URL) -> Byte
}

extension FileManager: FileManagerBehaviour, DefaultLogger {
    func fileSize(for url: URL) -> Byte {
        do {
            let attributes = try self.attributesOfItem(atPath: url.path)
            return attributes[.size] as? Byte ?? 0
        } catch {
            log.error("Error getting file size with error \(error)")
        }
        return 0
    }

}

typealias Byte = Int

// MARK: - PinpointContext
struct PinpointContextConfiguration {
    /// The Pinpoint AppId.
    let appId: String
    /// The session timeout in seconds. Defaults to 5 seconds.
    let sessionTimeout: TimeInterval
    /// The max storage size to use for event storage in MB. Defaults to 5 MB.
    let maxStorageSize: Byte
    
    /// Indicates if the App is in Debug or Release build. Defaults to `false`
    /// Setting this flag to true will set the Endpoint Profile to have a channel type of "APNS_SANDBOX".
    let isDebug: Bool
    
    /// Indicates whether or not the Targeting Client should set application level OptOut.
    /// Use it to configure whether or not the client should receive push notifications at an application level.
    /// If System-level notifications for this application are disabled, this will be ignored.
    let isApplicationLevelOptOut: Bool

    init(appId: String,
         sessionTimeout: TimeInterval = 5,
         maxStorageSize: Byte = (1024 * 1024 * 5),
         isDebug: Bool = false,
         isApplicationLevelOptOut: Bool = false) {
        self.appId = appId
        self.sessionTimeout = sessionTimeout
        self.maxStorageSize = maxStorageSize
        self.isDebug = isDebug
        self.isApplicationLevelOptOut = isApplicationLevelOptOut
    }
}

class PinpointContext {
    let configuration: PinpointContextConfiguration
    let pinpointClient: PinpointClientProtocol
    let userDefaults: UserDefaultsBehaviour
<<<<<<< HEAD

=======
    let currentDevice: Device
    
>>>>>>> 002ebd22
    lazy var uniqueId = retrieveUniqueId()

    lazy var analyticsClient: AnalyticsClientBehaviour = {
        AnalyticsClient(context: self)
    }()
<<<<<<< HEAD

    lazy var targetingClient: EndpointClient = {
=======
    
    lazy var endpointClient: EndpointClientBehaviour = {
>>>>>>> 002ebd22
        EndpointClient(context: self)
    }()

    lazy var sessionClient: SessionClientBehaviour = {
        SessionClient(context: self)
    }()

    private let keychainStore: KeychainStoreBehavior
    private let fileManager: FileManagerBehaviour

    init(with configuration: PinpointContextConfiguration,
         credentialsProvider: CredentialsProvider,
         region: String,
         currentDevice: Device = DeviceProvider.current,
         userDefaults: UserDefaultsBehaviour = UserDefaults.standard,
         keychainStore: KeychainStoreBehavior = KeychainStore(service: Constants.Keychain.service),
         fileManager: FileManagerBehaviour = FileManager.default) throws {
        self.configuration = configuration
        self.keychainStore = keychainStore
        self.userDefaults = userDefaults
        self.fileManager = fileManager
        self.currentDevice = currentDevice
        let pinpointConfiguration = try PinpointClient.PinpointClientConfiguration(region: region,
                                                                                   credentialsProvider: credentialsProvider,
                                                                                   frameworkMetadata: AmplifyAWSServiceConfiguration.frameworkMetaData())
        pinpointClient = PinpointClient(config: pinpointConfiguration)
    }

    private var legacyPreferencesFilePath: String? {
        let applicationSupportDirectoryUrls = fileManager.urls(for: .applicationSupportDirectory,
                                                               in: .userDomainMask)
        let preferencesFileUrl = applicationSupportDirectoryUrls.first?
            .appendingPathComponent(Constants.Preferences.mobileAnalyticsRoot)
            .appendingPathComponent(configuration.appId)
            .appendingPathComponent(Constants.Preferences.fileName)

        return preferencesFileUrl?.path
    }

    private func removeLegacyPreferencesFile() {
        guard let preferencesPath = legacyPreferencesFilePath else {
            return
        }

        do {
            try fileManager.removeItem(atPath: preferencesPath)
        } catch {
            log.verbose("Cannot remove legacy preferences file")
        }
    }

    private func legacyUniqueId() -> String? {
        guard let preferencesPath = legacyPreferencesFilePath,
              fileManager.fileExists(atPath: preferencesPath),
              let preferencesJson = try? JSONSerialization.jsonObject(with: Data(contentsOf: URL(fileURLWithPath: preferencesPath)),
                                                                      options: .mutableContainers) as? [String: String] else {
            return nil
        }

        return preferencesJson[Constants.Preferences.uniqueIdKey]
    }

    /**
     Attempts to retrieve a previously generated Device Unique ID.
     
     This value can be present in 3 places:
     1. In a preferences file stored in disk
     2. In UserDefauls
     3. In the Keychain
     
     1 and 2 are legacy storage options that are supportted for backwards compability, but once retrieved those values will be migrated to the Keychain.
     
     If no existing Device Unique ID is found, a new one will be generated and stored in the Keychain.
     
     - Returns: A string representing the Device Unique ID
     */
    private func retrieveUniqueId() -> String {
        // 1. Look for the UniqueId in the Keychain
        if let deviceUniqueId = try? keychainStore.getString(Constants.Keychain.uniqueIdKey) {
            return deviceUniqueId
        }

        // 2. Look for UniqueId in the legacy preferences file
        if let legacyUniqueId = legacyUniqueId() {
            do {
                // Attempt to migrate to Keychain
                try keychainStore.set(legacyUniqueId, key: Constants.Keychain.uniqueIdKey)
                log.verbose("Migrated Legacy Pinpoint UniqueId to Keychain: \(legacyUniqueId)")

                // Delete the old file
                removeLegacyPreferencesFile()
            } catch {
                log.error("Failed to migrate UniqueId to Keychain from preferences file")
                log.verbose("Fallback: Migrate UniqueId to UserDefaults: \(legacyUniqueId)")

                // Attempt to migrate to UserDefaults
                userDefaults.save(legacyUniqueId, forKey: Constants.Keychain.uniqueIdKey)

                // Delete the old file
                removeLegacyPreferencesFile()
            }

            return legacyUniqueId
        }

        // 3. Look for UniqueID in UserDefaults
        if let userDefaultsUniqueId = userDefaults.string(forKey: Constants.Keychain.uniqueIdKey) {
            // Attempt to migrate to Keychain
            do {
                try keychainStore.set(userDefaultsUniqueId, key: Constants.Keychain.uniqueIdKey)
                log.verbose("Migrated Pinpoint UniqueId from UserDefaults to Keychain: \(userDefaultsUniqueId)")

                // Delete the UserDefault entry
                userDefaults.removeObject(forKey: Constants.Keychain.uniqueIdKey)
            } catch {
                log.error("Failed to migrate UniqueId from UserDefaults to Keychain")
            }

            return userDefaultsUniqueId
        }

        // 4. Create a new ID
        let newUniqueId = UUID().uuidString
        do {
            try keychainStore.set(newUniqueId, key: Constants.Keychain.uniqueIdKey)
            log.verbose("Created new Pinpoint UniqueId and saved it to Keychain: \(newUniqueId)")
        } catch {
            log.error("Failed to save UniqueId in Keychain")
            log.verbose("Fallback: Created new Pinpoint UniqueId and saved it to UserDefaults: \(newUniqueId)")
            userDefaults.save(newUniqueId, forKey: Constants.Keychain.uniqueIdKey)
        }

        return newUniqueId
    }
}

// MARK: - DefaultLogger
extension PinpointContext: DefaultLogger {}

extension PinpointContext {
    struct Constants {
        struct Preferences {
            static let mobileAnalyticsRoot = "com.amazonaws.MobileAnalytics"
            static let fileName = "preferences"
            static let uniqueIdKey = "UniqueId"
        }

        struct Keychain {
            static let service = "com.amazonaws.AWSPinpointContext"
            static let uniqueIdKey = "com.amazonaws.AWSPinpointContextKeychainUniqueIdKey"
        }
    }
}

protocol InternalPinpointClient {
    var context: PinpointContext { get }
}<|MERGE_RESOLUTION|>--- conflicted
+++ resolved
@@ -89,24 +89,15 @@
     let configuration: PinpointContextConfiguration
     let pinpointClient: PinpointClientProtocol
     let userDefaults: UserDefaultsBehaviour
-<<<<<<< HEAD
-
-=======
     let currentDevice: Device
     
->>>>>>> 002ebd22
     lazy var uniqueId = retrieveUniqueId()
 
     lazy var analyticsClient: AnalyticsClientBehaviour = {
         AnalyticsClient(context: self)
     }()
-<<<<<<< HEAD
-
-    lazy var targetingClient: EndpointClient = {
-=======
     
     lazy var endpointClient: EndpointClientBehaviour = {
->>>>>>> 002ebd22
         EndpointClient(context: self)
     }()
 
