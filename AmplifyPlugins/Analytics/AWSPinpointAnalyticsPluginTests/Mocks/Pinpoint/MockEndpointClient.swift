--- conflicted
+++ resolved
@@ -8,19 +8,7 @@
 @testable import AWSPinpointAnalyticsPlugin
 import AWSClientRuntime
 
-<<<<<<< HEAD
-// TODO: `EndpointClient` should be replaced with a protocol instead
-class MockEndpointClient: EndpointClient {
-    init() {
-        let context = try! PinpointContext(with: PinpointContextConfiguration(appId: "appId"),
-                                           credentialsProvider: MockCredentialsProvider(),
-                                           region: "region")
-        super.init(context: context)
-    }
-
-=======
 actor MockEndpointClient: EndpointClientBehaviour {
->>>>>>> 002ebd22
     class MockCredentialsProvider: CredentialsProvider {
         func getCredentials() async throws -> AWSCredentials {
             return AWSCredentials(accessKey: "", secret: "", expirationTimeout: 1000)
