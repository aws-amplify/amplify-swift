--- conflicted
+++ resolved
@@ -21,16 +21,12 @@
         tracker = UIActivityTracker(backgroundTrackingTimeout: timeout,
                                     stateMachine: stateMachine)
     }
-<<<<<<< HEAD
-
-=======
     
     override func tearDown() {
         tracker = nil
         stateMachine = nil
     }
     
->>>>>>> 002ebd22
     func testBeginTracking() {
         let expectation = expectation(description: "Initial state")
         tracker.beginActivityTracking { newState in
