//
// Copyright Amazon.com Inc. or its affiliates.
// All Rights Reserved.
//
// SPDX-License-Identifier: Apache-2.0
//

import XCTest
import SQLite
@testable import Amplify
@testable import AWSPinpointAnalyticsPlugin

class SQLiteLocalStorageAdapterTests: XCTestCase {
    private let databaseName = "TestDatabase"
    private var adapter: SQLiteLocalStorageAdapter!
    private var fileManager: MockFileManager!

    override func setUp() {
        fileManager = MockFileManager(fileName: databaseName)
        do {
            adapter = try SQLiteLocalStorageAdapter(databaseName: databaseName, fileManager: fileManager)
            let analyticsEventStorage = AnalyticsEventSQLStorage(dbAdapter: adapter)
            try analyticsEventStorage.initializeStorage()
        } catch {
            XCTFail("Failed to setup SQLiteLocalStorageAdapterTests")
        }
    }

<<<<<<< HEAD
    override class func tearDown() {
        let dbPath = SQLiteLocalStorageAdapter.getDbFilePath(databaseName: "TestDatabase")
        do {
            try FileManager.default.removeItem(atPath: dbPath.path)
        } catch {
            XCTFail("Failed to tear down SQLiteLocalStorageAdapterTests")
        }
    }

    /// - Given: A database name
    /// - When: accessing a file system
    /// - Then: A database with the specified name exists at the specified path
    func testLocalStorageInitialization() {
        let dbPath = SQLiteLocalStorageAdapter.getDbFilePath(databaseName: databaseName)
        var fileExists = FileManager.default.fileExists(atPath: dbPath.path)
        XCTAssertTrue(fileExists)
        do {
            try FileManager.default.removeItem(atPath: dbPath.path)
        } catch {
            XCTFail("Failed to remove SQLite as part of teardown")
        }
        fileExists = FileManager.default.fileExists(atPath: dbPath.path)
        XCTAssertFalse(fileExists)
=======
    override func tearDown() {
        fileManager = nil
        adapter = nil
>>>>>>> 04f7936d
    }

    /// - Given: An adapter to the SQLite local database
    /// - When: An insert statement is executed
    /// - Then: A new Event record is added to the database Event table
    func testLocalStorageInsert() {
        do {
            let countStatement = "SELECT COUNT(*) FROM Event"
            var result = try adapter.executeQuery(countStatement, []).scalar() as! Int64
            XCTAssertEqual(result, 0)

            let insertStatement = """
                INSERT INTO Event (
                id, attributes, eventType, metrics,
                eventTimestamp, sessionId, sessionStartTime,
                sessionStopTime, timestamp, dirty, retryCount)
                VALUES (?, ?, ?, ?, ?, ?, ?, ?, ?, ?, ?)
            """
            let bindings: [Binding] = [1, "", "", "", 100000, 2, 1000000, 1000000, 100000, 1, 0]
            _ = try adapter.executeQuery(insertStatement, bindings)
            result = try adapter.executeQuery(countStatement, []).scalar() as! Int64
            XCTAssertEqual(result, 1)
        } catch {
            XCTFail("Failed to create SQLiteLocalStorageAdapter: \(error)")
        }
    }

    /// - Given: An adapter to the SQLite local database with an one Event record in the table
    /// - When: An delete statement is executed
    /// - Then: The Event table is empty with 0 records
    func testLocalStorageDelete() {
        do {
            let insertStatement = """
                INSERT INTO Event (
                id, attributes, eventType, metrics,
                eventTimestamp, sessionId, sessionStartTime,
                sessionStopTime, timestamp, dirty, retryCount)
                VALUES (?, ?, ?, ?, ?, ?, ?, ?, ?, ?, ?)
            """
            let bindings: [Binding] = [1, "", "", "", 100000, 2, 1000000, 1000000, 100000, 1, 0]
            _ = try adapter.executeQuery(insertStatement, bindings)

            let countStatement = "SELECT COUNT(*) FROM Event"
            var result = try adapter.executeQuery(countStatement, []).scalar() as! Int64
            XCTAssertTrue(result == 1)

            let deleteStatement = "DELETE FROM Event"
            _ = try adapter.executeQuery(deleteStatement, [])
            result = try adapter.executeQuery(countStatement, []).scalar() as! Int64
            XCTAssertEqual(result, 0)

        } catch {
            XCTFail("Failed to create SQLiteLocalStorageAdapter: \(error)")
        }
    }

    /// - Given: An adapter to the SQLite local database with an one Event record that is not dirty
    /// - When: An update statement is executed to update the record as dirty
    /// - Then: The existing event record is updated as dirty
    func testLocalStorageUpdate() {
        do {
            let insertStatement = """
                INSERT INTO Event (
                id, attributes, eventType, metrics,
                eventTimestamp, sessionId, sessionStartTime,
                sessionStopTime, timestamp, dirty, retryCount)
                VALUES (?, ?, ?, ?, ?, ?, ?, ?, ?, ?, ?)
            """
            let bindings: [Binding] = [123, "", "", "", 100000, 2, 1000000, 1000000, 100000, 0, 0]
            _ = try adapter.executeQuery(insertStatement, bindings)

            let countStatement = "SELECT COUNT(*) FROM Event WHERE dirty = false"
            var result = try adapter.executeQuery(countStatement, []).scalar() as! Int64
            XCTAssertEqual(result, 1)

            let updateStatement = """
                UPDATE Event
                SET dirty = ?
                WHERE id = ?
            """
            _ = try adapter.executeQuery(updateStatement, [true, 123])
            result = try adapter.executeQuery(countStatement, []).scalar() as! Int64
            XCTAssertEqual(result, 0)

        } catch {
            XCTFail("Failed to create SQLiteLocalStorageAdapter: \(error)")
        }
    }

    /// - Given: An adapter to the SQLite local database with one record
    /// - When: Calling disk file size
    /// - Then: returns the database file size
    func testLocalStorageDiskUsage() {
        XCTAssertEqual(adapter.diskBytesUsed, fileManager.mockedFileSize)
        XCTAssertEqual(fileManager.fileSizeCount, 1)
    }
}<|MERGE_RESOLUTION|>--- conflicted
+++ resolved
@@ -26,35 +26,9 @@
         }
     }
 
-<<<<<<< HEAD
-    override class func tearDown() {
-        let dbPath = SQLiteLocalStorageAdapter.getDbFilePath(databaseName: "TestDatabase")
-        do {
-            try FileManager.default.removeItem(atPath: dbPath.path)
-        } catch {
-            XCTFail("Failed to tear down SQLiteLocalStorageAdapterTests")
-        }
-    }
-
-    /// - Given: A database name
-    /// - When: accessing a file system
-    /// - Then: A database with the specified name exists at the specified path
-    func testLocalStorageInitialization() {
-        let dbPath = SQLiteLocalStorageAdapter.getDbFilePath(databaseName: databaseName)
-        var fileExists = FileManager.default.fileExists(atPath: dbPath.path)
-        XCTAssertTrue(fileExists)
-        do {
-            try FileManager.default.removeItem(atPath: dbPath.path)
-        } catch {
-            XCTFail("Failed to remove SQLite as part of teardown")
-        }
-        fileExists = FileManager.default.fileExists(atPath: dbPath.path)
-        XCTAssertFalse(fileExists)
-=======
     override func tearDown() {
         fileManager = nil
         adapter = nil
->>>>>>> 04f7936d
     }
 
     /// - Given: An adapter to the SQLite local database
