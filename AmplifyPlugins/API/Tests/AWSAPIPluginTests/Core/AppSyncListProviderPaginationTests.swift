--- conflicted
+++ resolved
@@ -32,11 +32,11 @@
         }
         XCTAssertFalse(provider.hasNextPage())
     }
-    
+
     func testNotLoadedStateHasNextPageFalse() {
         let modelMetadata = AppSyncListDecoder.Metadata(appSyncAssociatedIdentifiers: ["postId"],
                                                         appSyncAssociatedFields: ["post"],
-                                                        apiName: "apiName", 
+                                                        apiName: "apiName",
                                                         authMode: nil)
         let provider = AppSyncListProvider<Comment4>(metadata: modelMetadata)
         guard case .notLoaded = provider.loadedState else {
@@ -94,7 +94,7 @@
             XCTFail("Should be loaded")
             return
         }
-        
+
         do {
             _ = try await provider.getNextPage()
             XCTFail("Should have failed")
@@ -106,10 +106,6 @@
     }
 
     func testLoadedStateGetNextPageFailure_GraphQLErrorResponse() async {
-<<<<<<< HEAD
-        mockAPIPlugin.responders[.queryRequestResponse] = QueryRequestResponder<List<Comment4>> { _ in
-            return .failure(GraphQLResponseError.error([GraphQLError]()))
-=======
         mockAPIPlugin.responders[.queryRequestResponse] =
             QueryRequestResponder<List<Comment4>> { request in
 
@@ -118,16 +114,15 @@
                 let event: GraphQLOperation<List<Comment4>>.OperationResult = .success(
                     .failure(GraphQLResponseError.error([GraphQLError]())))
                 return event
->>>>>>> 57982045
         }
-        
+
         let elements = [Comment4(content: "content")]
         let provider = AppSyncListProvider(elements: elements, nextToken: "nextToken", apiName: "apiName", authMode: .amazonCognitoUserPools)
         guard case .loaded = provider.loadedState else {
             XCTFail("Should be loaded")
             return
         }
-        
+
         do {
             _ = try await provider.getNextPage()
             XCTFail("Should have failed")
@@ -141,11 +136,11 @@
             XCTFail("Unexpected error type \(error)")
         }
     }
-    
+
     func testNotLoadedStateGetNextPageFailure() async {
         let modelMetadata = AppSyncListDecoder.Metadata(appSyncAssociatedIdentifiers: ["postId"],
                                                         appSyncAssociatedFields: ["post"],
-                                                        apiName: "apiName", 
+                                                        apiName: "apiName",
                                                         authMode: nil)
         let provider = AppSyncListProvider<Comment4>(metadata: modelMetadata)
         guard case .notLoaded = provider.loadedState else {
