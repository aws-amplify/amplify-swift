--- conflicted
+++ resolved
@@ -136,55 +136,21 @@
         return authSession.isSignedIn
     }
     
-<<<<<<< HEAD
-    func signUp() async {
-        let signUpSuccess = expectation(description: "sign up success")
-        _ = Amplify.Auth.signUp(username: username, password: password) { result in
-            switch result {
-            case .success(let signUpResult):
-                if signUpResult.isSignUpComplete {
-                    signUpSuccess.fulfill()
-                } else {
-                    XCTFail("Sign up successful but not complete")
-                }
-            case .failure(let error):
-                XCTFail("Failed to sign up \(error)")
-            }
-=======
     func signUp() async throws {
         let signUpResult = try await Amplify.Auth.signUp(username: username, password: password)
         guard signUpResult.isSignUpComplete else {
             XCTFail("Sign up successful but not complete")
             return
->>>>>>> d82caaeb
         }
     }
 
     
-<<<<<<< HEAD
-    func signIn() async {
-        let signInSuccess = expectation(description: "sign in success")
-        _ = Amplify.Auth.signIn(username: username,
-                                password: password) { result in
-            switch result {
-            case .success(let signInResult):
-                if signInResult.isSignedIn {
-                    signInSuccess.fulfill()
-                } else {
-                    XCTFail("Sign in successful but not complete")
-                }
-                
-            case .failure(let error):
-                XCTFail("Failed to sign in \(error)")
-            }
-=======
     func signIn() async throws {
         let signInResult = try await Amplify.Auth.signIn(username: username,
                                                password: password)
         guard signInResult.isSignedIn else {
             XCTFail("Sign in successful but not complete")
             return
->>>>>>> d82caaeb
         }
     }
     
