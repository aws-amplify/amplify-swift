//
// Copyright 2018-2019 Amazon.com,
// Inc. or its affiliates. All Rights Reserved.
//
// SPDX-License-Identifier: Apache-2.0
//

import Amplify
import Foundation

/// A concrete implementation of `GraphQLDocument` that represents a subscription operation.
/// Subscriptions are triggered when specific operations happen on the defined `Model`.
/// These operations are defined by `GraphQLSubscriptionType`.
public struct GraphQLSubscription: GraphQLDocument {

    public let documentType = GraphQLDocumentType.subscription
    public let modelType: Model.Type
    public let subscriptionType: GraphQLSubscriptionType

    public init(of modelType: Model.Type,
                type subscriptionType: GraphQLSubscriptionType) {
        self.modelType = modelType
        self.subscriptionType = subscriptionType
    }

    public var name: String {
        subscriptionType.rawValue + modelType.schema.graphQLName
    }

    public var decodePath: String {
        name
    }

    public var stringValue: String {
        let subscriptionName = name.toPascalCase()
<<<<<<< HEAD
        let fields = selectionSet
        return """
=======
        var fields = schema.graphQLFields.map { $0.graphQLName }

        // TODO: Move these conflict resolution fields

        // All subscription documents should include typename in the selection set,
        // to support type-erased operations on the client
        fields.append("__typename")
        fields.append("_deleted")

        let document = """
>>>>>>> 0d5b48f3
        \(documentType) \(subscriptionName) {
          \(name) {
            \(fields.joined(separator: "\n    "))
          }
        }
        """

        return document
    }

}<|MERGE_RESOLUTION|>--- conflicted
+++ resolved
@@ -33,21 +33,16 @@
 
     public var stringValue: String {
         let subscriptionName = name.toPascalCase()
-<<<<<<< HEAD
         let fields = selectionSet
-        return """
-=======
-        var fields = schema.graphQLFields.map { $0.graphQLName }
 
         // TODO: Move these conflict resolution fields
+        // All subscription documents should include typename in the selection set,
 
-        // All subscription documents should include typename in the selection set,
         // to support type-erased operations on the client
         fields.append("__typename")
         fields.append("_deleted")
 
         let document = """
->>>>>>> 0d5b48f3
         \(documentType) \(subscriptionName) {
           \(name) {
             \(fields.joined(separator: "\n    "))
