//
// Copyright 2018-2019 Amazon.com,
// Inc. or its affiliates. All Rights Reserved.
//
// SPDX-License-Identifier: Apache-2.0
//

import Amplify
import Foundation

public extension AWSAPICategoryPlugin {

    func get(apiName: String,
             path: String,
             listener: RESTOperation.EventListener?) -> RESTOperation {

<<<<<<< HEAD
        let apiGetRequest = APIGetRequest(apiName: apiName,
                                          path: path,
                                          options: APIGetRequest.Options())

        let operation = AWSAPIOperation(request: apiGetRequest,
=======
        let request = RESTRequest(apiName: apiName,
                                       operationType: .get,
                                       path: path,
                                       options: RESTRequest.Options())

        let operation = AWSRESTOperation(request: request,
>>>>>>> 3338d426
                                        eventName: HubPayload.EventName.API.get,
                                        session: session,
                                        mapper: mapper,
                                        pluginConfig: pluginConfig,
                                        listener: listener)
<<<<<<< HEAD

        let request: URLRequest
        do {
            request = try makeRequestForAPIName(apiName, path: path)
        } catch let error as APIError {
            operation.dispatch(event: APIOperation.Event.failed(error))
            return operation
        } catch let error as AmplifyError {
            let apiError = APIError.unknown(error.errorDescription, error.recoverySuggestion)
            operation.dispatch(event: APIOperation.Event.failed(apiError))
            return operation
        } catch {
            let apiError = APIError.unknown(error.localizedDescription, "", error)
            operation.dispatch(event: APIOperation.Event.failed(apiError))
            return operation
        }

        let task = session.dataTaskBehavior(with: request)

        mapper.addPair(operation: operation, task: task)

        task.resume()
=======
        queue.addOperation(operation)
>>>>>>> 3338d426

        return operation
    }

    func post(apiName: String,
              path: String,
              body: Data?,
              listener: ((AsyncEvent<Void, Data, APIError>) -> Void)?) -> RESTOperation {
        let request = RESTRequest(apiName: apiName,
                                        operationType: .post,
                                        path: path,
                                        body: body,
                                        options: RESTRequest.Options())

        let operation = AWSRESTOperation(request: request,
                                        eventName: HubPayload.EventName.API.post,
                                        session: session,
                                        mapper: mapper,
                                        pluginConfig: pluginConfig,
                                        listener: listener)

        queue.addOperation(operation)

        return operation
    }
}<|MERGE_RESOLUTION|>--- conflicted
+++ resolved
@@ -14,51 +14,18 @@
              path: String,
              listener: RESTOperation.EventListener?) -> RESTOperation {
 
-<<<<<<< HEAD
-        let apiGetRequest = APIGetRequest(apiName: apiName,
-                                          path: path,
-                                          options: APIGetRequest.Options())
-
-        let operation = AWSAPIOperation(request: apiGetRequest,
-=======
         let request = RESTRequest(apiName: apiName,
                                        operationType: .get,
                                        path: path,
                                        options: RESTRequest.Options())
 
         let operation = AWSRESTOperation(request: request,
->>>>>>> 3338d426
                                         eventName: HubPayload.EventName.API.get,
                                         session: session,
                                         mapper: mapper,
                                         pluginConfig: pluginConfig,
                                         listener: listener)
-<<<<<<< HEAD
-
-        let request: URLRequest
-        do {
-            request = try makeRequestForAPIName(apiName, path: path)
-        } catch let error as APIError {
-            operation.dispatch(event: APIOperation.Event.failed(error))
-            return operation
-        } catch let error as AmplifyError {
-            let apiError = APIError.unknown(error.errorDescription, error.recoverySuggestion)
-            operation.dispatch(event: APIOperation.Event.failed(apiError))
-            return operation
-        } catch {
-            let apiError = APIError.unknown(error.localizedDescription, "", error)
-            operation.dispatch(event: APIOperation.Event.failed(apiError))
-            return operation
-        }
-
-        let task = session.dataTaskBehavior(with: request)
-
-        mapper.addPair(operation: operation, task: task)
-
-        task.resume()
-=======
         queue.addOperation(operation)
->>>>>>> 3338d426
 
         return operation
     }
