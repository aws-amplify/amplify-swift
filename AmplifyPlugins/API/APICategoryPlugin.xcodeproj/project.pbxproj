// !$*UTF8*$!
{
	archiveVersion = 1;
	classes = {
	};
	objectVersion = 51;
	objects = {

/* Begin PBXBuildFile section */
		13066F229854831AA628ECEC /* Pods_HostApp_AWSAPICategoryPluginTestCommon_RESTWithUserPoolIntegrationTests.framework in Frameworks */ = {isa = PBXBuildFile; fileRef = 6DD6386039136045F18D44AC /* Pods_HostApp_AWSAPICategoryPluginTestCommon_RESTWithUserPoolIntegrationTests.framework */; };
		21233D032469B06B00039337 /* SocialNote.swift in Sources */ = {isa = PBXBuildFile; fileRef = 21233D022469B06B00039337 /* SocialNote.swift */; };
		21233D052469DF1200039337 /* GraphQLAuthDirectiveIntegrationTests+Support.swift in Sources */ = {isa = PBXBuildFile; fileRef = 21233D042469DF1200039337 /* GraphQLAuthDirectiveIntegrationTests+Support.swift */; };
		21233D092469EBA000039337 /* GraphQLAuthDirectiveIntegrationTests-credentials.json in Resources */ = {isa = PBXBuildFile; fileRef = 21233D062469EBA000039337 /* GraphQLAuthDirectiveIntegrationTests-credentials.json */; };
		21233D0B2469EBA000039337 /* GraphQLAuthDirectiveIntegrationTests-amplifyconfiguration.json in Resources */ = {isa = PBXBuildFile; fileRef = 21233D082469EBA000039337 /* GraphQLAuthDirectiveIntegrationTests-amplifyconfiguration.json */; };
		21233D0D2469EBBE00039337 /* README.md in Resources */ = {isa = PBXBuildFile; fileRef = 21233D0C2469EBBE00039337 /* README.md */; };
		21233DC8246F571100039337 /* GraphQLAuthDirectiveIntegrationTests+Auth.swift in Sources */ = {isa = PBXBuildFile; fileRef = 21233DC6246F560A00039337 /* GraphQLAuthDirectiveIntegrationTests+Auth.swift */; };
		2129BE3E239486D2006363A1 /* AnyModel+JSONInit.swift in Sources */ = {isa = PBXBuildFile; fileRef = 2129BE3D239486D2006363A1 /* AnyModel+JSONInit.swift */; };
		212B29212592454400593ED5 /* AppSyncListPayload.swift in Sources */ = {isa = PBXBuildFile; fileRef = 212B29202592454400593ED5 /* AppSyncListPayload.swift */; };
		212B298B2592519800593ED5 /* GraphQLConnectionScenario3Tests+List.swift in Sources */ = {isa = PBXBuildFile; fileRef = 212B298A2592519800593ED5 /* GraphQLConnectionScenario3Tests+List.swift */; };
		212B299F259251F100593ED5 /* GraphQLModelBasedTests+List.swift in Sources */ = {isa = PBXBuildFile; fileRef = 212B299E259251F100593ED5 /* GraphQLModelBasedTests+List.swift */; };
		21409C4F2384BA7E000A53C9 /* APIOperationResponse.swift in Sources */ = {isa = PBXBuildFile; fileRef = 21409C4E2384BA7E000A53C9 /* APIOperationResponse.swift */; };
		21409C602384DF17000A53C9 /* RESTOperationRequest+RESTRequest.swift in Sources */ = {isa = PBXBuildFile; fileRef = 21409C5F2384DF17000A53C9 /* RESTOperationRequest+RESTRequest.swift */; };
		21409C7223850BEE000A53C9 /* Todo.swift in Sources */ = {isa = PBXBuildFile; fileRef = 21409C7123850BEE000A53C9 /* Todo.swift */; };
		214BD3B223FB5C4C0059A286 /* SubscriptionConnectionFactory.swift in Sources */ = {isa = PBXBuildFile; fileRef = 214BD38B23FB5C4C0059A286 /* SubscriptionConnectionFactory.swift */; };
		214BD3D023FB76740059A286 /* AWSSubscriptionConnectionFactory.swift in Sources */ = {isa = PBXBuildFile; fileRef = 214BD3CF23FB76740059A286 /* AWSSubscriptionConnectionFactory.swift */; };
		21598CE3239FF54E00529F29 /* RESTWithIAMIntegrationTests-amplifyconfiguration.json in Resources */ = {isa = PBXBuildFile; fileRef = 21598CDD239EDF1000529F29 /* RESTWithIAMIntegrationTests-amplifyconfiguration.json */; };
		21598CE4239FF61300529F29 /* RESTWithIAMIntegrationTests-awsconfiguration.json in Resources */ = {isa = PBXBuildFile; fileRef = 21598CDE239EDF1000529F29 /* RESTWithIAMIntegrationTests-awsconfiguration.json */; };
		21598CF223A0164A00529F29 /* GraphQLWithUserPoolIntegrationTests-amplifyconfiguration.json in Resources */ = {isa = PBXBuildFile; fileRef = 21598CF023A0164900529F29 /* GraphQLWithUserPoolIntegrationTests-amplifyconfiguration.json */; };
		21598CF323A0164A00529F29 /* GraphQLWithUserPoolIntegrationTests-awsconfiguration.json in Resources */ = {isa = PBXBuildFile; fileRef = 21598CF123A0164A00529F29 /* GraphQLWithUserPoolIntegrationTests-awsconfiguration.json */; };
		216201E323920A6200AB2E10 /* GraphQLSyncBasedTests.swift in Sources */ = {isa = PBXBuildFile; fileRef = 216201E223920A6200AB2E10 /* GraphQLSyncBasedTests.swift */; };
		216449392587E90A00C548A5 /* GraphQLRequest+toOperationRequest.swift in Sources */ = {isa = PBXBuildFile; fileRef = 216449382587E90A00C548A5 /* GraphQLRequest+toOperationRequest.swift */; };
		216449472587E92B00C548A5 /* GraphQLResponseDecoder+DecodeData.swift in Sources */ = {isa = PBXBuildFile; fileRef = 216449442587E92A00C548A5 /* GraphQLResponseDecoder+DecodeData.swift */; };
		216449482587E92B00C548A5 /* GraphQLResponseDecoder.swift in Sources */ = {isa = PBXBuildFile; fileRef = 216449452587E92A00C548A5 /* GraphQLResponseDecoder.swift */; };
		216449492587E92B00C548A5 /* GraphQLErrorDecoder.swift in Sources */ = {isa = PBXBuildFile; fileRef = 216449462587E92A00C548A5 /* GraphQLErrorDecoder.swift */; };
		216449712587ED5400C548A5 /* GraphQLResponseDecoderTests.swift in Sources */ = {isa = PBXBuildFile; fileRef = 2164496F2587ED5400C548A5 /* GraphQLResponseDecoderTests.swift */; };
		216449722587ED5400C548A5 /* GraphQLErrorDecoderTests.swift in Sources */ = {isa = PBXBuildFile; fileRef = 216449702587ED5400C548A5 /* GraphQLErrorDecoderTests.swift */; };
		216449982587F9BC00C548A5 /* GraphQLResponseDecoder+DecodeDataTests.swift in Sources */ = {isa = PBXBuildFile; fileRef = 216449972587F9BC00C548A5 /* GraphQLResponseDecoder+DecodeDataTests.swift */; };
		216449BF2587FE0900C548A5 /* AWSAppSyncGrpahQLResponseTests.swift in Sources */ = {isa = PBXBuildFile; fileRef = 216449BE2587FE0900C548A5 /* AWSAppSyncGrpahQLResponseTests.swift */; };
		217856632380C60400A30D19 /* GraphQLWithIAMIntegrationTests.swift in Sources */ = {isa = PBXBuildFile; fileRef = 217856622380C60400A30D19 /* GraphQLWithIAMIntegrationTests.swift */; };
		217856652380C60400A30D19 /* AWSAPICategoryPlugin.framework in Frameworks */ = {isa = PBXBuildFile; fileRef = B478F5FB2374DBF400C4F92B /* AWSAPICategoryPlugin.framework */; };
		217856742380C73600A30D19 /* AWSAPICategoryPlugin.framework in Frameworks */ = {isa = PBXBuildFile; fileRef = B478F5FB2374DBF400C4F92B /* AWSAPICategoryPlugin.framework */; };
		217856832380C90600A30D19 /* RESTWithIAMIntegrationTests.swift in Sources */ = {isa = PBXBuildFile; fileRef = 217856822380C90600A30D19 /* RESTWithIAMIntegrationTests.swift */; };
		217856852380C90600A30D19 /* AWSAPICategoryPlugin.framework in Frameworks */ = {isa = PBXBuildFile; fileRef = B478F5FB2374DBF400C4F92B /* AWSAPICategoryPlugin.framework */; };
		217856A223810B9400A30D19 /* GraphQLWithUserPoolIntegrationTests.swift in Sources */ = {isa = PBXBuildFile; fileRef = 217856A123810B9400A30D19 /* GraphQLWithUserPoolIntegrationTests.swift */; };
		217856A423810B9400A30D19 /* AWSAPICategoryPlugin.framework in Frameworks */ = {isa = PBXBuildFile; fileRef = B478F5FB2374DBF400C4F92B /* AWSAPICategoryPlugin.framework */; };
		217856B72381F19400A30D19 /* AWSAPICategoryPluginEndpointType.swift in Sources */ = {isa = PBXBuildFile; fileRef = 217856B62381F19300A30D19 /* AWSAPICategoryPluginEndpointType.swift */; };
		217856C22383339D00A30D19 /* GraphQLModelBasedTests.swift in Sources */ = {isa = PBXBuildFile; fileRef = 217856C12383339D00A30D19 /* GraphQLModelBasedTests.swift */; };
		217D5FE925783559009F0639 /* GraphQLConnectionScenario2Tests.swift in Sources */ = {isa = PBXBuildFile; fileRef = 217D5FE825783559009F0639 /* GraphQLConnectionScenario2Tests.swift */; };
		217D60002578369F009F0639 /* GraphQLConnectionScenario4Tests.swift in Sources */ = {isa = PBXBuildFile; fileRef = 217D5FFC2578369E009F0639 /* GraphQLConnectionScenario4Tests.swift */; };
		217D60012578369F009F0639 /* GraphQLConnectionScenario5Tests.swift in Sources */ = {isa = PBXBuildFile; fileRef = 217D5FFD2578369E009F0639 /* GraphQLConnectionScenario5Tests.swift */; };
		217D60022578369F009F0639 /* GraphQLConnectionScenario1Tests.swift in Sources */ = {isa = PBXBuildFile; fileRef = 217D5FFE2578369E009F0639 /* GraphQLConnectionScenario1Tests.swift */; };
		217D60032578369F009F0639 /* GraphQLConnectionScenario3Tests.swift in Sources */ = {isa = PBXBuildFile; fileRef = 217D5FFF2578369F009F0639 /* GraphQLConnectionScenario3Tests.swift */; };
		219A888F23ECF8A400BBC5F2 /* RESTWithUserPoolIntegrationTests.swift in Sources */ = {isa = PBXBuildFile; fileRef = 219A888E23ECF8A400BBC5F2 /* RESTWithUserPoolIntegrationTests.swift */; };
		219A889123ECF8A500BBC5F2 /* AWSAPICategoryPlugin.framework in Frameworks */ = {isa = PBXBuildFile; fileRef = B478F5FB2374DBF400C4F92B /* AWSAPICategoryPlugin.framework */; };
		219A88A223EE034F00BBC5F2 /* RESTWithUserPoolIntegrationTests-amplifyconfiguration.json in Resources */ = {isa = PBXBuildFile; fileRef = 219A889F23EE01A700BBC5F2 /* RESTWithUserPoolIntegrationTests-amplifyconfiguration.json */; };
		219A88A523EE054000BBC5F2 /* RESTWithUserPoolIntegrationTests-credentials.json in Resources */ = {isa = PBXBuildFile; fileRef = 219A88A423EE054000BBC5F2 /* RESTWithUserPoolIntegrationTests-credentials.json */; };
		219A88A723EE05C200BBC5F2 /* README.md in Resources */ = {isa = PBXBuildFile; fileRef = 219A88A623EE05C200BBC5F2 /* README.md */; };
		21A3EFC623A946590095D8E6 /* GraphQLWithUserPoolIntegrationTests-credentials.json in Resources */ = {isa = PBXBuildFile; fileRef = 21A3EFC523A946580095D8E6 /* GraphQLWithUserPoolIntegrationTests-credentials.json */; };
		21A3FDBB2464BB5F00E76120 /* GraphQLAuthDirectiveIntegrationTests.swift in Sources */ = {isa = PBXBuildFile; fileRef = 21A3FDBA2464BB5F00E76120 /* GraphQLAuthDirectiveIntegrationTests.swift */; };
		21A4EEF8259E38B500E1047D /* AppSyncListDecoder.swift in Sources */ = {isa = PBXBuildFile; fileRef = 21A4EEF7259E38B500E1047D /* AppSyncListDecoder.swift */; };
		21A4EF34259E39A200E1047D /* AppSyncListDecoderTests.swift in Sources */ = {isa = PBXBuildFile; fileRef = 21A4EF33259E39A200E1047D /* AppSyncListDecoderTests.swift */; };
		21A4EF3F259E39AD00E1047D /* AppSyncListProviderTests.swift in Sources */ = {isa = PBXBuildFile; fileRef = 21A4EF3E259E39AD00E1047D /* AppSyncListProviderTests.swift */; };
<<<<<<< HEAD
		21A4F24F25A3CC8E00E1047D /* AppSyncListProvider.swift in Sources */ = {isa = PBXBuildFile; fileRef = 21A4F24E25A3CC8E00E1047D /* AppSyncListProvider.swift */; };
		21A4F35A25A4F2E800E1047D /* AppSyncListResponse.swift in Sources */ = {isa = PBXBuildFile; fileRef = 21A4F35925A4F2E800E1047D /* AppSyncListResponse.swift */; };
		21A4F36525A4F30200E1047D /* AppSyncModelMetadata.swift in Sources */ = {isa = PBXBuildFile; fileRef = 21A4F36425A4F30200E1047D /* AppSyncModelMetadata.swift */; };
		21A4F42425A62E3600E1047D /* AppSyncListPayloadTests.swift in Sources */ = {isa = PBXBuildFile; fileRef = 21A4F42325A62E3600E1047D /* AppSyncListPayloadTests.swift */; };
		21A4F44125A6390B00E1047D /* AppSyncModelMetadataTests.swift in Sources */ = {isa = PBXBuildFile; fileRef = 21A4F44025A6390B00E1047D /* AppSyncModelMetadataTests.swift */; };
		21A4F93825A7AAE000E1047D /* AppSyncListProviderPaginationTests.swift in Sources */ = {isa = PBXBuildFile; fileRef = 21A4F93725A7AADF00E1047D /* AppSyncListProviderPaginationTests.swift */; };
		21A4F94C25A7ACE600E1047D /* GraphQLRequest+toListQuery.swift in Sources */ = {isa = PBXBuildFile; fileRef = 21A4F94B25A7ACE500E1047D /* GraphQLRequest+toListQuery.swift */; };
		21A4F95725A7AEB300E1047D /* GraphQLRequestToListQueryTests.swift in Sources */ = {isa = PBXBuildFile; fileRef = 21A4F95625A7AEB300E1047D /* GraphQLRequestToListQueryTests.swift */; };
		21A4F98F25A7BF9E00E1047D /* AppSyncListResponseTests.swift in Sources */ = {isa = PBXBuildFile; fileRef = 21A4F98E25A7BF9E00E1047D /* AppSyncListResponseTests.swift */; };
=======
>>>>>>> deb58af5
		21D38B9B240C517C00EC2A8D /* AWSOIDCAuthProvider.swift in Sources */ = {isa = PBXBuildFile; fileRef = 21D38B9A240C517C00EC2A8D /* AWSOIDCAuthProvider.swift */; };
		21D5286724169E74005186BA /* IAMAuthInterceptor.swift in Sources */ = {isa = PBXBuildFile; fileRef = 21D5286624169E74005186BA /* IAMAuthInterceptor.swift */; };
		21D7A0DF237B54D90057D00D /* AWSGraphQLOperation.swift in Sources */ = {isa = PBXBuildFile; fileRef = 21D7A08D237B54D90057D00D /* AWSGraphQLOperation.swift */; };
		21D7A0E0237B54D90057D00D /* AWSGraphQLSubscriptionOperation.swift in Sources */ = {isa = PBXBuildFile; fileRef = 21D7A08E237B54D90057D00D /* AWSGraphQLSubscriptionOperation.swift */; };
		21D7A0E1237B54D90057D00D /* AWSRESTOperation.swift in Sources */ = {isa = PBXBuildFile; fileRef = 21D7A08F237B54D90057D00D /* AWSRESTOperation.swift */; };
		21D7A0E2237B54D90057D00D /* AWSAPIOperation+APIOperation.swift in Sources */ = {isa = PBXBuildFile; fileRef = 21D7A090237B54D90057D00D /* AWSAPIOperation+APIOperation.swift */; };
		21D7A0E3237B54D90057D00D /* AWSGraphQLOperation+APIOperation.swift in Sources */ = {isa = PBXBuildFile; fileRef = 21D7A091237B54D90057D00D /* AWSGraphQLOperation+APIOperation.swift */; };
		21D7A0E4237B54D90057D00D /* APIOperation.swift in Sources */ = {isa = PBXBuildFile; fileRef = 21D7A092237B54D90057D00D /* APIOperation.swift */; };
		21D7A0E5237B54D90057D00D /* AWSAPICategoryPluginConfiguration.swift in Sources */ = {isa = PBXBuildFile; fileRef = 21D7A094237B54D90057D00D /* AWSAPICategoryPluginConfiguration.swift */; };
		21D7A0E6237B54D90057D00D /* AWSAPICategoryPluginConfiguration+EndpointConfig.swift in Sources */ = {isa = PBXBuildFile; fileRef = 21D7A095237B54D90057D00D /* AWSAPICategoryPluginConfiguration+EndpointConfig.swift */; };
		21D7A0E7237B54D90057D00D /* AWSAPIPlugin+Resettable.swift in Sources */ = {isa = PBXBuildFile; fileRef = 21D7A096237B54D90057D00D /* AWSAPIPlugin+Resettable.swift */; };
		21D7A0E8237B54D90057D00D /* AWSAPIPlugin+Configure.swift in Sources */ = {isa = PBXBuildFile; fileRef = 21D7A098237B54D90057D00D /* AWSAPIPlugin+Configure.swift */; };
		21D7A0E9237B54D90057D00D /* AWSAPIPlugin+InterceptorBehavior.swift in Sources */ = {isa = PBXBuildFile; fileRef = 21D7A099237B54D90057D00D /* AWSAPIPlugin+InterceptorBehavior.swift */; };
		21D7A0EA237B54D90057D00D /* AWSAPIPlugin.swift in Sources */ = {isa = PBXBuildFile; fileRef = 21D7A09A237B54D90057D00D /* AWSAPIPlugin.swift */; };
		21D7A0EB237B54D90057D00D /* AWSAPIPlugin+URLSessionDelegate.swift in Sources */ = {isa = PBXBuildFile; fileRef = 21D7A09B237B54D90057D00D /* AWSAPIPlugin+URLSessionDelegate.swift */; };
		21D7A0FB237B54D90057D00D /* AWSAPIPlugin+GraphQLBehavior.swift in Sources */ = {isa = PBXBuildFile; fileRef = 21D7A0B1237B54D90057D00D /* AWSAPIPlugin+GraphQLBehavior.swift */; };
		21D7A0FC237B54D90057D00D /* URLSessionFactory.swift in Sources */ = {isa = PBXBuildFile; fileRef = 21D7A0B3237B54D90057D00D /* URLSessionFactory.swift */; };
		21D7A0FD237B54D90057D00D /* URLSession+URLSessionBehavior.swift in Sources */ = {isa = PBXBuildFile; fileRef = 21D7A0B4237B54D90057D00D /* URLSession+URLSessionBehavior.swift */; };
		21D7A0FE237B54D90057D00D /* URLSessionDataTaskBehavior.swift in Sources */ = {isa = PBXBuildFile; fileRef = 21D7A0B5237B54D90057D00D /* URLSessionDataTaskBehavior.swift */; };
		21D7A0FF237B54D90057D00D /* URLSessionBehavior.swift in Sources */ = {isa = PBXBuildFile; fileRef = 21D7A0B6237B54D90057D00D /* URLSessionBehavior.swift */; };
		21D7A100237B54D90057D00D /* URLSessionTask+URLSessionTaskBehavior.swift in Sources */ = {isa = PBXBuildFile; fileRef = 21D7A0B7237B54D90057D00D /* URLSessionTask+URLSessionTaskBehavior.swift */; };
		21D7A101237B54D90057D00D /* OperationTaskMapper.swift in Sources */ = {isa = PBXBuildFile; fileRef = 21D7A0B8237B54D90057D00D /* OperationTaskMapper.swift */; };
		21D7A102237B54D90057D00D /* URLSessionBehaviorDelegate.swift in Sources */ = {isa = PBXBuildFile; fileRef = 21D7A0B9237B54D90057D00D /* URLSessionBehaviorDelegate.swift */; };
		21D7A103237B54D90057D00D /* URLRequestConstants.swift in Sources */ = {isa = PBXBuildFile; fileRef = 21D7A0BC237B54D90057D00D /* URLRequestConstants.swift */; };
		21D7A10B237B54D90057D00D /* AWSAppSyncGraphQLResponse.swift in Sources */ = {isa = PBXBuildFile; fileRef = 21D7A0C5237B54D90057D00D /* AWSAppSyncGraphQLResponse.swift */; };
		21D7A10C237B54D90057D00D /* RESTOperationRequest+Validate.swift in Sources */ = {isa = PBXBuildFile; fileRef = 21D7A0C7237B54D90057D00D /* RESTOperationRequest+Validate.swift */; };
		21D7A10D237B54D90057D00D /* RESTOperationRequestUtils.swift in Sources */ = {isa = PBXBuildFile; fileRef = 21D7A0C8237B54D90057D00D /* RESTOperationRequestUtils.swift */; };
		21D7A10F237B54D90057D00D /* RESTOperationRequestUtils+Validator.swift in Sources */ = {isa = PBXBuildFile; fileRef = 21D7A0CA237B54D90057D00D /* RESTOperationRequestUtils+Validator.swift */; };
		21D7A110237B54D90057D00D /* GraphQLOperationRequestUtils.swift in Sources */ = {isa = PBXBuildFile; fileRef = 21D7A0CB237B54D90057D00D /* GraphQLOperationRequestUtils.swift */; };
		21D7A111237B54D90057D00D /* APIError+DecodingError.swift in Sources */ = {isa = PBXBuildFile; fileRef = 21D7A0CC237B54D90057D00D /* APIError+DecodingError.swift */; };
		21D7A112237B54D90057D00D /* GraphQLOperationRequestUtils+Validator.swift in Sources */ = {isa = PBXBuildFile; fileRef = 21D7A0CD237B54D90057D00D /* GraphQLOperationRequestUtils+Validator.swift */; };
		21D7A114237B54D90057D00D /* GraphQLOperationRequest+Validate.swift in Sources */ = {isa = PBXBuildFile; fileRef = 21D7A0CF237B54D90057D00D /* GraphQLOperationRequest+Validate.swift */; };
		21D7A115237B54D90057D00D /* AWSAPIPlugin+RESTBehavior.swift in Sources */ = {isa = PBXBuildFile; fileRef = 21D7A0D0237B54D90057D00D /* AWSAPIPlugin+RESTBehavior.swift */; };
		21D7A116237B54D90057D00D /* AWSAPIPlugin+URLSessionBehaviorDelegate.swift in Sources */ = {isa = PBXBuildFile; fileRef = 21D7A0D1237B54D90057D00D /* AWSAPIPlugin+URLSessionBehaviorDelegate.swift */; };
		21D7A117237B54D90057D00D /* UserPoolRequestInterceptor.swift in Sources */ = {isa = PBXBuildFile; fileRef = 21D7A0D4237B54D90057D00D /* UserPoolRequestInterceptor.swift */; };
		21D7A118237B54D90057D00D /* APIKeyURLRequestInterceptor.swift in Sources */ = {isa = PBXBuildFile; fileRef = 21D7A0D5237B54D90057D00D /* APIKeyURLRequestInterceptor.swift */; };
		21D7A119237B54D90057D00D /* IAMURLRequestInterceptor.swift in Sources */ = {isa = PBXBuildFile; fileRef = 21D7A0D6237B54D90057D00D /* IAMURLRequestInterceptor.swift */; };
		21D7A11A237B54D90057D00D /* AWSAPICategoryPluginError.swift in Sources */ = {isa = PBXBuildFile; fileRef = 21D7A0D7237B54D90057D00D /* AWSAPICategoryPluginError.swift */; };
		21F40A2B23A0423C0074678E /* GraphQLSyncBasedTests-amplifyconfiguration.json in Resources */ = {isa = PBXBuildFile; fileRef = 21F40A2923A0423C0074678E /* GraphQLSyncBasedTests-amplifyconfiguration.json */; };
		21F40A2E23A0707E0074678E /* GraphQLModelBasedTests-amplifyconfiguration.json in Resources */ = {isa = PBXBuildFile; fileRef = 21F40A2D23A0707E0074678E /* GraphQLModelBasedTests-amplifyconfiguration.json */; };
		21FDBB762587D9E40086FCDC /* GraphQLConnectionScenario6Tests.swift in Sources */ = {isa = PBXBuildFile; fileRef = 21FDBB752587D9E40086FCDC /* GraphQLConnectionScenario6Tests.swift */; };
		21FE04262589295D00B81D72 /* AppSyncListProvider.swift in Sources */ = {isa = PBXBuildFile; fileRef = 21FE04252589295D00B81D72 /* AppSyncListProvider.swift */; };
		21FE044C25894C5300B81D72 /* ListTests.swift in Sources */ = {isa = PBXBuildFile; fileRef = 21FE044B25894C5300B81D72 /* ListTests.swift */; };
		21FE04BB25894F8800B81D72 /* GraphQLConnectionScenario3Tests+Helpers.swift in Sources */ = {isa = PBXBuildFile; fileRef = 21FE04B825894F8800B81D72 /* GraphQLConnectionScenario3Tests+Helpers.swift */; };
		21FE04BD25894F8800B81D72 /* GraphQLConnectionScenario3Tests+Subscribe.swift in Sources */ = {isa = PBXBuildFile; fileRef = 21FE04BA25894F8800B81D72 /* GraphQLConnectionScenario3Tests+Subscribe.swift */; };
		241355B5778C3B2C3826CE96 /* Pods_HostApp_AWSAPICategoryPluginTestCommon_RESTWithIAMIntegrationTests.framework in Frameworks */ = {isa = PBXBuildFile; fileRef = 2D57635393A9898E665C00A1 /* Pods_HostApp_AWSAPICategoryPluginTestCommon_RESTWithIAMIntegrationTests.framework */; };
		2CEBACDFF438BD3D3C28A92E /* Pods_HostApp_AWSAPICategoryPluginTestCommon_GraphQLWithIAMIntegrationTests.framework in Frameworks */ = {isa = PBXBuildFile; fileRef = A5B78DFE063D156DDD5BC634 /* Pods_HostApp_AWSAPICategoryPluginTestCommon_GraphQLWithIAMIntegrationTests.framework */; };
		34AC2D987AA9068173601F3A /* Pods_HostApp_AWSAPICategoryPluginTestCommon_AWSAPICategoryPluginFunctionalTests.framework in Frameworks */ = {isa = PBXBuildFile; fileRef = 7CAC5A88BE3D8AAD8B926A28 /* Pods_HostApp_AWSAPICategoryPluginTestCommon_AWSAPICategoryPluginFunctionalTests.framework */; };
		3B6E48CF20976C6005FCBE37 /* Pods_HostApp_AWSAPICategoryPluginTestCommon_GraphQLWithUserPoolIntegrationTests.framework in Frameworks */ = {isa = PBXBuildFile; fileRef = B1AB915DA3F982E560CD6E47 /* Pods_HostApp_AWSAPICategoryPluginTestCommon_GraphQLWithUserPoolIntegrationTests.framework */; };
		3ED2D48445E80C9DE69565F4 /* Pods_HostApp_AWSAPICategoryPluginTestCommon.framework in Frameworks */ = {isa = PBXBuildFile; fileRef = C55F4412E15F87E84BF3DD3F /* Pods_HostApp_AWSAPICategoryPluginTestCommon.framework */; };
		6B2E465823AAA69C0066EDCE /* NetworkReachabilityNotifier.swift in Sources */ = {isa = PBXBuildFile; fileRef = 6B2E465623AAA69C0066EDCE /* NetworkReachabilityNotifier.swift */; };
		6B2E465A23AAA6AF0066EDCE /* NetworkReachabilityNotifierTests.swift in Sources */ = {isa = PBXBuildFile; fileRef = 6B2E465923AAA6AF0066EDCE /* NetworkReachabilityNotifierTests.swift */; };
		6B33896E23AABEEE00561E5B /* MockReachability.swift in Sources */ = {isa = PBXBuildFile; fileRef = 6B33896D23AABEEE00561E5B /* MockReachability.swift */; };
		6B33897023AABF1800561E5B /* NetworkReachability.swift in Sources */ = {isa = PBXBuildFile; fileRef = 6B33896F23AABF1800561E5B /* NetworkReachability.swift */; };
		6B33897223AAD94800561E5B /* AWSAPIPlugin+Reachability.swift in Sources */ = {isa = PBXBuildFile; fileRef = 6B33897123AAD94800561E5B /* AWSAPIPlugin+Reachability.swift */; };
		6B382B452538E53700906593 /* AWSAPIPlugin+APIAuthProviderFactoryBehavior.swift in Sources */ = {isa = PBXBuildFile; fileRef = 6B382B442538E53700906593 /* AWSAPIPlugin+APIAuthProviderFactoryBehavior.swift */; };
		6B8D479D25801DF700E841CB /* AmplifyReachability.swift in Sources */ = {isa = PBXBuildFile; fileRef = 6B8D479C25801DF700E841CB /* AmplifyReachability.swift */; };
		6BD4620625380EA200906831 /* OIDCAuthProviderWrapper.swift in Sources */ = {isa = PBXBuildFile; fileRef = 6BD4620525380EA200906831 /* OIDCAuthProviderWrapper.swift */; };
		6BD462082538102500906831 /* AuthTokenProviderWrapper.swift in Sources */ = {isa = PBXBuildFile; fileRef = 6BD462072538102500906831 /* AuthTokenProviderWrapper.swift */; };
		7632AD8A252E1E10009B5BC9 /* AppSyncJSONValue+toJSONValue.swift in Sources */ = {isa = PBXBuildFile; fileRef = 7632AD89252E1E10009B5BC9 /* AppSyncJSONValue+toJSONValue.swift */; };
		9B13EA5E48896E8B38883633 /* Pods_HostApp.framework in Frameworks */ = {isa = PBXBuildFile; fileRef = 930DD773E0FB4047393CA2AD /* Pods_HostApp.framework */; };
		A04815BCD5F9181C8AEDEF43 /* Pods_AWSAPICategoryPlugin.framework in Frameworks */ = {isa = PBXBuildFile; fileRef = 881AB4B98B48235DEC7754C2 /* Pods_AWSAPICategoryPlugin.framework */; };
		B1F5048F35638D3D142C4F1F /* Pods_AWSAPICategoryPlugin_AWSAPICategoryPluginTests.framework in Frameworks */ = {isa = PBXBuildFile; fileRef = 1B13CFC866A30622EDD91AF4 /* Pods_AWSAPICategoryPlugin_AWSAPICategoryPluginTests.framework */; };
		B478F64E2374DCE700C4F92B /* AWSAPICategoryPlugin.framework in Frameworks */ = {isa = PBXBuildFile; fileRef = B478F5FB2374DBF400C4F92B /* AWSAPICategoryPlugin.framework */; };
		B478F6DE2374E0CF00C4F92B /* ViewController.swift in Sources */ = {isa = PBXBuildFile; fileRef = B478F6D12374E0CE00C4F92B /* ViewController.swift */; };
		B478F6DF2374E0CF00C4F92B /* AppDelegate.swift in Sources */ = {isa = PBXBuildFile; fileRef = B478F6D22374E0CE00C4F92B /* AppDelegate.swift */; };
		B478F6E02374E0CF00C4F92B /* SceneDelegate.swift in Sources */ = {isa = PBXBuildFile; fileRef = B478F6D32374E0CE00C4F92B /* SceneDelegate.swift */; };
		B478F6E12374E0CF00C4F92B /* Assets.xcassets in Resources */ = {isa = PBXBuildFile; fileRef = B478F6D52374E0CF00C4F92B /* Assets.xcassets */; };
		B478F6E22374E0CF00C4F92B /* LaunchScreen.storyboard in Resources */ = {isa = PBXBuildFile; fileRef = B478F6D62374E0CF00C4F92B /* LaunchScreen.storyboard */; };
		B478F6E32374E0CF00C4F92B /* Main.storyboard in Resources */ = {isa = PBXBuildFile; fileRef = B478F6D82374E0CF00C4F92B /* Main.storyboard */; };
		B4DFA5E0237A611D0013E17B /* MockSessionFactory.swift in Sources */ = {isa = PBXBuildFile; fileRef = B4DFA5C0237A611D0013E17B /* MockSessionFactory.swift */; };
		B4DFA5E1237A611D0013E17B /* MockURLSessionTask.swift in Sources */ = {isa = PBXBuildFile; fileRef = B4DFA5C1237A611D0013E17B /* MockURLSessionTask.swift */; };
		B4DFA5E2237A611D0013E17B /* MockURLSession.swift in Sources */ = {isa = PBXBuildFile; fileRef = B4DFA5C2237A611D0013E17B /* MockURLSession.swift */; };
		B4DFA5E3237A611D0013E17B /* AWSGraphQLOperationTests.swift in Sources */ = {isa = PBXBuildFile; fileRef = B4DFA5C4237A611D0013E17B /* AWSGraphQLOperationTests.swift */; };
		B4DFA5E4237A611D0013E17B /* AWSRESTOperationTests.swift in Sources */ = {isa = PBXBuildFile; fileRef = B4DFA5C5237A611D0013E17B /* AWSRESTOperationTests.swift */; };
		B4DFA5E5237A611D0013E17B /* AWSAPICategoryPluginConfigurationEndpointConfigTests.swift in Sources */ = {isa = PBXBuildFile; fileRef = B4DFA5C7237A611D0013E17B /* AWSAPICategoryPluginConfigurationEndpointConfigTests.swift */; };
		B4DFA5E6237A611D0013E17B /* AWSAPICategoryPluginConfigurationTests.swift in Sources */ = {isa = PBXBuildFile; fileRef = B4DFA5C8237A611D0013E17B /* AWSAPICategoryPluginConfigurationTests.swift */; };
		B4DFA5E7237A611D0013E17B /* AWSAPICategoryPlugin+InterceptorBehaviorTests.swift in Sources */ = {isa = PBXBuildFile; fileRef = B4DFA5C9237A611D0013E17B /* AWSAPICategoryPlugin+InterceptorBehaviorTests.swift */; };
		B4DFA5E8237A611D0013E17B /* AWSAPICategoryPlugin+RESTClientBehaviorTests.swift in Sources */ = {isa = PBXBuildFile; fileRef = B4DFA5CA237A611D0013E17B /* AWSAPICategoryPlugin+RESTClientBehaviorTests.swift */; };
		B4DFA5E9237A611D0013E17B /* AWSAPICategoryPluginTestBase.swift in Sources */ = {isa = PBXBuildFile; fileRef = B4DFA5CB237A611D0013E17B /* AWSAPICategoryPluginTestBase.swift */; };
		B4DFA5EA237A611D0013E17B /* AWSAPICategoryPlugin+GraphQLBehaviorTests.swift in Sources */ = {isa = PBXBuildFile; fileRef = B4DFA5CC237A611D0013E17B /* AWSAPICategoryPlugin+GraphQLBehaviorTests.swift */; };
		B4DFA5EB237A611D0013E17B /* AWSAPICategoryPlugin+ResetTests.swift in Sources */ = {isa = PBXBuildFile; fileRef = B4DFA5CD237A611D0013E17B /* AWSAPICategoryPlugin+ResetTests.swift */; };
		B4DFA5EC237A611D0013E17B /* GraphQLRequestUtils+ValidatorTests.swift in Sources */ = {isa = PBXBuildFile; fileRef = B4DFA5D0237A611D0013E17B /* GraphQLRequestUtils+ValidatorTests.swift */; };
		B4DFA5EE237A611D0013E17B /* RESTRequestUtilsTests.swift in Sources */ = {isa = PBXBuildFile; fileRef = B4DFA5D2237A611D0013E17B /* RESTRequestUtilsTests.swift */; };
		B4DFA5EF237A611D0013E17B /* GraphQLRequestUtilsTests.swift in Sources */ = {isa = PBXBuildFile; fileRef = B4DFA5D3237A611D0013E17B /* GraphQLRequestUtilsTests.swift */; };
		B4DFA5F0237A611D0013E17B /* RESTRequestUtils+ValidatorTests.swift in Sources */ = {isa = PBXBuildFile; fileRef = B4DFA5D4237A611D0013E17B /* RESTRequestUtils+ValidatorTests.swift */; };
		B4DFA5F1237A611D0013E17B /* AWSAPICategoryPlugin+URLSessionBehaviorDelegateTests.swift in Sources */ = {isa = PBXBuildFile; fileRef = B4DFA5D5237A611D0013E17B /* AWSAPICategoryPlugin+URLSessionBehaviorDelegateTests.swift */; };
		B4DFA5F2237A611D0013E17B /* RESTOperationRequestValidateTests.swift in Sources */ = {isa = PBXBuildFile; fileRef = B4DFA5D7237A611D0013E17B /* RESTOperationRequestValidateTests.swift */; };
		B4DFA5F3237A611D0013E17B /* GraphQLOperationRequestValidateTests.swift in Sources */ = {isa = PBXBuildFile; fileRef = B4DFA5D8237A611D0013E17B /* GraphQLOperationRequestValidateTests.swift */; };
		B4DFA5F4237A611D0013E17B /* UserPoolRequestInterceptorTests.swift in Sources */ = {isa = PBXBuildFile; fileRef = B4DFA5DA237A611D0013E17B /* UserPoolRequestInterceptorTests.swift */; };
		B4DFA5F5237A611D0013E17B /* APIKeyURLRequestInterceptorTests.swift in Sources */ = {isa = PBXBuildFile; fileRef = B4DFA5DB237A611D0013E17B /* APIKeyURLRequestInterceptorTests.swift */; };
		B4DFA5F6237A611D0013E17B /* IAMURLRequestInterceptorTests.swift in Sources */ = {isa = PBXBuildFile; fileRef = B4DFA5DC237A611D0013E17B /* IAMURLRequestInterceptorTests.swift */; };
		B4DFA5F8237A611D0013E17B /* AWSAPICategoryPlugin+ConfigureTests.swift in Sources */ = {isa = PBXBuildFile; fileRef = B4DFA5DE237A611D0013E17B /* AWSAPICategoryPlugin+ConfigureTests.swift */; };
		B4DFA5F9237A611D0013E17B /* AWSAPICategoryPlugin+URLSessionDelegateTests.swift in Sources */ = {isa = PBXBuildFile; fileRef = B4DFA5DF237A611D0013E17B /* AWSAPICategoryPlugin+URLSessionDelegateTests.swift */; };
		FA1C810A25868A4B006160E9 /* AWSAPICategoryPluginAmplifyVersionableTests.swift in Sources */ = {isa = PBXBuildFile; fileRef = FA1C810925868A4B006160E9 /* AWSAPICategoryPluginAmplifyVersionableTests.swift */; };
		FA249EE324C5F7E8009B3CE8 /* GraphQLMutateCombineTests.swift in Sources */ = {isa = PBXBuildFile; fileRef = FA249EE224C5F7E8009B3CE8 /* GraphQLMutateCombineTests.swift */; };
		FA249EE524C5F8CC009B3CE8 /* GraphQLSubscribeCombineTests.swift in Sources */ = {isa = PBXBuildFile; fileRef = FA249EE424C5F8CC009B3CE8 /* GraphQLSubscribeCombineTests.swift */; };
		FA249EEE24C644CA009B3CE8 /* MockSubscription.swift in Sources */ = {isa = PBXBuildFile; fileRef = FA249EEC24C64303009B3CE8 /* MockSubscription.swift */; };
		FA45D78D24C1032E006CBEE9 /* RESTCombineTests.swift in Sources */ = {isa = PBXBuildFile; fileRef = FAA7A5A724C0DE1900CA863F /* RESTCombineTests.swift */; };
		FA8EE785238632620097E4F1 /* AWSAPIPlugin+Log.swift in Sources */ = {isa = PBXBuildFile; fileRef = FA8EE784238632620097E4F1 /* AWSAPIPlugin+Log.swift */; };
		FA97F5532386CCF500EE9EFE /* AnyModelIntegrationTests.swift in Sources */ = {isa = PBXBuildFile; fileRef = FA97F5522386CCF500EE9EFE /* AnyModelIntegrationTests.swift */; };
		FAA7A5AA24C0E01500CA863F /* AWSGraphQLSubscriptionOperationCancelTests.swift in Sources */ = {isa = PBXBuildFile; fileRef = FAA7A5A924C0E01500CA863F /* AWSGraphQLSubscriptionOperationCancelTests.swift */; };
		FAC5F9B1238B70EE00F70F02 /* APICategoryPluginConcurrencyTests.swift in Sources */ = {isa = PBXBuildFile; fileRef = FA9554DF238B6C0B00D42A43 /* APICategoryPluginConcurrencyTests.swift */; };
		FADC469524C0E8AF00EF447B /* GraphQLQueryCombineTests.swift in Sources */ = {isa = PBXBuildFile; fileRef = FADC469424C0E8AF00EF447B /* GraphQLQueryCombineTests.swift */; };
		FAF2199A24C0F25E00171A3D /* OperationTestBase.swift in Sources */ = {isa = PBXBuildFile; fileRef = FAF2199924C0F25E00171A3D /* OperationTestBase.swift */; };
		FAF7067024C8EFD300F19DCF /* GraphQLSubscribeTests.swift in Sources */ = {isa = PBXBuildFile; fileRef = FAF7066F24C8EFD300F19DCF /* GraphQLSubscribeTests.swift */; };
		FAF7067224C9008700F19DCF /* XCTestExpectation+ShouldTrigger.swift in Sources */ = {isa = PBXBuildFile; fileRef = FAF7067124C9008700F19DCF /* XCTestExpectation+ShouldTrigger.swift */; };
/* End PBXBuildFile section */

/* Begin PBXContainerItemProxy section */
		21409C7723850D62000A53C9 /* PBXContainerItemProxy */ = {
			isa = PBXContainerItemProxy;
			containerPortal = B478F5F22374DBF400C4F92B /* Project object */;
			proxyType = 1;
			remoteGlobalIDString = 21409C6623850A9E000A53C9;
			remoteInfo = AWSAPICategoryPluginTestCommon;
		};
		21409C7923850D6A000A53C9 /* PBXContainerItemProxy */ = {
			isa = PBXContainerItemProxy;
			containerPortal = B478F5F22374DBF400C4F92B /* Project object */;
			proxyType = 1;
			remoteGlobalIDString = 21409C6623850A9E000A53C9;
			remoteInfo = AWSAPICategoryPluginTestCommon;
		};
		21409C7B23850D74000A53C9 /* PBXContainerItemProxy */ = {
			isa = PBXContainerItemProxy;
			containerPortal = B478F5F22374DBF400C4F92B /* Project object */;
			proxyType = 1;
			remoteGlobalIDString = 21409C6623850A9E000A53C9;
			remoteInfo = AWSAPICategoryPluginTestCommon;
		};
		21409C7D23850D7A000A53C9 /* PBXContainerItemProxy */ = {
			isa = PBXContainerItemProxy;
			containerPortal = B478F5F22374DBF400C4F92B /* Project object */;
			proxyType = 1;
			remoteGlobalIDString = 21409C6623850A9E000A53C9;
			remoteInfo = AWSAPICategoryPluginTestCommon;
		};
		217856662380C60400A30D19 /* PBXContainerItemProxy */ = {
			isa = PBXContainerItemProxy;
			containerPortal = B478F5F22374DBF400C4F92B /* Project object */;
			proxyType = 1;
			remoteGlobalIDString = B478F5FA2374DBF400C4F92B;
			remoteInfo = AWSAPICategoryPlugin;
		};
		217856752380C73600A30D19 /* PBXContainerItemProxy */ = {
			isa = PBXContainerItemProxy;
			containerPortal = B478F5F22374DBF400C4F92B /* Project object */;
			proxyType = 1;
			remoteGlobalIDString = B478F5FA2374DBF400C4F92B;
			remoteInfo = AWSAPICategoryPlugin;
		};
		2178567A2380C76600A30D19 /* PBXContainerItemProxy */ = {
			isa = PBXContainerItemProxy;
			containerPortal = B478F5F22374DBF400C4F92B /* Project object */;
			proxyType = 1;
			remoteGlobalIDString = B478F6BB2374E0B500C4F92B;
			remoteInfo = HostApp;
		};
		217856862380C90600A30D19 /* PBXContainerItemProxy */ = {
			isa = PBXContainerItemProxy;
			containerPortal = B478F5F22374DBF400C4F92B /* Project object */;
			proxyType = 1;
			remoteGlobalIDString = B478F5FA2374DBF400C4F92B;
			remoteInfo = AWSAPICategoryPlugin;
		};
		2178568B2380C98C00A30D19 /* PBXContainerItemProxy */ = {
			isa = PBXContainerItemProxy;
			containerPortal = B478F5F22374DBF400C4F92B /* Project object */;
			proxyType = 1;
			remoteGlobalIDString = B478F6BB2374E0B500C4F92B;
			remoteInfo = HostApp;
		};
		217856922380CE6F00A30D19 /* PBXContainerItemProxy */ = {
			isa = PBXContainerItemProxy;
			containerPortal = B478F5F22374DBF400C4F92B /* Project object */;
			proxyType = 1;
			remoteGlobalIDString = B478F6BB2374E0B500C4F92B;
			remoteInfo = HostApp;
		};
		217856A523810B9400A30D19 /* PBXContainerItemProxy */ = {
			isa = PBXContainerItemProxy;
			containerPortal = B478F5F22374DBF400C4F92B /* Project object */;
			proxyType = 1;
			remoteGlobalIDString = B478F5FA2374DBF400C4F92B;
			remoteInfo = AWSAPICategoryPlugin;
		};
		217856AA23810B9F00A30D19 /* PBXContainerItemProxy */ = {
			isa = PBXContainerItemProxy;
			containerPortal = B478F5F22374DBF400C4F92B /* Project object */;
			proxyType = 1;
			remoteGlobalIDString = B478F6BB2374E0B500C4F92B;
			remoteInfo = HostApp;
		};
		219A889223ECF8A500BBC5F2 /* PBXContainerItemProxy */ = {
			isa = PBXContainerItemProxy;
			containerPortal = B478F5F22374DBF400C4F92B /* Project object */;
			proxyType = 1;
			remoteGlobalIDString = B478F5FA2374DBF400C4F92B;
			remoteInfo = AWSAPICategoryPlugin;
		};
		219A889723ECF8AD00BBC5F2 /* PBXContainerItemProxy */ = {
			isa = PBXContainerItemProxy;
			containerPortal = B478F5F22374DBF400C4F92B /* Project object */;
			proxyType = 1;
			remoteGlobalIDString = B478F6BB2374E0B500C4F92B;
			remoteInfo = HostApp;
		};
		219A889923ECF91500BBC5F2 /* PBXContainerItemProxy */ = {
			isa = PBXContainerItemProxy;
			containerPortal = B478F5F22374DBF400C4F92B /* Project object */;
			proxyType = 1;
			remoteGlobalIDString = 21409C6623850A9E000A53C9;
			remoteInfo = AWSAPICategoryPluginTestCommon;
		};
		B478F64F2374DCE700C4F92B /* PBXContainerItemProxy */ = {
			isa = PBXContainerItemProxy;
			containerPortal = B478F5F22374DBF400C4F92B /* Project object */;
			proxyType = 1;
			remoteGlobalIDString = B478F5FA2374DBF400C4F92B;
			remoteInfo = PredictionsPlugin;
		};
/* End PBXContainerItemProxy section */

/* Begin PBXFileReference section */
		034FDA6FAA6BC2417B0D6ECF /* Pods-HostApp.debug.xcconfig */ = {isa = PBXFileReference; includeInIndex = 1; lastKnownFileType = text.xcconfig; name = "Pods-HostApp.debug.xcconfig"; path = "Target Support Files/Pods-HostApp/Pods-HostApp.debug.xcconfig"; sourceTree = "<group>"; };
		05056DEFF02B1B9A0C35540B /* Pods-HostApp-AWSAPICategoryPluginTestCommon.debug.xcconfig */ = {isa = PBXFileReference; includeInIndex = 1; lastKnownFileType = text.xcconfig; name = "Pods-HostApp-AWSAPICategoryPluginTestCommon.debug.xcconfig"; path = "Target Support Files/Pods-HostApp-AWSAPICategoryPluginTestCommon/Pods-HostApp-AWSAPICategoryPluginTestCommon.debug.xcconfig"; sourceTree = "<group>"; };
		0589D32E4707A806A480D2A2 /* Pods-HostApp-AWSAPICategoryPluginTestCommon-AWSAPICategoryPluginFunctionalTests.release.xcconfig */ = {isa = PBXFileReference; includeInIndex = 1; lastKnownFileType = text.xcconfig; name = "Pods-HostApp-AWSAPICategoryPluginTestCommon-AWSAPICategoryPluginFunctionalTests.release.xcconfig"; path = "Target Support Files/Pods-HostApp-AWSAPICategoryPluginTestCommon-AWSAPICategoryPluginFunctionalTests/Pods-HostApp-AWSAPICategoryPluginTestCommon-AWSAPICategoryPluginFunctionalTests.release.xcconfig"; sourceTree = "<group>"; };
		07267C50E692987F752D790E /* Pods_AWSAPICategoryHostAppWithIAM_AWSAPICategoryHostAppWithIAMTests.framework */ = {isa = PBXFileReference; explicitFileType = wrapper.framework; includeInIndex = 0; path = Pods_AWSAPICategoryHostAppWithIAM_AWSAPICategoryHostAppWithIAMTests.framework; sourceTree = BUILT_PRODUCTS_DIR; };
		0D22C7A16EB2594AD81FA649 /* Pods-AWSAPICategoryPluginGraphQLAPIKeyIntegrationTests.release.xcconfig */ = {isa = PBXFileReference; includeInIndex = 1; lastKnownFileType = text.xcconfig; name = "Pods-AWSAPICategoryPluginGraphQLAPIKeyIntegrationTests.release.xcconfig"; path = "Target Support Files/Pods-AWSAPICategoryPluginGraphQLAPIKeyIntegrationTests/Pods-AWSAPICategoryPluginGraphQLAPIKeyIntegrationTests.release.xcconfig"; sourceTree = "<group>"; };
		13D57D75AE76490200BD2D15 /* Pods-HostApp-AWSAPICategoryPluginGraphQLAPIKeyIntegrationTests.release.xcconfig */ = {isa = PBXFileReference; includeInIndex = 1; lastKnownFileType = text.xcconfig; name = "Pods-HostApp-AWSAPICategoryPluginGraphQLAPIKeyIntegrationTests.release.xcconfig"; path = "Target Support Files/Pods-HostApp-AWSAPICategoryPluginGraphQLAPIKeyIntegrationTests/Pods-HostApp-AWSAPICategoryPluginGraphQLAPIKeyIntegrationTests.release.xcconfig"; sourceTree = "<group>"; };
		14008785FCC34324B9904B2D /* Pods-HostApp-AWSAPICategoryPluginFunctionalTests.release.xcconfig */ = {isa = PBXFileReference; includeInIndex = 1; lastKnownFileType = text.xcconfig; name = "Pods-HostApp-AWSAPICategoryPluginFunctionalTests.release.xcconfig"; path = "Target Support Files/Pods-HostApp-AWSAPICategoryPluginFunctionalTests/Pods-HostApp-AWSAPICategoryPluginFunctionalTests.release.xcconfig"; sourceTree = "<group>"; };
		1B13CFC866A30622EDD91AF4 /* Pods_AWSAPICategoryPlugin_AWSAPICategoryPluginTests.framework */ = {isa = PBXFileReference; explicitFileType = wrapper.framework; includeInIndex = 0; path = Pods_AWSAPICategoryPlugin_AWSAPICategoryPluginTests.framework; sourceTree = BUILT_PRODUCTS_DIR; };
		1B30959CE873C097E54BDFD6 /* Pods-GraphQLWithAPIKeyIntegrationTests.release.xcconfig */ = {isa = PBXFileReference; includeInIndex = 1; lastKnownFileType = text.xcconfig; name = "Pods-GraphQLWithAPIKeyIntegrationTests.release.xcconfig"; path = "Target Support Files/Pods-GraphQLWithAPIKeyIntegrationTests/Pods-GraphQLWithAPIKeyIntegrationTests.release.xcconfig"; sourceTree = "<group>"; };
		1FDC07084023DEF205FF6598 /* Pods-AWSAPICategoryPlugin-AWSAPICategoryPluginTests.debug.xcconfig */ = {isa = PBXFileReference; includeInIndex = 1; lastKnownFileType = text.xcconfig; name = "Pods-AWSAPICategoryPlugin-AWSAPICategoryPluginTests.debug.xcconfig"; path = "Target Support Files/Pods-AWSAPICategoryPlugin-AWSAPICategoryPluginTests/Pods-AWSAPICategoryPlugin-AWSAPICategoryPluginTests.debug.xcconfig"; sourceTree = "<group>"; };
		21233D022469B06B00039337 /* SocialNote.swift */ = {isa = PBXFileReference; lastKnownFileType = sourcecode.swift; path = SocialNote.swift; sourceTree = "<group>"; };
		21233D042469DF1200039337 /* GraphQLAuthDirectiveIntegrationTests+Support.swift */ = {isa = PBXFileReference; lastKnownFileType = sourcecode.swift; path = "GraphQLAuthDirectiveIntegrationTests+Support.swift"; sourceTree = "<group>"; };
		21233D062469EBA000039337 /* GraphQLAuthDirectiveIntegrationTests-credentials.json */ = {isa = PBXFileReference; fileEncoding = 4; lastKnownFileType = text.json; path = "GraphQLAuthDirectiveIntegrationTests-credentials.json"; sourceTree = "<group>"; };
		21233D082469EBA000039337 /* GraphQLAuthDirectiveIntegrationTests-amplifyconfiguration.json */ = {isa = PBXFileReference; fileEncoding = 4; lastKnownFileType = text.json; path = "GraphQLAuthDirectiveIntegrationTests-amplifyconfiguration.json"; sourceTree = "<group>"; };
		21233D0C2469EBBE00039337 /* README.md */ = {isa = PBXFileReference; fileEncoding = 4; lastKnownFileType = net.daringfireball.markdown; path = README.md; sourceTree = "<group>"; };
		21233DC6246F560A00039337 /* GraphQLAuthDirectiveIntegrationTests+Auth.swift */ = {isa = PBXFileReference; lastKnownFileType = sourcecode.swift; path = "GraphQLAuthDirectiveIntegrationTests+Auth.swift"; sourceTree = "<group>"; };
		2129BE3D239486D2006363A1 /* AnyModel+JSONInit.swift */ = {isa = PBXFileReference; fileEncoding = 4; lastKnownFileType = sourcecode.swift; path = "AnyModel+JSONInit.swift"; sourceTree = "<group>"; };
		212B29202592454400593ED5 /* AppSyncListPayload.swift */ = {isa = PBXFileReference; lastKnownFileType = sourcecode.swift; path = AppSyncListPayload.swift; sourceTree = "<group>"; };
		212B298A2592519800593ED5 /* GraphQLConnectionScenario3Tests+List.swift */ = {isa = PBXFileReference; lastKnownFileType = sourcecode.swift; path = "GraphQLConnectionScenario3Tests+List.swift"; sourceTree = "<group>"; };
		212B299E259251F100593ED5 /* GraphQLModelBasedTests+List.swift */ = {isa = PBXFileReference; lastKnownFileType = sourcecode.swift; path = "GraphQLModelBasedTests+List.swift"; sourceTree = "<group>"; };
		21409C4E2384BA7E000A53C9 /* APIOperationResponse.swift */ = {isa = PBXFileReference; lastKnownFileType = sourcecode.swift; path = APIOperationResponse.swift; sourceTree = "<group>"; };
		21409C5F2384DF17000A53C9 /* RESTOperationRequest+RESTRequest.swift */ = {isa = PBXFileReference; lastKnownFileType = sourcecode.swift; path = "RESTOperationRequest+RESTRequest.swift"; sourceTree = "<group>"; };
		21409C6723850A9E000A53C9 /* AWSAPICategoryPluginTestCommon.framework */ = {isa = PBXFileReference; explicitFileType = wrapper.framework; includeInIndex = 0; path = AWSAPICategoryPluginTestCommon.framework; sourceTree = BUILT_PRODUCTS_DIR; };
		21409C6A23850A9E000A53C9 /* Info.plist */ = {isa = PBXFileReference; lastKnownFileType = text.plist.xml; path = Info.plist; sourceTree = "<group>"; };
		21409C7123850BEE000A53C9 /* Todo.swift */ = {isa = PBXFileReference; lastKnownFileType = sourcecode.swift; path = Todo.swift; sourceTree = "<group>"; };
		214BD38B23FB5C4C0059A286 /* SubscriptionConnectionFactory.swift */ = {isa = PBXFileReference; fileEncoding = 4; lastKnownFileType = sourcecode.swift; path = SubscriptionConnectionFactory.swift; sourceTree = "<group>"; };
		214BD3CF23FB76740059A286 /* AWSSubscriptionConnectionFactory.swift */ = {isa = PBXFileReference; fileEncoding = 4; lastKnownFileType = sourcecode.swift; path = AWSSubscriptionConnectionFactory.swift; sourceTree = "<group>"; };
		21598CDD239EDF1000529F29 /* RESTWithIAMIntegrationTests-amplifyconfiguration.json */ = {isa = PBXFileReference; fileEncoding = 4; lastKnownFileType = text.json; path = "RESTWithIAMIntegrationTests-amplifyconfiguration.json"; sourceTree = "<group>"; };
		21598CDE239EDF1000529F29 /* RESTWithIAMIntegrationTests-awsconfiguration.json */ = {isa = PBXFileReference; fileEncoding = 4; lastKnownFileType = text.json; path = "RESTWithIAMIntegrationTests-awsconfiguration.json"; sourceTree = "<group>"; };
		21598CE5239FF8BD00529F29 /* README.md */ = {isa = PBXFileReference; fileEncoding = 4; lastKnownFileType = net.daringfireball.markdown; path = README.md; sourceTree = "<group>"; };
		21598CE723A0036600529F29 /* README.md */ = {isa = PBXFileReference; lastKnownFileType = net.daringfireball.markdown; path = README.md; sourceTree = "<group>"; };
		21598CE823A0037800529F29 /* README.md */ = {isa = PBXFileReference; lastKnownFileType = net.daringfireball.markdown; path = README.md; sourceTree = "<group>"; };
		21598CEE23A00F6A00529F29 /* README.md */ = {isa = PBXFileReference; lastKnownFileType = net.daringfireball.markdown; path = README.md; sourceTree = "<group>"; };
		21598CEF23A00F8400529F29 /* README.md */ = {isa = PBXFileReference; lastKnownFileType = net.daringfireball.markdown; path = README.md; sourceTree = "<group>"; };
		21598CF023A0164900529F29 /* GraphQLWithUserPoolIntegrationTests-amplifyconfiguration.json */ = {isa = PBXFileReference; fileEncoding = 4; lastKnownFileType = text.json; path = "GraphQLWithUserPoolIntegrationTests-amplifyconfiguration.json"; sourceTree = "<group>"; };
		21598CF123A0164A00529F29 /* GraphQLWithUserPoolIntegrationTests-awsconfiguration.json */ = {isa = PBXFileReference; fileEncoding = 4; lastKnownFileType = text.json; path = "GraphQLWithUserPoolIntegrationTests-awsconfiguration.json"; sourceTree = "<group>"; };
		216201E223920A6200AB2E10 /* GraphQLSyncBasedTests.swift */ = {isa = PBXFileReference; lastKnownFileType = sourcecode.swift; path = GraphQLSyncBasedTests.swift; sourceTree = "<group>"; };
		216449382587E90A00C548A5 /* GraphQLRequest+toOperationRequest.swift */ = {isa = PBXFileReference; fileEncoding = 4; lastKnownFileType = sourcecode.swift; path = "GraphQLRequest+toOperationRequest.swift"; sourceTree = "<group>"; };
		216449442587E92A00C548A5 /* GraphQLResponseDecoder+DecodeData.swift */ = {isa = PBXFileReference; fileEncoding = 4; lastKnownFileType = sourcecode.swift; path = "GraphQLResponseDecoder+DecodeData.swift"; sourceTree = "<group>"; };
		216449452587E92A00C548A5 /* GraphQLResponseDecoder.swift */ = {isa = PBXFileReference; fileEncoding = 4; lastKnownFileType = sourcecode.swift; path = GraphQLResponseDecoder.swift; sourceTree = "<group>"; };
		216449462587E92A00C548A5 /* GraphQLErrorDecoder.swift */ = {isa = PBXFileReference; fileEncoding = 4; lastKnownFileType = sourcecode.swift; path = GraphQLErrorDecoder.swift; sourceTree = "<group>"; };
		2164496F2587ED5400C548A5 /* GraphQLResponseDecoderTests.swift */ = {isa = PBXFileReference; fileEncoding = 4; lastKnownFileType = sourcecode.swift; path = GraphQLResponseDecoderTests.swift; sourceTree = "<group>"; };
		216449702587ED5400C548A5 /* GraphQLErrorDecoderTests.swift */ = {isa = PBXFileReference; fileEncoding = 4; lastKnownFileType = sourcecode.swift; path = GraphQLErrorDecoderTests.swift; sourceTree = "<group>"; };
		216449972587F9BC00C548A5 /* GraphQLResponseDecoder+DecodeDataTests.swift */ = {isa = PBXFileReference; lastKnownFileType = sourcecode.swift; path = "GraphQLResponseDecoder+DecodeDataTests.swift"; sourceTree = "<group>"; };
		216449BE2587FE0900C548A5 /* AWSAppSyncGrpahQLResponseTests.swift */ = {isa = PBXFileReference; lastKnownFileType = sourcecode.swift; path = AWSAppSyncGrpahQLResponseTests.swift; sourceTree = "<group>"; };
		217856602380C60400A30D19 /* GraphQLWithIAMIntegrationTests.xctest */ = {isa = PBXFileReference; explicitFileType = wrapper.cfbundle; includeInIndex = 0; path = GraphQLWithIAMIntegrationTests.xctest; sourceTree = BUILT_PRODUCTS_DIR; };
		217856622380C60400A30D19 /* GraphQLWithIAMIntegrationTests.swift */ = {isa = PBXFileReference; lastKnownFileType = sourcecode.swift; path = GraphQLWithIAMIntegrationTests.swift; sourceTree = "<group>"; };
		217856642380C60400A30D19 /* Info.plist */ = {isa = PBXFileReference; lastKnownFileType = text.plist.xml; path = Info.plist; sourceTree = "<group>"; };
		2178566F2380C73500A30D19 /* AWSAPICategoryPluginFunctionalTests.xctest */ = {isa = PBXFileReference; explicitFileType = wrapper.cfbundle; includeInIndex = 0; path = AWSAPICategoryPluginFunctionalTests.xctest; sourceTree = BUILT_PRODUCTS_DIR; };
		217856732380C73600A30D19 /* Info.plist */ = {isa = PBXFileReference; lastKnownFileType = text.plist.xml; path = Info.plist; sourceTree = "<group>"; };
		217856802380C90600A30D19 /* RESTWithIAMIntegrationTests.xctest */ = {isa = PBXFileReference; explicitFileType = wrapper.cfbundle; includeInIndex = 0; path = RESTWithIAMIntegrationTests.xctest; sourceTree = BUILT_PRODUCTS_DIR; };
		217856822380C90600A30D19 /* RESTWithIAMIntegrationTests.swift */ = {isa = PBXFileReference; lastKnownFileType = sourcecode.swift; path = RESTWithIAMIntegrationTests.swift; sourceTree = "<group>"; };
		217856842380C90600A30D19 /* Info.plist */ = {isa = PBXFileReference; lastKnownFileType = text.plist.xml; path = Info.plist; sourceTree = "<group>"; };
		2178569F23810B9400A30D19 /* GraphQLWithUserPoolIntegrationTests.xctest */ = {isa = PBXFileReference; explicitFileType = wrapper.cfbundle; includeInIndex = 0; path = GraphQLWithUserPoolIntegrationTests.xctest; sourceTree = BUILT_PRODUCTS_DIR; };
		217856A123810B9400A30D19 /* GraphQLWithUserPoolIntegrationTests.swift */ = {isa = PBXFileReference; lastKnownFileType = sourcecode.swift; path = GraphQLWithUserPoolIntegrationTests.swift; sourceTree = "<group>"; };
		217856A323810B9400A30D19 /* Info.plist */ = {isa = PBXFileReference; lastKnownFileType = text.plist.xml; path = Info.plist; sourceTree = "<group>"; };
		217856B62381F19300A30D19 /* AWSAPICategoryPluginEndpointType.swift */ = {isa = PBXFileReference; lastKnownFileType = sourcecode.swift; path = AWSAPICategoryPluginEndpointType.swift; sourceTree = "<group>"; };
		217856C12383339D00A30D19 /* GraphQLModelBasedTests.swift */ = {isa = PBXFileReference; lastKnownFileType = sourcecode.swift; path = GraphQLModelBasedTests.swift; sourceTree = "<group>"; };
		217D5FE825783559009F0639 /* GraphQLConnectionScenario2Tests.swift */ = {isa = PBXFileReference; fileEncoding = 4; lastKnownFileType = sourcecode.swift; path = GraphQLConnectionScenario2Tests.swift; sourceTree = "<group>"; };
		217D5FFC2578369E009F0639 /* GraphQLConnectionScenario4Tests.swift */ = {isa = PBXFileReference; fileEncoding = 4; lastKnownFileType = sourcecode.swift; path = GraphQLConnectionScenario4Tests.swift; sourceTree = "<group>"; };
		217D5FFD2578369E009F0639 /* GraphQLConnectionScenario5Tests.swift */ = {isa = PBXFileReference; fileEncoding = 4; lastKnownFileType = sourcecode.swift; path = GraphQLConnectionScenario5Tests.swift; sourceTree = "<group>"; };
		217D5FFE2578369E009F0639 /* GraphQLConnectionScenario1Tests.swift */ = {isa = PBXFileReference; fileEncoding = 4; lastKnownFileType = sourcecode.swift; path = GraphQLConnectionScenario1Tests.swift; sourceTree = "<group>"; };
		217D5FFF2578369F009F0639 /* GraphQLConnectionScenario3Tests.swift */ = {isa = PBXFileReference; fileEncoding = 4; lastKnownFileType = sourcecode.swift; path = GraphQLConnectionScenario3Tests.swift; sourceTree = "<group>"; };
		219A888C23ECF8A400BBC5F2 /* RESTWithUserPoolIntegrationTests.xctest */ = {isa = PBXFileReference; explicitFileType = wrapper.cfbundle; includeInIndex = 0; path = RESTWithUserPoolIntegrationTests.xctest; sourceTree = BUILT_PRODUCTS_DIR; };
		219A888E23ECF8A400BBC5F2 /* RESTWithUserPoolIntegrationTests.swift */ = {isa = PBXFileReference; lastKnownFileType = sourcecode.swift; path = RESTWithUserPoolIntegrationTests.swift; sourceTree = "<group>"; };
		219A889023ECF8A500BBC5F2 /* Info.plist */ = {isa = PBXFileReference; lastKnownFileType = text.plist.xml; path = Info.plist; sourceTree = "<group>"; };
		219A889F23EE01A700BBC5F2 /* RESTWithUserPoolIntegrationTests-amplifyconfiguration.json */ = {isa = PBXFileReference; fileEncoding = 4; lastKnownFileType = text.json; path = "RESTWithUserPoolIntegrationTests-amplifyconfiguration.json"; sourceTree = "<group>"; };
		219A88A423EE054000BBC5F2 /* RESTWithUserPoolIntegrationTests-credentials.json */ = {isa = PBXFileReference; fileEncoding = 4; lastKnownFileType = text.json; path = "RESTWithUserPoolIntegrationTests-credentials.json"; sourceTree = "<group>"; };
		219A88A623EE05C200BBC5F2 /* README.md */ = {isa = PBXFileReference; fileEncoding = 4; lastKnownFileType = net.daringfireball.markdown; path = README.md; sourceTree = "<group>"; };
		219F7B1B25BF92C6007107D3 /* AWSAPIPlugin.md */ = {isa = PBXFileReference; lastKnownFileType = net.daringfireball.markdown; path = AWSAPIPlugin.md; sourceTree = "<group>"; };
		21A3EFC523A946580095D8E6 /* GraphQLWithUserPoolIntegrationTests-credentials.json */ = {isa = PBXFileReference; fileEncoding = 4; lastKnownFileType = text.json; path = "GraphQLWithUserPoolIntegrationTests-credentials.json"; sourceTree = "<group>"; };
		21A3FDBA2464BB5F00E76120 /* GraphQLAuthDirectiveIntegrationTests.swift */ = {isa = PBXFileReference; lastKnownFileType = sourcecode.swift; path = GraphQLAuthDirectiveIntegrationTests.swift; sourceTree = "<group>"; };
		21A4EEF7259E38B500E1047D /* AppSyncListDecoder.swift */ = {isa = PBXFileReference; lastKnownFileType = sourcecode.swift; path = AppSyncListDecoder.swift; sourceTree = "<group>"; };
		21A4EF33259E39A200E1047D /* AppSyncListDecoderTests.swift */ = {isa = PBXFileReference; lastKnownFileType = sourcecode.swift; path = AppSyncListDecoderTests.swift; sourceTree = "<group>"; };
		21A4EF3E259E39AD00E1047D /* AppSyncListProviderTests.swift */ = {isa = PBXFileReference; lastKnownFileType = sourcecode.swift; path = AppSyncListProviderTests.swift; sourceTree = "<group>"; };
<<<<<<< HEAD
		21A4F24E25A3CC8E00E1047D /* AppSyncListProvider.swift */ = {isa = PBXFileReference; fileEncoding = 4; lastKnownFileType = sourcecode.swift; path = AppSyncListProvider.swift; sourceTree = "<group>"; };
		21A4F35925A4F2E800E1047D /* AppSyncListResponse.swift */ = {isa = PBXFileReference; lastKnownFileType = sourcecode.swift; path = AppSyncListResponse.swift; sourceTree = "<group>"; };
		21A4F36425A4F30200E1047D /* AppSyncModelMetadata.swift */ = {isa = PBXFileReference; lastKnownFileType = sourcecode.swift; path = AppSyncModelMetadata.swift; sourceTree = "<group>"; };
		21A4F42325A62E3600E1047D /* AppSyncListPayloadTests.swift */ = {isa = PBXFileReference; lastKnownFileType = sourcecode.swift; path = AppSyncListPayloadTests.swift; sourceTree = "<group>"; };
		21A4F44025A6390B00E1047D /* AppSyncModelMetadataTests.swift */ = {isa = PBXFileReference; lastKnownFileType = sourcecode.swift; path = AppSyncModelMetadataTests.swift; sourceTree = "<group>"; };
		21A4F93725A7AADF00E1047D /* AppSyncListProviderPaginationTests.swift */ = {isa = PBXFileReference; lastKnownFileType = sourcecode.swift; path = AppSyncListProviderPaginationTests.swift; sourceTree = "<group>"; };
		21A4F94B25A7ACE500E1047D /* GraphQLRequest+toListQuery.swift */ = {isa = PBXFileReference; lastKnownFileType = sourcecode.swift; path = "GraphQLRequest+toListQuery.swift"; sourceTree = "<group>"; };
		21A4F95625A7AEB300E1047D /* GraphQLRequestToListQueryTests.swift */ = {isa = PBXFileReference; lastKnownFileType = sourcecode.swift; path = GraphQLRequestToListQueryTests.swift; sourceTree = "<group>"; };
		21A4F98E25A7BF9E00E1047D /* AppSyncListResponseTests.swift */ = {isa = PBXFileReference; lastKnownFileType = sourcecode.swift; path = AppSyncListResponseTests.swift; sourceTree = "<group>"; };
=======
>>>>>>> deb58af5
		21D38B9A240C517C00EC2A8D /* AWSOIDCAuthProvider.swift */ = {isa = PBXFileReference; lastKnownFileType = sourcecode.swift; path = AWSOIDCAuthProvider.swift; sourceTree = "<group>"; };
		21D5286624169E74005186BA /* IAMAuthInterceptor.swift */ = {isa = PBXFileReference; lastKnownFileType = sourcecode.swift; path = IAMAuthInterceptor.swift; sourceTree = "<group>"; };
		21D7A08D237B54D90057D00D /* AWSGraphQLOperation.swift */ = {isa = PBXFileReference; fileEncoding = 4; lastKnownFileType = sourcecode.swift; path = AWSGraphQLOperation.swift; sourceTree = "<group>"; };
		21D7A08E237B54D90057D00D /* AWSGraphQLSubscriptionOperation.swift */ = {isa = PBXFileReference; fileEncoding = 4; lastKnownFileType = sourcecode.swift; path = AWSGraphQLSubscriptionOperation.swift; sourceTree = "<group>"; };
		21D7A08F237B54D90057D00D /* AWSRESTOperation.swift */ = {isa = PBXFileReference; fileEncoding = 4; lastKnownFileType = sourcecode.swift; path = AWSRESTOperation.swift; sourceTree = "<group>"; };
		21D7A090237B54D90057D00D /* AWSAPIOperation+APIOperation.swift */ = {isa = PBXFileReference; fileEncoding = 4; lastKnownFileType = sourcecode.swift; path = "AWSAPIOperation+APIOperation.swift"; sourceTree = "<group>"; };
		21D7A091237B54D90057D00D /* AWSGraphQLOperation+APIOperation.swift */ = {isa = PBXFileReference; fileEncoding = 4; lastKnownFileType = sourcecode.swift; path = "AWSGraphQLOperation+APIOperation.swift"; sourceTree = "<group>"; };
		21D7A092237B54D90057D00D /* APIOperation.swift */ = {isa = PBXFileReference; fileEncoding = 4; lastKnownFileType = sourcecode.swift; path = APIOperation.swift; sourceTree = "<group>"; };
		21D7A094237B54D90057D00D /* AWSAPICategoryPluginConfiguration.swift */ = {isa = PBXFileReference; fileEncoding = 4; lastKnownFileType = sourcecode.swift; path = AWSAPICategoryPluginConfiguration.swift; sourceTree = "<group>"; };
		21D7A095237B54D90057D00D /* AWSAPICategoryPluginConfiguration+EndpointConfig.swift */ = {isa = PBXFileReference; fileEncoding = 4; lastKnownFileType = sourcecode.swift; path = "AWSAPICategoryPluginConfiguration+EndpointConfig.swift"; sourceTree = "<group>"; };
		21D7A096237B54D90057D00D /* AWSAPIPlugin+Resettable.swift */ = {isa = PBXFileReference; fileEncoding = 4; lastKnownFileType = sourcecode.swift; path = "AWSAPIPlugin+Resettable.swift"; sourceTree = "<group>"; };
		21D7A098237B54D90057D00D /* AWSAPIPlugin+Configure.swift */ = {isa = PBXFileReference; fileEncoding = 4; lastKnownFileType = sourcecode.swift; path = "AWSAPIPlugin+Configure.swift"; sourceTree = "<group>"; };
		21D7A099237B54D90057D00D /* AWSAPIPlugin+InterceptorBehavior.swift */ = {isa = PBXFileReference; fileEncoding = 4; lastKnownFileType = sourcecode.swift; path = "AWSAPIPlugin+InterceptorBehavior.swift"; sourceTree = "<group>"; };
		21D7A09A237B54D90057D00D /* AWSAPIPlugin.swift */ = {isa = PBXFileReference; fileEncoding = 4; lastKnownFileType = sourcecode.swift; path = AWSAPIPlugin.swift; sourceTree = "<group>"; };
		21D7A09B237B54D90057D00D /* AWSAPIPlugin+URLSessionDelegate.swift */ = {isa = PBXFileReference; fileEncoding = 4; lastKnownFileType = sourcecode.swift; path = "AWSAPIPlugin+URLSessionDelegate.swift"; sourceTree = "<group>"; };
		21D7A0B1237B54D90057D00D /* AWSAPIPlugin+GraphQLBehavior.swift */ = {isa = PBXFileReference; fileEncoding = 4; lastKnownFileType = sourcecode.swift; path = "AWSAPIPlugin+GraphQLBehavior.swift"; sourceTree = "<group>"; };
		21D7A0B3237B54D90057D00D /* URLSessionFactory.swift */ = {isa = PBXFileReference; fileEncoding = 4; lastKnownFileType = sourcecode.swift; path = URLSessionFactory.swift; sourceTree = "<group>"; };
		21D7A0B4237B54D90057D00D /* URLSession+URLSessionBehavior.swift */ = {isa = PBXFileReference; fileEncoding = 4; lastKnownFileType = sourcecode.swift; path = "URLSession+URLSessionBehavior.swift"; sourceTree = "<group>"; };
		21D7A0B5237B54D90057D00D /* URLSessionDataTaskBehavior.swift */ = {isa = PBXFileReference; fileEncoding = 4; lastKnownFileType = sourcecode.swift; path = URLSessionDataTaskBehavior.swift; sourceTree = "<group>"; };
		21D7A0B6237B54D90057D00D /* URLSessionBehavior.swift */ = {isa = PBXFileReference; fileEncoding = 4; lastKnownFileType = sourcecode.swift; path = URLSessionBehavior.swift; sourceTree = "<group>"; };
		21D7A0B7237B54D90057D00D /* URLSessionTask+URLSessionTaskBehavior.swift */ = {isa = PBXFileReference; fileEncoding = 4; lastKnownFileType = sourcecode.swift; path = "URLSessionTask+URLSessionTaskBehavior.swift"; sourceTree = "<group>"; };
		21D7A0B8237B54D90057D00D /* OperationTaskMapper.swift */ = {isa = PBXFileReference; fileEncoding = 4; lastKnownFileType = sourcecode.swift; path = OperationTaskMapper.swift; sourceTree = "<group>"; };
		21D7A0B9237B54D90057D00D /* URLSessionBehaviorDelegate.swift */ = {isa = PBXFileReference; fileEncoding = 4; lastKnownFileType = sourcecode.swift; path = URLSessionBehaviorDelegate.swift; sourceTree = "<group>"; };
		21D7A0BC237B54D90057D00D /* URLRequestConstants.swift */ = {isa = PBXFileReference; fileEncoding = 4; lastKnownFileType = sourcecode.swift; path = URLRequestConstants.swift; sourceTree = "<group>"; };
		21D7A0C5237B54D90057D00D /* AWSAppSyncGraphQLResponse.swift */ = {isa = PBXFileReference; fileEncoding = 4; lastKnownFileType = sourcecode.swift; path = AWSAppSyncGraphQLResponse.swift; sourceTree = "<group>"; };
		21D7A0C7237B54D90057D00D /* RESTOperationRequest+Validate.swift */ = {isa = PBXFileReference; fileEncoding = 4; lastKnownFileType = sourcecode.swift; path = "RESTOperationRequest+Validate.swift"; sourceTree = "<group>"; };
		21D7A0C8237B54D90057D00D /* RESTOperationRequestUtils.swift */ = {isa = PBXFileReference; fileEncoding = 4; lastKnownFileType = sourcecode.swift; path = RESTOperationRequestUtils.swift; sourceTree = "<group>"; };
		21D7A0CA237B54D90057D00D /* RESTOperationRequestUtils+Validator.swift */ = {isa = PBXFileReference; fileEncoding = 4; lastKnownFileType = sourcecode.swift; path = "RESTOperationRequestUtils+Validator.swift"; sourceTree = "<group>"; };
		21D7A0CB237B54D90057D00D /* GraphQLOperationRequestUtils.swift */ = {isa = PBXFileReference; fileEncoding = 4; lastKnownFileType = sourcecode.swift; path = GraphQLOperationRequestUtils.swift; sourceTree = "<group>"; };
		21D7A0CC237B54D90057D00D /* APIError+DecodingError.swift */ = {isa = PBXFileReference; fileEncoding = 4; lastKnownFileType = sourcecode.swift; path = "APIError+DecodingError.swift"; sourceTree = "<group>"; };
		21D7A0CD237B54D90057D00D /* GraphQLOperationRequestUtils+Validator.swift */ = {isa = PBXFileReference; fileEncoding = 4; lastKnownFileType = sourcecode.swift; path = "GraphQLOperationRequestUtils+Validator.swift"; sourceTree = "<group>"; };
		21D7A0CF237B54D90057D00D /* GraphQLOperationRequest+Validate.swift */ = {isa = PBXFileReference; fileEncoding = 4; lastKnownFileType = sourcecode.swift; path = "GraphQLOperationRequest+Validate.swift"; sourceTree = "<group>"; };
		21D7A0D0237B54D90057D00D /* AWSAPIPlugin+RESTBehavior.swift */ = {isa = PBXFileReference; fileEncoding = 4; lastKnownFileType = sourcecode.swift; path = "AWSAPIPlugin+RESTBehavior.swift"; sourceTree = "<group>"; };
		21D7A0D1237B54D90057D00D /* AWSAPIPlugin+URLSessionBehaviorDelegate.swift */ = {isa = PBXFileReference; fileEncoding = 4; lastKnownFileType = sourcecode.swift; path = "AWSAPIPlugin+URLSessionBehaviorDelegate.swift"; sourceTree = "<group>"; };
		21D7A0D4237B54D90057D00D /* UserPoolRequestInterceptor.swift */ = {isa = PBXFileReference; fileEncoding = 4; lastKnownFileType = sourcecode.swift; path = UserPoolRequestInterceptor.swift; sourceTree = "<group>"; };
		21D7A0D5237B54D90057D00D /* APIKeyURLRequestInterceptor.swift */ = {isa = PBXFileReference; fileEncoding = 4; lastKnownFileType = sourcecode.swift; path = APIKeyURLRequestInterceptor.swift; sourceTree = "<group>"; };
		21D7A0D6237B54D90057D00D /* IAMURLRequestInterceptor.swift */ = {isa = PBXFileReference; fileEncoding = 4; lastKnownFileType = sourcecode.swift; path = IAMURLRequestInterceptor.swift; sourceTree = "<group>"; };
		21D7A0D7237B54D90057D00D /* AWSAPICategoryPluginError.swift */ = {isa = PBXFileReference; fileEncoding = 4; lastKnownFileType = sourcecode.swift; path = AWSAPICategoryPluginError.swift; sourceTree = "<group>"; };
		21D7A0DE237B54D90057D00D /* Info.plist */ = {isa = PBXFileReference; fileEncoding = 4; lastKnownFileType = text.plist.xml; path = Info.plist; sourceTree = "<group>"; };
		21F40A2923A0423C0074678E /* GraphQLSyncBasedTests-amplifyconfiguration.json */ = {isa = PBXFileReference; fileEncoding = 4; lastKnownFileType = text.json; path = "GraphQLSyncBasedTests-amplifyconfiguration.json"; sourceTree = "<group>"; };
		21F40A2D23A0707E0074678E /* GraphQLModelBasedTests-amplifyconfiguration.json */ = {isa = PBXFileReference; fileEncoding = 4; lastKnownFileType = text.json; path = "GraphQLModelBasedTests-amplifyconfiguration.json"; sourceTree = "<group>"; };
		21FDBB752587D9E40086FCDC /* GraphQLConnectionScenario6Tests.swift */ = {isa = PBXFileReference; fileEncoding = 4; lastKnownFileType = sourcecode.swift; path = GraphQLConnectionScenario6Tests.swift; sourceTree = "<group>"; };
		21FE04252589295D00B81D72 /* AppSyncListProvider.swift */ = {isa = PBXFileReference; lastKnownFileType = sourcecode.swift; path = AppSyncListProvider.swift; sourceTree = "<group>"; };
		21FE044B25894C5300B81D72 /* ListTests.swift */ = {isa = PBXFileReference; lastKnownFileType = sourcecode.swift; path = ListTests.swift; sourceTree = "<group>"; };
		21FE04B825894F8800B81D72 /* GraphQLConnectionScenario3Tests+Helpers.swift */ = {isa = PBXFileReference; fileEncoding = 4; lastKnownFileType = sourcecode.swift; path = "GraphQLConnectionScenario3Tests+Helpers.swift"; sourceTree = "<group>"; };
		21FE04BA25894F8800B81D72 /* GraphQLConnectionScenario3Tests+Subscribe.swift */ = {isa = PBXFileReference; fileEncoding = 4; lastKnownFileType = sourcecode.swift; path = "GraphQLConnectionScenario3Tests+Subscribe.swift"; sourceTree = "<group>"; };
		226F79D02FF47C0A8AE75467 /* Pods-HostApp-AWSAPICategoryPluginTestCommon-GraphQLWithUserPoolIntegrationTests.release.xcconfig */ = {isa = PBXFileReference; includeInIndex = 1; lastKnownFileType = text.xcconfig; name = "Pods-HostApp-AWSAPICategoryPluginTestCommon-GraphQLWithUserPoolIntegrationTests.release.xcconfig"; path = "Target Support Files/Pods-HostApp-AWSAPICategoryPluginTestCommon-GraphQLWithUserPoolIntegrationTests/Pods-HostApp-AWSAPICategoryPluginTestCommon-GraphQLWithUserPoolIntegrationTests.release.xcconfig"; sourceTree = "<group>"; };
		2A9C1061115A6639265D6C9C /* Pods-GraphQLWithIAMIntegrationTests.release.xcconfig */ = {isa = PBXFileReference; includeInIndex = 1; lastKnownFileType = text.xcconfig; name = "Pods-GraphQLWithIAMIntegrationTests.release.xcconfig"; path = "Target Support Files/Pods-GraphQLWithIAMIntegrationTests/Pods-GraphQLWithIAMIntegrationTests.release.xcconfig"; sourceTree = "<group>"; };
		2D57635393A9898E665C00A1 /* Pods_HostApp_AWSAPICategoryPluginTestCommon_RESTWithIAMIntegrationTests.framework */ = {isa = PBXFileReference; explicitFileType = wrapper.framework; includeInIndex = 0; path = Pods_HostApp_AWSAPICategoryPluginTestCommon_RESTWithIAMIntegrationTests.framework; sourceTree = BUILT_PRODUCTS_DIR; };
		3296753A87B70EB2A31690FF /* Pods-HostApp-AWSAPICategoryPluginTestCommon-RESTWithIAMIntegrationTests.debug.xcconfig */ = {isa = PBXFileReference; includeInIndex = 1; lastKnownFileType = text.xcconfig; name = "Pods-HostApp-AWSAPICategoryPluginTestCommon-RESTWithIAMIntegrationTests.debug.xcconfig"; path = "Target Support Files/Pods-HostApp-AWSAPICategoryPluginTestCommon-RESTWithIAMIntegrationTests/Pods-HostApp-AWSAPICategoryPluginTestCommon-RESTWithIAMIntegrationTests.debug.xcconfig"; sourceTree = "<group>"; };
		34A20F0F479BDF83826BA9E5 /* Pods-HostApp-AWSAPICategoryPluginTestCommon-GraphQLWithIAMIntegrationTests.debug.xcconfig */ = {isa = PBXFileReference; includeInIndex = 1; lastKnownFileType = text.xcconfig; name = "Pods-HostApp-AWSAPICategoryPluginTestCommon-GraphQLWithIAMIntegrationTests.debug.xcconfig"; path = "Target Support Files/Pods-HostApp-AWSAPICategoryPluginTestCommon-GraphQLWithIAMIntegrationTests/Pods-HostApp-AWSAPICategoryPluginTestCommon-GraphQLWithIAMIntegrationTests.debug.xcconfig"; sourceTree = "<group>"; };
		396290F67AD0D9EE6D567724 /* Pods-HostApp-AWSAPICategoryPluginIntegrationTests.release.xcconfig */ = {isa = PBXFileReference; includeInIndex = 1; lastKnownFileType = text.xcconfig; name = "Pods-HostApp-AWSAPICategoryPluginIntegrationTests.release.xcconfig"; path = "Target Support Files/Pods-HostApp-AWSAPICategoryPluginIntegrationTests/Pods-HostApp-AWSAPICategoryPluginIntegrationTests.release.xcconfig"; sourceTree = "<group>"; };
		3C21A1C060D243A48AEA9A33 /* Pods-AWSAPICategoryPluginTests.debug.xcconfig */ = {isa = PBXFileReference; includeInIndex = 1; lastKnownFileType = text.xcconfig; name = "Pods-AWSAPICategoryPluginTests.debug.xcconfig"; path = "Target Support Files/Pods-AWSAPICategoryPluginTests/Pods-AWSAPICategoryPluginTests.debug.xcconfig"; sourceTree = "<group>"; };
		3DD7865560F692DDB7C1548D /* Pods-HostApp-AWSAPICategoryPluginTests.release.xcconfig */ = {isa = PBXFileReference; includeInIndex = 1; lastKnownFileType = text.xcconfig; name = "Pods-HostApp-AWSAPICategoryPluginTests.release.xcconfig"; path = "Target Support Files/Pods-HostApp-AWSAPICategoryPluginTests/Pods-HostApp-AWSAPICategoryPluginTests.release.xcconfig"; sourceTree = "<group>"; };
		41EF2F5050AE28AA51894B0E /* Pods-AWSAPICategoryPluginFunctionalTests.debug.xcconfig */ = {isa = PBXFileReference; includeInIndex = 1; lastKnownFileType = text.xcconfig; name = "Pods-AWSAPICategoryPluginFunctionalTests.debug.xcconfig"; path = "Target Support Files/Pods-AWSAPICategoryPluginFunctionalTests/Pods-AWSAPICategoryPluginFunctionalTests.debug.xcconfig"; sourceTree = "<group>"; };
		44F446A2568E2ECDBA56BE56 /* Pods-HostApp-AWSAPICategoryPluginTests.debug.xcconfig */ = {isa = PBXFileReference; includeInIndex = 1; lastKnownFileType = text.xcconfig; name = "Pods-HostApp-AWSAPICategoryPluginTests.debug.xcconfig"; path = "Target Support Files/Pods-HostApp-AWSAPICategoryPluginTests/Pods-HostApp-AWSAPICategoryPluginTests.debug.xcconfig"; sourceTree = "<group>"; };
		48151EBFBE86C900B1E47505 /* Pods-HostApp-GraphQLWithUserPoolIntegrationTests.release.xcconfig */ = {isa = PBXFileReference; includeInIndex = 1; lastKnownFileType = text.xcconfig; name = "Pods-HostApp-GraphQLWithUserPoolIntegrationTests.release.xcconfig"; path = "Target Support Files/Pods-HostApp-GraphQLWithUserPoolIntegrationTests/Pods-HostApp-GraphQLWithUserPoolIntegrationTests.release.xcconfig"; sourceTree = "<group>"; };
		4AD63A179BA4F1B0F5A8239C /* Pods-HostApp-GraphQLWithIAMIntegrationTests.debug.xcconfig */ = {isa = PBXFileReference; includeInIndex = 1; lastKnownFileType = text.xcconfig; name = "Pods-HostApp-GraphQLWithIAMIntegrationTests.debug.xcconfig"; path = "Target Support Files/Pods-HostApp-GraphQLWithIAMIntegrationTests/Pods-HostApp-GraphQLWithIAMIntegrationTests.debug.xcconfig"; sourceTree = "<group>"; };
		4B77D41B0A0DF50AD28492CC /* Pods-HostApp-AWSAPICategoryPluginTestCommon.release.xcconfig */ = {isa = PBXFileReference; includeInIndex = 1; lastKnownFileType = text.xcconfig; name = "Pods-HostApp-AWSAPICategoryPluginTestCommon.release.xcconfig"; path = "Target Support Files/Pods-HostApp-AWSAPICategoryPluginTestCommon/Pods-HostApp-AWSAPICategoryPluginTestCommon.release.xcconfig"; sourceTree = "<group>"; };
		4C9D31E2654F5401D8DFA1EC /* Pods-AWSAPICategoryHostAppWithIAM.debug.xcconfig */ = {isa = PBXFileReference; includeInIndex = 1; lastKnownFileType = text.xcconfig; name = "Pods-AWSAPICategoryHostAppWithIAM.debug.xcconfig"; path = "Target Support Files/Pods-AWSAPICategoryHostAppWithIAM/Pods-AWSAPICategoryHostAppWithIAM.debug.xcconfig"; sourceTree = "<group>"; };
		53890B4754019D7240753060 /* Pods-HostApp-AWSAPICategoryPluginTestCommon-RESTWithUserPoolIntegrationTests.release.xcconfig */ = {isa = PBXFileReference; includeInIndex = 1; lastKnownFileType = text.xcconfig; name = "Pods-HostApp-AWSAPICategoryPluginTestCommon-RESTWithUserPoolIntegrationTests.release.xcconfig"; path = "Target Support Files/Pods-HostApp-AWSAPICategoryPluginTestCommon-RESTWithUserPoolIntegrationTests/Pods-HostApp-AWSAPICategoryPluginTestCommon-RESTWithUserPoolIntegrationTests.release.xcconfig"; sourceTree = "<group>"; };
		590266D0504CD8553B44EAE8 /* Pods-AWSAPICategoryPlugin-AWSAPICategoryPluginTests.release.xcconfig */ = {isa = PBXFileReference; includeInIndex = 1; lastKnownFileType = text.xcconfig; name = "Pods-AWSAPICategoryPlugin-AWSAPICategoryPluginTests.release.xcconfig"; path = "Target Support Files/Pods-AWSAPICategoryPlugin-AWSAPICategoryPluginTests/Pods-AWSAPICategoryPlugin-AWSAPICategoryPluginTests.release.xcconfig"; sourceTree = "<group>"; };
		60CE874DF1685CDF2AF2A276 /* Pods-HostApp-AWSAPICategoryPluginIntegrationTests.debug.xcconfig */ = {isa = PBXFileReference; includeInIndex = 1; lastKnownFileType = text.xcconfig; name = "Pods-HostApp-AWSAPICategoryPluginIntegrationTests.debug.xcconfig"; path = "Target Support Files/Pods-HostApp-AWSAPICategoryPluginIntegrationTests/Pods-HostApp-AWSAPICategoryPluginIntegrationTests.debug.xcconfig"; sourceTree = "<group>"; };
		63092F520F1DF39786D6A000 /* Pods-HostApp-AWSAPICategoryPluginFunctionalTests.debug.xcconfig */ = {isa = PBXFileReference; includeInIndex = 1; lastKnownFileType = text.xcconfig; name = "Pods-HostApp-AWSAPICategoryPluginFunctionalTests.debug.xcconfig"; path = "Target Support Files/Pods-HostApp-AWSAPICategoryPluginFunctionalTests/Pods-HostApp-AWSAPICategoryPluginFunctionalTests.debug.xcconfig"; sourceTree = "<group>"; };
		64F4420E15AABEDB9EB87636 /* Pods-RESTWithIAMIntegrationTests.debug.xcconfig */ = {isa = PBXFileReference; includeInIndex = 1; lastKnownFileType = text.xcconfig; name = "Pods-RESTWithIAMIntegrationTests.debug.xcconfig"; path = "Target Support Files/Pods-RESTWithIAMIntegrationTests/Pods-RESTWithIAMIntegrationTests.debug.xcconfig"; sourceTree = "<group>"; };
		662A3518991D5D3389278520 /* Pods-AWSAPICategoryPluginFunctionalTests.release.xcconfig */ = {isa = PBXFileReference; includeInIndex = 1; lastKnownFileType = text.xcconfig; name = "Pods-AWSAPICategoryPluginFunctionalTests.release.xcconfig"; path = "Target Support Files/Pods-AWSAPICategoryPluginFunctionalTests/Pods-AWSAPICategoryPluginFunctionalTests.release.xcconfig"; sourceTree = "<group>"; };
		66A15F78A50872B713184E3D /* Pods-HostApp.release.xcconfig */ = {isa = PBXFileReference; includeInIndex = 1; lastKnownFileType = text.xcconfig; name = "Pods-HostApp.release.xcconfig"; path = "Target Support Files/Pods-HostApp/Pods-HostApp.release.xcconfig"; sourceTree = "<group>"; };
		6B2E465623AAA69C0066EDCE /* NetworkReachabilityNotifier.swift */ = {isa = PBXFileReference; fileEncoding = 4; lastKnownFileType = sourcecode.swift; path = NetworkReachabilityNotifier.swift; sourceTree = "<group>"; };
		6B2E465923AAA6AF0066EDCE /* NetworkReachabilityNotifierTests.swift */ = {isa = PBXFileReference; fileEncoding = 4; lastKnownFileType = sourcecode.swift; path = NetworkReachabilityNotifierTests.swift; sourceTree = "<group>"; };
		6B33896D23AABEEE00561E5B /* MockReachability.swift */ = {isa = PBXFileReference; fileEncoding = 4; lastKnownFileType = sourcecode.swift; path = MockReachability.swift; sourceTree = "<group>"; };
		6B33896F23AABF1800561E5B /* NetworkReachability.swift */ = {isa = PBXFileReference; fileEncoding = 4; lastKnownFileType = sourcecode.swift; path = NetworkReachability.swift; sourceTree = "<group>"; };
		6B33897123AAD94800561E5B /* AWSAPIPlugin+Reachability.swift */ = {isa = PBXFileReference; lastKnownFileType = sourcecode.swift; path = "AWSAPIPlugin+Reachability.swift"; sourceTree = "<group>"; };
		6B382B442538E53700906593 /* AWSAPIPlugin+APIAuthProviderFactoryBehavior.swift */ = {isa = PBXFileReference; lastKnownFileType = sourcecode.swift; path = "AWSAPIPlugin+APIAuthProviderFactoryBehavior.swift"; sourceTree = "<group>"; };
		6B8D479C25801DF700E841CB /* AmplifyReachability.swift */ = {isa = PBXFileReference; lastKnownFileType = sourcecode.swift; path = AmplifyReachability.swift; sourceTree = "<group>"; };
		6BD4620525380EA200906831 /* OIDCAuthProviderWrapper.swift */ = {isa = PBXFileReference; lastKnownFileType = sourcecode.swift; path = OIDCAuthProviderWrapper.swift; sourceTree = "<group>"; };
		6BD462072538102500906831 /* AuthTokenProviderWrapper.swift */ = {isa = PBXFileReference; lastKnownFileType = sourcecode.swift; path = AuthTokenProviderWrapper.swift; sourceTree = "<group>"; };
		6DD6386039136045F18D44AC /* Pods_HostApp_AWSAPICategoryPluginTestCommon_RESTWithUserPoolIntegrationTests.framework */ = {isa = PBXFileReference; explicitFileType = wrapper.framework; includeInIndex = 0; path = Pods_HostApp_AWSAPICategoryPluginTestCommon_RESTWithUserPoolIntegrationTests.framework; sourceTree = BUILT_PRODUCTS_DIR; };
		74EDB7008F5342ED4B38C9CA /* Pods_HostApp_AWSAPICategoryPluginIntegrationTests.framework */ = {isa = PBXFileReference; explicitFileType = wrapper.framework; includeInIndex = 0; path = Pods_HostApp_AWSAPICategoryPluginIntegrationTests.framework; sourceTree = BUILT_PRODUCTS_DIR; };
		7632AD89252E1E10009B5BC9 /* AppSyncJSONValue+toJSONValue.swift */ = {isa = PBXFileReference; fileEncoding = 4; lastKnownFileType = sourcecode.swift; path = "AppSyncJSONValue+toJSONValue.swift"; sourceTree = "<group>"; };
		77792DD821FC754D857FC63C /* Pods-HostApp-AWSAPICategoryPluginTestCommon-GraphQLWithIAMIntegrationTests.release.xcconfig */ = {isa = PBXFileReference; includeInIndex = 1; lastKnownFileType = text.xcconfig; name = "Pods-HostApp-AWSAPICategoryPluginTestCommon-GraphQLWithIAMIntegrationTests.release.xcconfig"; path = "Target Support Files/Pods-HostApp-AWSAPICategoryPluginTestCommon-GraphQLWithIAMIntegrationTests/Pods-HostApp-AWSAPICategoryPluginTestCommon-GraphQLWithIAMIntegrationTests.release.xcconfig"; sourceTree = "<group>"; };
		7866FCFB5807C2D20219CEBE /* Pods-HostApp-AWSAPICategoryPluginTestCommon-RESTWithIAMIntegrationTests.release.xcconfig */ = {isa = PBXFileReference; includeInIndex = 1; lastKnownFileType = text.xcconfig; name = "Pods-HostApp-AWSAPICategoryPluginTestCommon-RESTWithIAMIntegrationTests.release.xcconfig"; path = "Target Support Files/Pods-HostApp-AWSAPICategoryPluginTestCommon-RESTWithIAMIntegrationTests/Pods-HostApp-AWSAPICategoryPluginTestCommon-RESTWithIAMIntegrationTests.release.xcconfig"; sourceTree = "<group>"; };
		7A255F655FE0AE43E68F2972 /* Pods-HostApp-AWSAPICategoryPluginTestCommon-GraphQLWithUserPoolIntegrationTests.debug.xcconfig */ = {isa = PBXFileReference; includeInIndex = 1; lastKnownFileType = text.xcconfig; name = "Pods-HostApp-AWSAPICategoryPluginTestCommon-GraphQLWithUserPoolIntegrationTests.debug.xcconfig"; path = "Target Support Files/Pods-HostApp-AWSAPICategoryPluginTestCommon-GraphQLWithUserPoolIntegrationTests/Pods-HostApp-AWSAPICategoryPluginTestCommon-GraphQLWithUserPoolIntegrationTests.debug.xcconfig"; sourceTree = "<group>"; };
		7CAC5A88BE3D8AAD8B926A28 /* Pods_HostApp_AWSAPICategoryPluginTestCommon_AWSAPICategoryPluginFunctionalTests.framework */ = {isa = PBXFileReference; explicitFileType = wrapper.framework; includeInIndex = 0; path = Pods_HostApp_AWSAPICategoryPluginTestCommon_AWSAPICategoryPluginFunctionalTests.framework; sourceTree = BUILT_PRODUCTS_DIR; };
		881AB4B98B48235DEC7754C2 /* Pods_AWSAPICategoryPlugin.framework */ = {isa = PBXFileReference; explicitFileType = wrapper.framework; includeInIndex = 0; path = Pods_AWSAPICategoryPlugin.framework; sourceTree = BUILT_PRODUCTS_DIR; };
		89457627057299D7047B9C40 /* Pods-HostApp-AWSAPICategoryPluginTestCommon-RESTWithUserPoolIntegrationTests.debug.xcconfig */ = {isa = PBXFileReference; includeInIndex = 1; lastKnownFileType = text.xcconfig; name = "Pods-HostApp-AWSAPICategoryPluginTestCommon-RESTWithUserPoolIntegrationTests.debug.xcconfig"; path = "Target Support Files/Pods-HostApp-AWSAPICategoryPluginTestCommon-RESTWithUserPoolIntegrationTests/Pods-HostApp-AWSAPICategoryPluginTestCommon-RESTWithUserPoolIntegrationTests.debug.xcconfig"; sourceTree = "<group>"; };
		8F6C44235DD3AB8DB1C1F976 /* Pods-AWSAPICategoryPlugin.release.xcconfig */ = {isa = PBXFileReference; includeInIndex = 1; lastKnownFileType = text.xcconfig; name = "Pods-AWSAPICategoryPlugin.release.xcconfig"; path = "Target Support Files/Pods-AWSAPICategoryPlugin/Pods-AWSAPICategoryPlugin.release.xcconfig"; sourceTree = "<group>"; };
		90C677B6FAC9BCDE6385E3C4 /* Pods-HostApp-AWSAPICategoryPluginGraphQLAPIKeyIntegrationTests.debug.xcconfig */ = {isa = PBXFileReference; includeInIndex = 1; lastKnownFileType = text.xcconfig; name = "Pods-HostApp-AWSAPICategoryPluginGraphQLAPIKeyIntegrationTests.debug.xcconfig"; path = "Target Support Files/Pods-HostApp-AWSAPICategoryPluginGraphQLAPIKeyIntegrationTests/Pods-HostApp-AWSAPICategoryPluginGraphQLAPIKeyIntegrationTests.debug.xcconfig"; sourceTree = "<group>"; };
		930DD773E0FB4047393CA2AD /* Pods_HostApp.framework */ = {isa = PBXFileReference; explicitFileType = wrapper.framework; includeInIndex = 0; path = Pods_HostApp.framework; sourceTree = BUILT_PRODUCTS_DIR; };
		99A35870182D00C9A88BA452 /* Pods-HostApp-GraphQLWithUserPoolIntegrationTests.debug.xcconfig */ = {isa = PBXFileReference; includeInIndex = 1; lastKnownFileType = text.xcconfig; name = "Pods-HostApp-GraphQLWithUserPoolIntegrationTests.debug.xcconfig"; path = "Target Support Files/Pods-HostApp-GraphQLWithUserPoolIntegrationTests/Pods-HostApp-GraphQLWithUserPoolIntegrationTests.debug.xcconfig"; sourceTree = "<group>"; };
		A03CB515A50F9CC102CDE4A0 /* Pods-GraphQLWithAPIKeyIntegrationTests.debug.xcconfig */ = {isa = PBXFileReference; includeInIndex = 1; lastKnownFileType = text.xcconfig; name = "Pods-GraphQLWithAPIKeyIntegrationTests.debug.xcconfig"; path = "Target Support Files/Pods-GraphQLWithAPIKeyIntegrationTests/Pods-GraphQLWithAPIKeyIntegrationTests.debug.xcconfig"; sourceTree = "<group>"; };
		A5B78DFE063D156DDD5BC634 /* Pods_HostApp_AWSAPICategoryPluginTestCommon_GraphQLWithIAMIntegrationTests.framework */ = {isa = PBXFileReference; explicitFileType = wrapper.framework; includeInIndex = 0; path = Pods_HostApp_AWSAPICategoryPluginTestCommon_GraphQLWithIAMIntegrationTests.framework; sourceTree = BUILT_PRODUCTS_DIR; };
		A728852F3091173262BBA40D /* Pods-AWSAPICategoryPluginTests.release.xcconfig */ = {isa = PBXFileReference; includeInIndex = 1; lastKnownFileType = text.xcconfig; name = "Pods-AWSAPICategoryPluginTests.release.xcconfig"; path = "Target Support Files/Pods-AWSAPICategoryPluginTests/Pods-AWSAPICategoryPluginTests.release.xcconfig"; sourceTree = "<group>"; };
		A8C3A4BB4483C7A952572919 /* Pods-HostApp-RESTWithIAMIntegrationTests.release.xcconfig */ = {isa = PBXFileReference; includeInIndex = 1; lastKnownFileType = text.xcconfig; name = "Pods-HostApp-RESTWithIAMIntegrationTests.release.xcconfig"; path = "Target Support Files/Pods-HostApp-RESTWithIAMIntegrationTests/Pods-HostApp-RESTWithIAMIntegrationTests.release.xcconfig"; sourceTree = "<group>"; };
		B1AB915DA3F982E560CD6E47 /* Pods_HostApp_AWSAPICategoryPluginTestCommon_GraphQLWithUserPoolIntegrationTests.framework */ = {isa = PBXFileReference; explicitFileType = wrapper.framework; includeInIndex = 0; path = Pods_HostApp_AWSAPICategoryPluginTestCommon_GraphQLWithUserPoolIntegrationTests.framework; sourceTree = BUILT_PRODUCTS_DIR; };
		B478F5FB2374DBF400C4F92B /* AWSAPICategoryPlugin.framework */ = {isa = PBXFileReference; explicitFileType = wrapper.framework; includeInIndex = 0; path = AWSAPICategoryPlugin.framework; sourceTree = BUILT_PRODUCTS_DIR; };
		B478F6492374DCE700C4F92B /* AWSAPICategoryPluginTests.xctest */ = {isa = PBXFileReference; explicitFileType = wrapper.cfbundle; includeInIndex = 0; path = AWSAPICategoryPluginTests.xctest; sourceTree = BUILT_PRODUCTS_DIR; };
		B478F6BC2374E0B500C4F92B /* HostApp.app */ = {isa = PBXFileReference; explicitFileType = wrapper.application; includeInIndex = 0; path = HostApp.app; sourceTree = BUILT_PRODUCTS_DIR; };
		B478F6D12374E0CE00C4F92B /* ViewController.swift */ = {isa = PBXFileReference; fileEncoding = 4; lastKnownFileType = sourcecode.swift; path = ViewController.swift; sourceTree = "<group>"; };
		B478F6D22374E0CE00C4F92B /* AppDelegate.swift */ = {isa = PBXFileReference; fileEncoding = 4; lastKnownFileType = sourcecode.swift; path = AppDelegate.swift; sourceTree = "<group>"; };
		B478F6D32374E0CE00C4F92B /* SceneDelegate.swift */ = {isa = PBXFileReference; fileEncoding = 4; lastKnownFileType = sourcecode.swift; path = SceneDelegate.swift; sourceTree = "<group>"; };
		B478F6D52374E0CF00C4F92B /* Assets.xcassets */ = {isa = PBXFileReference; lastKnownFileType = folder.assetcatalog; path = Assets.xcassets; sourceTree = "<group>"; };
		B478F6D72374E0CF00C4F92B /* Base */ = {isa = PBXFileReference; lastKnownFileType = file.storyboard; name = Base; path = Base.lproj/LaunchScreen.storyboard; sourceTree = "<group>"; };
		B478F6D92374E0CF00C4F92B /* Base */ = {isa = PBXFileReference; lastKnownFileType = file.storyboard; name = Base; path = Base.lproj/Main.storyboard; sourceTree = "<group>"; };
		B478F6DA2374E0CF00C4F92B /* Info.plist */ = {isa = PBXFileReference; fileEncoding = 4; lastKnownFileType = text.plist.xml; path = Info.plist; sourceTree = "<group>"; };
		B4DFA5C0237A611D0013E17B /* MockSessionFactory.swift */ = {isa = PBXFileReference; fileEncoding = 4; lastKnownFileType = sourcecode.swift; path = MockSessionFactory.swift; sourceTree = "<group>"; };
		B4DFA5C1237A611D0013E17B /* MockURLSessionTask.swift */ = {isa = PBXFileReference; fileEncoding = 4; lastKnownFileType = sourcecode.swift; path = MockURLSessionTask.swift; sourceTree = "<group>"; };
		B4DFA5C2237A611D0013E17B /* MockURLSession.swift */ = {isa = PBXFileReference; fileEncoding = 4; lastKnownFileType = sourcecode.swift; path = MockURLSession.swift; sourceTree = "<group>"; };
		B4DFA5C4237A611D0013E17B /* AWSGraphQLOperationTests.swift */ = {isa = PBXFileReference; fileEncoding = 4; lastKnownFileType = sourcecode.swift; path = AWSGraphQLOperationTests.swift; sourceTree = "<group>"; };
		B4DFA5C5237A611D0013E17B /* AWSRESTOperationTests.swift */ = {isa = PBXFileReference; fileEncoding = 4; lastKnownFileType = sourcecode.swift; path = AWSRESTOperationTests.swift; sourceTree = "<group>"; };
		B4DFA5C7237A611D0013E17B /* AWSAPICategoryPluginConfigurationEndpointConfigTests.swift */ = {isa = PBXFileReference; fileEncoding = 4; lastKnownFileType = sourcecode.swift; path = AWSAPICategoryPluginConfigurationEndpointConfigTests.swift; sourceTree = "<group>"; };
		B4DFA5C8237A611D0013E17B /* AWSAPICategoryPluginConfigurationTests.swift */ = {isa = PBXFileReference; fileEncoding = 4; lastKnownFileType = sourcecode.swift; path = AWSAPICategoryPluginConfigurationTests.swift; sourceTree = "<group>"; };
		B4DFA5C9237A611D0013E17B /* AWSAPICategoryPlugin+InterceptorBehaviorTests.swift */ = {isa = PBXFileReference; fileEncoding = 4; lastKnownFileType = sourcecode.swift; path = "AWSAPICategoryPlugin+InterceptorBehaviorTests.swift"; sourceTree = "<group>"; };
		B4DFA5CA237A611D0013E17B /* AWSAPICategoryPlugin+RESTClientBehaviorTests.swift */ = {isa = PBXFileReference; fileEncoding = 4; lastKnownFileType = sourcecode.swift; path = "AWSAPICategoryPlugin+RESTClientBehaviorTests.swift"; sourceTree = "<group>"; };
		B4DFA5CB237A611D0013E17B /* AWSAPICategoryPluginTestBase.swift */ = {isa = PBXFileReference; fileEncoding = 4; lastKnownFileType = sourcecode.swift; path = AWSAPICategoryPluginTestBase.swift; sourceTree = "<group>"; };
		B4DFA5CC237A611D0013E17B /* AWSAPICategoryPlugin+GraphQLBehaviorTests.swift */ = {isa = PBXFileReference; fileEncoding = 4; lastKnownFileType = sourcecode.swift; path = "AWSAPICategoryPlugin+GraphQLBehaviorTests.swift"; sourceTree = "<group>"; };
		B4DFA5CD237A611D0013E17B /* AWSAPICategoryPlugin+ResetTests.swift */ = {isa = PBXFileReference; fileEncoding = 4; lastKnownFileType = sourcecode.swift; path = "AWSAPICategoryPlugin+ResetTests.swift"; sourceTree = "<group>"; };
		B4DFA5D0237A611D0013E17B /* GraphQLRequestUtils+ValidatorTests.swift */ = {isa = PBXFileReference; fileEncoding = 4; lastKnownFileType = sourcecode.swift; path = "GraphQLRequestUtils+ValidatorTests.swift"; sourceTree = "<group>"; };
		B4DFA5D2237A611D0013E17B /* RESTRequestUtilsTests.swift */ = {isa = PBXFileReference; fileEncoding = 4; lastKnownFileType = sourcecode.swift; path = RESTRequestUtilsTests.swift; sourceTree = "<group>"; };
		B4DFA5D3237A611D0013E17B /* GraphQLRequestUtilsTests.swift */ = {isa = PBXFileReference; fileEncoding = 4; lastKnownFileType = sourcecode.swift; path = GraphQLRequestUtilsTests.swift; sourceTree = "<group>"; };
		B4DFA5D4237A611D0013E17B /* RESTRequestUtils+ValidatorTests.swift */ = {isa = PBXFileReference; fileEncoding = 4; lastKnownFileType = sourcecode.swift; path = "RESTRequestUtils+ValidatorTests.swift"; sourceTree = "<group>"; };
		B4DFA5D5237A611D0013E17B /* AWSAPICategoryPlugin+URLSessionBehaviorDelegateTests.swift */ = {isa = PBXFileReference; fileEncoding = 4; lastKnownFileType = sourcecode.swift; path = "AWSAPICategoryPlugin+URLSessionBehaviorDelegateTests.swift"; sourceTree = "<group>"; };
		B4DFA5D7237A611D0013E17B /* RESTOperationRequestValidateTests.swift */ = {isa = PBXFileReference; fileEncoding = 4; lastKnownFileType = sourcecode.swift; path = RESTOperationRequestValidateTests.swift; sourceTree = "<group>"; };
		B4DFA5D8237A611D0013E17B /* GraphQLOperationRequestValidateTests.swift */ = {isa = PBXFileReference; fileEncoding = 4; lastKnownFileType = sourcecode.swift; path = GraphQLOperationRequestValidateTests.swift; sourceTree = "<group>"; };
		B4DFA5DA237A611D0013E17B /* UserPoolRequestInterceptorTests.swift */ = {isa = PBXFileReference; fileEncoding = 4; lastKnownFileType = sourcecode.swift; path = UserPoolRequestInterceptorTests.swift; sourceTree = "<group>"; };
		B4DFA5DB237A611D0013E17B /* APIKeyURLRequestInterceptorTests.swift */ = {isa = PBXFileReference; fileEncoding = 4; lastKnownFileType = sourcecode.swift; path = APIKeyURLRequestInterceptorTests.swift; sourceTree = "<group>"; };
		B4DFA5DC237A611D0013E17B /* IAMURLRequestInterceptorTests.swift */ = {isa = PBXFileReference; fileEncoding = 4; lastKnownFileType = sourcecode.swift; path = IAMURLRequestInterceptorTests.swift; sourceTree = "<group>"; };
		B4DFA5DD237A611D0013E17B /* Info.plist */ = {isa = PBXFileReference; fileEncoding = 4; lastKnownFileType = text.plist.xml; path = Info.plist; sourceTree = "<group>"; };
		B4DFA5DE237A611D0013E17B /* AWSAPICategoryPlugin+ConfigureTests.swift */ = {isa = PBXFileReference; fileEncoding = 4; lastKnownFileType = sourcecode.swift; path = "AWSAPICategoryPlugin+ConfigureTests.swift"; sourceTree = "<group>"; };
		B4DFA5DF237A611D0013E17B /* AWSAPICategoryPlugin+URLSessionDelegateTests.swift */ = {isa = PBXFileReference; fileEncoding = 4; lastKnownFileType = sourcecode.swift; path = "AWSAPICategoryPlugin+URLSessionDelegateTests.swift"; sourceTree = "<group>"; };
		C2C05B10D5AD07D6A5C6463D /* Pods-AWSAPICategoryPlugin.debug.xcconfig */ = {isa = PBXFileReference; includeInIndex = 1; lastKnownFileType = text.xcconfig; name = "Pods-AWSAPICategoryPlugin.debug.xcconfig"; path = "Target Support Files/Pods-AWSAPICategoryPlugin/Pods-AWSAPICategoryPlugin.debug.xcconfig"; sourceTree = "<group>"; };
		C3D37DF0A0811D30BC333916 /* Pods-HostApp-GraphQLWithIAMIntegrationTests.release.xcconfig */ = {isa = PBXFileReference; includeInIndex = 1; lastKnownFileType = text.xcconfig; name = "Pods-HostApp-GraphQLWithIAMIntegrationTests.release.xcconfig"; path = "Target Support Files/Pods-HostApp-GraphQLWithIAMIntegrationTests/Pods-HostApp-GraphQLWithIAMIntegrationTests.release.xcconfig"; sourceTree = "<group>"; };
		C55F4412E15F87E84BF3DD3F /* Pods_HostApp_AWSAPICategoryPluginTestCommon.framework */ = {isa = PBXFileReference; explicitFileType = wrapper.framework; includeInIndex = 0; path = Pods_HostApp_AWSAPICategoryPluginTestCommon.framework; sourceTree = BUILT_PRODUCTS_DIR; };
		CDAC1C5BC9D8A9C27E70CB95 /* Pods_AWSAPICategoryHostAppWithIAM.framework */ = {isa = PBXFileReference; explicitFileType = wrapper.framework; includeInIndex = 0; path = Pods_AWSAPICategoryHostAppWithIAM.framework; sourceTree = BUILT_PRODUCTS_DIR; };
		CEC56C63267289FDB34EA467 /* Pods-HostApp-RESTWithIAMIntegrationTests.debug.xcconfig */ = {isa = PBXFileReference; includeInIndex = 1; lastKnownFileType = text.xcconfig; name = "Pods-HostApp-RESTWithIAMIntegrationTests.debug.xcconfig"; path = "Target Support Files/Pods-HostApp-RESTWithIAMIntegrationTests/Pods-HostApp-RESTWithIAMIntegrationTests.debug.xcconfig"; sourceTree = "<group>"; };
		D81918B51EB7C63CA41E8BCC /* Pods-GraphQLWithIAMIntegrationTests.debug.xcconfig */ = {isa = PBXFileReference; includeInIndex = 1; lastKnownFileType = text.xcconfig; name = "Pods-GraphQLWithIAMIntegrationTests.debug.xcconfig"; path = "Target Support Files/Pods-GraphQLWithIAMIntegrationTests/Pods-GraphQLWithIAMIntegrationTests.debug.xcconfig"; sourceTree = "<group>"; };
		DF28D41FAD6EFE81E1CFFB8E /* Pods_AWSAPICategoryPluginGraphQLAPIKeyIntegrationTests.framework */ = {isa = PBXFileReference; explicitFileType = wrapper.framework; includeInIndex = 0; path = Pods_AWSAPICategoryPluginGraphQLAPIKeyIntegrationTests.framework; sourceTree = BUILT_PRODUCTS_DIR; };
		E199BA19FD0A130933EDF93F /* Pods-HostApp-AWSAPICategoryPluginTestCommon-AWSAPICategoryPluginFunctionalTests.debug.xcconfig */ = {isa = PBXFileReference; includeInIndex = 1; lastKnownFileType = text.xcconfig; name = "Pods-HostApp-AWSAPICategoryPluginTestCommon-AWSAPICategoryPluginFunctionalTests.debug.xcconfig"; path = "Target Support Files/Pods-HostApp-AWSAPICategoryPluginTestCommon-AWSAPICategoryPluginFunctionalTests/Pods-HostApp-AWSAPICategoryPluginTestCommon-AWSAPICategoryPluginFunctionalTests.debug.xcconfig"; sourceTree = "<group>"; };
		E3E855FC9186F25F5FBF8A06 /* Pods_GraphQLWithAPIKeyIntegrationTests.framework */ = {isa = PBXFileReference; explicitFileType = wrapper.framework; includeInIndex = 0; path = Pods_GraphQLWithAPIKeyIntegrationTests.framework; sourceTree = BUILT_PRODUCTS_DIR; };
		F2E34DE129C74003DCC9F6A2 /* Pods-AWSAPICategoryHostAppWithIAM.release.xcconfig */ = {isa = PBXFileReference; includeInIndex = 1; lastKnownFileType = text.xcconfig; name = "Pods-AWSAPICategoryHostAppWithIAM.release.xcconfig"; path = "Target Support Files/Pods-AWSAPICategoryHostAppWithIAM/Pods-AWSAPICategoryHostAppWithIAM.release.xcconfig"; sourceTree = "<group>"; };
		FA1C810925868A4B006160E9 /* AWSAPICategoryPluginAmplifyVersionableTests.swift */ = {isa = PBXFileReference; lastKnownFileType = sourcecode.swift; path = AWSAPICategoryPluginAmplifyVersionableTests.swift; sourceTree = "<group>"; };
		FA249EE224C5F7E8009B3CE8 /* GraphQLMutateCombineTests.swift */ = {isa = PBXFileReference; lastKnownFileType = sourcecode.swift; path = GraphQLMutateCombineTests.swift; sourceTree = "<group>"; };
		FA249EE424C5F8CC009B3CE8 /* GraphQLSubscribeCombineTests.swift */ = {isa = PBXFileReference; lastKnownFileType = sourcecode.swift; path = GraphQLSubscribeCombineTests.swift; sourceTree = "<group>"; };
		FA249EEC24C64303009B3CE8 /* MockSubscription.swift */ = {isa = PBXFileReference; lastKnownFileType = sourcecode.swift; path = MockSubscription.swift; sourceTree = "<group>"; };
		FA8EE784238632620097E4F1 /* AWSAPIPlugin+Log.swift */ = {isa = PBXFileReference; lastKnownFileType = sourcecode.swift; path = "AWSAPIPlugin+Log.swift"; sourceTree = "<group>"; };
		FA9554DF238B6C0B00D42A43 /* APICategoryPluginConcurrencyTests.swift */ = {isa = PBXFileReference; lastKnownFileType = sourcecode.swift; path = APICategoryPluginConcurrencyTests.swift; sourceTree = "<group>"; };
		FA97F5522386CCF500EE9EFE /* AnyModelIntegrationTests.swift */ = {isa = PBXFileReference; lastKnownFileType = sourcecode.swift; path = AnyModelIntegrationTests.swift; sourceTree = "<group>"; };
		FAA7A5A724C0DE1900CA863F /* RESTCombineTests.swift */ = {isa = PBXFileReference; lastKnownFileType = sourcecode.swift; path = RESTCombineTests.swift; sourceTree = "<group>"; };
		FAA7A5A924C0E01500CA863F /* AWSGraphQLSubscriptionOperationCancelTests.swift */ = {isa = PBXFileReference; lastKnownFileType = sourcecode.swift; path = AWSGraphQLSubscriptionOperationCancelTests.swift; sourceTree = "<group>"; };
		FADC469424C0E8AF00EF447B /* GraphQLQueryCombineTests.swift */ = {isa = PBXFileReference; lastKnownFileType = sourcecode.swift; path = GraphQLQueryCombineTests.swift; sourceTree = "<group>"; };
		FAF2199924C0F25E00171A3D /* OperationTestBase.swift */ = {isa = PBXFileReference; lastKnownFileType = sourcecode.swift; path = OperationTestBase.swift; sourceTree = "<group>"; };
		FAF7066F24C8EFD300F19DCF /* GraphQLSubscribeTests.swift */ = {isa = PBXFileReference; lastKnownFileType = sourcecode.swift; path = GraphQLSubscribeTests.swift; sourceTree = "<group>"; };
		FAF7067124C9008700F19DCF /* XCTestExpectation+ShouldTrigger.swift */ = {isa = PBXFileReference; lastKnownFileType = sourcecode.swift; path = "XCTestExpectation+ShouldTrigger.swift"; sourceTree = "<group>"; };
		FC6404420A9C03FAB55FA8B3 /* Pods-AWSAPICategoryPluginGraphQLAPIKeyIntegrationTests.debug.xcconfig */ = {isa = PBXFileReference; includeInIndex = 1; lastKnownFileType = text.xcconfig; name = "Pods-AWSAPICategoryPluginGraphQLAPIKeyIntegrationTests.debug.xcconfig"; path = "Target Support Files/Pods-AWSAPICategoryPluginGraphQLAPIKeyIntegrationTests/Pods-AWSAPICategoryPluginGraphQLAPIKeyIntegrationTests.debug.xcconfig"; sourceTree = "<group>"; };
/* End PBXFileReference section */

/* Begin PBXFrameworksBuildPhase section */
		21409C6423850A9E000A53C9 /* Frameworks */ = {
			isa = PBXFrameworksBuildPhase;
			buildActionMask = 2147483647;
			files = (
				3ED2D48445E80C9DE69565F4 /* Pods_HostApp_AWSAPICategoryPluginTestCommon.framework in Frameworks */,
			);
			runOnlyForDeploymentPostprocessing = 0;
		};
		2178565D2380C60400A30D19 /* Frameworks */ = {
			isa = PBXFrameworksBuildPhase;
			buildActionMask = 2147483647;
			files = (
				217856652380C60400A30D19 /* AWSAPICategoryPlugin.framework in Frameworks */,
				2CEBACDFF438BD3D3C28A92E /* Pods_HostApp_AWSAPICategoryPluginTestCommon_GraphQLWithIAMIntegrationTests.framework in Frameworks */,
			);
			runOnlyForDeploymentPostprocessing = 0;
		};
		2178566C2380C73500A30D19 /* Frameworks */ = {
			isa = PBXFrameworksBuildPhase;
			buildActionMask = 2147483647;
			files = (
				217856742380C73600A30D19 /* AWSAPICategoryPlugin.framework in Frameworks */,
				34AC2D987AA9068173601F3A /* Pods_HostApp_AWSAPICategoryPluginTestCommon_AWSAPICategoryPluginFunctionalTests.framework in Frameworks */,
			);
			runOnlyForDeploymentPostprocessing = 0;
		};
		2178567D2380C90600A30D19 /* Frameworks */ = {
			isa = PBXFrameworksBuildPhase;
			buildActionMask = 2147483647;
			files = (
				217856852380C90600A30D19 /* AWSAPICategoryPlugin.framework in Frameworks */,
				241355B5778C3B2C3826CE96 /* Pods_HostApp_AWSAPICategoryPluginTestCommon_RESTWithIAMIntegrationTests.framework in Frameworks */,
			);
			runOnlyForDeploymentPostprocessing = 0;
		};
		2178569C23810B9400A30D19 /* Frameworks */ = {
			isa = PBXFrameworksBuildPhase;
			buildActionMask = 2147483647;
			files = (
				217856A423810B9400A30D19 /* AWSAPICategoryPlugin.framework in Frameworks */,
				3B6E48CF20976C6005FCBE37 /* Pods_HostApp_AWSAPICategoryPluginTestCommon_GraphQLWithUserPoolIntegrationTests.framework in Frameworks */,
			);
			runOnlyForDeploymentPostprocessing = 0;
		};
		219A888923ECF8A400BBC5F2 /* Frameworks */ = {
			isa = PBXFrameworksBuildPhase;
			buildActionMask = 2147483647;
			files = (
				219A889123ECF8A500BBC5F2 /* AWSAPICategoryPlugin.framework in Frameworks */,
				13066F229854831AA628ECEC /* Pods_HostApp_AWSAPICategoryPluginTestCommon_RESTWithUserPoolIntegrationTests.framework in Frameworks */,
			);
			runOnlyForDeploymentPostprocessing = 0;
		};
		B478F5F82374DBF400C4F92B /* Frameworks */ = {
			isa = PBXFrameworksBuildPhase;
			buildActionMask = 2147483647;
			files = (
				A04815BCD5F9181C8AEDEF43 /* Pods_AWSAPICategoryPlugin.framework in Frameworks */,
			);
			runOnlyForDeploymentPostprocessing = 0;
		};
		B478F6462374DCE700C4F92B /* Frameworks */ = {
			isa = PBXFrameworksBuildPhase;
			buildActionMask = 2147483647;
			files = (
				B478F64E2374DCE700C4F92B /* AWSAPICategoryPlugin.framework in Frameworks */,
				B1F5048F35638D3D142C4F1F /* Pods_AWSAPICategoryPlugin_AWSAPICategoryPluginTests.framework in Frameworks */,
			);
			runOnlyForDeploymentPostprocessing = 0;
		};
		B478F6B92374E0B500C4F92B /* Frameworks */ = {
			isa = PBXFrameworksBuildPhase;
			buildActionMask = 2147483647;
			files = (
				9B13EA5E48896E8B38883633 /* Pods_HostApp.framework in Frameworks */,
			);
			runOnlyForDeploymentPostprocessing = 0;
		};
/* End PBXFrameworksBuildPhase section */

/* Begin PBXGroup section */
		1370E4B1935D8550FC44F0D8 /* Frameworks */ = {
			isa = PBXGroup;
			children = (
				881AB4B98B48235DEC7754C2 /* Pods_AWSAPICategoryPlugin.framework */,
				930DD773E0FB4047393CA2AD /* Pods_HostApp.framework */,
				74EDB7008F5342ED4B38C9CA /* Pods_HostApp_AWSAPICategoryPluginIntegrationTests.framework */,
				CDAC1C5BC9D8A9C27E70CB95 /* Pods_AWSAPICategoryHostAppWithIAM.framework */,
				07267C50E692987F752D790E /* Pods_AWSAPICategoryHostAppWithIAM_AWSAPICategoryHostAppWithIAMTests.framework */,
				1B13CFC866A30622EDD91AF4 /* Pods_AWSAPICategoryPlugin_AWSAPICategoryPluginTests.framework */,
				DF28D41FAD6EFE81E1CFFB8E /* Pods_AWSAPICategoryPluginGraphQLAPIKeyIntegrationTests.framework */,
				E3E855FC9186F25F5FBF8A06 /* Pods_GraphQLWithAPIKeyIntegrationTests.framework */,
				C55F4412E15F87E84BF3DD3F /* Pods_HostApp_AWSAPICategoryPluginTestCommon.framework */,
				7CAC5A88BE3D8AAD8B926A28 /* Pods_HostApp_AWSAPICategoryPluginTestCommon_AWSAPICategoryPluginFunctionalTests.framework */,
				A5B78DFE063D156DDD5BC634 /* Pods_HostApp_AWSAPICategoryPluginTestCommon_GraphQLWithIAMIntegrationTests.framework */,
				B1AB915DA3F982E560CD6E47 /* Pods_HostApp_AWSAPICategoryPluginTestCommon_GraphQLWithUserPoolIntegrationTests.framework */,
				2D57635393A9898E665C00A1 /* Pods_HostApp_AWSAPICategoryPluginTestCommon_RESTWithIAMIntegrationTests.framework */,
				6DD6386039136045F18D44AC /* Pods_HostApp_AWSAPICategoryPluginTestCommon_RESTWithUserPoolIntegrationTests.framework */,
			);
			name = Frameworks;
			sourceTree = "<group>";
		};
		21233D012469B04D00039337 /* AuthDirective */ = {
			isa = PBXGroup;
			children = (
				21233D082469EBA000039337 /* GraphQLAuthDirectiveIntegrationTests-amplifyconfiguration.json */,
				21233D062469EBA000039337 /* GraphQLAuthDirectiveIntegrationTests-credentials.json */,
				21A3FDBA2464BB5F00E76120 /* GraphQLAuthDirectiveIntegrationTests.swift */,
				21233DC6246F560A00039337 /* GraphQLAuthDirectiveIntegrationTests+Auth.swift */,
				21233D042469DF1200039337 /* GraphQLAuthDirectiveIntegrationTests+Support.swift */,
				21233D0C2469EBBE00039337 /* README.md */,
				21233D022469B06B00039337 /* SocialNote.swift */,
			);
			path = AuthDirective;
			sourceTree = "<group>";
		};
		21409C612384F7FD000A53C9 /* Models */ = {
			isa = PBXGroup;
			children = (
			);
			path = Models;
			sourceTree = "<group>";
		};
		21409C6823850A9E000A53C9 /* AWSAPICategoryPluginTestCommon */ = {
			isa = PBXGroup;
			children = (
				21409C6A23850A9E000A53C9 /* Info.plist */,
				21409C7F23850F3D000A53C9 /* Model */,
			);
			path = AWSAPICategoryPluginTestCommon;
			sourceTree = "<group>";
		};
		21409C7F23850F3D000A53C9 /* Model */ = {
			isa = PBXGroup;
			children = (
				21409C7123850BEE000A53C9 /* Todo.swift */,
			);
			path = Model;
			sourceTree = "<group>";
		};
		214BD3E023FB8B070059A286 /* SubscriptionFactory */ = {
			isa = PBXGroup;
			children = (
				21D38B9A240C517C00EC2A8D /* AWSOIDCAuthProvider.swift */,
				214BD3CF23FB76740059A286 /* AWSSubscriptionConnectionFactory.swift */,
				214BD38B23FB5C4C0059A286 /* SubscriptionConnectionFactory.swift */,
			);
			path = SubscriptionFactory;
			sourceTree = "<group>";
		};
		21598CEB23A0041400529F29 /* GraphQLSyncBased */ = {
			isa = PBXGroup;
			children = (
				21F40A2923A0423C0074678E /* GraphQLSyncBasedTests-amplifyconfiguration.json */,
				216201E223920A6200AB2E10 /* GraphQLSyncBasedTests.swift */,
				21598CEE23A00F6A00529F29 /* README.md */,
			);
			path = GraphQLSyncBased;
			sourceTree = "<group>";
		};
		21598CEC23A008DB00529F29 /* GraphQLModelBased */ = {
			isa = PBXGroup;
			children = (
				217D5FFE2578369E009F0639 /* GraphQLConnectionScenario1Tests.swift */,
				217D5FE825783559009F0639 /* GraphQLConnectionScenario2Tests.swift */,
				217D5FFF2578369F009F0639 /* GraphQLConnectionScenario3Tests.swift */,
				21FE04B825894F8800B81D72 /* GraphQLConnectionScenario3Tests+Helpers.swift */,
				212B298A2592519800593ED5 /* GraphQLConnectionScenario3Tests+List.swift */,
				21FE04BA25894F8800B81D72 /* GraphQLConnectionScenario3Tests+Subscribe.swift */,
				217D5FFC2578369E009F0639 /* GraphQLConnectionScenario4Tests.swift */,
				217D5FFD2578369E009F0639 /* GraphQLConnectionScenario5Tests.swift */,
				21FDBB752587D9E40086FCDC /* GraphQLConnectionScenario6Tests.swift */,
				21F40A2D23A0707E0074678E /* GraphQLModelBasedTests-amplifyconfiguration.json */,
				217856C12383339D00A30D19 /* GraphQLModelBasedTests.swift */,
				212B299E259251F100593ED5 /* GraphQLModelBasedTests+List.swift */,
				21598CEF23A00F8400529F29 /* README.md */,
			);
			path = GraphQLModelBased;
			sourceTree = "<group>";
		};
		216449432587E92A00C548A5 /* Decode */ = {
			isa = PBXGroup;
			children = (
				216449442587E92A00C548A5 /* GraphQLResponseDecoder+DecodeData.swift */,
				216449452587E92A00C548A5 /* GraphQLResponseDecoder.swift */,
				216449462587E92A00C548A5 /* GraphQLErrorDecoder.swift */,
			);
			path = Decode;
			sourceTree = "<group>";
		};
		2164496E2587ED5400C548A5 /* Decode */ = {
			isa = PBXGroup;
			children = (
				216449702587ED5400C548A5 /* GraphQLErrorDecoderTests.swift */,
				216449972587F9BC00C548A5 /* GraphQLResponseDecoder+DecodeDataTests.swift */,
				2164496F2587ED5400C548A5 /* GraphQLResponseDecoderTests.swift */,
			);
			path = Decode;
			sourceTree = "<group>";
		};
		216449BD2587FDFA00C548A5 /* Internal */ = {
			isa = PBXGroup;
			children = (
				216449BE2587FE0900C548A5 /* AWSAppSyncGrpahQLResponseTests.swift */,
			);
			path = Internal;
			sourceTree = "<group>";
		};
		217856232380BE5C00A30D19 /* AWSAPICategoryPluginIntegrationTests */ = {
			isa = PBXGroup;
			children = (
				217856242380BF8000A30D19 /* GraphQL */,
				217856252380BF8500A30D19 /* REST */,
			);
			path = AWSAPICategoryPluginIntegrationTests;
			sourceTree = "<group>";
		};
		217856242380BF8000A30D19 /* GraphQL */ = {
			isa = PBXGroup;
			children = (
				217856612380C60400A30D19 /* GraphQLWithIAMIntegrationTests */,
				217856A023810B9400A30D19 /* GraphQLWithUserPoolIntegrationTests */,
			);
			path = GraphQL;
			sourceTree = "<group>";
		};
		217856252380BF8500A30D19 /* REST */ = {
			isa = PBXGroup;
			children = (
				217856812380C90600A30D19 /* RESTWithIAMIntegrationTests */,
				219A888D23ECF8A400BBC5F2 /* RESTWithUserPoolIntegrationTests */,
			);
			path = REST;
			sourceTree = "<group>";
		};
		217856612380C60400A30D19 /* GraphQLWithIAMIntegrationTests */ = {
			isa = PBXGroup;
			children = (
				217856622380C60400A30D19 /* GraphQLWithIAMIntegrationTests.swift */,
				217856642380C60400A30D19 /* Info.plist */,
				21598CE823A0037800529F29 /* README.md */,
			);
			path = GraphQLWithIAMIntegrationTests;
			sourceTree = "<group>";
		};
		217856702380C73600A30D19 /* AWSAPICategoryPluginFunctionalTests */ = {
			isa = PBXGroup;
			children = (
				FA97F5522386CCF500EE9EFE /* AnyModelIntegrationTests.swift */,
				FA9554DF238B6C0B00D42A43 /* APICategoryPluginConcurrencyTests.swift */,
				21598CEC23A008DB00529F29 /* GraphQLModelBased */,
				21598CEB23A0041400529F29 /* GraphQLSyncBased */,
				217856732380C73600A30D19 /* Info.plist */,
			);
			path = AWSAPICategoryPluginFunctionalTests;
			sourceTree = "<group>";
		};
		217856812380C90600A30D19 /* RESTWithIAMIntegrationTests */ = {
			isa = PBXGroup;
			children = (
				217856842380C90600A30D19 /* Info.plist */,
				21598CE5239FF8BD00529F29 /* README.md */,
				21598CDD239EDF1000529F29 /* RESTWithIAMIntegrationTests-amplifyconfiguration.json */,
				21598CDE239EDF1000529F29 /* RESTWithIAMIntegrationTests-awsconfiguration.json */,
				217856822380C90600A30D19 /* RESTWithIAMIntegrationTests.swift */,
			);
			path = RESTWithIAMIntegrationTests;
			sourceTree = "<group>";
		};
		217856A023810B9400A30D19 /* GraphQLWithUserPoolIntegrationTests */ = {
			isa = PBXGroup;
			children = (
				21233D012469B04D00039337 /* AuthDirective */,
				21598CF023A0164900529F29 /* GraphQLWithUserPoolIntegrationTests-amplifyconfiguration.json */,
				21598CF123A0164A00529F29 /* GraphQLWithUserPoolIntegrationTests-awsconfiguration.json */,
				21A3EFC523A946580095D8E6 /* GraphQLWithUserPoolIntegrationTests-credentials.json */,
				217856A123810B9400A30D19 /* GraphQLWithUserPoolIntegrationTests.swift */,
				217856A323810B9400A30D19 /* Info.plist */,
				21598CE723A0036600529F29 /* README.md */,
			);
			path = GraphQLWithUserPoolIntegrationTests;
			sourceTree = "<group>";
		};
		219A888D23ECF8A400BBC5F2 /* RESTWithUserPoolIntegrationTests */ = {
			isa = PBXGroup;
			children = (
				219A889023ECF8A500BBC5F2 /* Info.plist */,
				219A88A623EE05C200BBC5F2 /* README.md */,
				219A889F23EE01A700BBC5F2 /* RESTWithUserPoolIntegrationTests-amplifyconfiguration.json */,
				219A88A423EE054000BBC5F2 /* RESTWithUserPoolIntegrationTests-credentials.json */,
				219A888E23ECF8A400BBC5F2 /* RESTWithUserPoolIntegrationTests.swift */,
			);
			path = RESTWithUserPoolIntegrationTests;
			sourceTree = "<group>";
		};
		21D5286524169E60005186BA /* SubscriptionInterceptor */ = {
			isa = PBXGroup;
			children = (
				21D5286624169E74005186BA /* IAMAuthInterceptor.swift */,
				6BD4620525380EA200906831 /* OIDCAuthProviderWrapper.swift */,
			);
			path = SubscriptionInterceptor;
			sourceTree = "<group>";
		};
		21D7A08B237B54D90057D00D /* AWSAPICategoryPlugin */ = {
			isa = PBXGroup;
			children = (
				219F7B1B25BF92C6007107D3 /* AWSAPIPlugin.md */,
				21D7A09A237B54D90057D00D /* AWSAPIPlugin.swift */,
				6B382B442538E53700906593 /* AWSAPIPlugin+APIAuthProviderFactoryBehavior.swift */,
				21D7A098237B54D90057D00D /* AWSAPIPlugin+Configure.swift */,
				21D7A0B1237B54D90057D00D /* AWSAPIPlugin+GraphQLBehavior.swift */,
				21D7A099237B54D90057D00D /* AWSAPIPlugin+InterceptorBehavior.swift */,
				FA8EE784238632620097E4F1 /* AWSAPIPlugin+Log.swift */,
				6B33897123AAD94800561E5B /* AWSAPIPlugin+Reachability.swift */,
				21D7A096237B54D90057D00D /* AWSAPIPlugin+Resettable.swift */,
				21D7A0D0237B54D90057D00D /* AWSAPIPlugin+RESTBehavior.swift */,
				21D7A0D1237B54D90057D00D /* AWSAPIPlugin+URLSessionBehaviorDelegate.swift */,
				21D7A09B237B54D90057D00D /* AWSAPIPlugin+URLSessionDelegate.swift */,
				21D7A093237B54D90057D00D /* Configuration */,
				21FE04242589293500B81D72 /* Core */,
				21D7A0D2237B54D90057D00D /* Interceptor */,
				21D7A08C237B54D90057D00D /* Operation */,
				6B2E465323AAA5000066EDCE /* Reachability */,
				FA99642D246EF8B40020E879 /* Resources */,
				214BD3E023FB8B070059A286 /* SubscriptionFactory */,
				21D7A0BA237B54D90057D00D /* Support */,
				21D7A0B2237B54D90057D00D /* URLSessionBehavior */,
			);
			path = AWSAPICategoryPlugin;
			sourceTree = "<group>";
		};
		21D7A08C237B54D90057D00D /* Operation */ = {
			isa = PBXGroup;
			children = (
				21D7A092237B54D90057D00D /* APIOperation.swift */,
				21409C4E2384BA7E000A53C9 /* APIOperationResponse.swift */,
				21D7A090237B54D90057D00D /* AWSAPIOperation+APIOperation.swift */,
				21D7A08D237B54D90057D00D /* AWSGraphQLOperation.swift */,
				21D7A091237B54D90057D00D /* AWSGraphQLOperation+APIOperation.swift */,
				21D7A08E237B54D90057D00D /* AWSGraphQLSubscriptionOperation.swift */,
				21D7A08F237B54D90057D00D /* AWSRESTOperation.swift */,
			);
			path = Operation;
			sourceTree = "<group>";
		};
		21D7A093237B54D90057D00D /* Configuration */ = {
			isa = PBXGroup;
			children = (
				21D7A094237B54D90057D00D /* AWSAPICategoryPluginConfiguration.swift */,
				21D7A095237B54D90057D00D /* AWSAPICategoryPluginConfiguration+EndpointConfig.swift */,
				217856B62381F19300A30D19 /* AWSAPICategoryPluginEndpointType.swift */,
			);
			path = Configuration;
			sourceTree = "<group>";
		};
		21D7A0B2237B54D90057D00D /* URLSessionBehavior */ = {
			isa = PBXGroup;
			children = (
				21D7A0B8237B54D90057D00D /* OperationTaskMapper.swift */,
				21D7A0B4237B54D90057D00D /* URLSession+URLSessionBehavior.swift */,
				21D7A0B6237B54D90057D00D /* URLSessionBehavior.swift */,
				21D7A0B9237B54D90057D00D /* URLSessionBehaviorDelegate.swift */,
				21D7A0B5237B54D90057D00D /* URLSessionDataTaskBehavior.swift */,
				21D7A0B3237B54D90057D00D /* URLSessionFactory.swift */,
				21D7A0B7237B54D90057D00D /* URLSessionTask+URLSessionTaskBehavior.swift */,
			);
			path = URLSessionBehavior;
			sourceTree = "<group>";
		};
		21D7A0BA237B54D90057D00D /* Support */ = {
			isa = PBXGroup;
			children = (
				21D7A0BB237B54D90057D00D /* Constants */,
				216449432587E92A00C548A5 /* Decode */,
				21D7A0BE237B54D90057D00D /* Internal */,
				21D7A0C6237B54D90057D00D /* Utils */,
			);
			path = Support;
			sourceTree = "<group>";
		};
		21D7A0BB237B54D90057D00D /* Constants */ = {
			isa = PBXGroup;
			children = (
				21D7A0BC237B54D90057D00D /* URLRequestConstants.swift */,
			);
			path = Constants;
			sourceTree = "<group>";
		};
		21D7A0BE237B54D90057D00D /* Internal */ = {
			isa = PBXGroup;
			children = (
				21D7A0C5237B54D90057D00D /* AWSAppSyncGraphQLResponse.swift */,
			);
			path = Internal;
			sourceTree = "<group>";
		};
		21D7A0C6237B54D90057D00D /* Utils */ = {
			isa = PBXGroup;
			children = (
				2129BE3D239486D2006363A1 /* AnyModel+JSONInit.swift */,
				21D7A0CC237B54D90057D00D /* APIError+DecodingError.swift */,
				7632AD89252E1E10009B5BC9 /* AppSyncJSONValue+toJSONValue.swift */,
				21D7A0CF237B54D90057D00D /* GraphQLOperationRequest+Validate.swift */,
				21D7A0CB237B54D90057D00D /* GraphQLOperationRequestUtils.swift */,
				21D7A0CD237B54D90057D00D /* GraphQLOperationRequestUtils+Validator.swift */,
				216449382587E90A00C548A5 /* GraphQLRequest+toOperationRequest.swift */,
				21409C5F2384DF17000A53C9 /* RESTOperationRequest+RESTRequest.swift */,
				21D7A0C7237B54D90057D00D /* RESTOperationRequest+Validate.swift */,
				21D7A0C8237B54D90057D00D /* RESTOperationRequestUtils.swift */,
				21D7A0CA237B54D90057D00D /* RESTOperationRequestUtils+Validator.swift */,
				21A4F94B25A7ACE500E1047D /* GraphQLRequest+toListQuery.swift */,
			);
			path = Utils;
			sourceTree = "<group>";
		};
		21D7A0D2237B54D90057D00D /* Interceptor */ = {
			isa = PBXGroup;
			children = (
				21D7A0D7237B54D90057D00D /* AWSAPICategoryPluginError.swift */,
				21D7A0D3237B54D90057D00D /* RequestInterceptor */,
				21D5286524169E60005186BA /* SubscriptionInterceptor */,
			);
			path = Interceptor;
			sourceTree = "<group>";
		};
		21D7A0D3237B54D90057D00D /* RequestInterceptor */ = {
			isa = PBXGroup;
			children = (
				21D7A0D5237B54D90057D00D /* APIKeyURLRequestInterceptor.swift */,
				6BD462072538102500906831 /* AuthTokenProviderWrapper.swift */,
				21D7A0D6237B54D90057D00D /* IAMURLRequestInterceptor.swift */,
				21D7A0D4237B54D90057D00D /* UserPoolRequestInterceptor.swift */,
			);
			path = RequestInterceptor;
			sourceTree = "<group>";
		};
		21FE04242589293500B81D72 /* Core */ = {
			isa = PBXGroup;
			children = (
				21A4EEF7259E38B500E1047D /* AppSyncListDecoder.swift */,
<<<<<<< HEAD
				212B29202592454400593ED5 /* AppSyncListPayload.swift */,
				21A4F24E25A3CC8E00E1047D /* AppSyncListProvider.swift */,
				21A4F35925A4F2E800E1047D /* AppSyncListResponse.swift */,
				21A4F36425A4F30200E1047D /* AppSyncModelMetadata.swift */,
=======
				21FE04252589295D00B81D72 /* AppSyncListProvider.swift */,
>>>>>>> deb58af5
			);
			path = Core;
			sourceTree = "<group>";
		};
		21FE044A25894C3F00B81D72 /* Core */ = {
			isa = PBXGroup;
			children = (
				21A4EF33259E39A200E1047D /* AppSyncListDecoderTests.swift */,
<<<<<<< HEAD
				21A4F42325A62E3600E1047D /* AppSyncListPayloadTests.swift */,
				21A4F93725A7AADF00E1047D /* AppSyncListProviderPaginationTests.swift */,
				21A4EF3E259E39AD00E1047D /* AppSyncListProviderTests.swift */,
				21A4F98E25A7BF9E00E1047D /* AppSyncListResponseTests.swift */,
				21A4F44025A6390B00E1047D /* AppSyncModelMetadataTests.swift */,
=======
				21A4EF3E259E39AD00E1047D /* AppSyncListProviderTests.swift */,
				21FE044B25894C5300B81D72 /* ListTests.swift */,
>>>>>>> deb58af5
			);
			path = Core;
			sourceTree = "<group>";
		};
		6B2E465323AAA5000066EDCE /* Reachability */ = {
			isa = PBXGroup;
			children = (
				6B8D479C25801DF700E841CB /* AmplifyReachability.swift */,
				6B33896F23AABF1800561E5B /* NetworkReachability.swift */,
				6B2E465623AAA69C0066EDCE /* NetworkReachabilityNotifier.swift */,
			);
			path = Reachability;
			sourceTree = "<group>";
		};
		6B2E465423AAA61B0066EDCE /* Reachability */ = {
			isa = PBXGroup;
			children = (
				6B2E465923AAA6AF0066EDCE /* NetworkReachabilityNotifierTests.swift */,
			);
			path = Reachability;
			sourceTree = "<group>";
		};
		B478F5F12374DBF400C4F92B = {
			isa = PBXGroup;
			children = (
				21D7A08B237B54D90057D00D /* AWSAPICategoryPlugin */,
				B4DFA5BE237A611D0013E17B /* AWSAPICategoryPluginTests */,
				217856702380C73600A30D19 /* AWSAPICategoryPluginFunctionalTests */,
				217856232380BE5C00A30D19 /* AWSAPICategoryPluginIntegrationTests */,
				21409C6823850A9E000A53C9 /* AWSAPICategoryPluginTestCommon */,
				1370E4B1935D8550FC44F0D8 /* Frameworks */,
				B478F6BD2374E0B500C4F92B /* HostApp */,
				B9988EB08EC62C1E57FB295B /* Pods */,
				B478F5FC2374DBF400C4F92B /* Products */,
			);
			sourceTree = "<group>";
		};
		B478F5FC2374DBF400C4F92B /* Products */ = {
			isa = PBXGroup;
			children = (
				B478F5FB2374DBF400C4F92B /* AWSAPICategoryPlugin.framework */,
				B478F6492374DCE700C4F92B /* AWSAPICategoryPluginTests.xctest */,
				B478F6BC2374E0B500C4F92B /* HostApp.app */,
				217856602380C60400A30D19 /* GraphQLWithIAMIntegrationTests.xctest */,
				2178566F2380C73500A30D19 /* AWSAPICategoryPluginFunctionalTests.xctest */,
				217856802380C90600A30D19 /* RESTWithIAMIntegrationTests.xctest */,
				2178569F23810B9400A30D19 /* GraphQLWithUserPoolIntegrationTests.xctest */,
				21409C6723850A9E000A53C9 /* AWSAPICategoryPluginTestCommon.framework */,
				219A888C23ECF8A400BBC5F2 /* RESTWithUserPoolIntegrationTests.xctest */,
			);
			name = Products;
			sourceTree = "<group>";
		};
		B478F6BD2374E0B500C4F92B /* HostApp */ = {
			isa = PBXGroup;
			children = (
				21409C612384F7FD000A53C9 /* Models */,
				B478F6D42374E0CF00C4F92B /* Resources */,
				B478F6D02374E0CE00C4F92B /* Source */,
			);
			path = HostApp;
			sourceTree = "<group>";
		};
		B478F6D02374E0CE00C4F92B /* Source */ = {
			isa = PBXGroup;
			children = (
				B478F6D12374E0CE00C4F92B /* ViewController.swift */,
				B478F6D22374E0CE00C4F92B /* AppDelegate.swift */,
				B478F6D32374E0CE00C4F92B /* SceneDelegate.swift */,
			);
			path = Source;
			sourceTree = "<group>";
		};
		B478F6D42374E0CF00C4F92B /* Resources */ = {
			isa = PBXGroup;
			children = (
				B478F6D52374E0CF00C4F92B /* Assets.xcassets */,
				B478F6D62374E0CF00C4F92B /* LaunchScreen.storyboard */,
				B478F6D82374E0CF00C4F92B /* Main.storyboard */,
				B478F6DA2374E0CF00C4F92B /* Info.plist */,
			);
			path = Resources;
			sourceTree = "<group>";
		};
		B4DFA5BE237A611D0013E17B /* AWSAPICategoryPluginTests */ = {
			isa = PBXGroup;
			children = (
				B4DFA5DE237A611D0013E17B /* AWSAPICategoryPlugin+ConfigureTests.swift */,
				B4DFA5CC237A611D0013E17B /* AWSAPICategoryPlugin+GraphQLBehaviorTests.swift */,
				B4DFA5C9237A611D0013E17B /* AWSAPICategoryPlugin+InterceptorBehaviorTests.swift */,
				B4DFA5CD237A611D0013E17B /* AWSAPICategoryPlugin+ResetTests.swift */,
				B4DFA5CA237A611D0013E17B /* AWSAPICategoryPlugin+RESTClientBehaviorTests.swift */,
				B4DFA5D5237A611D0013E17B /* AWSAPICategoryPlugin+URLSessionBehaviorDelegateTests.swift */,
				B4DFA5DF237A611D0013E17B /* AWSAPICategoryPlugin+URLSessionDelegateTests.swift */,
				FA1C810925868A4B006160E9 /* AWSAPICategoryPluginAmplifyVersionableTests.swift */,
				B4DFA5CB237A611D0013E17B /* AWSAPICategoryPluginTestBase.swift */,
				B4DFA5C6237A611D0013E17B /* Configuration */,
				21FE044A25894C3F00B81D72 /* Core */,
				B4DFA5DD237A611D0013E17B /* Info.plist */,
				B4DFA5D9237A611D0013E17B /* Interceptor */,
				B4DFA5BF237A611D0013E17B /* Mocks */,
				B4DFA5C3237A611D0013E17B /* Operation */,
				6B2E465423AAA61B0066EDCE /* Reachability */,
				B4DFA5D6237A611D0013E17B /* Request */,
				B4DFA5CE237A611D0013E17B /* Support */,
			);
			path = AWSAPICategoryPluginTests;
			sourceTree = "<group>";
		};
		B4DFA5BF237A611D0013E17B /* Mocks */ = {
			isa = PBXGroup;
			children = (
				6B33896D23AABEEE00561E5B /* MockReachability.swift */,
				B4DFA5C0237A611D0013E17B /* MockSessionFactory.swift */,
				FA249EEC24C64303009B3CE8 /* MockSubscription.swift */,
				B4DFA5C2237A611D0013E17B /* MockURLSession.swift */,
				B4DFA5C1237A611D0013E17B /* MockURLSessionTask.swift */,
			);
			path = Mocks;
			sourceTree = "<group>";
		};
		B4DFA5C3237A611D0013E17B /* Operation */ = {
			isa = PBXGroup;
			children = (
				B4DFA5C4237A611D0013E17B /* AWSGraphQLOperationTests.swift */,
				FAA7A5A924C0E01500CA863F /* AWSGraphQLSubscriptionOperationCancelTests.swift */,
				B4DFA5C5237A611D0013E17B /* AWSRESTOperationTests.swift */,
				FA249EE224C5F7E8009B3CE8 /* GraphQLMutateCombineTests.swift */,
				FADC469424C0E8AF00EF447B /* GraphQLQueryCombineTests.swift */,
				FA249EE424C5F8CC009B3CE8 /* GraphQLSubscribeCombineTests.swift */,
				FAF7066F24C8EFD300F19DCF /* GraphQLSubscribeTests.swift */,
				FAF2199924C0F25E00171A3D /* OperationTestBase.swift */,
				FAA7A5A724C0DE1900CA863F /* RESTCombineTests.swift */,
			);
			path = Operation;
			sourceTree = "<group>";
		};
		B4DFA5C6237A611D0013E17B /* Configuration */ = {
			isa = PBXGroup;
			children = (
				B4DFA5C7237A611D0013E17B /* AWSAPICategoryPluginConfigurationEndpointConfigTests.swift */,
				B4DFA5C8237A611D0013E17B /* AWSAPICategoryPluginConfigurationTests.swift */,
			);
			path = Configuration;
			sourceTree = "<group>";
		};
		B4DFA5CE237A611D0013E17B /* Support */ = {
			isa = PBXGroup;
			children = (
				2164496E2587ED5400C548A5 /* Decode */,
				216449BD2587FDFA00C548A5 /* Internal */,
				B4DFA5CF237A611D0013E17B /* Utils */,
			);
			path = Support;
			sourceTree = "<group>";
		};
		B4DFA5CF237A611D0013E17B /* Utils */ = {
			isa = PBXGroup;
			children = (
				21A4F95625A7AEB300E1047D /* GraphQLRequestToListQueryTests.swift */,
				B4DFA5D0237A611D0013E17B /* GraphQLRequestUtils+ValidatorTests.swift */,
				B4DFA5D3237A611D0013E17B /* GraphQLRequestUtilsTests.swift */,
				B4DFA5D4237A611D0013E17B /* RESTRequestUtils+ValidatorTests.swift */,
				B4DFA5D2237A611D0013E17B /* RESTRequestUtilsTests.swift */,
				FAF7067124C9008700F19DCF /* XCTestExpectation+ShouldTrigger.swift */,
			);
			path = Utils;
			sourceTree = "<group>";
		};
		B4DFA5D6237A611D0013E17B /* Request */ = {
			isa = PBXGroup;
			children = (
				B4DFA5D7237A611D0013E17B /* RESTOperationRequestValidateTests.swift */,
				B4DFA5D8237A611D0013E17B /* GraphQLOperationRequestValidateTests.swift */,
			);
			path = Request;
			sourceTree = "<group>";
		};
		B4DFA5D9237A611D0013E17B /* Interceptor */ = {
			isa = PBXGroup;
			children = (
				B4DFA5DB237A611D0013E17B /* APIKeyURLRequestInterceptorTests.swift */,
				B4DFA5DC237A611D0013E17B /* IAMURLRequestInterceptorTests.swift */,
				B4DFA5DA237A611D0013E17B /* UserPoolRequestInterceptorTests.swift */,
			);
			path = Interceptor;
			sourceTree = "<group>";
		};
		B9988EB08EC62C1E57FB295B /* Pods */ = {
			isa = PBXGroup;
			children = (
				C2C05B10D5AD07D6A5C6463D /* Pods-AWSAPICategoryPlugin.debug.xcconfig */,
				8F6C44235DD3AB8DB1C1F976 /* Pods-AWSAPICategoryPlugin.release.xcconfig */,
				3C21A1C060D243A48AEA9A33 /* Pods-AWSAPICategoryPluginTests.debug.xcconfig */,
				A728852F3091173262BBA40D /* Pods-AWSAPICategoryPluginTests.release.xcconfig */,
				034FDA6FAA6BC2417B0D6ECF /* Pods-HostApp.debug.xcconfig */,
				66A15F78A50872B713184E3D /* Pods-HostApp.release.xcconfig */,
				60CE874DF1685CDF2AF2A276 /* Pods-HostApp-AWSAPICategoryPluginIntegrationTests.debug.xcconfig */,
				396290F67AD0D9EE6D567724 /* Pods-HostApp-AWSAPICategoryPluginIntegrationTests.release.xcconfig */,
				44F446A2568E2ECDBA56BE56 /* Pods-HostApp-AWSAPICategoryPluginTests.debug.xcconfig */,
				3DD7865560F692DDB7C1548D /* Pods-HostApp-AWSAPICategoryPluginTests.release.xcconfig */,
				4C9D31E2654F5401D8DFA1EC /* Pods-AWSAPICategoryHostAppWithIAM.debug.xcconfig */,
				F2E34DE129C74003DCC9F6A2 /* Pods-AWSAPICategoryHostAppWithIAM.release.xcconfig */,
				1FDC07084023DEF205FF6598 /* Pods-AWSAPICategoryPlugin-AWSAPICategoryPluginTests.debug.xcconfig */,
				590266D0504CD8553B44EAE8 /* Pods-AWSAPICategoryPlugin-AWSAPICategoryPluginTests.release.xcconfig */,
				90C677B6FAC9BCDE6385E3C4 /* Pods-HostApp-AWSAPICategoryPluginGraphQLAPIKeyIntegrationTests.debug.xcconfig */,
				13D57D75AE76490200BD2D15 /* Pods-HostApp-AWSAPICategoryPluginGraphQLAPIKeyIntegrationTests.release.xcconfig */,
				FC6404420A9C03FAB55FA8B3 /* Pods-AWSAPICategoryPluginGraphQLAPIKeyIntegrationTests.debug.xcconfig */,
				0D22C7A16EB2594AD81FA649 /* Pods-AWSAPICategoryPluginGraphQLAPIKeyIntegrationTests.release.xcconfig */,
				A03CB515A50F9CC102CDE4A0 /* Pods-GraphQLWithAPIKeyIntegrationTests.debug.xcconfig */,
				1B30959CE873C097E54BDFD6 /* Pods-GraphQLWithAPIKeyIntegrationTests.release.xcconfig */,
				63092F520F1DF39786D6A000 /* Pods-HostApp-AWSAPICategoryPluginFunctionalTests.debug.xcconfig */,
				14008785FCC34324B9904B2D /* Pods-HostApp-AWSAPICategoryPluginFunctionalTests.release.xcconfig */,
				41EF2F5050AE28AA51894B0E /* Pods-AWSAPICategoryPluginFunctionalTests.debug.xcconfig */,
				662A3518991D5D3389278520 /* Pods-AWSAPICategoryPluginFunctionalTests.release.xcconfig */,
				64F4420E15AABEDB9EB87636 /* Pods-RESTWithIAMIntegrationTests.debug.xcconfig */,
				D81918B51EB7C63CA41E8BCC /* Pods-GraphQLWithIAMIntegrationTests.debug.xcconfig */,
				2A9C1061115A6639265D6C9C /* Pods-GraphQLWithIAMIntegrationTests.release.xcconfig */,
				99A35870182D00C9A88BA452 /* Pods-HostApp-GraphQLWithUserPoolIntegrationTests.debug.xcconfig */,
				4AD63A179BA4F1B0F5A8239C /* Pods-HostApp-GraphQLWithIAMIntegrationTests.debug.xcconfig */,
				C3D37DF0A0811D30BC333916 /* Pods-HostApp-GraphQLWithIAMIntegrationTests.release.xcconfig */,
				CEC56C63267289FDB34EA467 /* Pods-HostApp-RESTWithIAMIntegrationTests.debug.xcconfig */,
				A8C3A4BB4483C7A952572919 /* Pods-HostApp-RESTWithIAMIntegrationTests.release.xcconfig */,
				48151EBFBE86C900B1E47505 /* Pods-HostApp-GraphQLWithUserPoolIntegrationTests.release.xcconfig */,
				05056DEFF02B1B9A0C35540B /* Pods-HostApp-AWSAPICategoryPluginTestCommon.debug.xcconfig */,
				4B77D41B0A0DF50AD28492CC /* Pods-HostApp-AWSAPICategoryPluginTestCommon.release.xcconfig */,
				E199BA19FD0A130933EDF93F /* Pods-HostApp-AWSAPICategoryPluginTestCommon-AWSAPICategoryPluginFunctionalTests.debug.xcconfig */,
				0589D32E4707A806A480D2A2 /* Pods-HostApp-AWSAPICategoryPluginTestCommon-AWSAPICategoryPluginFunctionalTests.release.xcconfig */,
				34A20F0F479BDF83826BA9E5 /* Pods-HostApp-AWSAPICategoryPluginTestCommon-GraphQLWithIAMIntegrationTests.debug.xcconfig */,
				77792DD821FC754D857FC63C /* Pods-HostApp-AWSAPICategoryPluginTestCommon-GraphQLWithIAMIntegrationTests.release.xcconfig */,
				7A255F655FE0AE43E68F2972 /* Pods-HostApp-AWSAPICategoryPluginTestCommon-GraphQLWithUserPoolIntegrationTests.debug.xcconfig */,
				226F79D02FF47C0A8AE75467 /* Pods-HostApp-AWSAPICategoryPluginTestCommon-GraphQLWithUserPoolIntegrationTests.release.xcconfig */,
				3296753A87B70EB2A31690FF /* Pods-HostApp-AWSAPICategoryPluginTestCommon-RESTWithIAMIntegrationTests.debug.xcconfig */,
				7866FCFB5807C2D20219CEBE /* Pods-HostApp-AWSAPICategoryPluginTestCommon-RESTWithIAMIntegrationTests.release.xcconfig */,
				89457627057299D7047B9C40 /* Pods-HostApp-AWSAPICategoryPluginTestCommon-RESTWithUserPoolIntegrationTests.debug.xcconfig */,
				53890B4754019D7240753060 /* Pods-HostApp-AWSAPICategoryPluginTestCommon-RESTWithUserPoolIntegrationTests.release.xcconfig */,
			);
			path = Pods;
			sourceTree = "<group>";
		};
		FA99642D246EF8B40020E879 /* Resources */ = {
			isa = PBXGroup;
			children = (
				21D7A0DE237B54D90057D00D /* Info.plist */,
			);
			name = Resources;
			sourceTree = "<group>";
		};
/* End PBXGroup section */

/* Begin PBXHeadersBuildPhase section */
		21409C6223850A9E000A53C9 /* Headers */ = {
			isa = PBXHeadersBuildPhase;
			buildActionMask = 2147483647;
			files = (
			);
			runOnlyForDeploymentPostprocessing = 0;
		};
		B478F5F62374DBF400C4F92B /* Headers */ = {
			isa = PBXHeadersBuildPhase;
			buildActionMask = 2147483647;
			files = (
			);
			runOnlyForDeploymentPostprocessing = 0;
		};
/* End PBXHeadersBuildPhase section */

/* Begin PBXNativeTarget section */
		21409C6623850A9E000A53C9 /* AWSAPICategoryPluginTestCommon */ = {
			isa = PBXNativeTarget;
			buildConfigurationList = 21409C6C23850A9E000A53C9 /* Build configuration list for PBXNativeTarget "AWSAPICategoryPluginTestCommon" */;
			buildPhases = (
				744BE58EBECD1B4E20209489 /* [CP] Check Pods Manifest.lock */,
				21409C6223850A9E000A53C9 /* Headers */,
				21409C6323850A9E000A53C9 /* Sources */,
				FA941E0E2388898C0099B2E8 /* SwiftFormat */,
				FA941E0D2388897B0099B2E8 /* SwiftLint */,
				21409C6423850A9E000A53C9 /* Frameworks */,
				21409C6523850A9E000A53C9 /* Resources */,
			);
			buildRules = (
			);
			dependencies = (
			);
			name = AWSAPICategoryPluginTestCommon;
			productName = AWSAPICategoryPluginTestCommon;
			productReference = 21409C6723850A9E000A53C9 /* AWSAPICategoryPluginTestCommon.framework */;
			productType = "com.apple.product-type.framework";
		};
		2178565F2380C60400A30D19 /* GraphQLWithIAMIntegrationTests */ = {
			isa = PBXNativeTarget;
			buildConfigurationList = 217856682380C60400A30D19 /* Build configuration list for PBXNativeTarget "GraphQLWithIAMIntegrationTests" */;
			buildPhases = (
				0316C46B2D3369D8B11CFE3F /* [CP] Check Pods Manifest.lock */,
				2178565C2380C60400A30D19 /* Sources */,
				FA941E1023888A1B0099B2E8 /* SwiftFormat */,
				FA941E1423888AFF0099B2E8 /* SwiftLint */,
				2178565D2380C60400A30D19 /* Frameworks */,
				2178565E2380C60400A30D19 /* Resources */,
				234EB4E426CA2A5E328F1760 /* [CP] Embed Pods Frameworks */,
			);
			buildRules = (
			);
			dependencies = (
				21409C7E23850D7A000A53C9 /* PBXTargetDependency */,
				217856672380C60400A30D19 /* PBXTargetDependency */,
				217856932380CE6F00A30D19 /* PBXTargetDependency */,
			);
			name = GraphQLWithIAMIntegrationTests;
			productName = GraphQLWithIAMIntegrationTests;
			productReference = 217856602380C60400A30D19 /* GraphQLWithIAMIntegrationTests.xctest */;
			productType = "com.apple.product-type.bundle.unit-test";
		};
		2178566E2380C73500A30D19 /* AWSAPICategoryPluginFunctionalTests */ = {
			isa = PBXNativeTarget;
			buildConfigurationList = 217856772380C73600A30D19 /* Build configuration list for PBXNativeTarget "AWSAPICategoryPluginFunctionalTests" */;
			buildPhases = (
				08F2E9E147FE5EA82B36437D /* [CP] Check Pods Manifest.lock */,
				2178566B2380C73500A30D19 /* Sources */,
				FA941E0F23888A050099B2E8 /* SwiftFormat */,
				FA941E1323888AED0099B2E8 /* SwiftLint */,
				2178566C2380C73500A30D19 /* Frameworks */,
				2178566D2380C73500A30D19 /* Resources */,
				FDD102FD0C405872630B4F56 /* [CP] Embed Pods Frameworks */,
			);
			buildRules = (
			);
			dependencies = (
				21409C7C23850D74000A53C9 /* PBXTargetDependency */,
				217856762380C73600A30D19 /* PBXTargetDependency */,
				2178567B2380C76600A30D19 /* PBXTargetDependency */,
			);
			name = AWSAPICategoryPluginFunctionalTests;
			productName = AWSAPICategoryPluginFunctionalTests;
			productReference = 2178566F2380C73500A30D19 /* AWSAPICategoryPluginFunctionalTests.xctest */;
			productType = "com.apple.product-type.bundle.unit-test";
		};
		2178567F2380C90600A30D19 /* RESTWithIAMIntegrationTests */ = {
			isa = PBXNativeTarget;
			buildConfigurationList = 2178568A2380C90600A30D19 /* Build configuration list for PBXNativeTarget "RESTWithIAMIntegrationTests" */;
			buildPhases = (
				94D98A04ADDC5C5F8A920D34 /* [CP] Check Pods Manifest.lock */,
				2178567C2380C90600A30D19 /* Sources */,
				FA941E1223888A5D0099B2E8 /* SwiftFormat */,
				FA941E1623888B1C0099B2E8 /* SwiftLint */,
				2178567D2380C90600A30D19 /* Frameworks */,
				2178567E2380C90600A30D19 /* Resources */,
				5B088E45F2F0CCDAE86DE090 /* [CP] Embed Pods Frameworks */,
			);
			buildRules = (
			);
			dependencies = (
				21409C7A23850D6A000A53C9 /* PBXTargetDependency */,
				217856872380C90600A30D19 /* PBXTargetDependency */,
				2178568C2380C98C00A30D19 /* PBXTargetDependency */,
			);
			name = RESTWithIAMIntegrationTests;
			productName = RESTWithIAMIntegrationTests;
			productReference = 217856802380C90600A30D19 /* RESTWithIAMIntegrationTests.xctest */;
			productType = "com.apple.product-type.bundle.unit-test";
		};
		2178569E23810B9400A30D19 /* GraphQLWithUserPoolIntegrationTests */ = {
			isa = PBXNativeTarget;
			buildConfigurationList = 217856A723810B9400A30D19 /* Build configuration list for PBXNativeTarget "GraphQLWithUserPoolIntegrationTests" */;
			buildPhases = (
				0975C929DED29D1DD5F2234A /* [CP] Check Pods Manifest.lock */,
				2178569B23810B9400A30D19 /* Sources */,
				FA941E1123888A2B0099B2E8 /* SwiftFormat */,
				FA941E1523888B0D0099B2E8 /* SwiftLint */,
				2178569C23810B9400A30D19 /* Frameworks */,
				2178569D23810B9400A30D19 /* Resources */,
				F300E778EA070DB2E7D769A0 /* [CP] Embed Pods Frameworks */,
			);
			buildRules = (
			);
			dependencies = (
				21409C7823850D62000A53C9 /* PBXTargetDependency */,
				217856A623810B9400A30D19 /* PBXTargetDependency */,
				217856AB23810B9F00A30D19 /* PBXTargetDependency */,
			);
			name = GraphQLWithUserPoolIntegrationTests;
			productName = GraphQLWithUserPoolIntegrationTests;
			productReference = 2178569F23810B9400A30D19 /* GraphQLWithUserPoolIntegrationTests.xctest */;
			productType = "com.apple.product-type.bundle.unit-test";
		};
		219A888B23ECF8A400BBC5F2 /* RESTWithUserPoolIntegrationTests */ = {
			isa = PBXNativeTarget;
			buildConfigurationList = 219A889623ECF8A500BBC5F2 /* Build configuration list for PBXNativeTarget "RESTWithUserPoolIntegrationTests" */;
			buildPhases = (
				6BE74C5110F87DCF4A249DA5 /* [CP] Check Pods Manifest.lock */,
				219A888823ECF8A400BBC5F2 /* Sources */,
				219A889C23ECF99400BBC5F2 /* SwiftFormat */,
				219A889D23ECF9B200BBC5F2 /* SwiftLint */,
				219A888923ECF8A400BBC5F2 /* Frameworks */,
				219A888A23ECF8A400BBC5F2 /* Resources */,
				BCA8E4CCFF8385874F3DEDB6 /* [CP] Embed Pods Frameworks */,
			);
			buildRules = (
			);
			dependencies = (
				219A889A23ECF91500BBC5F2 /* PBXTargetDependency */,
				219A889323ECF8A500BBC5F2 /* PBXTargetDependency */,
				219A889823ECF8AD00BBC5F2 /* PBXTargetDependency */,
			);
			name = RESTWithUserPoolIntegrationTests;
			productName = RESTWithUserPoolIntegrationTests;
			productReference = 219A888C23ECF8A400BBC5F2 /* RESTWithUserPoolIntegrationTests.xctest */;
			productType = "com.apple.product-type.bundle.unit-test";
		};
		B478F5FA2374DBF400C4F92B /* AWSAPICategoryPlugin */ = {
			isa = PBXNativeTarget;
			buildConfigurationList = B478F6032374DBF400C4F92B /* Build configuration list for PBXNativeTarget "AWSAPICategoryPlugin" */;
			buildPhases = (
				5613285A2AA3539567C0FEF0 /* [CP] Check Pods Manifest.lock */,
				B478F5F62374DBF400C4F92B /* Headers */,
				B478F5F72374DBF400C4F92B /* Sources */,
				B478F6602374DDAE00C4F92B /* Swift Format */,
				B478F6612374DDE900C4F92B /* Swift Lint */,
				B478F5F82374DBF400C4F92B /* Frameworks */,
				B478F5F92374DBF400C4F92B /* Resources */,
			);
			buildRules = (
			);
			dependencies = (
			);
			name = AWSAPICategoryPlugin;
			productName = PredictionsPlugin;
			productReference = B478F5FB2374DBF400C4F92B /* AWSAPICategoryPlugin.framework */;
			productType = "com.apple.product-type.framework";
		};
		B478F6482374DCE700C4F92B /* AWSAPICategoryPluginTests */ = {
			isa = PBXNativeTarget;
			buildConfigurationList = B478F6532374DCE700C4F92B /* Build configuration list for PBXNativeTarget "AWSAPICategoryPluginTests" */;
			buildPhases = (
				545CD035F7EA47266FCC27C1 /* [CP] Check Pods Manifest.lock */,
				B478F6452374DCE700C4F92B /* Sources */,
				B478F6642374DE2B00C4F92B /* Swift Format */,
				B478F6622374DE0100C4F92B /* Swift Lint */,
				B478F6462374DCE700C4F92B /* Frameworks */,
				B478F6472374DCE700C4F92B /* Resources */,
				97332BF0085398F958DF3CA3 /* [CP] Embed Pods Frameworks */,
			);
			buildRules = (
			);
			dependencies = (
				B478F6502374DCE700C4F92B /* PBXTargetDependency */,
			);
			name = AWSAPICategoryPluginTests;
			productName = UnitTest;
			productReference = B478F6492374DCE700C4F92B /* AWSAPICategoryPluginTests.xctest */;
			productType = "com.apple.product-type.bundle.unit-test";
		};
		B478F6BB2374E0B500C4F92B /* HostApp */ = {
			isa = PBXNativeTarget;
			buildConfigurationList = B478F6CF2374E0B600C4F92B /* Build configuration list for PBXNativeTarget "HostApp" */;
			buildPhases = (
				2C60ADCD27E15D2ED8676B1A /* [CP] Check Pods Manifest.lock */,
				B478F6B82374E0B500C4F92B /* Sources */,
				B478F6B92374E0B500C4F92B /* Frameworks */,
				B478F6BA2374E0B500C4F92B /* Resources */,
				954952522BC35838380C8562 /* [CP] Embed Pods Frameworks */,
			);
			buildRules = (
			);
			dependencies = (
			);
			name = HostApp;
			productName = HostApp;
			productReference = B478F6BC2374E0B500C4F92B /* HostApp.app */;
			productType = "com.apple.product-type.application";
		};
/* End PBXNativeTarget section */

/* Begin PBXProject section */
		B478F5F22374DBF400C4F92B /* Project object */ = {
			isa = PBXProject;
			attributes = {
				LastSwiftUpdateCheck = 1150;
				LastUpgradeCheck = 1110;
				ORGANIZATIONNAME = "Amazon Web Services";
				TargetAttributes = {
					21409C6623850A9E000A53C9 = {
						CreatedOnToolsVersion = 11.2.1;
						LastSwiftMigration = 1120;
					};
					2178565F2380C60400A30D19 = {
						CreatedOnToolsVersion = 11.2.1;
						TestTargetID = B478F6BB2374E0B500C4F92B;
					};
					2178566E2380C73500A30D19 = {
						CreatedOnToolsVersion = 11.2.1;
						TestTargetID = B478F6BB2374E0B500C4F92B;
					};
					2178567F2380C90600A30D19 = {
						CreatedOnToolsVersion = 11.2.1;
						TestTargetID = B478F6BB2374E0B500C4F92B;
					};
					2178569E23810B9400A30D19 = {
						CreatedOnToolsVersion = 11.2.1;
						TestTargetID = B478F6BB2374E0B500C4F92B;
					};
					219A888B23ECF8A400BBC5F2 = {
						CreatedOnToolsVersion = 11.3.1;
						TestTargetID = B478F6BB2374E0B500C4F92B;
					};
					B478F5FA2374DBF400C4F92B = {
						CreatedOnToolsVersion = 11.1;
					};
					B478F6482374DCE700C4F92B = {
						CreatedOnToolsVersion = 11.1;
					};
					B478F6BB2374E0B500C4F92B = {
						CreatedOnToolsVersion = 11.1;
					};
				};
			};
			buildConfigurationList = B478F5F52374DBF400C4F92B /* Build configuration list for PBXProject "APICategoryPlugin" */;
			compatibilityVersion = "Xcode 9.3";
			developmentRegion = en;
			hasScannedForEncodings = 0;
			knownRegions = (
				en,
				Base,
			);
			mainGroup = B478F5F12374DBF400C4F92B;
			productRefGroup = B478F5FC2374DBF400C4F92B /* Products */;
			projectDirPath = "";
			projectRoot = "";
			targets = (
				B478F5FA2374DBF400C4F92B /* AWSAPICategoryPlugin */,
				21409C6623850A9E000A53C9 /* AWSAPICategoryPluginTestCommon */,
				B478F6482374DCE700C4F92B /* AWSAPICategoryPluginTests */,
				2178566E2380C73500A30D19 /* AWSAPICategoryPluginFunctionalTests */,
				2178565F2380C60400A30D19 /* GraphQLWithIAMIntegrationTests */,
				2178569E23810B9400A30D19 /* GraphQLWithUserPoolIntegrationTests */,
				2178567F2380C90600A30D19 /* RESTWithIAMIntegrationTests */,
				219A888B23ECF8A400BBC5F2 /* RESTWithUserPoolIntegrationTests */,
				B478F6BB2374E0B500C4F92B /* HostApp */,
			);
		};
/* End PBXProject section */

/* Begin PBXResourcesBuildPhase section */
		21409C6523850A9E000A53C9 /* Resources */ = {
			isa = PBXResourcesBuildPhase;
			buildActionMask = 2147483647;
			files = (
			);
			runOnlyForDeploymentPostprocessing = 0;
		};
		2178565E2380C60400A30D19 /* Resources */ = {
			isa = PBXResourcesBuildPhase;
			buildActionMask = 2147483647;
			files = (
			);
			runOnlyForDeploymentPostprocessing = 0;
		};
		2178566D2380C73500A30D19 /* Resources */ = {
			isa = PBXResourcesBuildPhase;
			buildActionMask = 2147483647;
			files = (
			);
			runOnlyForDeploymentPostprocessing = 0;
		};
		2178567E2380C90600A30D19 /* Resources */ = {
			isa = PBXResourcesBuildPhase;
			buildActionMask = 2147483647;
			files = (
			);
			runOnlyForDeploymentPostprocessing = 0;
		};
		2178569D23810B9400A30D19 /* Resources */ = {
			isa = PBXResourcesBuildPhase;
			buildActionMask = 2147483647;
			files = (
				21233D0D2469EBBE00039337 /* README.md in Resources */,
			);
			runOnlyForDeploymentPostprocessing = 0;
		};
		219A888A23ECF8A400BBC5F2 /* Resources */ = {
			isa = PBXResourcesBuildPhase;
			buildActionMask = 2147483647;
			files = (
				219A88A723EE05C200BBC5F2 /* README.md in Resources */,
			);
			runOnlyForDeploymentPostprocessing = 0;
		};
		B478F5F92374DBF400C4F92B /* Resources */ = {
			isa = PBXResourcesBuildPhase;
			buildActionMask = 2147483647;
			files = (
			);
			runOnlyForDeploymentPostprocessing = 0;
		};
		B478F6472374DCE700C4F92B /* Resources */ = {
			isa = PBXResourcesBuildPhase;
			buildActionMask = 2147483647;
			files = (
			);
			runOnlyForDeploymentPostprocessing = 0;
		};
		B478F6BA2374E0B500C4F92B /* Resources */ = {
			isa = PBXResourcesBuildPhase;
			buildActionMask = 2147483647;
			files = (
				219A88A223EE034F00BBC5F2 /* RESTWithUserPoolIntegrationTests-amplifyconfiguration.json in Resources */,
				21598CE3239FF54E00529F29 /* RESTWithIAMIntegrationTests-amplifyconfiguration.json in Resources */,
				21233D0B2469EBA000039337 /* GraphQLAuthDirectiveIntegrationTests-amplifyconfiguration.json in Resources */,
				B478F6E32374E0CF00C4F92B /* Main.storyboard in Resources */,
				B478F6E12374E0CF00C4F92B /* Assets.xcassets in Resources */,
				21598CF223A0164A00529F29 /* GraphQLWithUserPoolIntegrationTests-amplifyconfiguration.json in Resources */,
				21F40A2B23A0423C0074678E /* GraphQLSyncBasedTests-amplifyconfiguration.json in Resources */,
				21F40A2E23A0707E0074678E /* GraphQLModelBasedTests-amplifyconfiguration.json in Resources */,
				219A88A523EE054000BBC5F2 /* RESTWithUserPoolIntegrationTests-credentials.json in Resources */,
				21A3EFC623A946590095D8E6 /* GraphQLWithUserPoolIntegrationTests-credentials.json in Resources */,
				21598CF323A0164A00529F29 /* GraphQLWithUserPoolIntegrationTests-awsconfiguration.json in Resources */,
				21233D092469EBA000039337 /* GraphQLAuthDirectiveIntegrationTests-credentials.json in Resources */,
				B478F6E22374E0CF00C4F92B /* LaunchScreen.storyboard in Resources */,
				21598CE4239FF61300529F29 /* RESTWithIAMIntegrationTests-awsconfiguration.json in Resources */,
			);
			runOnlyForDeploymentPostprocessing = 0;
		};
/* End PBXResourcesBuildPhase section */

/* Begin PBXShellScriptBuildPhase section */
		0316C46B2D3369D8B11CFE3F /* [CP] Check Pods Manifest.lock */ = {
			isa = PBXShellScriptBuildPhase;
			buildActionMask = 2147483647;
			files = (
			);
			inputFileListPaths = (
			);
			inputPaths = (
				"${PODS_PODFILE_DIR_PATH}/Podfile.lock",
				"${PODS_ROOT}/Manifest.lock",
			);
			name = "[CP] Check Pods Manifest.lock";
			outputFileListPaths = (
			);
			outputPaths = (
				"$(DERIVED_FILE_DIR)/Pods-HostApp-AWSAPICategoryPluginTestCommon-GraphQLWithIAMIntegrationTests-checkManifestLockResult.txt",
			);
			runOnlyForDeploymentPostprocessing = 0;
			shellPath = /bin/sh;
			shellScript = "diff \"${PODS_PODFILE_DIR_PATH}/Podfile.lock\" \"${PODS_ROOT}/Manifest.lock\" > /dev/null\nif [ $? != 0 ] ; then\n    # print error to STDERR\n    echo \"error: The sandbox is not in sync with the Podfile.lock. Run 'pod install' or update your CocoaPods installation.\" >&2\n    exit 1\nfi\n# This output is used by Xcode 'outputs' to avoid re-running this script phase.\necho \"SUCCESS\" > \"${SCRIPT_OUTPUT_FILE_0}\"\n";
			showEnvVarsInLog = 0;
		};
		08F2E9E147FE5EA82B36437D /* [CP] Check Pods Manifest.lock */ = {
			isa = PBXShellScriptBuildPhase;
			buildActionMask = 2147483647;
			files = (
			);
			inputFileListPaths = (
			);
			inputPaths = (
				"${PODS_PODFILE_DIR_PATH}/Podfile.lock",
				"${PODS_ROOT}/Manifest.lock",
			);
			name = "[CP] Check Pods Manifest.lock";
			outputFileListPaths = (
			);
			outputPaths = (
				"$(DERIVED_FILE_DIR)/Pods-HostApp-AWSAPICategoryPluginTestCommon-AWSAPICategoryPluginFunctionalTests-checkManifestLockResult.txt",
			);
			runOnlyForDeploymentPostprocessing = 0;
			shellPath = /bin/sh;
			shellScript = "diff \"${PODS_PODFILE_DIR_PATH}/Podfile.lock\" \"${PODS_ROOT}/Manifest.lock\" > /dev/null\nif [ $? != 0 ] ; then\n    # print error to STDERR\n    echo \"error: The sandbox is not in sync with the Podfile.lock. Run 'pod install' or update your CocoaPods installation.\" >&2\n    exit 1\nfi\n# This output is used by Xcode 'outputs' to avoid re-running this script phase.\necho \"SUCCESS\" > \"${SCRIPT_OUTPUT_FILE_0}\"\n";
			showEnvVarsInLog = 0;
		};
		0975C929DED29D1DD5F2234A /* [CP] Check Pods Manifest.lock */ = {
			isa = PBXShellScriptBuildPhase;
			buildActionMask = 2147483647;
			files = (
			);
			inputFileListPaths = (
			);
			inputPaths = (
				"${PODS_PODFILE_DIR_PATH}/Podfile.lock",
				"${PODS_ROOT}/Manifest.lock",
			);
			name = "[CP] Check Pods Manifest.lock";
			outputFileListPaths = (
			);
			outputPaths = (
				"$(DERIVED_FILE_DIR)/Pods-HostApp-AWSAPICategoryPluginTestCommon-GraphQLWithUserPoolIntegrationTests-checkManifestLockResult.txt",
			);
			runOnlyForDeploymentPostprocessing = 0;
			shellPath = /bin/sh;
			shellScript = "diff \"${PODS_PODFILE_DIR_PATH}/Podfile.lock\" \"${PODS_ROOT}/Manifest.lock\" > /dev/null\nif [ $? != 0 ] ; then\n    # print error to STDERR\n    echo \"error: The sandbox is not in sync with the Podfile.lock. Run 'pod install' or update your CocoaPods installation.\" >&2\n    exit 1\nfi\n# This output is used by Xcode 'outputs' to avoid re-running this script phase.\necho \"SUCCESS\" > \"${SCRIPT_OUTPUT_FILE_0}\"\n";
			showEnvVarsInLog = 0;
		};
		219A889C23ECF99400BBC5F2 /* SwiftFormat */ = {
			isa = PBXShellScriptBuildPhase;
			buildActionMask = 2147483647;
			files = (
			);
			inputFileListPaths = (
			);
			inputPaths = (
			);
			name = SwiftFormat;
			outputFileListPaths = (
			);
			outputPaths = (
			);
			runOnlyForDeploymentPostprocessing = 0;
			shellPath = /bin/sh;
			shellScript = "\"${PODS_ROOT}/SwiftFormat/CommandLineTool/swiftformat\" --config \"${SRCROOT}/../../.swiftformat\" --swiftversion \"$SWIFT_VERSION\" \"${SRCROOT}/AWSAPICategoryPluginIntegrationTests/REST/RESTWithUserPoolIntegrationTests\"\n";
		};
		219A889D23ECF9B200BBC5F2 /* SwiftLint */ = {
			isa = PBXShellScriptBuildPhase;
			buildActionMask = 2147483647;
			files = (
			);
			inputFileListPaths = (
			);
			inputPaths = (
			);
			name = SwiftLint;
			outputFileListPaths = (
			);
			outputPaths = (
			);
			runOnlyForDeploymentPostprocessing = 0;
			shellPath = /bin/sh;
			shellScript = "\"${PODS_ROOT}/SwiftLint/swiftlint\" --config \"${SRCROOT}/../../.swiftlint.yml\" --path \"${SRCROOT}/AWSAPICategoryPluginIntegrationTests/REST/RESTWithUserPoolIntegrationTests\"\n";
		};
		234EB4E426CA2A5E328F1760 /* [CP] Embed Pods Frameworks */ = {
			isa = PBXShellScriptBuildPhase;
			buildActionMask = 2147483647;
			files = (
			);
			inputFileListPaths = (
				"${PODS_ROOT}/Target Support Files/Pods-HostApp-AWSAPICategoryPluginTestCommon-GraphQLWithIAMIntegrationTests/Pods-HostApp-AWSAPICategoryPluginTestCommon-GraphQLWithIAMIntegrationTests-frameworks-${CONFIGURATION}-input-files.xcfilelist",
			);
			name = "[CP] Embed Pods Frameworks";
			outputFileListPaths = (
				"${PODS_ROOT}/Target Support Files/Pods-HostApp-AWSAPICategoryPluginTestCommon-GraphQLWithIAMIntegrationTests/Pods-HostApp-AWSAPICategoryPluginTestCommon-GraphQLWithIAMIntegrationTests-frameworks-${CONFIGURATION}-output-files.xcfilelist",
			);
			runOnlyForDeploymentPostprocessing = 0;
			shellPath = /bin/sh;
			shellScript = "\"${PODS_ROOT}/Target Support Files/Pods-HostApp-AWSAPICategoryPluginTestCommon-GraphQLWithIAMIntegrationTests/Pods-HostApp-AWSAPICategoryPluginTestCommon-GraphQLWithIAMIntegrationTests-frameworks.sh\"\n";
			showEnvVarsInLog = 0;
		};
		2C60ADCD27E15D2ED8676B1A /* [CP] Check Pods Manifest.lock */ = {
			isa = PBXShellScriptBuildPhase;
			buildActionMask = 2147483647;
			files = (
			);
			inputFileListPaths = (
			);
			inputPaths = (
				"${PODS_PODFILE_DIR_PATH}/Podfile.lock",
				"${PODS_ROOT}/Manifest.lock",
			);
			name = "[CP] Check Pods Manifest.lock";
			outputFileListPaths = (
			);
			outputPaths = (
				"$(DERIVED_FILE_DIR)/Pods-HostApp-checkManifestLockResult.txt",
			);
			runOnlyForDeploymentPostprocessing = 0;
			shellPath = /bin/sh;
			shellScript = "diff \"${PODS_PODFILE_DIR_PATH}/Podfile.lock\" \"${PODS_ROOT}/Manifest.lock\" > /dev/null\nif [ $? != 0 ] ; then\n    # print error to STDERR\n    echo \"error: The sandbox is not in sync with the Podfile.lock. Run 'pod install' or update your CocoaPods installation.\" >&2\n    exit 1\nfi\n# This output is used by Xcode 'outputs' to avoid re-running this script phase.\necho \"SUCCESS\" > \"${SCRIPT_OUTPUT_FILE_0}\"\n";
			showEnvVarsInLog = 0;
		};
		545CD035F7EA47266FCC27C1 /* [CP] Check Pods Manifest.lock */ = {
			isa = PBXShellScriptBuildPhase;
			buildActionMask = 2147483647;
			files = (
			);
			inputFileListPaths = (
			);
			inputPaths = (
				"${PODS_PODFILE_DIR_PATH}/Podfile.lock",
				"${PODS_ROOT}/Manifest.lock",
			);
			name = "[CP] Check Pods Manifest.lock";
			outputFileListPaths = (
			);
			outputPaths = (
				"$(DERIVED_FILE_DIR)/Pods-AWSAPICategoryPlugin-AWSAPICategoryPluginTests-checkManifestLockResult.txt",
			);
			runOnlyForDeploymentPostprocessing = 0;
			shellPath = /bin/sh;
			shellScript = "diff \"${PODS_PODFILE_DIR_PATH}/Podfile.lock\" \"${PODS_ROOT}/Manifest.lock\" > /dev/null\nif [ $? != 0 ] ; then\n    # print error to STDERR\n    echo \"error: The sandbox is not in sync with the Podfile.lock. Run 'pod install' or update your CocoaPods installation.\" >&2\n    exit 1\nfi\n# This output is used by Xcode 'outputs' to avoid re-running this script phase.\necho \"SUCCESS\" > \"${SCRIPT_OUTPUT_FILE_0}\"\n";
			showEnvVarsInLog = 0;
		};
		5613285A2AA3539567C0FEF0 /* [CP] Check Pods Manifest.lock */ = {
			isa = PBXShellScriptBuildPhase;
			buildActionMask = 2147483647;
			files = (
			);
			inputFileListPaths = (
			);
			inputPaths = (
				"${PODS_PODFILE_DIR_PATH}/Podfile.lock",
				"${PODS_ROOT}/Manifest.lock",
			);
			name = "[CP] Check Pods Manifest.lock";
			outputFileListPaths = (
			);
			outputPaths = (
				"$(DERIVED_FILE_DIR)/Pods-AWSAPICategoryPlugin-checkManifestLockResult.txt",
			);
			runOnlyForDeploymentPostprocessing = 0;
			shellPath = /bin/sh;
			shellScript = "diff \"${PODS_PODFILE_DIR_PATH}/Podfile.lock\" \"${PODS_ROOT}/Manifest.lock\" > /dev/null\nif [ $? != 0 ] ; then\n    # print error to STDERR\n    echo \"error: The sandbox is not in sync with the Podfile.lock. Run 'pod install' or update your CocoaPods installation.\" >&2\n    exit 1\nfi\n# This output is used by Xcode 'outputs' to avoid re-running this script phase.\necho \"SUCCESS\" > \"${SCRIPT_OUTPUT_FILE_0}\"\n";
		};
		5B088E45F2F0CCDAE86DE090 /* [CP] Embed Pods Frameworks */ = {
			isa = PBXShellScriptBuildPhase;
			buildActionMask = 2147483647;
			files = (
			);
			inputFileListPaths = (
				"${PODS_ROOT}/Target Support Files/Pods-HostApp-AWSAPICategoryPluginTestCommon-RESTWithIAMIntegrationTests/Pods-HostApp-AWSAPICategoryPluginTestCommon-RESTWithIAMIntegrationTests-frameworks-${CONFIGURATION}-input-files.xcfilelist",
			);
			name = "[CP] Embed Pods Frameworks";
			outputFileListPaths = (
				"${PODS_ROOT}/Target Support Files/Pods-HostApp-AWSAPICategoryPluginTestCommon-RESTWithIAMIntegrationTests/Pods-HostApp-AWSAPICategoryPluginTestCommon-RESTWithIAMIntegrationTests-frameworks-${CONFIGURATION}-output-files.xcfilelist",
			);
			runOnlyForDeploymentPostprocessing = 0;
			shellPath = /bin/sh;
			shellScript = "\"${PODS_ROOT}/Target Support Files/Pods-HostApp-AWSAPICategoryPluginTestCommon-RESTWithIAMIntegrationTests/Pods-HostApp-AWSAPICategoryPluginTestCommon-RESTWithIAMIntegrationTests-frameworks.sh\"\n";
			showEnvVarsInLog = 0;
		};
		6BE74C5110F87DCF4A249DA5 /* [CP] Check Pods Manifest.lock */ = {
			isa = PBXShellScriptBuildPhase;
			buildActionMask = 2147483647;
			files = (
			);
			inputFileListPaths = (
			);
			inputPaths = (
				"${PODS_PODFILE_DIR_PATH}/Podfile.lock",
				"${PODS_ROOT}/Manifest.lock",
			);
			name = "[CP] Check Pods Manifest.lock";
			outputFileListPaths = (
			);
			outputPaths = (
				"$(DERIVED_FILE_DIR)/Pods-HostApp-AWSAPICategoryPluginTestCommon-RESTWithUserPoolIntegrationTests-checkManifestLockResult.txt",
			);
			runOnlyForDeploymentPostprocessing = 0;
			shellPath = /bin/sh;
			shellScript = "diff \"${PODS_PODFILE_DIR_PATH}/Podfile.lock\" \"${PODS_ROOT}/Manifest.lock\" > /dev/null\nif [ $? != 0 ] ; then\n    # print error to STDERR\n    echo \"error: The sandbox is not in sync with the Podfile.lock. Run 'pod install' or update your CocoaPods installation.\" >&2\n    exit 1\nfi\n# This output is used by Xcode 'outputs' to avoid re-running this script phase.\necho \"SUCCESS\" > \"${SCRIPT_OUTPUT_FILE_0}\"\n";
			showEnvVarsInLog = 0;
		};
		744BE58EBECD1B4E20209489 /* [CP] Check Pods Manifest.lock */ = {
			isa = PBXShellScriptBuildPhase;
			buildActionMask = 2147483647;
			files = (
			);
			inputFileListPaths = (
			);
			inputPaths = (
				"${PODS_PODFILE_DIR_PATH}/Podfile.lock",
				"${PODS_ROOT}/Manifest.lock",
			);
			name = "[CP] Check Pods Manifest.lock";
			outputFileListPaths = (
			);
			outputPaths = (
				"$(DERIVED_FILE_DIR)/Pods-HostApp-AWSAPICategoryPluginTestCommon-checkManifestLockResult.txt",
			);
			runOnlyForDeploymentPostprocessing = 0;
			shellPath = /bin/sh;
			shellScript = "diff \"${PODS_PODFILE_DIR_PATH}/Podfile.lock\" \"${PODS_ROOT}/Manifest.lock\" > /dev/null\nif [ $? != 0 ] ; then\n    # print error to STDERR\n    echo \"error: The sandbox is not in sync with the Podfile.lock. Run 'pod install' or update your CocoaPods installation.\" >&2\n    exit 1\nfi\n# This output is used by Xcode 'outputs' to avoid re-running this script phase.\necho \"SUCCESS\" > \"${SCRIPT_OUTPUT_FILE_0}\"\n";
			showEnvVarsInLog = 0;
		};
		94D98A04ADDC5C5F8A920D34 /* [CP] Check Pods Manifest.lock */ = {
			isa = PBXShellScriptBuildPhase;
			buildActionMask = 2147483647;
			files = (
			);
			inputFileListPaths = (
			);
			inputPaths = (
				"${PODS_PODFILE_DIR_PATH}/Podfile.lock",
				"${PODS_ROOT}/Manifest.lock",
			);
			name = "[CP] Check Pods Manifest.lock";
			outputFileListPaths = (
			);
			outputPaths = (
				"$(DERIVED_FILE_DIR)/Pods-HostApp-AWSAPICategoryPluginTestCommon-RESTWithIAMIntegrationTests-checkManifestLockResult.txt",
			);
			runOnlyForDeploymentPostprocessing = 0;
			shellPath = /bin/sh;
			shellScript = "diff \"${PODS_PODFILE_DIR_PATH}/Podfile.lock\" \"${PODS_ROOT}/Manifest.lock\" > /dev/null\nif [ $? != 0 ] ; then\n    # print error to STDERR\n    echo \"error: The sandbox is not in sync with the Podfile.lock. Run 'pod install' or update your CocoaPods installation.\" >&2\n    exit 1\nfi\n# This output is used by Xcode 'outputs' to avoid re-running this script phase.\necho \"SUCCESS\" > \"${SCRIPT_OUTPUT_FILE_0}\"\n";
			showEnvVarsInLog = 0;
		};
		954952522BC35838380C8562 /* [CP] Embed Pods Frameworks */ = {
			isa = PBXShellScriptBuildPhase;
			buildActionMask = 2147483647;
			files = (
			);
			inputFileListPaths = (
				"${PODS_ROOT}/Target Support Files/Pods-HostApp/Pods-HostApp-frameworks-${CONFIGURATION}-input-files.xcfilelist",
			);
			name = "[CP] Embed Pods Frameworks";
			outputFileListPaths = (
				"${PODS_ROOT}/Target Support Files/Pods-HostApp/Pods-HostApp-frameworks-${CONFIGURATION}-output-files.xcfilelist",
			);
			runOnlyForDeploymentPostprocessing = 0;
			shellPath = /bin/sh;
			shellScript = "\"${PODS_ROOT}/Target Support Files/Pods-HostApp/Pods-HostApp-frameworks.sh\"\n";
			showEnvVarsInLog = 0;
		};
		97332BF0085398F958DF3CA3 /* [CP] Embed Pods Frameworks */ = {
			isa = PBXShellScriptBuildPhase;
			buildActionMask = 2147483647;
			files = (
			);
			inputFileListPaths = (
				"${PODS_ROOT}/Target Support Files/Pods-AWSAPICategoryPlugin-AWSAPICategoryPluginTests/Pods-AWSAPICategoryPlugin-AWSAPICategoryPluginTests-frameworks-${CONFIGURATION}-input-files.xcfilelist",
			);
			name = "[CP] Embed Pods Frameworks";
			outputFileListPaths = (
				"${PODS_ROOT}/Target Support Files/Pods-AWSAPICategoryPlugin-AWSAPICategoryPluginTests/Pods-AWSAPICategoryPlugin-AWSAPICategoryPluginTests-frameworks-${CONFIGURATION}-output-files.xcfilelist",
			);
			runOnlyForDeploymentPostprocessing = 0;
			shellPath = /bin/sh;
			shellScript = "\"${PODS_ROOT}/Target Support Files/Pods-AWSAPICategoryPlugin-AWSAPICategoryPluginTests/Pods-AWSAPICategoryPlugin-AWSAPICategoryPluginTests-frameworks.sh\"\n";
			showEnvVarsInLog = 0;
		};
		B478F6602374DDAE00C4F92B /* Swift Format */ = {
			isa = PBXShellScriptBuildPhase;
			buildActionMask = 2147483647;
			files = (
			);
			inputFileListPaths = (
			);
			inputPaths = (
			);
			name = "Swift Format";
			outputFileListPaths = (
			);
			outputPaths = (
			);
			runOnlyForDeploymentPostprocessing = 0;
			shellPath = /bin/sh;
			shellScript = "\"${PODS_ROOT}/SwiftFormat/CommandLineTool/swiftformat\" --config \"${SRCROOT}/../../.swiftformat\" --swiftversion \"$SWIFT_VERSION\" \"${SRCROOT}/${PRODUCT_NAME}\"\n";
		};
		B478F6612374DDE900C4F92B /* Swift Lint */ = {
			isa = PBXShellScriptBuildPhase;
			buildActionMask = 2147483647;
			files = (
			);
			inputFileListPaths = (
			);
			inputPaths = (
			);
			name = "Swift Lint";
			outputFileListPaths = (
			);
			outputPaths = (
			);
			runOnlyForDeploymentPostprocessing = 0;
			shellPath = /bin/sh;
			shellScript = "\"${PODS_ROOT}/SwiftLint/swiftlint\" --config \"${SRCROOT}/../../.swiftlint.yml\" --path \"${SRCROOT}/${PRODUCT_NAME}\"\n";
		};
		B478F6622374DE0100C4F92B /* Swift Lint */ = {
			isa = PBXShellScriptBuildPhase;
			buildActionMask = 2147483647;
			files = (
			);
			inputFileListPaths = (
			);
			inputPaths = (
			);
			name = "Swift Lint";
			outputFileListPaths = (
			);
			outputPaths = (
			);
			runOnlyForDeploymentPostprocessing = 0;
			shellPath = /bin/sh;
			shellScript = "\"${PODS_ROOT}/SwiftLint/swiftlint\" --config \"${SRCROOT}/../../.swiftlint.yml\" --path \"${SRCROOT}/${PRODUCT_NAME}\"\n";
		};
		B478F6642374DE2B00C4F92B /* Swift Format */ = {
			isa = PBXShellScriptBuildPhase;
			buildActionMask = 2147483647;
			files = (
			);
			inputFileListPaths = (
			);
			inputPaths = (
			);
			name = "Swift Format";
			outputFileListPaths = (
			);
			outputPaths = (
			);
			runOnlyForDeploymentPostprocessing = 0;
			shellPath = /bin/sh;
			shellScript = "\"${PODS_ROOT}/SwiftFormat/CommandLineTool/swiftformat\" --config \"${SRCROOT}/../../.swiftformat\" --swiftversion \"$SWIFT_VERSION\" \"${SRCROOT}/${PRODUCT_NAME}\"\n";
		};
		BCA8E4CCFF8385874F3DEDB6 /* [CP] Embed Pods Frameworks */ = {
			isa = PBXShellScriptBuildPhase;
			buildActionMask = 2147483647;
			files = (
			);
			inputFileListPaths = (
				"${PODS_ROOT}/Target Support Files/Pods-HostApp-AWSAPICategoryPluginTestCommon-RESTWithUserPoolIntegrationTests/Pods-HostApp-AWSAPICategoryPluginTestCommon-RESTWithUserPoolIntegrationTests-frameworks-${CONFIGURATION}-input-files.xcfilelist",
			);
			name = "[CP] Embed Pods Frameworks";
			outputFileListPaths = (
				"${PODS_ROOT}/Target Support Files/Pods-HostApp-AWSAPICategoryPluginTestCommon-RESTWithUserPoolIntegrationTests/Pods-HostApp-AWSAPICategoryPluginTestCommon-RESTWithUserPoolIntegrationTests-frameworks-${CONFIGURATION}-output-files.xcfilelist",
			);
			runOnlyForDeploymentPostprocessing = 0;
			shellPath = /bin/sh;
			shellScript = "\"${PODS_ROOT}/Target Support Files/Pods-HostApp-AWSAPICategoryPluginTestCommon-RESTWithUserPoolIntegrationTests/Pods-HostApp-AWSAPICategoryPluginTestCommon-RESTWithUserPoolIntegrationTests-frameworks.sh\"\n";
			showEnvVarsInLog = 0;
		};
		F300E778EA070DB2E7D769A0 /* [CP] Embed Pods Frameworks */ = {
			isa = PBXShellScriptBuildPhase;
			buildActionMask = 2147483647;
			files = (
			);
			inputFileListPaths = (
				"${PODS_ROOT}/Target Support Files/Pods-HostApp-AWSAPICategoryPluginTestCommon-GraphQLWithUserPoolIntegrationTests/Pods-HostApp-AWSAPICategoryPluginTestCommon-GraphQLWithUserPoolIntegrationTests-frameworks-${CONFIGURATION}-input-files.xcfilelist",
			);
			name = "[CP] Embed Pods Frameworks";
			outputFileListPaths = (
				"${PODS_ROOT}/Target Support Files/Pods-HostApp-AWSAPICategoryPluginTestCommon-GraphQLWithUserPoolIntegrationTests/Pods-HostApp-AWSAPICategoryPluginTestCommon-GraphQLWithUserPoolIntegrationTests-frameworks-${CONFIGURATION}-output-files.xcfilelist",
			);
			runOnlyForDeploymentPostprocessing = 0;
			shellPath = /bin/sh;
			shellScript = "\"${PODS_ROOT}/Target Support Files/Pods-HostApp-AWSAPICategoryPluginTestCommon-GraphQLWithUserPoolIntegrationTests/Pods-HostApp-AWSAPICategoryPluginTestCommon-GraphQLWithUserPoolIntegrationTests-frameworks.sh\"\n";
			showEnvVarsInLog = 0;
		};
		FA941E0D2388897B0099B2E8 /* SwiftLint */ = {
			isa = PBXShellScriptBuildPhase;
			buildActionMask = 2147483647;
			files = (
			);
			inputFileListPaths = (
			);
			inputPaths = (
			);
			name = SwiftLint;
			outputFileListPaths = (
			);
			outputPaths = (
			);
			runOnlyForDeploymentPostprocessing = 0;
			shellPath = /bin/sh;
			shellScript = "\"${PODS_ROOT}/SwiftLint/swiftlint\" --config \"${SRCROOT}/../../.swiftlint.yml\" --path \"${SRCROOT}/${PRODUCT_NAME}\"\n";
		};
		FA941E0E2388898C0099B2E8 /* SwiftFormat */ = {
			isa = PBXShellScriptBuildPhase;
			buildActionMask = 2147483647;
			files = (
			);
			inputFileListPaths = (
			);
			inputPaths = (
			);
			name = SwiftFormat;
			outputFileListPaths = (
			);
			outputPaths = (
			);
			runOnlyForDeploymentPostprocessing = 0;
			shellPath = /bin/sh;
			shellScript = "\"${PODS_ROOT}/SwiftFormat/CommandLineTool/swiftformat\" --config \"${SRCROOT}/../../.swiftformat\" --swiftversion \"$SWIFT_VERSION\" \"${SRCROOT}/${PRODUCT_NAME}\"\n";
		};
		FA941E0F23888A050099B2E8 /* SwiftFormat */ = {
			isa = PBXShellScriptBuildPhase;
			buildActionMask = 2147483647;
			files = (
			);
			inputFileListPaths = (
			);
			inputPaths = (
			);
			name = SwiftFormat;
			outputFileListPaths = (
			);
			outputPaths = (
			);
			runOnlyForDeploymentPostprocessing = 0;
			shellPath = /bin/sh;
			shellScript = "\"${PODS_ROOT}/SwiftFormat/CommandLineTool/swiftformat\" --config \"${SRCROOT}/../../.swiftformat\" --swiftversion \"$SWIFT_VERSION\" \"${SRCROOT}/${PRODUCT_NAME}\"\n";
		};
		FA941E1023888A1B0099B2E8 /* SwiftFormat */ = {
			isa = PBXShellScriptBuildPhase;
			buildActionMask = 2147483647;
			files = (
			);
			inputFileListPaths = (
			);
			inputPaths = (
			);
			name = SwiftFormat;
			outputFileListPaths = (
			);
			outputPaths = (
			);
			runOnlyForDeploymentPostprocessing = 0;
			shellPath = /bin/sh;
			shellScript = "\"${PODS_ROOT}/SwiftFormat/CommandLineTool/swiftformat\" --config \"${SRCROOT}/../../.swiftformat\" --swiftversion \"$SWIFT_VERSION\" \"${SRCROOT}/AWSAPICategoryPluginIntegrationTests/GraphQL/GraphQLWithIAMIntegrationTests\"\n";
		};
		FA941E1123888A2B0099B2E8 /* SwiftFormat */ = {
			isa = PBXShellScriptBuildPhase;
			buildActionMask = 2147483647;
			files = (
			);
			inputFileListPaths = (
			);
			inputPaths = (
			);
			name = SwiftFormat;
			outputFileListPaths = (
			);
			outputPaths = (
			);
			runOnlyForDeploymentPostprocessing = 0;
			shellPath = /bin/sh;
			shellScript = "\"${PODS_ROOT}/SwiftFormat/CommandLineTool/swiftformat\" --config \"${SRCROOT}/../../.swiftformat\" --swiftversion \"$SWIFT_VERSION\" \"${SRCROOT}/AWSAPICategoryPluginIntegrationTests/GraphQL/GraphQLWithUserPoolIntegrationTests\"\n";
		};
		FA941E1223888A5D0099B2E8 /* SwiftFormat */ = {
			isa = PBXShellScriptBuildPhase;
			buildActionMask = 2147483647;
			files = (
			);
			inputFileListPaths = (
			);
			inputPaths = (
			);
			name = SwiftFormat;
			outputFileListPaths = (
			);
			outputPaths = (
			);
			runOnlyForDeploymentPostprocessing = 0;
			shellPath = /bin/sh;
			shellScript = "\"${PODS_ROOT}/SwiftFormat/CommandLineTool/swiftformat\" --config \"${SRCROOT}/../../.swiftformat\" --swiftversion \"$SWIFT_VERSION\" \"${SRCROOT}/AWSAPICategoryPluginIntegrationTests/REST/RESTWithIAMIntegrationTests\"\n";
		};
		FA941E1323888AED0099B2E8 /* SwiftLint */ = {
			isa = PBXShellScriptBuildPhase;
			buildActionMask = 2147483647;
			files = (
			);
			inputFileListPaths = (
			);
			inputPaths = (
			);
			name = SwiftLint;
			outputFileListPaths = (
			);
			outputPaths = (
			);
			runOnlyForDeploymentPostprocessing = 0;
			shellPath = /bin/sh;
			shellScript = "\"${PODS_ROOT}/SwiftLint/swiftlint\" --config \"${SRCROOT}/../../.swiftlint.yml\" --path \"${SRCROOT}/${PRODUCT_NAME}\"\n";
		};
		FA941E1423888AFF0099B2E8 /* SwiftLint */ = {
			isa = PBXShellScriptBuildPhase;
			buildActionMask = 2147483647;
			files = (
			);
			inputFileListPaths = (
			);
			inputPaths = (
			);
			name = SwiftLint;
			outputFileListPaths = (
			);
			outputPaths = (
			);
			runOnlyForDeploymentPostprocessing = 0;
			shellPath = /bin/sh;
			shellScript = "\"${PODS_ROOT}/SwiftLint/swiftlint\" --config \"${SRCROOT}/../../.swiftlint.yml\" --path \"${SRCROOT}/AWSAPICategoryPluginIntegrationTests/GraphQL/GraphQLWithIAMIntegrationTests\"\n";
		};
		FA941E1523888B0D0099B2E8 /* SwiftLint */ = {
			isa = PBXShellScriptBuildPhase;
			buildActionMask = 2147483647;
			files = (
			);
			inputFileListPaths = (
			);
			inputPaths = (
			);
			name = SwiftLint;
			outputFileListPaths = (
			);
			outputPaths = (
			);
			runOnlyForDeploymentPostprocessing = 0;
			shellPath = /bin/sh;
			shellScript = "\"${PODS_ROOT}/SwiftLint/swiftlint\" --config \"${SRCROOT}/../../.swiftlint.yml\" --path \"${SRCROOT}/AWSAPICategoryPluginIntegrationTests/GraphQL/GraphQLWithUserPoolIntegrationTests\"\n";
		};
		FA941E1623888B1C0099B2E8 /* SwiftLint */ = {
			isa = PBXShellScriptBuildPhase;
			buildActionMask = 2147483647;
			files = (
			);
			inputFileListPaths = (
			);
			inputPaths = (
			);
			name = SwiftLint;
			outputFileListPaths = (
			);
			outputPaths = (
			);
			runOnlyForDeploymentPostprocessing = 0;
			shellPath = /bin/sh;
			shellScript = "\"${PODS_ROOT}/SwiftLint/swiftlint\" --config \"${SRCROOT}/../../.swiftlint.yml\" --path \"${SRCROOT}/AWSAPICategoryPluginIntegrationTests/REST/RESTWithIAMIntegrationTests\"\n";
		};
		FDD102FD0C405872630B4F56 /* [CP] Embed Pods Frameworks */ = {
			isa = PBXShellScriptBuildPhase;
			buildActionMask = 2147483647;
			files = (
			);
			inputFileListPaths = (
				"${PODS_ROOT}/Target Support Files/Pods-HostApp-AWSAPICategoryPluginTestCommon-AWSAPICategoryPluginFunctionalTests/Pods-HostApp-AWSAPICategoryPluginTestCommon-AWSAPICategoryPluginFunctionalTests-frameworks-${CONFIGURATION}-input-files.xcfilelist",
			);
			name = "[CP] Embed Pods Frameworks";
			outputFileListPaths = (
				"${PODS_ROOT}/Target Support Files/Pods-HostApp-AWSAPICategoryPluginTestCommon-AWSAPICategoryPluginFunctionalTests/Pods-HostApp-AWSAPICategoryPluginTestCommon-AWSAPICategoryPluginFunctionalTests-frameworks-${CONFIGURATION}-output-files.xcfilelist",
			);
			runOnlyForDeploymentPostprocessing = 0;
			shellPath = /bin/sh;
			shellScript = "\"${PODS_ROOT}/Target Support Files/Pods-HostApp-AWSAPICategoryPluginTestCommon-AWSAPICategoryPluginFunctionalTests/Pods-HostApp-AWSAPICategoryPluginTestCommon-AWSAPICategoryPluginFunctionalTests-frameworks.sh\"\n";
			showEnvVarsInLog = 0;
		};
/* End PBXShellScriptBuildPhase section */

/* Begin PBXSourcesBuildPhase section */
		21409C6323850A9E000A53C9 /* Sources */ = {
			isa = PBXSourcesBuildPhase;
			buildActionMask = 2147483647;
			files = (
				21409C7223850BEE000A53C9 /* Todo.swift in Sources */,
			);
			runOnlyForDeploymentPostprocessing = 0;
		};
		2178565C2380C60400A30D19 /* Sources */ = {
			isa = PBXSourcesBuildPhase;
			buildActionMask = 2147483647;
			files = (
				217856632380C60400A30D19 /* GraphQLWithIAMIntegrationTests.swift in Sources */,
			);
			runOnlyForDeploymentPostprocessing = 0;
		};
		2178566B2380C73500A30D19 /* Sources */ = {
			isa = PBXSourcesBuildPhase;
			buildActionMask = 2147483647;
			files = (
				217D60002578369F009F0639 /* GraphQLConnectionScenario4Tests.swift in Sources */,
				217D60032578369F009F0639 /* GraphQLConnectionScenario3Tests.swift in Sources */,
				FAC5F9B1238B70EE00F70F02 /* APICategoryPluginConcurrencyTests.swift in Sources */,
				21FE04BD25894F8800B81D72 /* GraphQLConnectionScenario3Tests+Subscribe.swift in Sources */,
				216201E323920A6200AB2E10 /* GraphQLSyncBasedTests.swift in Sources */,
				21FE04BB25894F8800B81D72 /* GraphQLConnectionScenario3Tests+Helpers.swift in Sources */,
				21FDBB762587D9E40086FCDC /* GraphQLConnectionScenario6Tests.swift in Sources */,
				FA97F5532386CCF500EE9EFE /* AnyModelIntegrationTests.swift in Sources */,
				217D60012578369F009F0639 /* GraphQLConnectionScenario5Tests.swift in Sources */,
				217D5FE925783559009F0639 /* GraphQLConnectionScenario2Tests.swift in Sources */,
				217856C22383339D00A30D19 /* GraphQLModelBasedTests.swift in Sources */,
				212B298B2592519800593ED5 /* GraphQLConnectionScenario3Tests+List.swift in Sources */,
				217D60022578369F009F0639 /* GraphQLConnectionScenario1Tests.swift in Sources */,
				212B299F259251F100593ED5 /* GraphQLModelBasedTests+List.swift in Sources */,
			);
			runOnlyForDeploymentPostprocessing = 0;
		};
		2178567C2380C90600A30D19 /* Sources */ = {
			isa = PBXSourcesBuildPhase;
			buildActionMask = 2147483647;
			files = (
				217856832380C90600A30D19 /* RESTWithIAMIntegrationTests.swift in Sources */,
			);
			runOnlyForDeploymentPostprocessing = 0;
		};
		2178569B23810B9400A30D19 /* Sources */ = {
			isa = PBXSourcesBuildPhase;
			buildActionMask = 2147483647;
			files = (
				21233D052469DF1200039337 /* GraphQLAuthDirectiveIntegrationTests+Support.swift in Sources */,
				21233D032469B06B00039337 /* SocialNote.swift in Sources */,
				21233DC8246F571100039337 /* GraphQLAuthDirectiveIntegrationTests+Auth.swift in Sources */,
				21A3FDBB2464BB5F00E76120 /* GraphQLAuthDirectiveIntegrationTests.swift in Sources */,
				217856A223810B9400A30D19 /* GraphQLWithUserPoolIntegrationTests.swift in Sources */,
			);
			runOnlyForDeploymentPostprocessing = 0;
		};
		219A888823ECF8A400BBC5F2 /* Sources */ = {
			isa = PBXSourcesBuildPhase;
			buildActionMask = 2147483647;
			files = (
				219A888F23ECF8A400BBC5F2 /* RESTWithUserPoolIntegrationTests.swift in Sources */,
			);
			runOnlyForDeploymentPostprocessing = 0;
		};
		B478F5F72374DBF400C4F92B /* Sources */ = {
			isa = PBXSourcesBuildPhase;
			buildActionMask = 2147483647;
			files = (
				21D7A102237B54D90057D00D /* URLSessionBehaviorDelegate.swift in Sources */,
				21D7A0FD237B54D90057D00D /* URLSession+URLSessionBehavior.swift in Sources */,
				212B29212592454400593ED5 /* AppSyncListPayload.swift in Sources */,
				21A4F35A25A4F2E800E1047D /* AppSyncListResponse.swift in Sources */,
				21D7A0FF237B54D90057D00D /* URLSessionBehavior.swift in Sources */,
				21D7A101237B54D90057D00D /* OperationTaskMapper.swift in Sources */,
				21D7A110237B54D90057D00D /* GraphQLOperationRequestUtils.swift in Sources */,
				216449492587E92B00C548A5 /* GraphQLErrorDecoder.swift in Sources */,
				21D7A0E8237B54D90057D00D /* AWSAPIPlugin+Configure.swift in Sources */,
				21D7A0E1237B54D90057D00D /* AWSRESTOperation.swift in Sources */,
				21D7A10C237B54D90057D00D /* RESTOperationRequest+Validate.swift in Sources */,
				21D7A0FB237B54D90057D00D /* AWSAPIPlugin+GraphQLBehavior.swift in Sources */,
				21D7A0E7237B54D90057D00D /* AWSAPIPlugin+Resettable.swift in Sources */,
				21D7A115237B54D90057D00D /* AWSAPIPlugin+RESTBehavior.swift in Sources */,
				6BD4620625380EA200906831 /* OIDCAuthProviderWrapper.swift in Sources */,
				21D7A0EA237B54D90057D00D /* AWSAPIPlugin.swift in Sources */,
				216449392587E90A00C548A5 /* GraphQLRequest+toOperationRequest.swift in Sources */,
				21D7A0E2237B54D90057D00D /* AWSAPIOperation+APIOperation.swift in Sources */,
				6B2E465823AAA69C0066EDCE /* NetworkReachabilityNotifier.swift in Sources */,
				21D7A10D237B54D90057D00D /* RESTOperationRequestUtils.swift in Sources */,
				21D7A119237B54D90057D00D /* IAMURLRequestInterceptor.swift in Sources */,
				21D7A114237B54D90057D00D /* GraphQLOperationRequest+Validate.swift in Sources */,
				21D7A0E3237B54D90057D00D /* AWSGraphQLOperation+APIOperation.swift in Sources */,
				21D7A0E0237B54D90057D00D /* AWSGraphQLSubscriptionOperation.swift in Sources */,
				21D7A10B237B54D90057D00D /* AWSAppSyncGraphQLResponse.swift in Sources */,
				21FE04262589295D00B81D72 /* AppSyncListProvider.swift in Sources */,
				2129BE3E239486D2006363A1 /* AnyModel+JSONInit.swift in Sources */,
				6BD462082538102500906831 /* AuthTokenProviderWrapper.swift in Sources */,
				214BD3B223FB5C4C0059A286 /* SubscriptionConnectionFactory.swift in Sources */,
				21D7A0E4237B54D90057D00D /* APIOperation.swift in Sources */,
				21D7A11A237B54D90057D00D /* AWSAPICategoryPluginError.swift in Sources */,
				21D7A117237B54D90057D00D /* UserPoolRequestInterceptor.swift in Sources */,
				21D38B9B240C517C00EC2A8D /* AWSOIDCAuthProvider.swift in Sources */,
				216449472587E92B00C548A5 /* GraphQLResponseDecoder+DecodeData.swift in Sources */,
				21A4EEF8259E38B500E1047D /* AppSyncListDecoder.swift in Sources */,
				21D7A112237B54D90057D00D /* GraphQLOperationRequestUtils+Validator.swift in Sources */,
				21D7A0FC237B54D90057D00D /* URLSessionFactory.swift in Sources */,
				7632AD8A252E1E10009B5BC9 /* AppSyncJSONValue+toJSONValue.swift in Sources */,
				21D7A103237B54D90057D00D /* URLRequestConstants.swift in Sources */,
				21A4F24F25A3CC8E00E1047D /* AppSyncListProvider.swift in Sources */,
				21D7A118237B54D90057D00D /* APIKeyURLRequestInterceptor.swift in Sources */,
				21D7A116237B54D90057D00D /* AWSAPIPlugin+URLSessionBehaviorDelegate.swift in Sources */,
				214BD3D023FB76740059A286 /* AWSSubscriptionConnectionFactory.swift in Sources */,
				21D7A0E6237B54D90057D00D /* AWSAPICategoryPluginConfiguration+EndpointConfig.swift in Sources */,
				21D7A0EB237B54D90057D00D /* AWSAPIPlugin+URLSessionDelegate.swift in Sources */,
				21D7A0DF237B54D90057D00D /* AWSGraphQLOperation.swift in Sources */,
				6B8D479D25801DF700E841CB /* AmplifyReachability.swift in Sources */,
				6B33897223AAD94800561E5B /* AWSAPIPlugin+Reachability.swift in Sources */,
				FA8EE785238632620097E4F1 /* AWSAPIPlugin+Log.swift in Sources */,
				21D7A10F237B54D90057D00D /* RESTOperationRequestUtils+Validator.swift in Sources */,
				21D7A111237B54D90057D00D /* APIError+DecodingError.swift in Sources */,
				21D5286724169E74005186BA /* IAMAuthInterceptor.swift in Sources */,
				21409C602384DF17000A53C9 /* RESTOperationRequest+RESTRequest.swift in Sources */,
				21D7A100237B54D90057D00D /* URLSessionTask+URLSessionTaskBehavior.swift in Sources */,
				21409C4F2384BA7E000A53C9 /* APIOperationResponse.swift in Sources */,
				217856B72381F19400A30D19 /* AWSAPICategoryPluginEndpointType.swift in Sources */,
				21A4F36525A4F30200E1047D /* AppSyncModelMetadata.swift in Sources */,
				21D7A0E9237B54D90057D00D /* AWSAPIPlugin+InterceptorBehavior.swift in Sources */,
				6B382B452538E53700906593 /* AWSAPIPlugin+APIAuthProviderFactoryBehavior.swift in Sources */,
				6B33897023AABF1800561E5B /* NetworkReachability.swift in Sources */,
				21D7A0FE237B54D90057D00D /* URLSessionDataTaskBehavior.swift in Sources */,
				21A4F94C25A7ACE600E1047D /* GraphQLRequest+toListQuery.swift in Sources */,
				216449482587E92B00C548A5 /* GraphQLResponseDecoder.swift in Sources */,
				21D7A0E5237B54D90057D00D /* AWSAPICategoryPluginConfiguration.swift in Sources */,
			);
			runOnlyForDeploymentPostprocessing = 0;
		};
		B478F6452374DCE700C4F92B /* Sources */ = {
			isa = PBXSourcesBuildPhase;
			buildActionMask = 2147483647;
			files = (
				B4DFA5EE237A611D0013E17B /* RESTRequestUtilsTests.swift in Sources */,
				B4DFA5F0237A611D0013E17B /* RESTRequestUtils+ValidatorTests.swift in Sources */,
				B4DFA5F2237A611D0013E17B /* RESTOperationRequestValidateTests.swift in Sources */,
				B4DFA5E2237A611D0013E17B /* MockURLSession.swift in Sources */,
				B4DFA5F5237A611D0013E17B /* APIKeyURLRequestInterceptorTests.swift in Sources */,
				B4DFA5EA237A611D0013E17B /* AWSAPICategoryPlugin+GraphQLBehaviorTests.swift in Sources */,
				21A4F44125A6390B00E1047D /* AppSyncModelMetadataTests.swift in Sources */,
				FA249EE524C5F8CC009B3CE8 /* GraphQLSubscribeCombineTests.swift in Sources */,
<<<<<<< HEAD
				21A4F98F25A7BF9E00E1047D /* AppSyncListResponseTests.swift in Sources */,
=======
>>>>>>> deb58af5
				21A4EF34259E39A200E1047D /* AppSyncListDecoderTests.swift in Sources */,
				B4DFA5E5237A611D0013E17B /* AWSAPICategoryPluginConfigurationEndpointConfigTests.swift in Sources */,
				B4DFA5F4237A611D0013E17B /* UserPoolRequestInterceptorTests.swift in Sources */,
				FAF7067224C9008700F19DCF /* XCTestExpectation+ShouldTrigger.swift in Sources */,
				B4DFA5E9237A611D0013E17B /* AWSAPICategoryPluginTestBase.swift in Sources */,
				216449722587ED5400C548A5 /* GraphQLErrorDecoderTests.swift in Sources */,
				B4DFA5EF237A611D0013E17B /* GraphQLRequestUtilsTests.swift in Sources */,
				B4DFA5E6237A611D0013E17B /* AWSAPICategoryPluginConfigurationTests.swift in Sources */,
				B4DFA5E8237A611D0013E17B /* AWSAPICategoryPlugin+RESTClientBehaviorTests.swift in Sources */,
				B4DFA5E0237A611D0013E17B /* MockSessionFactory.swift in Sources */,
				FAF7067024C8EFD300F19DCF /* GraphQLSubscribeTests.swift in Sources */,
				216449BF2587FE0900C548A5 /* AWSAppSyncGrpahQLResponseTests.swift in Sources */,
				6B2E465A23AAA6AF0066EDCE /* NetworkReachabilityNotifierTests.swift in Sources */,
				B4DFA5E1237A611D0013E17B /* MockURLSessionTask.swift in Sources */,
				FAA7A5AA24C0E01500CA863F /* AWSGraphQLSubscriptionOperationCancelTests.swift in Sources */,
				B4DFA5F8237A611D0013E17B /* AWSAPICategoryPlugin+ConfigureTests.swift in Sources */,
				21FE044C25894C5300B81D72 /* ListTests.swift in Sources */,
				B4DFA5F1237A611D0013E17B /* AWSAPICategoryPlugin+URLSessionBehaviorDelegateTests.swift in Sources */,
				B4DFA5E7237A611D0013E17B /* AWSAPICategoryPlugin+InterceptorBehaviorTests.swift in Sources */,
				6B33896E23AABEEE00561E5B /* MockReachability.swift in Sources */,
				216449712587ED5400C548A5 /* GraphQLResponseDecoderTests.swift in Sources */,
				B4DFA5E4237A611D0013E17B /* AWSRESTOperationTests.swift in Sources */,
				21A4F95725A7AEB300E1047D /* GraphQLRequestToListQueryTests.swift in Sources */,
				FA1C810A25868A4B006160E9 /* AWSAPICategoryPluginAmplifyVersionableTests.swift in Sources */,
				FADC469524C0E8AF00EF447B /* GraphQLQueryCombineTests.swift in Sources */,
				B4DFA5E3237A611D0013E17B /* AWSGraphQLOperationTests.swift in Sources */,
				B4DFA5F9237A611D0013E17B /* AWSAPICategoryPlugin+URLSessionDelegateTests.swift in Sources */,
				B4DFA5EC237A611D0013E17B /* GraphQLRequestUtils+ValidatorTests.swift in Sources */,
				B4DFA5EB237A611D0013E17B /* AWSAPICategoryPlugin+ResetTests.swift in Sources */,
				21A4F93825A7AAE000E1047D /* AppSyncListProviderPaginationTests.swift in Sources */,
				FA249EEE24C644CA009B3CE8 /* MockSubscription.swift in Sources */,
				B4DFA5F6237A611D0013E17B /* IAMURLRequestInterceptorTests.swift in Sources */,
				FA249EE324C5F7E8009B3CE8 /* GraphQLMutateCombineTests.swift in Sources */,
				21A4EF3F259E39AD00E1047D /* AppSyncListProviderTests.swift in Sources */,
				FAF2199A24C0F25E00171A3D /* OperationTestBase.swift in Sources */,
				B4DFA5F3237A611D0013E17B /* GraphQLOperationRequestValidateTests.swift in Sources */,
				216449982587F9BC00C548A5 /* GraphQLResponseDecoder+DecodeDataTests.swift in Sources */,
				FA45D78D24C1032E006CBEE9 /* RESTCombineTests.swift in Sources */,
				21A4F42425A62E3600E1047D /* AppSyncListPayloadTests.swift in Sources */,
			);
			runOnlyForDeploymentPostprocessing = 0;
		};
		B478F6B82374E0B500C4F92B /* Sources */ = {
			isa = PBXSourcesBuildPhase;
			buildActionMask = 2147483647;
			files = (
				B478F6DF2374E0CF00C4F92B /* AppDelegate.swift in Sources */,
				B478F6DE2374E0CF00C4F92B /* ViewController.swift in Sources */,
				B478F6E02374E0CF00C4F92B /* SceneDelegate.swift in Sources */,
			);
			runOnlyForDeploymentPostprocessing = 0;
		};
/* End PBXSourcesBuildPhase section */

/* Begin PBXTargetDependency section */
		21409C7823850D62000A53C9 /* PBXTargetDependency */ = {
			isa = PBXTargetDependency;
			target = 21409C6623850A9E000A53C9 /* AWSAPICategoryPluginTestCommon */;
			targetProxy = 21409C7723850D62000A53C9 /* PBXContainerItemProxy */;
		};
		21409C7A23850D6A000A53C9 /* PBXTargetDependency */ = {
			isa = PBXTargetDependency;
			target = 21409C6623850A9E000A53C9 /* AWSAPICategoryPluginTestCommon */;
			targetProxy = 21409C7923850D6A000A53C9 /* PBXContainerItemProxy */;
		};
		21409C7C23850D74000A53C9 /* PBXTargetDependency */ = {
			isa = PBXTargetDependency;
			target = 21409C6623850A9E000A53C9 /* AWSAPICategoryPluginTestCommon */;
			targetProxy = 21409C7B23850D74000A53C9 /* PBXContainerItemProxy */;
		};
		21409C7E23850D7A000A53C9 /* PBXTargetDependency */ = {
			isa = PBXTargetDependency;
			target = 21409C6623850A9E000A53C9 /* AWSAPICategoryPluginTestCommon */;
			targetProxy = 21409C7D23850D7A000A53C9 /* PBXContainerItemProxy */;
		};
		217856672380C60400A30D19 /* PBXTargetDependency */ = {
			isa = PBXTargetDependency;
			target = B478F5FA2374DBF400C4F92B /* AWSAPICategoryPlugin */;
			targetProxy = 217856662380C60400A30D19 /* PBXContainerItemProxy */;
		};
		217856762380C73600A30D19 /* PBXTargetDependency */ = {
			isa = PBXTargetDependency;
			target = B478F5FA2374DBF400C4F92B /* AWSAPICategoryPlugin */;
			targetProxy = 217856752380C73600A30D19 /* PBXContainerItemProxy */;
		};
		2178567B2380C76600A30D19 /* PBXTargetDependency */ = {
			isa = PBXTargetDependency;
			target = B478F6BB2374E0B500C4F92B /* HostApp */;
			targetProxy = 2178567A2380C76600A30D19 /* PBXContainerItemProxy */;
		};
		217856872380C90600A30D19 /* PBXTargetDependency */ = {
			isa = PBXTargetDependency;
			target = B478F5FA2374DBF400C4F92B /* AWSAPICategoryPlugin */;
			targetProxy = 217856862380C90600A30D19 /* PBXContainerItemProxy */;
		};
		2178568C2380C98C00A30D19 /* PBXTargetDependency */ = {
			isa = PBXTargetDependency;
			target = B478F6BB2374E0B500C4F92B /* HostApp */;
			targetProxy = 2178568B2380C98C00A30D19 /* PBXContainerItemProxy */;
		};
		217856932380CE6F00A30D19 /* PBXTargetDependency */ = {
			isa = PBXTargetDependency;
			target = B478F6BB2374E0B500C4F92B /* HostApp */;
			targetProxy = 217856922380CE6F00A30D19 /* PBXContainerItemProxy */;
		};
		217856A623810B9400A30D19 /* PBXTargetDependency */ = {
			isa = PBXTargetDependency;
			target = B478F5FA2374DBF400C4F92B /* AWSAPICategoryPlugin */;
			targetProxy = 217856A523810B9400A30D19 /* PBXContainerItemProxy */;
		};
		217856AB23810B9F00A30D19 /* PBXTargetDependency */ = {
			isa = PBXTargetDependency;
			target = B478F6BB2374E0B500C4F92B /* HostApp */;
			targetProxy = 217856AA23810B9F00A30D19 /* PBXContainerItemProxy */;
		};
		219A889323ECF8A500BBC5F2 /* PBXTargetDependency */ = {
			isa = PBXTargetDependency;
			target = B478F5FA2374DBF400C4F92B /* AWSAPICategoryPlugin */;
			targetProxy = 219A889223ECF8A500BBC5F2 /* PBXContainerItemProxy */;
		};
		219A889823ECF8AD00BBC5F2 /* PBXTargetDependency */ = {
			isa = PBXTargetDependency;
			target = B478F6BB2374E0B500C4F92B /* HostApp */;
			targetProxy = 219A889723ECF8AD00BBC5F2 /* PBXContainerItemProxy */;
		};
		219A889A23ECF91500BBC5F2 /* PBXTargetDependency */ = {
			isa = PBXTargetDependency;
			target = 21409C6623850A9E000A53C9 /* AWSAPICategoryPluginTestCommon */;
			targetProxy = 219A889923ECF91500BBC5F2 /* PBXContainerItemProxy */;
		};
		B478F6502374DCE700C4F92B /* PBXTargetDependency */ = {
			isa = PBXTargetDependency;
			target = B478F5FA2374DBF400C4F92B /* AWSAPICategoryPlugin */;
			targetProxy = B478F64F2374DCE700C4F92B /* PBXContainerItemProxy */;
		};
/* End PBXTargetDependency section */

/* Begin PBXVariantGroup section */
		B478F6D62374E0CF00C4F92B /* LaunchScreen.storyboard */ = {
			isa = PBXVariantGroup;
			children = (
				B478F6D72374E0CF00C4F92B /* Base */,
			);
			name = LaunchScreen.storyboard;
			sourceTree = "<group>";
		};
		B478F6D82374E0CF00C4F92B /* Main.storyboard */ = {
			isa = PBXVariantGroup;
			children = (
				B478F6D92374E0CF00C4F92B /* Base */,
			);
			name = Main.storyboard;
			sourceTree = "<group>";
		};
/* End PBXVariantGroup section */

/* Begin XCBuildConfiguration section */
		21409C6D23850A9E000A53C9 /* Debug */ = {
			isa = XCBuildConfiguration;
			baseConfigurationReference = 05056DEFF02B1B9A0C35540B /* Pods-HostApp-AWSAPICategoryPluginTestCommon.debug.xcconfig */;
			buildSettings = {
				CLANG_ENABLE_MODULES = YES;
				CODE_SIGN_STYLE = Automatic;
				DEFINES_MODULE = YES;
				DEVELOPMENT_TEAM = W3DRXD72QU;
				DYLIB_COMPATIBILITY_VERSION = 1;
				DYLIB_CURRENT_VERSION = 1;
				DYLIB_INSTALL_NAME_BASE = "@rpath";
				INFOPLIST_FILE = AWSAPICategoryPluginTestCommon/Info.plist;
				INSTALL_PATH = "$(LOCAL_LIBRARY_DIR)/Frameworks";
				IPHONEOS_DEPLOYMENT_TARGET = 11.0;
				LD_RUNPATH_SEARCH_PATHS = (
					"$(inherited)",
					"@executable_path/Frameworks",
					"@loader_path/Frameworks",
				);
				PRODUCT_BUNDLE_IDENTIFIER = com.amazonaws.AWSAPICategoryPluginTestCommon;
				PRODUCT_NAME = "$(TARGET_NAME:c99extidentifier)";
				SKIP_INSTALL = YES;
				SWIFT_OPTIMIZATION_LEVEL = "-Onone";
				SWIFT_VERSION = 5.0;
				TARGETED_DEVICE_FAMILY = "1,2";
			};
			name = Debug;
		};
		21409C6E23850A9E000A53C9 /* Release */ = {
			isa = XCBuildConfiguration;
			baseConfigurationReference = 4B77D41B0A0DF50AD28492CC /* Pods-HostApp-AWSAPICategoryPluginTestCommon.release.xcconfig */;
			buildSettings = {
				CLANG_ENABLE_MODULES = YES;
				CODE_SIGN_STYLE = Automatic;
				DEFINES_MODULE = YES;
				DEVELOPMENT_TEAM = W3DRXD72QU;
				DYLIB_COMPATIBILITY_VERSION = 1;
				DYLIB_CURRENT_VERSION = 1;
				DYLIB_INSTALL_NAME_BASE = "@rpath";
				INFOPLIST_FILE = AWSAPICategoryPluginTestCommon/Info.plist;
				INSTALL_PATH = "$(LOCAL_LIBRARY_DIR)/Frameworks";
				IPHONEOS_DEPLOYMENT_TARGET = 11.0;
				LD_RUNPATH_SEARCH_PATHS = (
					"$(inherited)",
					"@executable_path/Frameworks",
					"@loader_path/Frameworks",
				);
				PRODUCT_BUNDLE_IDENTIFIER = com.amazonaws.AWSAPICategoryPluginTestCommon;
				PRODUCT_NAME = "$(TARGET_NAME:c99extidentifier)";
				SKIP_INSTALL = YES;
				SWIFT_VERSION = 5.0;
				TARGETED_DEVICE_FAMILY = "1,2";
			};
			name = Release;
		};
		217856692380C60400A30D19 /* Debug */ = {
			isa = XCBuildConfiguration;
			baseConfigurationReference = 34A20F0F479BDF83826BA9E5 /* Pods-HostApp-AWSAPICategoryPluginTestCommon-GraphQLWithIAMIntegrationTests.debug.xcconfig */;
			buildSettings = {
				CODE_SIGN_STYLE = Automatic;
				DEVELOPMENT_TEAM = W3DRXD72QU;
				INFOPLIST_FILE = AWSAPICategoryPluginIntegrationTests/GraphQL/GraphQLWithIAMIntegrationTests/Info.plist;
				IPHONEOS_DEPLOYMENT_TARGET = 11.0;
				LD_RUNPATH_SEARCH_PATHS = (
					"$(inherited)",
					"@executable_path/Frameworks",
					"@loader_path/Frameworks",
				);
				PRODUCT_BUNDLE_IDENTIFIER = com.amazonaws.GraphQLWithIAMIntegrationTests;
				PRODUCT_NAME = "$(TARGET_NAME)";
				SWIFT_VERSION = 5.0;
				TARGETED_DEVICE_FAMILY = "1,2";
				TEST_HOST = "$(BUILT_PRODUCTS_DIR)/HostApp.app/HostApp";
			};
			name = Debug;
		};
		2178566A2380C60400A30D19 /* Release */ = {
			isa = XCBuildConfiguration;
			baseConfigurationReference = 77792DD821FC754D857FC63C /* Pods-HostApp-AWSAPICategoryPluginTestCommon-GraphQLWithIAMIntegrationTests.release.xcconfig */;
			buildSettings = {
				CODE_SIGN_STYLE = Automatic;
				DEVELOPMENT_TEAM = W3DRXD72QU;
				INFOPLIST_FILE = AWSAPICategoryPluginIntegrationTests/GraphQL/GraphQLWithIAMIntegrationTests/Info.plist;
				IPHONEOS_DEPLOYMENT_TARGET = 11.0;
				LD_RUNPATH_SEARCH_PATHS = (
					"$(inherited)",
					"@executable_path/Frameworks",
					"@loader_path/Frameworks",
				);
				PRODUCT_BUNDLE_IDENTIFIER = com.amazonaws.GraphQLWithIAMIntegrationTests;
				PRODUCT_NAME = "$(TARGET_NAME)";
				SWIFT_VERSION = 5.0;
				TARGETED_DEVICE_FAMILY = "1,2";
				TEST_HOST = "$(BUILT_PRODUCTS_DIR)/HostApp.app/HostApp";
			};
			name = Release;
		};
		217856782380C73600A30D19 /* Debug */ = {
			isa = XCBuildConfiguration;
			baseConfigurationReference = E199BA19FD0A130933EDF93F /* Pods-HostApp-AWSAPICategoryPluginTestCommon-AWSAPICategoryPluginFunctionalTests.debug.xcconfig */;
			buildSettings = {
				CODE_SIGN_STYLE = Automatic;
				DEVELOPMENT_TEAM = W3DRXD72QU;
				INFOPLIST_FILE = AWSAPICategoryPluginFunctionalTests/Info.plist;
				IPHONEOS_DEPLOYMENT_TARGET = 11.0;
				LD_RUNPATH_SEARCH_PATHS = (
					"$(inherited)",
					"@executable_path/Frameworks",
					"@loader_path/Frameworks",
				);
				PRODUCT_BUNDLE_IDENTIFIER = com.amazonaws.AWSAPICategoryPluginFunctionalTests;
				PRODUCT_NAME = "$(TARGET_NAME)";
				SWIFT_VERSION = 5.0;
				TARGETED_DEVICE_FAMILY = "1,2";
				TEST_HOST = "$(BUILT_PRODUCTS_DIR)/HostApp.app/HostApp";
			};
			name = Debug;
		};
		217856792380C73600A30D19 /* Release */ = {
			isa = XCBuildConfiguration;
			baseConfigurationReference = 0589D32E4707A806A480D2A2 /* Pods-HostApp-AWSAPICategoryPluginTestCommon-AWSAPICategoryPluginFunctionalTests.release.xcconfig */;
			buildSettings = {
				CODE_SIGN_STYLE = Automatic;
				DEVELOPMENT_TEAM = W3DRXD72QU;
				INFOPLIST_FILE = AWSAPICategoryPluginFunctionalTests/Info.plist;
				IPHONEOS_DEPLOYMENT_TARGET = 11.0;
				LD_RUNPATH_SEARCH_PATHS = (
					"$(inherited)",
					"@executable_path/Frameworks",
					"@loader_path/Frameworks",
				);
				PRODUCT_BUNDLE_IDENTIFIER = com.amazonaws.AWSAPICategoryPluginFunctionalTests;
				PRODUCT_NAME = "$(TARGET_NAME)";
				SWIFT_VERSION = 5.0;
				TARGETED_DEVICE_FAMILY = "1,2";
				TEST_HOST = "$(BUILT_PRODUCTS_DIR)/HostApp.app/HostApp";
			};
			name = Release;
		};
		217856882380C90600A30D19 /* Debug */ = {
			isa = XCBuildConfiguration;
			baseConfigurationReference = 3296753A87B70EB2A31690FF /* Pods-HostApp-AWSAPICategoryPluginTestCommon-RESTWithIAMIntegrationTests.debug.xcconfig */;
			buildSettings = {
				CODE_SIGN_STYLE = Automatic;
				DEVELOPMENT_TEAM = W3DRXD72QU;
				INFOPLIST_FILE = AWSAPICategoryPluginIntegrationTests/REST/RESTWithIAMIntegrationTests/Info.plist;
				IPHONEOS_DEPLOYMENT_TARGET = 11.0;
				LD_RUNPATH_SEARCH_PATHS = (
					"$(inherited)",
					"@executable_path/Frameworks",
					"@loader_path/Frameworks",
				);
				PRODUCT_BUNDLE_IDENTIFIER = com.amazonaws.RESTWithIAMIntegrationTests;
				PRODUCT_NAME = "$(TARGET_NAME)";
				SWIFT_VERSION = 5.0;
				TARGETED_DEVICE_FAMILY = "1,2";
				TEST_HOST = "$(BUILT_PRODUCTS_DIR)/HostApp.app/HostApp";
			};
			name = Debug;
		};
		217856892380C90600A30D19 /* Release */ = {
			isa = XCBuildConfiguration;
			baseConfigurationReference = 7866FCFB5807C2D20219CEBE /* Pods-HostApp-AWSAPICategoryPluginTestCommon-RESTWithIAMIntegrationTests.release.xcconfig */;
			buildSettings = {
				CODE_SIGN_STYLE = Automatic;
				DEVELOPMENT_TEAM = W3DRXD72QU;
				INFOPLIST_FILE = AWSAPICategoryPluginIntegrationTests/REST/RESTWithIAMIntegrationTests/Info.plist;
				IPHONEOS_DEPLOYMENT_TARGET = 11.0;
				LD_RUNPATH_SEARCH_PATHS = (
					"$(inherited)",
					"@executable_path/Frameworks",
					"@loader_path/Frameworks",
				);
				PRODUCT_BUNDLE_IDENTIFIER = com.amazonaws.RESTWithIAMIntegrationTests;
				PRODUCT_NAME = "$(TARGET_NAME)";
				SWIFT_VERSION = 5.0;
				TARGETED_DEVICE_FAMILY = "1,2";
				TEST_HOST = "$(BUILT_PRODUCTS_DIR)/HostApp.app/HostApp";
			};
			name = Release;
		};
		217856A823810B9400A30D19 /* Debug */ = {
			isa = XCBuildConfiguration;
			baseConfigurationReference = 7A255F655FE0AE43E68F2972 /* Pods-HostApp-AWSAPICategoryPluginTestCommon-GraphQLWithUserPoolIntegrationTests.debug.xcconfig */;
			buildSettings = {
				CODE_SIGN_STYLE = Automatic;
				DEVELOPMENT_TEAM = W3DRXD72QU;
				INFOPLIST_FILE = AWSAPICategoryPluginIntegrationTests/GraphQL/GraphQLWithUserPoolIntegrationTests/Info.plist;
				IPHONEOS_DEPLOYMENT_TARGET = 11.0;
				LD_RUNPATH_SEARCH_PATHS = (
					"$(inherited)",
					"@executable_path/Frameworks",
					"@loader_path/Frameworks",
				);
				PRODUCT_BUNDLE_IDENTIFIER = com.amazonaws.GraphQLWithUserPoolIntegrationTests;
				PRODUCT_NAME = "$(TARGET_NAME)";
				SWIFT_VERSION = 5.0;
				TARGETED_DEVICE_FAMILY = "1,2";
				TEST_HOST = "$(BUILT_PRODUCTS_DIR)/HostApp.app/HostApp";
			};
			name = Debug;
		};
		217856A923810B9400A30D19 /* Release */ = {
			isa = XCBuildConfiguration;
			baseConfigurationReference = 226F79D02FF47C0A8AE75467 /* Pods-HostApp-AWSAPICategoryPluginTestCommon-GraphQLWithUserPoolIntegrationTests.release.xcconfig */;
			buildSettings = {
				CODE_SIGN_STYLE = Automatic;
				DEVELOPMENT_TEAM = W3DRXD72QU;
				INFOPLIST_FILE = AWSAPICategoryPluginIntegrationTests/GraphQL/GraphQLWithUserPoolIntegrationTests/Info.plist;
				IPHONEOS_DEPLOYMENT_TARGET = 11.0;
				LD_RUNPATH_SEARCH_PATHS = (
					"$(inherited)",
					"@executable_path/Frameworks",
					"@loader_path/Frameworks",
				);
				PRODUCT_BUNDLE_IDENTIFIER = com.amazonaws.GraphQLWithUserPoolIntegrationTests;
				PRODUCT_NAME = "$(TARGET_NAME)";
				SWIFT_VERSION = 5.0;
				TARGETED_DEVICE_FAMILY = "1,2";
				TEST_HOST = "$(BUILT_PRODUCTS_DIR)/HostApp.app/HostApp";
			};
			name = Release;
		};
		219A889423ECF8A500BBC5F2 /* Debug */ = {
			isa = XCBuildConfiguration;
			baseConfigurationReference = 89457627057299D7047B9C40 /* Pods-HostApp-AWSAPICategoryPluginTestCommon-RESTWithUserPoolIntegrationTests.debug.xcconfig */;
			buildSettings = {
				CODE_SIGN_STYLE = Automatic;
				DEVELOPMENT_TEAM = W3DRXD72QU;
				INFOPLIST_FILE = AWSAPICategoryPluginIntegrationTests/REST/RESTWithUserPoolIntegrationTests/Info.plist;
				IPHONEOS_DEPLOYMENT_TARGET = 13.2;
				LD_RUNPATH_SEARCH_PATHS = (
					"$(inherited)",
					"@executable_path/Frameworks",
					"@loader_path/Frameworks",
				);
				PRODUCT_BUNDLE_IDENTIFIER = com.amazonaws.RESTWithUserPoolIntegrationTests;
				PRODUCT_NAME = "$(TARGET_NAME)";
				SWIFT_VERSION = 5.0;
				TARGETED_DEVICE_FAMILY = "1,2";
				TEST_HOST = "$(BUILT_PRODUCTS_DIR)/HostApp.app/HostApp";
			};
			name = Debug;
		};
		219A889523ECF8A500BBC5F2 /* Release */ = {
			isa = XCBuildConfiguration;
			baseConfigurationReference = 53890B4754019D7240753060 /* Pods-HostApp-AWSAPICategoryPluginTestCommon-RESTWithUserPoolIntegrationTests.release.xcconfig */;
			buildSettings = {
				CODE_SIGN_STYLE = Automatic;
				DEVELOPMENT_TEAM = W3DRXD72QU;
				INFOPLIST_FILE = AWSAPICategoryPluginIntegrationTests/REST/RESTWithUserPoolIntegrationTests/Info.plist;
				IPHONEOS_DEPLOYMENT_TARGET = 13.2;
				LD_RUNPATH_SEARCH_PATHS = (
					"$(inherited)",
					"@executable_path/Frameworks",
					"@loader_path/Frameworks",
				);
				PRODUCT_BUNDLE_IDENTIFIER = com.amazonaws.RESTWithUserPoolIntegrationTests;
				PRODUCT_NAME = "$(TARGET_NAME)";
				SWIFT_VERSION = 5.0;
				TARGETED_DEVICE_FAMILY = "1,2";
				TEST_HOST = "$(BUILT_PRODUCTS_DIR)/HostApp.app/HostApp";
			};
			name = Release;
		};
		B478F6012374DBF400C4F92B /* Debug */ = {
			isa = XCBuildConfiguration;
			buildSettings = {
				ALWAYS_SEARCH_USER_PATHS = NO;
				CLANG_ANALYZER_NONNULL = YES;
				CLANG_ANALYZER_NUMBER_OBJECT_CONVERSION = YES_AGGRESSIVE;
				CLANG_CXX_LANGUAGE_STANDARD = "gnu++14";
				CLANG_CXX_LIBRARY = "libc++";
				CLANG_ENABLE_MODULES = YES;
				CLANG_ENABLE_OBJC_ARC = YES;
				CLANG_ENABLE_OBJC_WEAK = YES;
				CLANG_WARN_BLOCK_CAPTURE_AUTORELEASING = YES;
				CLANG_WARN_BOOL_CONVERSION = YES;
				CLANG_WARN_COMMA = YES;
				CLANG_WARN_CONSTANT_CONVERSION = YES;
				CLANG_WARN_DEPRECATED_OBJC_IMPLEMENTATIONS = YES;
				CLANG_WARN_DIRECT_OBJC_ISA_USAGE = YES_ERROR;
				CLANG_WARN_DOCUMENTATION_COMMENTS = YES;
				CLANG_WARN_EMPTY_BODY = YES;
				CLANG_WARN_ENUM_CONVERSION = YES;
				CLANG_WARN_INFINITE_RECURSION = YES;
				CLANG_WARN_INT_CONVERSION = YES;
				CLANG_WARN_NON_LITERAL_NULL_CONVERSION = YES;
				CLANG_WARN_OBJC_IMPLICIT_RETAIN_SELF = YES;
				CLANG_WARN_OBJC_LITERAL_CONVERSION = YES;
				CLANG_WARN_OBJC_ROOT_CLASS = YES_ERROR;
				CLANG_WARN_RANGE_LOOP_ANALYSIS = YES;
				CLANG_WARN_STRICT_PROTOTYPES = YES;
				CLANG_WARN_SUSPICIOUS_MOVE = YES;
				CLANG_WARN_UNGUARDED_AVAILABILITY = YES_AGGRESSIVE;
				CLANG_WARN_UNREACHABLE_CODE = YES;
				CLANG_WARN__DUPLICATE_METHOD_MATCH = YES;
				COPY_PHASE_STRIP = NO;
				CURRENT_PROJECT_VERSION = 1;
				DEBUG_INFORMATION_FORMAT = dwarf;
				ENABLE_STRICT_OBJC_MSGSEND = YES;
				ENABLE_TESTABILITY = YES;
				GCC_C_LANGUAGE_STANDARD = gnu11;
				GCC_DYNAMIC_NO_PIC = NO;
				GCC_NO_COMMON_BLOCKS = YES;
				GCC_OPTIMIZATION_LEVEL = 0;
				GCC_PREPROCESSOR_DEFINITIONS = (
					"DEBUG=1",
					"$(inherited)",
				);
				GCC_WARN_64_TO_32_BIT_CONVERSION = YES;
				GCC_WARN_ABOUT_RETURN_TYPE = YES_ERROR;
				GCC_WARN_UNDECLARED_SELECTOR = YES;
				GCC_WARN_UNINITIALIZED_AUTOS = YES_AGGRESSIVE;
				GCC_WARN_UNUSED_FUNCTION = YES;
				GCC_WARN_UNUSED_VARIABLE = YES;
				IPHONEOS_DEPLOYMENT_TARGET = 11.0;
				MTL_ENABLE_DEBUG_INFO = INCLUDE_SOURCE;
				MTL_FAST_MATH = YES;
				ONLY_ACTIVE_ARCH = YES;
				SDKROOT = iphoneos;
				SWIFT_ACTIVE_COMPILATION_CONDITIONS = DEBUG;
				SWIFT_OPTIMIZATION_LEVEL = "-Onone";
				VERSIONING_SYSTEM = "apple-generic";
				VERSION_INFO_PREFIX = "";
			};
			name = Debug;
		};
		B478F6022374DBF400C4F92B /* Release */ = {
			isa = XCBuildConfiguration;
			buildSettings = {
				ALWAYS_SEARCH_USER_PATHS = NO;
				CLANG_ANALYZER_NONNULL = YES;
				CLANG_ANALYZER_NUMBER_OBJECT_CONVERSION = YES_AGGRESSIVE;
				CLANG_CXX_LANGUAGE_STANDARD = "gnu++14";
				CLANG_CXX_LIBRARY = "libc++";
				CLANG_ENABLE_MODULES = YES;
				CLANG_ENABLE_OBJC_ARC = YES;
				CLANG_ENABLE_OBJC_WEAK = YES;
				CLANG_WARN_BLOCK_CAPTURE_AUTORELEASING = YES;
				CLANG_WARN_BOOL_CONVERSION = YES;
				CLANG_WARN_COMMA = YES;
				CLANG_WARN_CONSTANT_CONVERSION = YES;
				CLANG_WARN_DEPRECATED_OBJC_IMPLEMENTATIONS = YES;
				CLANG_WARN_DIRECT_OBJC_ISA_USAGE = YES_ERROR;
				CLANG_WARN_DOCUMENTATION_COMMENTS = YES;
				CLANG_WARN_EMPTY_BODY = YES;
				CLANG_WARN_ENUM_CONVERSION = YES;
				CLANG_WARN_INFINITE_RECURSION = YES;
				CLANG_WARN_INT_CONVERSION = YES;
				CLANG_WARN_NON_LITERAL_NULL_CONVERSION = YES;
				CLANG_WARN_OBJC_IMPLICIT_RETAIN_SELF = YES;
				CLANG_WARN_OBJC_LITERAL_CONVERSION = YES;
				CLANG_WARN_OBJC_ROOT_CLASS = YES_ERROR;
				CLANG_WARN_RANGE_LOOP_ANALYSIS = YES;
				CLANG_WARN_STRICT_PROTOTYPES = YES;
				CLANG_WARN_SUSPICIOUS_MOVE = YES;
				CLANG_WARN_UNGUARDED_AVAILABILITY = YES_AGGRESSIVE;
				CLANG_WARN_UNREACHABLE_CODE = YES;
				CLANG_WARN__DUPLICATE_METHOD_MATCH = YES;
				COPY_PHASE_STRIP = NO;
				CURRENT_PROJECT_VERSION = 1;
				DEBUG_INFORMATION_FORMAT = "dwarf-with-dsym";
				ENABLE_NS_ASSERTIONS = NO;
				ENABLE_STRICT_OBJC_MSGSEND = YES;
				GCC_C_LANGUAGE_STANDARD = gnu11;
				GCC_NO_COMMON_BLOCKS = YES;
				GCC_WARN_64_TO_32_BIT_CONVERSION = YES;
				GCC_WARN_ABOUT_RETURN_TYPE = YES_ERROR;
				GCC_WARN_UNDECLARED_SELECTOR = YES;
				GCC_WARN_UNINITIALIZED_AUTOS = YES_AGGRESSIVE;
				GCC_WARN_UNUSED_FUNCTION = YES;
				GCC_WARN_UNUSED_VARIABLE = YES;
				IPHONEOS_DEPLOYMENT_TARGET = 11.0;
				MTL_ENABLE_DEBUG_INFO = NO;
				MTL_FAST_MATH = YES;
				SDKROOT = iphoneos;
				SWIFT_COMPILATION_MODE = wholemodule;
				SWIFT_OPTIMIZATION_LEVEL = "-O";
				VALIDATE_PRODUCT = YES;
				VERSIONING_SYSTEM = "apple-generic";
				VERSION_INFO_PREFIX = "";
			};
			name = Release;
		};
		B478F6042374DBF400C4F92B /* Debug */ = {
			isa = XCBuildConfiguration;
			baseConfigurationReference = C2C05B10D5AD07D6A5C6463D /* Pods-AWSAPICategoryPlugin.debug.xcconfig */;
			buildSettings = {
				CODE_SIGN_STYLE = Automatic;
				DEFINES_MODULE = YES;
				DYLIB_COMPATIBILITY_VERSION = 1;
				DYLIB_CURRENT_VERSION = 1;
				DYLIB_INSTALL_NAME_BASE = "@rpath";
				INFOPLIST_FILE = "$(PRODUCT_NAME)/Info.plist";
				INSTALL_PATH = "$(LOCAL_LIBRARY_DIR)/Frameworks";
				IPHONEOS_DEPLOYMENT_TARGET = 11.0;
				LD_RUNPATH_SEARCH_PATHS = (
					"$(inherited)",
					"@executable_path/Frameworks",
					"@loader_path/Frameworks",
				);
				PRODUCT_BUNDLE_IDENTIFIER = "com.amazonaws.$(PRODUCT_NAME)";
				PRODUCT_NAME = "$(TARGET_NAME:c99extidentifier)";
				SKIP_INSTALL = YES;
				SWIFT_VERSION = 5.0;
				TARGETED_DEVICE_FAMILY = "1,2";
			};
			name = Debug;
		};
		B478F6052374DBF400C4F92B /* Release */ = {
			isa = XCBuildConfiguration;
			baseConfigurationReference = 8F6C44235DD3AB8DB1C1F976 /* Pods-AWSAPICategoryPlugin.release.xcconfig */;
			buildSettings = {
				CODE_SIGN_STYLE = Automatic;
				DEFINES_MODULE = YES;
				DYLIB_COMPATIBILITY_VERSION = 1;
				DYLIB_CURRENT_VERSION = 1;
				DYLIB_INSTALL_NAME_BASE = "@rpath";
				INFOPLIST_FILE = "$(PRODUCT_NAME)/Info.plist";
				INSTALL_PATH = "$(LOCAL_LIBRARY_DIR)/Frameworks";
				IPHONEOS_DEPLOYMENT_TARGET = 11.0;
				LD_RUNPATH_SEARCH_PATHS = (
					"$(inherited)",
					"@executable_path/Frameworks",
					"@loader_path/Frameworks",
				);
				PRODUCT_BUNDLE_IDENTIFIER = "com.amazonaws.$(PRODUCT_NAME)";
				PRODUCT_NAME = "$(TARGET_NAME:c99extidentifier)";
				SKIP_INSTALL = YES;
				SWIFT_VERSION = 5.0;
				TARGETED_DEVICE_FAMILY = "1,2";
			};
			name = Release;
		};
		B478F6512374DCE700C4F92B /* Debug */ = {
			isa = XCBuildConfiguration;
			baseConfigurationReference = 1FDC07084023DEF205FF6598 /* Pods-AWSAPICategoryPlugin-AWSAPICategoryPluginTests.debug.xcconfig */;
			buildSettings = {
				ALWAYS_EMBED_SWIFT_STANDARD_LIBRARIES = YES;
				CODE_SIGN_STYLE = Automatic;
				INFOPLIST_FILE = "$(PRODUCT_NAME)/Info.plist";
				IPHONEOS_DEPLOYMENT_TARGET = 11.0;
				LD_RUNPATH_SEARCH_PATHS = (
					"$(inherited)",
					"@executable_path/Frameworks",
					"@loader_path/Frameworks",
				);
				PRODUCT_BUNDLE_IDENTIFIER = "com.amazonaws.$(PRODUCT_NAME)";
				PRODUCT_NAME = "$(TARGET_NAME)";
				SWIFT_VERSION = 5.0;
				TARGETED_DEVICE_FAMILY = "1,2";
			};
			name = Debug;
		};
		B478F6522374DCE700C4F92B /* Release */ = {
			isa = XCBuildConfiguration;
			baseConfigurationReference = 590266D0504CD8553B44EAE8 /* Pods-AWSAPICategoryPlugin-AWSAPICategoryPluginTests.release.xcconfig */;
			buildSettings = {
				ALWAYS_EMBED_SWIFT_STANDARD_LIBRARIES = YES;
				CODE_SIGN_STYLE = Automatic;
				INFOPLIST_FILE = "$(PRODUCT_NAME)/Info.plist";
				IPHONEOS_DEPLOYMENT_TARGET = 11.0;
				LD_RUNPATH_SEARCH_PATHS = (
					"$(inherited)",
					"@executable_path/Frameworks",
					"@loader_path/Frameworks",
				);
				PRODUCT_BUNDLE_IDENTIFIER = "com.amazonaws.$(PRODUCT_NAME)";
				PRODUCT_NAME = "$(TARGET_NAME)";
				SWIFT_VERSION = 5.0;
				TARGETED_DEVICE_FAMILY = "1,2";
			};
			name = Release;
		};
		B478F6CD2374E0B600C4F92B /* Debug */ = {
			isa = XCBuildConfiguration;
			baseConfigurationReference = 034FDA6FAA6BC2417B0D6ECF /* Pods-HostApp.debug.xcconfig */;
			buildSettings = {
				ASSETCATALOG_COMPILER_APPICON_NAME = AppIcon;
				CODE_SIGN_STYLE = Automatic;
				INFOPLIST_FILE = HostApp/Resources/Info.plist;
				IPHONEOS_DEPLOYMENT_TARGET = 13.0;
				LD_RUNPATH_SEARCH_PATHS = (
					"$(inherited)",
					"@executable_path/Frameworks",
				);
				PRODUCT_BUNDLE_IDENTIFIER = com.amazonaws.HostApp;
				PRODUCT_NAME = "$(TARGET_NAME)";
				SWIFT_VERSION = 5.0;
				TARGETED_DEVICE_FAMILY = "1,2";
			};
			name = Debug;
		};
		B478F6CE2374E0B600C4F92B /* Release */ = {
			isa = XCBuildConfiguration;
			baseConfigurationReference = 66A15F78A50872B713184E3D /* Pods-HostApp.release.xcconfig */;
			buildSettings = {
				ASSETCATALOG_COMPILER_APPICON_NAME = AppIcon;
				CODE_SIGN_STYLE = Automatic;
				INFOPLIST_FILE = HostApp/Resources/Info.plist;
				IPHONEOS_DEPLOYMENT_TARGET = 13.0;
				LD_RUNPATH_SEARCH_PATHS = (
					"$(inherited)",
					"@executable_path/Frameworks",
				);
				PRODUCT_BUNDLE_IDENTIFIER = com.amazonaws.HostApp;
				PRODUCT_NAME = "$(TARGET_NAME)";
				SWIFT_VERSION = 5.0;
				TARGETED_DEVICE_FAMILY = "1,2";
			};
			name = Release;
		};
/* End XCBuildConfiguration section */

/* Begin XCConfigurationList section */
		21409C6C23850A9E000A53C9 /* Build configuration list for PBXNativeTarget "AWSAPICategoryPluginTestCommon" */ = {
			isa = XCConfigurationList;
			buildConfigurations = (
				21409C6D23850A9E000A53C9 /* Debug */,
				21409C6E23850A9E000A53C9 /* Release */,
			);
			defaultConfigurationIsVisible = 0;
			defaultConfigurationName = Release;
		};
		217856682380C60400A30D19 /* Build configuration list for PBXNativeTarget "GraphQLWithIAMIntegrationTests" */ = {
			isa = XCConfigurationList;
			buildConfigurations = (
				217856692380C60400A30D19 /* Debug */,
				2178566A2380C60400A30D19 /* Release */,
			);
			defaultConfigurationIsVisible = 0;
			defaultConfigurationName = Release;
		};
		217856772380C73600A30D19 /* Build configuration list for PBXNativeTarget "AWSAPICategoryPluginFunctionalTests" */ = {
			isa = XCConfigurationList;
			buildConfigurations = (
				217856782380C73600A30D19 /* Debug */,
				217856792380C73600A30D19 /* Release */,
			);
			defaultConfigurationIsVisible = 0;
			defaultConfigurationName = Release;
		};
		2178568A2380C90600A30D19 /* Build configuration list for PBXNativeTarget "RESTWithIAMIntegrationTests" */ = {
			isa = XCConfigurationList;
			buildConfigurations = (
				217856882380C90600A30D19 /* Debug */,
				217856892380C90600A30D19 /* Release */,
			);
			defaultConfigurationIsVisible = 0;
			defaultConfigurationName = Release;
		};
		217856A723810B9400A30D19 /* Build configuration list for PBXNativeTarget "GraphQLWithUserPoolIntegrationTests" */ = {
			isa = XCConfigurationList;
			buildConfigurations = (
				217856A823810B9400A30D19 /* Debug */,
				217856A923810B9400A30D19 /* Release */,
			);
			defaultConfigurationIsVisible = 0;
			defaultConfigurationName = Release;
		};
		219A889623ECF8A500BBC5F2 /* Build configuration list for PBXNativeTarget "RESTWithUserPoolIntegrationTests" */ = {
			isa = XCConfigurationList;
			buildConfigurations = (
				219A889423ECF8A500BBC5F2 /* Debug */,
				219A889523ECF8A500BBC5F2 /* Release */,
			);
			defaultConfigurationIsVisible = 0;
			defaultConfigurationName = Release;
		};
		B478F5F52374DBF400C4F92B /* Build configuration list for PBXProject "APICategoryPlugin" */ = {
			isa = XCConfigurationList;
			buildConfigurations = (
				B478F6012374DBF400C4F92B /* Debug */,
				B478F6022374DBF400C4F92B /* Release */,
			);
			defaultConfigurationIsVisible = 0;
			defaultConfigurationName = Release;
		};
		B478F6032374DBF400C4F92B /* Build configuration list for PBXNativeTarget "AWSAPICategoryPlugin" */ = {
			isa = XCConfigurationList;
			buildConfigurations = (
				B478F6042374DBF400C4F92B /* Debug */,
				B478F6052374DBF400C4F92B /* Release */,
			);
			defaultConfigurationIsVisible = 0;
			defaultConfigurationName = Release;
		};
		B478F6532374DCE700C4F92B /* Build configuration list for PBXNativeTarget "AWSAPICategoryPluginTests" */ = {
			isa = XCConfigurationList;
			buildConfigurations = (
				B478F6512374DCE700C4F92B /* Debug */,
				B478F6522374DCE700C4F92B /* Release */,
			);
			defaultConfigurationIsVisible = 0;
			defaultConfigurationName = Release;
		};
		B478F6CF2374E0B600C4F92B /* Build configuration list for PBXNativeTarget "HostApp" */ = {
			isa = XCConfigurationList;
			buildConfigurations = (
				B478F6CD2374E0B600C4F92B /* Debug */,
				B478F6CE2374E0B600C4F92B /* Release */,
			);
			defaultConfigurationIsVisible = 0;
			defaultConfigurationName = Release;
		};
/* End XCConfigurationList section */
	};
	rootObject = B478F5F22374DBF400C4F92B /* Project object */;
}<|MERGE_RESOLUTION|>--- conflicted
+++ resolved
@@ -60,7 +60,6 @@
 		21A4EEF8259E38B500E1047D /* AppSyncListDecoder.swift in Sources */ = {isa = PBXBuildFile; fileRef = 21A4EEF7259E38B500E1047D /* AppSyncListDecoder.swift */; };
 		21A4EF34259E39A200E1047D /* AppSyncListDecoderTests.swift in Sources */ = {isa = PBXBuildFile; fileRef = 21A4EF33259E39A200E1047D /* AppSyncListDecoderTests.swift */; };
 		21A4EF3F259E39AD00E1047D /* AppSyncListProviderTests.swift in Sources */ = {isa = PBXBuildFile; fileRef = 21A4EF3E259E39AD00E1047D /* AppSyncListProviderTests.swift */; };
-<<<<<<< HEAD
 		21A4F24F25A3CC8E00E1047D /* AppSyncListProvider.swift in Sources */ = {isa = PBXBuildFile; fileRef = 21A4F24E25A3CC8E00E1047D /* AppSyncListProvider.swift */; };
 		21A4F35A25A4F2E800E1047D /* AppSyncListResponse.swift in Sources */ = {isa = PBXBuildFile; fileRef = 21A4F35925A4F2E800E1047D /* AppSyncListResponse.swift */; };
 		21A4F36525A4F30200E1047D /* AppSyncModelMetadata.swift in Sources */ = {isa = PBXBuildFile; fileRef = 21A4F36425A4F30200E1047D /* AppSyncModelMetadata.swift */; };
@@ -70,8 +69,6 @@
 		21A4F94C25A7ACE600E1047D /* GraphQLRequest+toListQuery.swift in Sources */ = {isa = PBXBuildFile; fileRef = 21A4F94B25A7ACE500E1047D /* GraphQLRequest+toListQuery.swift */; };
 		21A4F95725A7AEB300E1047D /* GraphQLRequestToListQueryTests.swift in Sources */ = {isa = PBXBuildFile; fileRef = 21A4F95625A7AEB300E1047D /* GraphQLRequestToListQueryTests.swift */; };
 		21A4F98F25A7BF9E00E1047D /* AppSyncListResponseTests.swift in Sources */ = {isa = PBXBuildFile; fileRef = 21A4F98E25A7BF9E00E1047D /* AppSyncListResponseTests.swift */; };
-=======
->>>>>>> deb58af5
 		21D38B9B240C517C00EC2A8D /* AWSOIDCAuthProvider.swift in Sources */ = {isa = PBXBuildFile; fileRef = 21D38B9A240C517C00EC2A8D /* AWSOIDCAuthProvider.swift */; };
 		21D5286724169E74005186BA /* IAMAuthInterceptor.swift in Sources */ = {isa = PBXBuildFile; fileRef = 21D5286624169E74005186BA /* IAMAuthInterceptor.swift */; };
 		21D7A0DF237B54D90057D00D /* AWSGraphQLOperation.swift in Sources */ = {isa = PBXBuildFile; fileRef = 21D7A08D237B54D90057D00D /* AWSGraphQLOperation.swift */; };
@@ -113,8 +110,6 @@
 		21F40A2B23A0423C0074678E /* GraphQLSyncBasedTests-amplifyconfiguration.json in Resources */ = {isa = PBXBuildFile; fileRef = 21F40A2923A0423C0074678E /* GraphQLSyncBasedTests-amplifyconfiguration.json */; };
 		21F40A2E23A0707E0074678E /* GraphQLModelBasedTests-amplifyconfiguration.json in Resources */ = {isa = PBXBuildFile; fileRef = 21F40A2D23A0707E0074678E /* GraphQLModelBasedTests-amplifyconfiguration.json */; };
 		21FDBB762587D9E40086FCDC /* GraphQLConnectionScenario6Tests.swift in Sources */ = {isa = PBXBuildFile; fileRef = 21FDBB752587D9E40086FCDC /* GraphQLConnectionScenario6Tests.swift */; };
-		21FE04262589295D00B81D72 /* AppSyncListProvider.swift in Sources */ = {isa = PBXBuildFile; fileRef = 21FE04252589295D00B81D72 /* AppSyncListProvider.swift */; };
-		21FE044C25894C5300B81D72 /* ListTests.swift in Sources */ = {isa = PBXBuildFile; fileRef = 21FE044B25894C5300B81D72 /* ListTests.swift */; };
 		21FE04BB25894F8800B81D72 /* GraphQLConnectionScenario3Tests+Helpers.swift in Sources */ = {isa = PBXBuildFile; fileRef = 21FE04B825894F8800B81D72 /* GraphQLConnectionScenario3Tests+Helpers.swift */; };
 		21FE04BD25894F8800B81D72 /* GraphQLConnectionScenario3Tests+Subscribe.swift in Sources */ = {isa = PBXBuildFile; fileRef = 21FE04BA25894F8800B81D72 /* GraphQLConnectionScenario3Tests+Subscribe.swift */; };
 		241355B5778C3B2C3826CE96 /* Pods_HostApp_AWSAPICategoryPluginTestCommon_RESTWithIAMIntegrationTests.framework in Frameworks */ = {isa = PBXBuildFile; fileRef = 2D57635393A9898E665C00A1 /* Pods_HostApp_AWSAPICategoryPluginTestCommon_RESTWithIAMIntegrationTests.framework */; };
@@ -372,7 +367,6 @@
 		21A4EEF7259E38B500E1047D /* AppSyncListDecoder.swift */ = {isa = PBXFileReference; lastKnownFileType = sourcecode.swift; path = AppSyncListDecoder.swift; sourceTree = "<group>"; };
 		21A4EF33259E39A200E1047D /* AppSyncListDecoderTests.swift */ = {isa = PBXFileReference; lastKnownFileType = sourcecode.swift; path = AppSyncListDecoderTests.swift; sourceTree = "<group>"; };
 		21A4EF3E259E39AD00E1047D /* AppSyncListProviderTests.swift */ = {isa = PBXFileReference; lastKnownFileType = sourcecode.swift; path = AppSyncListProviderTests.swift; sourceTree = "<group>"; };
-<<<<<<< HEAD
 		21A4F24E25A3CC8E00E1047D /* AppSyncListProvider.swift */ = {isa = PBXFileReference; fileEncoding = 4; lastKnownFileType = sourcecode.swift; path = AppSyncListProvider.swift; sourceTree = "<group>"; };
 		21A4F35925A4F2E800E1047D /* AppSyncListResponse.swift */ = {isa = PBXFileReference; lastKnownFileType = sourcecode.swift; path = AppSyncListResponse.swift; sourceTree = "<group>"; };
 		21A4F36425A4F30200E1047D /* AppSyncModelMetadata.swift */ = {isa = PBXFileReference; lastKnownFileType = sourcecode.swift; path = AppSyncModelMetadata.swift; sourceTree = "<group>"; };
@@ -382,8 +376,6 @@
 		21A4F94B25A7ACE500E1047D /* GraphQLRequest+toListQuery.swift */ = {isa = PBXFileReference; lastKnownFileType = sourcecode.swift; path = "GraphQLRequest+toListQuery.swift"; sourceTree = "<group>"; };
 		21A4F95625A7AEB300E1047D /* GraphQLRequestToListQueryTests.swift */ = {isa = PBXFileReference; lastKnownFileType = sourcecode.swift; path = GraphQLRequestToListQueryTests.swift; sourceTree = "<group>"; };
 		21A4F98E25A7BF9E00E1047D /* AppSyncListResponseTests.swift */ = {isa = PBXFileReference; lastKnownFileType = sourcecode.swift; path = AppSyncListResponseTests.swift; sourceTree = "<group>"; };
-=======
->>>>>>> deb58af5
 		21D38B9A240C517C00EC2A8D /* AWSOIDCAuthProvider.swift */ = {isa = PBXFileReference; lastKnownFileType = sourcecode.swift; path = AWSOIDCAuthProvider.swift; sourceTree = "<group>"; };
 		21D5286624169E74005186BA /* IAMAuthInterceptor.swift */ = {isa = PBXFileReference; lastKnownFileType = sourcecode.swift; path = IAMAuthInterceptor.swift; sourceTree = "<group>"; };
 		21D7A08D237B54D90057D00D /* AWSGraphQLOperation.swift */ = {isa = PBXFileReference; fileEncoding = 4; lastKnownFileType = sourcecode.swift; path = AWSGraphQLOperation.swift; sourceTree = "<group>"; };
@@ -823,6 +815,15 @@
 			path = GraphQLWithUserPoolIntegrationTests;
 			sourceTree = "<group>";
 		};
+		2186950825C9E1C00072616C /* Recovered References */ = {
+			isa = PBXGroup;
+			children = (
+				21FE04252589295D00B81D72 /* AppSyncListProvider.swift */,
+				21FE044B25894C5300B81D72 /* ListTests.swift */,
+			);
+			name = "Recovered References";
+			sourceTree = "<group>";
+		};
 		219A888D23ECF8A400BBC5F2 /* RESTWithUserPoolIntegrationTests */ = {
 			isa = PBXGroup;
 			children = (
@@ -981,14 +982,10 @@
 			isa = PBXGroup;
 			children = (
 				21A4EEF7259E38B500E1047D /* AppSyncListDecoder.swift */,
-<<<<<<< HEAD
 				212B29202592454400593ED5 /* AppSyncListPayload.swift */,
 				21A4F24E25A3CC8E00E1047D /* AppSyncListProvider.swift */,
 				21A4F35925A4F2E800E1047D /* AppSyncListResponse.swift */,
 				21A4F36425A4F30200E1047D /* AppSyncModelMetadata.swift */,
-=======
-				21FE04252589295D00B81D72 /* AppSyncListProvider.swift */,
->>>>>>> deb58af5
 			);
 			path = Core;
 			sourceTree = "<group>";
@@ -997,16 +994,11 @@
 			isa = PBXGroup;
 			children = (
 				21A4EF33259E39A200E1047D /* AppSyncListDecoderTests.swift */,
-<<<<<<< HEAD
 				21A4F42325A62E3600E1047D /* AppSyncListPayloadTests.swift */,
 				21A4F93725A7AADF00E1047D /* AppSyncListProviderPaginationTests.swift */,
 				21A4EF3E259E39AD00E1047D /* AppSyncListProviderTests.swift */,
 				21A4F98E25A7BF9E00E1047D /* AppSyncListResponseTests.swift */,
 				21A4F44025A6390B00E1047D /* AppSyncModelMetadataTests.swift */,
-=======
-				21A4EF3E259E39AD00E1047D /* AppSyncListProviderTests.swift */,
-				21FE044B25894C5300B81D72 /* ListTests.swift */,
->>>>>>> deb58af5
 			);
 			path = Core;
 			sourceTree = "<group>";
@@ -1041,6 +1033,7 @@
 				B478F6BD2374E0B500C4F92B /* HostApp */,
 				B9988EB08EC62C1E57FB295B /* Pods */,
 				B478F5FC2374DBF400C4F92B /* Products */,
+				2186950825C9E1C00072616C /* Recovered References */,
 			);
 			sourceTree = "<group>";
 		};
@@ -2333,7 +2326,6 @@
 				21D7A0E3237B54D90057D00D /* AWSGraphQLOperation+APIOperation.swift in Sources */,
 				21D7A0E0237B54D90057D00D /* AWSGraphQLSubscriptionOperation.swift in Sources */,
 				21D7A10B237B54D90057D00D /* AWSAppSyncGraphQLResponse.swift in Sources */,
-				21FE04262589295D00B81D72 /* AppSyncListProvider.swift in Sources */,
 				2129BE3E239486D2006363A1 /* AnyModel+JSONInit.swift in Sources */,
 				6BD462082538102500906831 /* AuthTokenProviderWrapper.swift in Sources */,
 				214BD3B223FB5C4C0059A286 /* SubscriptionConnectionFactory.swift in Sources */,
@@ -2387,10 +2379,7 @@
 				B4DFA5EA237A611D0013E17B /* AWSAPICategoryPlugin+GraphQLBehaviorTests.swift in Sources */,
 				21A4F44125A6390B00E1047D /* AppSyncModelMetadataTests.swift in Sources */,
 				FA249EE524C5F8CC009B3CE8 /* GraphQLSubscribeCombineTests.swift in Sources */,
-<<<<<<< HEAD
 				21A4F98F25A7BF9E00E1047D /* AppSyncListResponseTests.swift in Sources */,
-=======
->>>>>>> deb58af5
 				21A4EF34259E39A200E1047D /* AppSyncListDecoderTests.swift in Sources */,
 				B4DFA5E5237A611D0013E17B /* AWSAPICategoryPluginConfigurationEndpointConfigTests.swift in Sources */,
 				B4DFA5F4237A611D0013E17B /* UserPoolRequestInterceptorTests.swift in Sources */,
@@ -2407,7 +2396,6 @@
 				B4DFA5E1237A611D0013E17B /* MockURLSessionTask.swift in Sources */,
 				FAA7A5AA24C0E01500CA863F /* AWSGraphQLSubscriptionOperationCancelTests.swift in Sources */,
 				B4DFA5F8237A611D0013E17B /* AWSAPICategoryPlugin+ConfigureTests.swift in Sources */,
-				21FE044C25894C5300B81D72 /* ListTests.swift in Sources */,
 				B4DFA5F1237A611D0013E17B /* AWSAPICategoryPlugin+URLSessionBehaviorDelegateTests.swift in Sources */,
 				B4DFA5E7237A611D0013E17B /* AWSAPICategoryPlugin+InterceptorBehaviorTests.swift in Sources */,
 				6B33896E23AABEEE00561E5B /* MockReachability.swift in Sources */,
