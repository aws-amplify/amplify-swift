//
// Copyright Amazon.com Inc. or its affiliates.
// All Rights Reserved.
//
// SPDX-License-Identifier: Apache-2.0
//

import Foundation
import Amplify

public typealias AmplifyFetchSessionOperation = AmplifyOperation<AuthFetchSessionRequest, AuthSession, AuthError>

public class AWSAuthFetchSessionOperation: AmplifyFetchSessionOperation, AuthFetchSessionOperation {

    let authStateMachine: AuthStateMachine
    let credentialStoreStateMachine: CredentialStoreStateMachine

    init(_ request: AuthFetchSessionRequest,
         authStateMachine: AuthStateMachine,
         credentialStoreStateMachine: CredentialStoreStateMachine,
         resultListener: ResultListener?)
    {

        self.authStateMachine = authStateMachine
        self.credentialStoreStateMachine = credentialStoreStateMachine
        super.init(categoryType: .auth,
                   eventName: HubPayload.EventName.Auth.fetchSessionAPI,
                   request: request,
                   resultListener: resultListener)
    }

    override public func main() {
        if isCancelled {
            finish()
            return
        }
        initializeCredentialStore { [weak self] in
            self?.fetchStoredCredentials()
        }
    }

    func initializeCredentialStore(completion: @escaping () -> Void) {

        var token: AuthStateMachine.StateChangeListenerToken?
        token = credentialStoreStateMachine.listen { [weak self] in
            guard let self = self else { return }

            switch $0 {
            case .idle:
                completion()
                if let token = token {
                    self.credentialStoreStateMachine.cancel(listenerToken: token)
                }
            default:
                break
            }

        } onSubscribe: { }
    }
    
    func initializeAuthStateMachine(with storedCredentials: CognitoCredentials?) {
        
        authStateMachine.getCurrentState { [weak self] state in
            guard case .configured = state  else {
                let message = "Credential store state machine not in idle state: \(state)"
                let error = AuthError.invalidState(message, "", nil)
                self?.dispatch(error)
                return
            }
            self?.fetchAuthSession(with: storedCredentials)
        }
    }


    func fetchStoredCredentials() {

        var token: AuthStateMachine.StateChangeListenerToken?
        token = credentialStoreStateMachine.listen { [weak self] in
            guard let self = self else { return }

            switch $0 {
            case .success(let credentials):
                self.initializeAuthStateMachine(with: credentials)
                if let token = token {
                    self.credentialStoreStateMachine.cancel(listenerToken: token)
                }
            case .error:
                self.initializeAuthStateMachine(with: nil)
                if let token = token {
                    self.credentialStoreStateMachine.cancel(listenerToken: token)
                }
            default:
                break
            }
        } onSubscribe: { [weak self] in
            guard let self = self else { return }

            // Send the load locally stored credentials event
            let event = CredentialStoreEvent.init(eventType: .loadCredentialStore)
            self.credentialStoreStateMachine.send(event)
        }
    }

<<<<<<< HEAD
    func fetchAuthSession(with storedCredentials: CognitoCredentials?) {
=======
    func doInitialize(with storedCredentials: AmplifyCredentials?) {
        var token: AuthStateMachine.StateChangeListenerToken?
        token = authStateMachine.listen { [weak self] in
            guard let self = self else {
                return
            }
            // This is to make sure that the AuthZState is not fetching authSession to
            // avoid threading issues.
            guard case .configured(_, let authZState) = $0  else {
                return
            }
            // If still fetchingAuthSession, we will wait
            if case .fetchingAuthSession = authZState,
               case .notConfigured = authZState
            {
                return
            }
            if let token = token {
                self.authStateMachine.cancel(listenerToken: token)
            }
            self.fetchAuthSession(with: storedCredentials)
        } onSubscribe: { }
    }

    func fetchAuthSession(with storedCredentials: AmplifyCredentials?) {
>>>>>>> 979e39fc
        var token: AuthStateMachine.StateChangeListenerToken?
        token = authStateMachine.listen { [weak self] in
            guard let self = self else {
                return
            }
            guard case .configured(_, let authZState) = $0 else {
                return
            }

            switch authZState {
            case .sessionEstablished(let session):
                // Store the credentials
                self.initializeCredentialStore { [weak self] in
                    self?.storeSession(session)
                }
                if let token = token {
                    self.authStateMachine.cancel(listenerToken: token)
                }
            case .error(let authorizationError):
                self.dispatch(authorizationError.authError)
                if let token = token {
                    self.authStateMachine.cancel(listenerToken: token)
                }
            default:
                break
            }

        } onSubscribe: { [weak self] in
            guard let self = self else {
                return
            }
            self.sendFetchAuthSessionEvent(with: storedCredentials)
        }
    }

    func storeSession(_ session: AWSAuthCognitoSession) {
        var token: CredentialStoreStateMachine.StateChangeListenerToken?
        token = credentialStoreStateMachine.listen { [weak self] in
            guard let self = self else {
                return
            }

            switch $0 {
            case .success:
                self.dispatch(session)
                if let token = token {
                    self.credentialStoreStateMachine.cancel(listenerToken: token)
                }
            // Due to Missing entitlement(OSStatus:-34018) error from SPM
            // Keychain needs a host app to run successfuly
            case .error(let credentialStoreError):
                // Unable to save the credentials in the local store
                self.dispatch(credentialStoreError.authError)
                if let token = token {
                    self.credentialStoreStateMachine.cancel(listenerToken: token)
                }
            default:
                break
            }

        } onSubscribe: { [weak self] in
            guard let self = self else {
                return
            }
            // Send the load locally stored credentials event
            self.sendStoreCredentialsEvent(with: session.getCognitoCredentials())

        }
    }

    private func sendStoreCredentialsEvent(with credentials: AmplifyCredentials) {
        let event = CredentialStoreEvent.init(eventType: .storeCredentials(credentials))
        credentialStoreStateMachine.send(event)
    }

    private func sendFetchAuthSessionEvent(with storedCredentials: AmplifyCredentials?) {
        let event = AuthorizationEvent.init(eventType: .fetchAuthSession(storedCredentials))
        authStateMachine.send(event)
    }

    private func dispatch(_ result: AuthSession) {
        finish()
        let asyncEvent = AWSAuthFetchSessionOperation.OperationResult.success(result)
        dispatch(result: asyncEvent)
    }

    private func dispatch(_ error: AuthError) {
        finish()
        let asyncEvent = AWSAuthFetchSessionOperation.OperationResult.failure(error)
        dispatch(result: asyncEvent)
    }

}<|MERGE_RESOLUTION|>--- conflicted
+++ resolved
@@ -101,35 +101,7 @@
         }
     }
 
-<<<<<<< HEAD
-    func fetchAuthSession(with storedCredentials: CognitoCredentials?) {
-=======
-    func doInitialize(with storedCredentials: AmplifyCredentials?) {
-        var token: AuthStateMachine.StateChangeListenerToken?
-        token = authStateMachine.listen { [weak self] in
-            guard let self = self else {
-                return
-            }
-            // This is to make sure that the AuthZState is not fetching authSession to
-            // avoid threading issues.
-            guard case .configured(_, let authZState) = $0  else {
-                return
-            }
-            // If still fetchingAuthSession, we will wait
-            if case .fetchingAuthSession = authZState,
-               case .notConfigured = authZState
-            {
-                return
-            }
-            if let token = token {
-                self.authStateMachine.cancel(listenerToken: token)
-            }
-            self.fetchAuthSession(with: storedCredentials)
-        } onSubscribe: { }
-    }
-
     func fetchAuthSession(with storedCredentials: AmplifyCredentials?) {
->>>>>>> 979e39fc
         var token: AuthStateMachine.StateChangeListenerToken?
         token = authStateMachine.listen { [weak self] in
             guard let self = self else {
