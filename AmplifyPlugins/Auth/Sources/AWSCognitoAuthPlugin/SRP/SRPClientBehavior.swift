--- conflicted
+++ resolved
@@ -31,11 +31,7 @@
     func generateDevicePasswordVerifier(
         deviceGroupKey: String,
         deviceKey: String,
-<<<<<<< HEAD
-        password: String) -> (salt: Data, passwordVerifier: Data)
-=======
         password: String) -> (salt: BigInt, passwordVerifier: BigInt)
->>>>>>> 8623ba77
 }
 
 enum SRPError: Error {
