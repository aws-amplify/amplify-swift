--- conflicted
+++ resolved
@@ -177,8 +177,6 @@
                 let signingInWithSRP = SignInState.signingInWithSRPCustom(resolution.newState,
                                                                           signInEventData)
                 return .init(newState: signingInWithSRP, actions: resolution.actions)
-
-<<<<<<< HEAD
             case .resolvingDeviceSrpa(let deviceSrpState):
 
                 if let signInEvent = event as? SignInEvent,
@@ -200,11 +198,7 @@
                                  actions: [SignInComplete(signedInData: signedInData)])
                 }
                 return .from(oldState)
-
-            default:
-=======
-            case .done, .error:
->>>>>>> c73291b4
+            case .signedIn, .error:
                 return .from(oldState)
             }
         }
