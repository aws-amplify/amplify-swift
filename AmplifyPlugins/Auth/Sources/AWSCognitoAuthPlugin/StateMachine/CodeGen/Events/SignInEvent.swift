//
// Copyright Amazon.com Inc. or its affiliates.
// All Rights Reserved.
//
// SPDX-License-Identifier: Apache-2.0
//

import Foundation
import AWSCognitoIdentityProvider

typealias Username = String
typealias Password = String

struct SignInEvent: StateMachineEvent {

    var data: Any?

    enum EventType {

        case initiateSignInWithSRP(SignInEventData, DeviceMetadata)

        case initiateCustomSignIn(SignInEventData, DeviceMetadata)

        case initiateCustomSignInWithSRP(SignInEventData, DeviceMetadata)

        case initiateHostedUISignIn(HostedUIOptions)

        case initiateMigrateAuth(SignInEventData)

        case respondPasswordVerifier(SRPStateData, InitiateAuthOutputResponse)

        case initiateDeviceSRP(SignInResponseBehavior)

        case respondDeviceSRPChallenge(SRPStateData, SignInResponseBehavior)

        case respondDevicePasswordVerifier(SRPStateData, SignInResponseBehavior)

        case throwPasswordVerifierError(SignInError)

        case finalizeSignIn(SignedInData)

        case confirmDevice(SignedInData)

        case cancelSRPSignIn(SignedInData)

        case throwAuthError(SignInError)

        case receivedChallenge(RespondToAuthChallenge)

        case verifySMSChallenge(String)
    }

    let id: String
    let eventType: EventType
    let time: Date?

    var type: String {
        switch eventType {
        case .initiateSignInWithSRP: return "SignInEvent.initiateSignInWithSRP"
        case .initiateCustomSignIn: return "SignInEvent.initiateCustomSignIn"
        case .initiateCustomSignInWithSRP: return "SignInEvent.initiateCustomSignInWithSRP"
        case .initiateHostedUISignIn: return "SignInEvent.initiateHostedUISignIn"
<<<<<<< HEAD
        case .initiateDeviceSRP: return "SignInEvent.initiateDeviceSRP"
        case .respondDeviceSRPChallenge: return "SignInEvent.respondDeviceSRPChallenge"
        case .respondDevicePasswordVerifier: return "SignInEvent.respondDevicePasswordVerifier"
=======
        case .initiateMigrateAuth: return "SignInEvent.initiateMigrateAuth"
>>>>>>> c73291b4
        case .respondPasswordVerifier: return "SignInEvent.respondPasswordVerifier"
        case .throwPasswordVerifierError: return "SignInEvent.throwPasswordVerifierError"
        case .confirmDevice: return "SignInEvent.confirmDevice"
        case .finalizeSignIn: return "SignInEvent.finalizeSignIn"
        case .cancelSRPSignIn: return "SignInEvent.cancelSRPSignIn"
        case .throwAuthError: return "SignInEvent.throwAuthError"
        case .receivedChallenge: return "SignInEvent.receivedChallenge"
        case .verifySMSChallenge: return "SignInEvent.verifySMSChallenge"
        }
    }

    init(id: String = UUID().uuidString,
         eventType: EventType,
         time: Date? = nil) {
        self.id = id
        self.eventType = eventType
        self.time = time
    }
}

extension SignInEvent.EventType: Equatable {

    static func == (lhs: SignInEvent.EventType, rhs: SignInEvent.EventType) -> Bool {
        switch (lhs, rhs) {

        case (.initiateSignInWithSRP, .initiateSignInWithSRP),
            (.initiateHostedUISignIn, .initiateHostedUISignIn),
            (.initiateCustomSignIn, .initiateCustomSignIn),
            (.initiateCustomSignInWithSRP, .initiateCustomSignInWithSRP),
<<<<<<< HEAD
            (.initiateDeviceSRP, .initiateDeviceSRP),
            (.respondDeviceSRPChallenge, .respondDeviceSRPChallenge),
            (.respondDevicePasswordVerifier, .respondDevicePasswordVerifier),
=======
            (.initiateMigrateAuth, .initiateMigrateAuth),
>>>>>>> c73291b4
            (.respondPasswordVerifier, .respondPasswordVerifier),
            (.throwPasswordVerifierError, .throwPasswordVerifierError),
            (.finalizeSignIn, .finalizeSignIn),
            (.confirmDevice, .confirmDevice),
            (.cancelSRPSignIn, .cancelSRPSignIn),
            (.throwAuthError, .throwAuthError),
            (.receivedChallenge, .receivedChallenge),
            (.verifySMSChallenge, .verifySMSChallenge):
            return true
        default: return false
        }

    }
}<|MERGE_RESOLUTION|>--- conflicted
+++ resolved
@@ -60,13 +60,10 @@
         case .initiateCustomSignIn: return "SignInEvent.initiateCustomSignIn"
         case .initiateCustomSignInWithSRP: return "SignInEvent.initiateCustomSignInWithSRP"
         case .initiateHostedUISignIn: return "SignInEvent.initiateHostedUISignIn"
-<<<<<<< HEAD
         case .initiateDeviceSRP: return "SignInEvent.initiateDeviceSRP"
         case .respondDeviceSRPChallenge: return "SignInEvent.respondDeviceSRPChallenge"
         case .respondDevicePasswordVerifier: return "SignInEvent.respondDevicePasswordVerifier"
-=======
         case .initiateMigrateAuth: return "SignInEvent.initiateMigrateAuth"
->>>>>>> c73291b4
         case .respondPasswordVerifier: return "SignInEvent.respondPasswordVerifier"
         case .throwPasswordVerifierError: return "SignInEvent.throwPasswordVerifierError"
         case .confirmDevice: return "SignInEvent.confirmDevice"
@@ -96,13 +93,10 @@
             (.initiateHostedUISignIn, .initiateHostedUISignIn),
             (.initiateCustomSignIn, .initiateCustomSignIn),
             (.initiateCustomSignInWithSRP, .initiateCustomSignInWithSRP),
-<<<<<<< HEAD
             (.initiateDeviceSRP, .initiateDeviceSRP),
             (.respondDeviceSRPChallenge, .respondDeviceSRPChallenge),
             (.respondDevicePasswordVerifier, .respondDevicePasswordVerifier),
-=======
             (.initiateMigrateAuth, .initiateMigrateAuth),
->>>>>>> c73291b4
             (.respondPasswordVerifier, .respondPasswordVerifier),
             (.throwPasswordVerifierError, .throwPasswordVerifierError),
             (.finalizeSignIn, .finalizeSignIn),
