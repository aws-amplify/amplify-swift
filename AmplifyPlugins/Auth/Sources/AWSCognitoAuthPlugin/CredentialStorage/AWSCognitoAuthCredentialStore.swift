//
// Copyright Amazon.com Inc. or its affiliates.
// All Rights Reserved.
//
// SPDX-License-Identifier: Apache-2.0
//

import Foundation
import Amplify
@_spi(KeychainStore) import AWSPluginsCore

struct AWSCognitoAuthCredentialStore {

    // Credential store constants
    private let service = "com.amplify.credentialStore"
    private let sessionKey = "session"
    private let deviceMetadataKey = "deviceMetadata"
    private let authConfigurationKey = "authConfiguration"

    // User defaults constants
    /// This UserDefault Key is used to check if Keychain already has items stored on a fresh install
    /// If this flag doesn't exist, previous keychain values for Amplify would be wiped out
    private let isKeychainConfiguredKey = "isKeychainConfigured"

    private let authConfiguration: AuthConfiguration
    private let keychain: KeychainStoreBehavior
    private let userDefaults = UserDefaults.standard

    init(authConfiguration: AuthConfiguration, accessGroup: String? = nil) {
        self.authConfiguration = authConfiguration
        self.keychain = KeychainStore(service: service, accessGroup: accessGroup)

        if !userDefaults.bool(forKey: isKeychainConfiguredKey) {
            try? clearAllCredentials()
            userDefaults.set(true, forKey: isKeychainConfiguredKey)
        }

        restoreCredentialsOnConfigurationChanges(currentAuthConfig: authConfiguration)
        // Save the current configuration
        saveAuthConfiguration(authConfig: authConfiguration)
    }

    // The method is responsible for migrating any old credentials to the new namespace
    private func restoreCredentialsOnConfigurationChanges(currentAuthConfig: AuthConfiguration) {

        guard let oldAuthConfigData = getAuthConfiguration() else {
            return
        }
        let oldNameSpace = generateSessionKey(for: oldAuthConfigData)
        let newNameSpace = generateSessionKey(for: currentAuthConfig)

        let oldUserPoolConfiguration = oldAuthConfigData.getUserPoolConfiguration()
        let oldIdentityPoolConfiguration = oldAuthConfigData.getIdentityPoolConfiguration()
        let newIdentityConfigData = currentAuthConfig.getIdentityPoolConfiguration()

        /// Only migrate if
        ///  - Old User Pool Config didn't exist
        ///  - New Identity Config Data exists
        ///  - Old Identity Pool Config == New Identity Pool Config
        if oldUserPoolConfiguration == nil &&
            newIdentityConfigData != nil &&
            oldIdentityPoolConfiguration == newIdentityConfigData
        {

            // retrieve data from the old namespace and save with the new namespace
            if let oldCognitoCredentialsData = try? keychain._getData(oldNameSpace) {
                try? keychain._set(oldCognitoCredentialsData, key: newNameSpace)
            }
        } else if oldAuthConfigData != currentAuthConfig {
            // Clear the old credentials
            try? keychain._remove(oldNameSpace)
        }
    }

    private func storeKey(for authConfiguration: AuthConfiguration) -> String {
        let prefix = "amplify"
        var suffix = ""

        switch authConfiguration {
        case .userPools(let userPoolConfigurationData):
            suffix = userPoolConfigurationData.poolId
        case .identityPools(let identityPoolConfigurationData):
            suffix = identityPoolConfigurationData.poolId
        case .userPoolsAndIdentityPools(let userPoolConfigurationData, let identityPoolConfigurationData):
            suffix = "\(userPoolConfigurationData.poolId).\(identityPoolConfigurationData.poolId)"
        }

        return "\(prefix).\(suffix)"
    }

    private func generateSessionKey(for authConfiguration: AuthConfiguration) -> String {
        return "\(storeKey(for: authConfiguration)).\(sessionKey)"
    }

    private func generateDeviceMetadataKey(
        for username: String,
        with configuration: AuthConfiguration) -> String {
            return "\(storeKey(for: authConfiguration)).\(username).\(deviceMetadataKey)"
    }

    private func saveAuthConfiguration(authConfig: AuthConfiguration) {
        if let encodedAuthConfigData = try? encode(object: authConfig) {
            try? keychain._set(encodedAuthConfigData, key: authConfigurationKey)
        }
    }

    private func getAuthConfiguration() -> AuthConfiguration? {
        if let userPoolConfigData = try? keychain._getData(authConfigurationKey) {
            return try? decode(data: userPoolConfigData)
        }
        return nil
    }

}

extension AWSCognitoAuthCredentialStore: AmplifyAuthCredentialStoreBehavior {

    func saveCredential(_ credential: Codable) throws {
        guard let amplifyCredentials = credential as? AmplifyCredentials else {
            throw KeychainStoreError.codingError("Error occurred while saving credentials", nil)
        }
        let authCredentialStoreKey = generateSessionKey(for: authConfiguration)
        let encodedCredentials = try encode(object: amplifyCredentials)
        try keychain._set(encodedCredentials, key: authCredentialStoreKey)
    }

    func retrieveCredential() throws -> Codable {
        let authCredentialStoreKey = generateSessionKey(for: authConfiguration)
        let authCredentialData = try keychain._getData(authCredentialStoreKey)
        let awsCredential: AmplifyCredentials = try decode(data: authCredentialData)
        return awsCredential
    }

    func deleteCredential() throws {
        let authCredentialStoreKey = generateSessionKey(for: authConfiguration)
        try keychain._remove(authCredentialStoreKey)
    }

    func saveDevice(_ deviceMetadata: Codable, for username: String) throws {
        guard let deviceMetadata = deviceMetadata as? DeviceMetadata else {
<<<<<<< HEAD
            throw CredentialStoreError.codingError("Error occurred while device metadata", nil)
        }
        let key = generateDeviceMetadataKey(for: username, with: authConfiguration)
        let encodedMetadata = try encode(object: deviceMetadata)
        try keychain.set(encodedMetadata, key: key)
=======
            throw KeychainStoreError.codingError("Error occurred while device metadata", nil)
        }
        let key = generateDeviceMetadataKey(for: username, with: authConfiguration)
        let encodedMetadata = try encode(object: deviceMetadata)
        try keychain._set(encodedMetadata, key: key)
>>>>>>> 567be718
    }

    func retrieveDevice(for username: String) throws -> Codable {
        let key = generateDeviceMetadataKey(for: username, with: authConfiguration)
<<<<<<< HEAD
        let encodedDeviceMetadata = try keychain.getData(key)
=======
        let encodedDeviceMetadata = try keychain._getData(key)
>>>>>>> 567be718
        let deviceMetadata: DeviceMetadata = try decode(data: encodedDeviceMetadata)
        return deviceMetadata
    }

    func removeDevice(for username: String) throws {
        let key = generateDeviceMetadataKey(for: username, with: authConfiguration)
<<<<<<< HEAD
        try keychain.remove(key)
=======
        try keychain._remove(key)
>>>>>>> 567be718
    }

    private func clearAllCredentials() throws {
        try keychain._removeAll()
    }

}

/// Helpers for encode and decoding
private extension AWSCognitoAuthCredentialStore {

    func encode<T: Codable>(object: T) throws -> Data {
        do {
            return try JSONEncoder().encode(object)
        } catch {
            throw KeychainStoreError.codingError("Error occurred while encoding AWSCredentials", error)
        }
    }

    func decode<T: Decodable>(data: Data) throws -> T {
        do {
            return try JSONDecoder().decode(T.self, from: data)
        } catch {
            throw KeychainStoreError.codingError("Error occurred while decoding AWSCredentials", error)
        }
    }

}<|MERGE_RESOLUTION|>--- conflicted
+++ resolved
@@ -138,39 +138,23 @@
 
     func saveDevice(_ deviceMetadata: Codable, for username: String) throws {
         guard let deviceMetadata = deviceMetadata as? DeviceMetadata else {
-<<<<<<< HEAD
-            throw CredentialStoreError.codingError("Error occurred while device metadata", nil)
-        }
-        let key = generateDeviceMetadataKey(for: username, with: authConfiguration)
-        let encodedMetadata = try encode(object: deviceMetadata)
-        try keychain.set(encodedMetadata, key: key)
-=======
             throw KeychainStoreError.codingError("Error occurred while device metadata", nil)
         }
         let key = generateDeviceMetadataKey(for: username, with: authConfiguration)
         let encodedMetadata = try encode(object: deviceMetadata)
         try keychain._set(encodedMetadata, key: key)
->>>>>>> 567be718
     }
 
     func retrieveDevice(for username: String) throws -> Codable {
         let key = generateDeviceMetadataKey(for: username, with: authConfiguration)
-<<<<<<< HEAD
-        let encodedDeviceMetadata = try keychain.getData(key)
-=======
         let encodedDeviceMetadata = try keychain._getData(key)
->>>>>>> 567be718
         let deviceMetadata: DeviceMetadata = try decode(data: encodedDeviceMetadata)
         return deviceMetadata
     }
 
     func removeDevice(for username: String) throws {
         let key = generateDeviceMetadataKey(for: username, with: authConfiguration)
-<<<<<<< HEAD
-        try keychain.remove(key)
-=======
         try keychain._remove(key)
->>>>>>> 567be718
     }
 
     private func clearAllCredentials() throws {
