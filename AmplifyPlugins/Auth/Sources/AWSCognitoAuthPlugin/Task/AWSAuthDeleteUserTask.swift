--- conflicted
+++ resolved
@@ -24,24 +24,9 @@
     }
 
     func execute() async throws {
-<<<<<<< HEAD
-        await didConfigure()
-        let accessToken = try await getAccessToken()
-=======
         await taskHelper.didStateMachineConfigured()
         let accessToken = try await taskHelper.getAccessToken()
->>>>>>> 6fc68ebd
         try await deleteUser(with: accessToken)
-    }
-    
-    private func didConfigure() async {
-        await withCheckedContinuation { [weak self] (continuation: CheckedContinuation<Void, Never>) in
-            stateListenerToken = authStateMachine.listen({ [weak self] state in
-                guard let self = self, case .configured = state else { return }
-                self.authStateMachine.cancel(listenerToken: self.stateListenerToken!)
-                continuation.resume()
-            }, onSubscribe: {})
-        }
     }
 
     private func deleteUser(with token: String) async throws {
