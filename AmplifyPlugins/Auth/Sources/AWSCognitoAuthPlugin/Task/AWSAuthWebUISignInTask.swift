--- conflicted
+++ resolved
@@ -14,10 +14,7 @@
     private let request: AuthWebUISignInRequest
     private let authStateMachine: AuthStateMachine
     private var stateMachineToken: AuthStateMachineToken?
-<<<<<<< HEAD
-=======
     private let taskHelper: AWSAuthTaskHelper
->>>>>>> 6fc68ebd
     let eventName: HubPayloadEventName
     
     init(_ request: AuthWebUISignInRequest,
@@ -35,11 +32,7 @@
     func execute() async throws -> AuthSignInResult {
 
         do {
-<<<<<<< HEAD
-            await didConfigure()
-=======
             await taskHelper.didStateMachineConfigured()
->>>>>>> 6fc68ebd
             let result = try await helper.initiateSignIn()
             return result
         } catch let autherror as AuthErrorConvertible {
@@ -51,14 +44,4 @@
             throw error
         }
     }
-    
-    private func didConfigure() async {
-        await withCheckedContinuation { [weak self] (continuation: CheckedContinuation<Void, Never>) in
-            stateMachineToken = authStateMachine.listen({ [weak self] state in
-                guard let self = self, case .configured = state else { return }
-                self.authStateMachine.cancel(listenerToken: self.stateMachineToken!)
-                continuation.resume()
-            }, onSubscribe: {})
-        }
-    }
 }