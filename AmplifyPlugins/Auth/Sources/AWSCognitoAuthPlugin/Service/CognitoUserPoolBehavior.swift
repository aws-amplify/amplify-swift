--- conflicted
+++ resolved
@@ -9,46 +9,6 @@
 import ClientRuntime
 
 protocol CognitoUserPoolBehavior {
-<<<<<<< HEAD
-    
-    func initiateAuth(
-        input: InitiateAuthInput,
-        completion: @escaping (Result<InitiateAuthOutputResponse,
-                               SdkError<InitiateAuthOutputError>>) -> Void)
-    
-    func respondToAuthChallenge(
-        input: RespondToAuthChallengeInput,
-        completion: @escaping (Result<RespondToAuthChallengeOutputResponse,
-                               SdkError<RespondToAuthChallengeOutputError>>) -> Void)
-    
-    func signUp(
-        input: SignUpInput,
-        completion: @escaping (ClientRuntime.SdkResult<SignUpOutputResponse,
-                               SignUpOutputError>) -> Void)
-    
-    func confirmSignUp(
-        input: ConfirmSignUpInput,
-        completion: @escaping (ClientRuntime.SdkResult<ConfirmSignUpOutputResponse,
-                               ConfirmSignUpOutputError>) -> Void)
-    
-    func globalSignOut(
-        input: GlobalSignOutInput,
-        completion: @escaping (ClientRuntime.SdkResult<GlobalSignOutOutputResponse, GlobalSignOutOutputError>) -> Void
-    )
-
-    func revokeToken(
-        input: RevokeTokenInput,
-        completion: @escaping (ClientRuntime.SdkResult<RevokeTokenOutputResponse, RevokeTokenOutputError>) -> Void
-    )
-
-    // MARK: - User Attribute API's
-    
-    func getUserAttributeVerificationCode(
-        input: GetUserAttributeVerificationCodeInput,
-        completion: @escaping (ClientRuntime.SdkResult<GetUserAttributeVerificationCodeOutputResponse,
-                               GetUserAttributeVerificationCodeOutputError>) -> Void)
-    
-=======
 
     /// Throws InitiateAuthOutputError
     func initiateAuth(input: InitiateAuthInput) async throws -> InitiateAuthOutputResponse
@@ -68,5 +28,11 @@
 
     /// Throws RevokeTokenOutputError
     func revokeToken(input: RevokeTokenInput) async throws -> RevokeTokenOutputResponse
->>>>>>> e28e3e76
+  
+    // MARK: - User Attribute API's
+    
+    func getUserAttributeVerificationCode(
+        input: GetUserAttributeVerificationCodeInput,
+        completion: @escaping (ClientRuntime.SdkResult<GetUserAttributeVerificationCodeOutputResponse,
+                               GetUserAttributeVerificationCodeOutputError>) -> Void)
 }