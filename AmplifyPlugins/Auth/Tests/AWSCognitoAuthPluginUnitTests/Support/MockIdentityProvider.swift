//
// Copyright Amazon.com Inc. or its affiliates.
// All Rights Reserved.
//
// SPDX-License-Identifier: Apache-2.0
//

@testable import AWSCognitoAuthPlugin
import AWSCognitoIdentityProvider
import ClientRuntime

struct MockIdentityProvider: CognitoUserPoolBehavior {

    typealias MockSignUpResponse = (SignUpInput) async throws
    -> SignUpOutputResponse

    typealias MockRevokeTokenResponse = (RevokeTokenInput) async throws
    -> RevokeTokenOutputResponse

    typealias MockInitiateAuthResponse = (InitiateAuthInput) async throws
    -> InitiateAuthOutputResponse

    typealias MockConfirmSignUpResponse = (ConfirmSignUpInput) async throws
    -> ConfirmSignUpOutputResponse

    typealias MockGlobalSignOutResponse = (GlobalSignOutInput) async throws
    -> GlobalSignOutOutputResponse

    typealias MockRespondToAuthChallengeResponse = (RespondToAuthChallengeInput) async throws
    -> RespondToAuthChallengeOutputResponse

    typealias MockGetUserAttributeVerificationCodeOutputResponse = (GetUserAttributeVerificationCodeInput) async throws
    -> GetUserAttributeVerificationCodeOutputResponse

    typealias MockGetUserAttributesOutputResponse = (GetUserInput) async throws
    -> GetUserOutputResponse

    typealias MockUpdateUserAttributesOutputResponse = (UpdateUserAttributesInput) async throws
    -> UpdateUserAttributesOutputResponse

    typealias MockConfirmUserAttributeOutputResponse = (VerifyUserAttributeInput) async throws
    -> VerifyUserAttributeOutputResponse

    typealias MockChangePasswordOutputResponse = (ChangePasswordInput) async throws
    -> ChangePasswordOutputResponse

    typealias MockResendConfirmationCodeOutputResponse = (ResendConfirmationCodeInput) async throws
    -> ResendConfirmationCodeOutputResponse

    typealias MockForgotPasswordOutputResponse = (ForgotPasswordInput) async throws
    -> ForgotPasswordOutputResponse

    typealias MockDeleteUserOutputResponse = (DeleteUserInput) async throws
    -> DeleteUserOutputResponse

    let mockSignUpResponse: MockSignUpResponse?
    let mockRevokeTokenResponse: MockRevokeTokenResponse?
    let mockInitiateAuthResponse: MockInitiateAuthResponse?
    let mockGlobalSignOutResponse: MockGlobalSignOutResponse?
    let mockConfirmSignUpResponse: MockConfirmSignUpResponse?
    let mockRespondToAuthChallengeResponse: MockRespondToAuthChallengeResponse?
    let mockGetUserAttributeVerificationCodeOutputResponse: MockGetUserAttributeVerificationCodeOutputResponse?
    let mockGetUserAttributeResponse: MockGetUserAttributesOutputResponse?
    let mockUpdateUserAttributeResponse: MockUpdateUserAttributesOutputResponse?
    let mockConfirmUserAttributeOutputResponse: MockConfirmUserAttributeOutputResponse?
    let mockChangePasswordOutputResponse: MockChangePasswordOutputResponse?
    let mockResendConfirmationCodeOutputResponse: MockResendConfirmationCodeOutputResponse?
    let mockDeleteUserOutputResponse: MockDeleteUserOutputResponse?
    let mockForgotPasswordOutputResponse: MockForgotPasswordOutputResponse?

    init(
        mockSignUpResponse: MockSignUpResponse? = nil,
        mockRevokeTokenResponse: MockRevokeTokenResponse? = nil,
        mockInitiateAuthResponse: MockInitiateAuthResponse? = nil,
        mockGlobalSignOutResponse: MockGlobalSignOutResponse? = nil,
        mockConfirmSignUpResponse: MockConfirmSignUpResponse? = nil,
        mockRespondToAuthChallengeResponse: MockRespondToAuthChallengeResponse? = nil,
        mockGetUserAttributeVerificationCodeOutputResponse: MockGetUserAttributeVerificationCodeOutputResponse? = nil,
        mockGetUserAttributeResponse: MockGetUserAttributesOutputResponse? = nil,
        mockUpdateUserAttributeResponse: MockUpdateUserAttributesOutputResponse? = nil,
        mockConfirmUserAttributeOutputResponse: MockConfirmUserAttributeOutputResponse? = nil,
        mockChangePasswordOutputResponse: MockChangePasswordOutputResponse? = nil,
        mockResendConfirmationCodeOutputResponse: MockResendConfirmationCodeOutputResponse? = nil,
        mockDeleteUserOutputResponse: MockDeleteUserOutputResponse? = nil,
        mockForgotPasswordOutputResponse: MockForgotPasswordOutputResponse? = nil
    ) {
        self.mockSignUpResponse = mockSignUpResponse
        self.mockRevokeTokenResponse = mockRevokeTokenResponse
        self.mockInitiateAuthResponse = mockInitiateAuthResponse
        self.mockGlobalSignOutResponse = mockGlobalSignOutResponse
        self.mockConfirmSignUpResponse = mockConfirmSignUpResponse
        self.mockRespondToAuthChallengeResponse = mockRespondToAuthChallengeResponse
        self.mockGetUserAttributeVerificationCodeOutputResponse = mockGetUserAttributeVerificationCodeOutputResponse
        self.mockGetUserAttributeResponse = mockGetUserAttributeResponse
        self.mockUpdateUserAttributeResponse = mockUpdateUserAttributeResponse
        self.mockConfirmUserAttributeOutputResponse = mockConfirmUserAttributeOutputResponse
        self.mockChangePasswordOutputResponse = mockChangePasswordOutputResponse
        self.mockResendConfirmationCodeOutputResponse = mockResendConfirmationCodeOutputResponse
<<<<<<< HEAD
        self.mockDeleteUserOutputResponse = mockDeleteUserOutputResponse
=======
>>>>>>> 1614e9c5
        self.mockForgotPasswordOutputResponse = mockForgotPasswordOutputResponse
    }

    /// Throws InitiateAuthOutputError
    func initiateAuth(input: InitiateAuthInput) async throws -> InitiateAuthOutputResponse {
        return try await mockInitiateAuthResponse!(input)
    }

    /// Throws RespondToAuthChallengeOutputError
    func respondToAuthChallenge(
        input: RespondToAuthChallengeInput
    ) async throws -> RespondToAuthChallengeOutputResponse {
        return try await mockRespondToAuthChallengeResponse!(input)
    }

    /// Throws SignUpOutputError
    func signUp(input: SignUpInput) async throws -> SignUpOutputResponse {
        return try await mockSignUpResponse!(input)
    }

    /// Throws ConfirmSignUpOutputError
    func confirmSignUp(input: ConfirmSignUpInput) async throws -> ConfirmSignUpOutputResponse {
        return try await mockConfirmSignUpResponse!(input)
    }

    /// Throws GlobalSignOutOutputError
    func globalSignOut(input: GlobalSignOutInput) async throws -> GlobalSignOutOutputResponse {
        return try await mockGlobalSignOutResponse!(input)
    }

    /// Throws RevokeTokenOutputError
    func revokeToken(input: RevokeTokenInput) async throws -> RevokeTokenOutputResponse {
        return try await mockRevokeTokenResponse!(input)
    }

    func getUserAttributeVerificationCode(input: GetUserAttributeVerificationCodeInput) async throws -> GetUserAttributeVerificationCodeOutputResponse {
        return try await mockGetUserAttributeVerificationCodeOutputResponse!(input)
    }

    func getUser(input: GetUserInput) async throws -> GetUserOutputResponse {
        return try await mockGetUserAttributeResponse!(input)
    }

    func updateUserAttributes(input: UpdateUserAttributesInput) async throws -> UpdateUserAttributesOutputResponse {
        return try await mockUpdateUserAttributeResponse!(input)
    }

    func verifyUserAttribute(input: VerifyUserAttributeInput) async throws -> VerifyUserAttributeOutputResponse {
        return try await mockConfirmUserAttributeOutputResponse!(input)
    }

    func changePassword(input: ChangePasswordInput) async throws -> ChangePasswordOutputResponse {
        return try await mockChangePasswordOutputResponse!(input)
    }

    func resendConfirmationCode(input: ResendConfirmationCodeInput) async throws -> ResendConfirmationCodeOutputResponse {
        return try await mockResendConfirmationCodeOutputResponse!(input)
    }

<<<<<<< HEAD
    func deleteUser(input: DeleteUserInput) async throws -> DeleteUserOutputResponse {
        return try await mockDeleteUserOutputResponse!(input)
    }
    
=======
>>>>>>> 1614e9c5
    func forgotPassword(input: ForgotPasswordInput) async throws -> ForgotPasswordOutputResponse {
        return try await mockForgotPasswordOutputResponse!(input)
    }
}<|MERGE_RESOLUTION|>--- conflicted
+++ resolved
@@ -96,10 +96,7 @@
         self.mockConfirmUserAttributeOutputResponse = mockConfirmUserAttributeOutputResponse
         self.mockChangePasswordOutputResponse = mockChangePasswordOutputResponse
         self.mockResendConfirmationCodeOutputResponse = mockResendConfirmationCodeOutputResponse
-<<<<<<< HEAD
         self.mockDeleteUserOutputResponse = mockDeleteUserOutputResponse
-=======
->>>>>>> 1614e9c5
         self.mockForgotPasswordOutputResponse = mockForgotPasswordOutputResponse
     }
 
@@ -159,13 +156,10 @@
         return try await mockResendConfirmationCodeOutputResponse!(input)
     }
 
-<<<<<<< HEAD
     func deleteUser(input: DeleteUserInput) async throws -> DeleteUserOutputResponse {
         return try await mockDeleteUserOutputResponse!(input)
     }
     
-=======
->>>>>>> 1614e9c5
     func forgotPassword(input: ForgotPasswordInput) async throws -> ForgotPasswordOutputResponse {
         return try await mockForgotPasswordOutputResponse!(input)
     }
