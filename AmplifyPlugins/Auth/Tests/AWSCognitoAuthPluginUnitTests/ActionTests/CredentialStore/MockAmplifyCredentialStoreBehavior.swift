--- conflicted
+++ resolved
@@ -46,15 +46,9 @@
     func deleteCredential() throws {
         try clearCredentialHandler?()
     }
-<<<<<<< HEAD
-    
-    func getCredentialStore() -> CredentialStoreBehavior {
-        return MockCredentialStoreBehavior(data: "mock")
-=======
 
     func getCredentialStore() -> KeychainStoreBehavior {
         return MockKeychainStoreBehavior(data: "mock")
->>>>>>> 567be718
     }
 
     func saveDevice(_ deviceMetadata: Codable, for username: String) throws {
