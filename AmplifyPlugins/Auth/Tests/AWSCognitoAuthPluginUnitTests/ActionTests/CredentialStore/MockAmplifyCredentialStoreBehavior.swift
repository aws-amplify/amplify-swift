//
// Copyright Amazon.com Inc. or its affiliates.
// All Rights Reserved.
//
// SPDX-License-Identifier: Apache-2.0
//

import Foundation

@testable import AWSCognitoAuthPlugin
import AWSPluginsCore

class MockAmplifyCredentialStoreBehavior: AmplifyAuthCredentialStoreBehavior {

    typealias Migrationhandler = () -> Void
    typealias SaveCredentialHandler = (Codable) throws -> Void
    typealias GetCredentialHandler = () throws -> (Codable)
    typealias ClearCredentialHandler = () throws -> Void

    let migrationCompleteHandler: Migrationhandler?
    let saveCredentialHandler: SaveCredentialHandler?
    let getCredentialHandler: GetCredentialHandler?
    let clearCredentialHandler: ClearCredentialHandler?

    init(migrationCompleteHandler: Migrationhandler? = nil,
         saveCredentialHandler: SaveCredentialHandler? = nil,
         getCredentialHandler: GetCredentialHandler? = nil,
         clearCredentialHandler: ClearCredentialHandler? = nil) {
        self.migrationCompleteHandler = migrationCompleteHandler
        self.saveCredentialHandler = saveCredentialHandler
        self.getCredentialHandler = getCredentialHandler
        self.clearCredentialHandler = clearCredentialHandler
    }

    func saveCredential(_ credential: Codable) throws {
        try saveCredentialHandler?(credential)
    }

    func retrieveCredential() throws -> Codable {
        guard let credentials = try getCredentialHandler?() else {
            throw KeychainStoreError.unknown("", nil)
        }
        return credentials
    }

    func deleteCredential() throws {
        try clearCredentialHandler?()
    }
<<<<<<< HEAD

    func getCredentialStore() -> CredentialStoreBehavior {
        return MockCredentialStoreBehavior(data: "mock")
    }

    func saveDevice(_ deviceMetadata: Codable, for username: String) throws {

    }

    func retrieveDevice(for username: String) throws -> Codable {
        DeviceMetadata.noData
    }

    func removeDevice(for username: String) throws {

    }

=======
>>>>>>> c73291b4
}<|MERGE_RESOLUTION|>--- conflicted
+++ resolved
@@ -46,8 +46,7 @@
     func deleteCredential() throws {
         try clearCredentialHandler?()
     }
-<<<<<<< HEAD
-
+    
     func getCredentialStore() -> CredentialStoreBehavior {
         return MockCredentialStoreBehavior(data: "mock")
     }
@@ -64,6 +63,4 @@
 
     }
 
-=======
->>>>>>> c73291b4
 }