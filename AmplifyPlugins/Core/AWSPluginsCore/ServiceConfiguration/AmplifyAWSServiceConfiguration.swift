--- conflicted
+++ resolved
@@ -15,11 +15,7 @@
 public class AmplifyAWSServiceConfiguration {
 
     /// - Tag: AmplifyAWSServiceConfiguration.amplifyVersion
-<<<<<<< HEAD
-    public static let amplifyVersion = "2.27.3"
-=======
     public static let amplifyVersion = "2.29.0"
->>>>>>> b955a71c
 
     /// - Tag: AmplifyAWSServiceConfiguration.platformName
     public static let platformName = "amplify-swift"
