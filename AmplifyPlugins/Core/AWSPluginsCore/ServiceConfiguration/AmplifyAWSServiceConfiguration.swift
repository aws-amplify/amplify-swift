//
// Copyright Amazon.com Inc. or its affiliates.
// All Rights Reserved.
//
// SPDX-License-Identifier: Apache-2.0
//

import Foundation
import AWSClientRuntime

public class AmplifyAWSServiceConfiguration {
<<<<<<< HEAD
    static let version = "1.22.0-dev-preview.0"
=======
    static let version = "1.26.2-swift-sdk-dev-preview.0"
>>>>>>> 4080be98
    static let platformName = "amplify-ios"

    public static func frameworkMetaData() -> FrameworkMetadata {

        guard let flutterVersion = platformMapping[Platform.flutter] else {
            return FrameworkMetadata(name: platformName, version: version)
        }
        return FrameworkMetadata(name: Platform.flutter.rawValue,
                                 version: flutterVersion,
                                 extras: [platformName: version])
    }
}<|MERGE_RESOLUTION|>--- conflicted
+++ resolved
@@ -9,11 +9,7 @@
 import AWSClientRuntime
 
 public class AmplifyAWSServiceConfiguration {
-<<<<<<< HEAD
-    static let version = "1.22.0-dev-preview.0"
-=======
     static let version = "1.26.2-swift-sdk-dev-preview.0"
->>>>>>> 4080be98
     static let platformName = "amplify-ios"
 
     public static func frameworkMetaData() -> FrameworkMetadata {
