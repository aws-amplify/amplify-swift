//
// Copyright Amazon.com Inc. or its affiliates.
// All Rights Reserved.
//
// SPDX-License-Identifier: Apache-2.0
//

import Foundation
import XCTest
import Combine

@testable import Amplify
@testable import AmplifyTestCommon
@testable import AWSPluginsCore
@testable import AWSDataStorePlugin

// swiftlint:disable type_body_length
// swiftlint:disable file_length
class ReconcileAndLocalSaveOperationTests: XCTestCase {
    var storageAdapter: MockSQLiteStorageEngineAdapter!
    var anyPostMetadata: MutationSyncMetadata!
    var anyPostMutationSync: MutationSync<AnyModel>!
    var anyPostDeletedMutationSync: MutationSync<AnyModel>!
    var anyPostMutationEvent: MutationEvent!
    var operation: ReconcileAndLocalSaveOperation!
    var stateMachine: MockStateMachine<ReconcileAndLocalSaveOperation.State, ReconcileAndLocalSaveOperation.Action>!
    var cancellables: Set<AnyCancellable>!

    let skipBrokenTests = true

    override func setUp() async throws {
        await tryOrFail {
            try await setUpWithAPI()
        }
        ModelRegistry.register(modelType: Post.self)

        let testPost = Post(id: "1", title: "post1", content: "content", createdAt: .now())
        let anyPost = AnyModel(testPost)
        anyPostMetadata = MutationSyncMetadata(modelId: "1",
                                               modelName: testPost.modelName,
                                               deleted: false,
                                               lastChangedAt: Int64(Date().timeIntervalSince1970),
                                               version: 1)
        anyPostMutationSync = MutationSync<AnyModel>(model: anyPost, syncMetadata: anyPostMetadata)

        let testDelete = Post(id: "2", title: "post2", content: "content2", createdAt: .now())
        let anyPostDelete = AnyModel(testDelete)
        let anyPostDeleteMetadata = MutationSyncMetadata(modelId: "2",
                                                         modelName: testPost.modelName,
                                                         deleted: true,
                                                         lastChangedAt: Int64(Date().timeIntervalSince1970),
                                                         version: 2)
        anyPostDeletedMutationSync = MutationSync<AnyModel>(model: anyPostDelete, syncMetadata: anyPostDeleteMetadata)
        anyPostMutationEvent = MutationEvent(id: "1",
                                             modelId: "3",
                                             modelName: testPost.modelName,
                                             json: "",
                                             mutationType: .create)
        storageAdapter = MockSQLiteStorageEngineAdapter()
        storageAdapter.returnOnQuery(dataStoreResult: .none)
        storageAdapter.returnOnSave(dataStoreResult: .none)
        stateMachine = MockStateMachine(initialState: .waiting,
                                        resolver: ReconcileAndLocalSaveOperation.Resolver.resolve(currentState:action:))

        operation = ReconcileAndLocalSaveOperation(modelSchema: anyPostMutationSync.model.schema,
                                                   remoteModels: [anyPostMutationSync],
                                                   storageAdapter: storageAdapter,
                                                   stateMachine: stateMachine)
        cancellables = Set<AnyCancellable>()
    }

    func testCreateOperation() throws {
        XCTAssertEqual(stateMachine.state, ReconcileAndLocalSaveOperation.State.waiting)
    }

    // MARK: - State tests

    func testReconcile() async {
        let expect = expectation(description: "action .reconciled")

        storageAdapter.returnOnSave(dataStoreResult: .success(anyPostMutationSync.model))
        stateMachine.pushExpectActionCriteria { action in
            XCTAssertEqual(action, ReconcileAndLocalSaveOperation.Action.reconciled)
            expect.fulfill()
        }

        stateMachine.state = .reconciling([anyPostMutationSync])

        await fulfillment(of: [expect], timeout: 1)
    }

    func testReconcile_nilStorageAdapter() async {
        let expect = expectation(description: "action .errored")
        let expectedDropped = expectation(description: "mutationEventDropped received")
        storageAdapter = nil
        operation.publisher.sink { _ in } receiveValue: { event in
            switch event {
            case .mutationEvent:
                XCTFail("mutationEvent should not be received")
            case .mutationEventDropped:
                expectedDropped.fulfill()
            }
        }.store(in: &cancellables)

        stateMachine.pushExpectActionCriteria { action in
            XCTAssertEqual(action,
                           ReconcileAndLocalSaveOperation.Action.errored(DataStoreError.nilStorageAdapter()))
            expect.fulfill()
        }

        stateMachine.state = .reconciling([anyPostMutationSync])

        await fulfillment(of: [expect, expectedDropped], timeout: 1)
    }

    func testReconcile_emptyRemoteModels() async {
        let expect = expectation(description: "action .reconciled")

        stateMachine.pushExpectActionCriteria { action in
            XCTAssertEqual(action, ReconcileAndLocalSaveOperation.Action.reconciled)
            expect.fulfill()
        }

        stateMachine.state = .reconciling([])

        await fulfillment(of: [expect], timeout: 1)
    }

    func testReconcile_failedQueryPendingMutations() async {
        let expect = expectation(description: "action .reconciled")
        let expectedDropped = expectation(description: "mutationEventDropped received")

        operation.publisher.sink { _ in }  receiveValue: { event in
            switch event {
            case .mutationEvent:
                XCTFail("mutationEvent should not be received")
            case .mutationEventDropped:
                expectedDropped.fulfill()
            }
        }.store(in: &cancellables)

        let expectedError = DataStoreError.internalOperation("Query failed", "")
        let queryResponder = QueryModelTypePredicateResponder<MutationEvent> { _, _ in
            return .failure(expectedError)
        }
        storageAdapter.responders[.queryModelTypePredicate] = queryResponder
        stateMachine.pushExpectActionCriteria { action in
            XCTAssertEqual(action, ReconcileAndLocalSaveOperation.Action.errored(expectedError))
            expect.fulfill()
        }

        stateMachine.state = .reconciling([anyPostMutationSync])

        await fulfillment(of: [expect, expectedDropped], timeout: 1)
    }

    func testReconcile_transactionDataStoreError() async {
        let expect = expectation(description: "action .errored")

        let error = DataStoreError.internalOperation("Transaction failed", "")
        storageAdapter.errorToThrowOnTransaction = error
        stateMachine.pushExpectActionCriteria { action in
            XCTAssertEqual(action, ReconcileAndLocalSaveOperation.Action.errored(error))
            expect.fulfill()
        }

        stateMachine.state = .reconciling([anyPostMutationSync])

        await fulfillment(of: [expect], timeout: 1)
    }

    func testReconcile_transactionError() async {
        let expect = expectation(description: "action .errored")

        enum UnknownError: Error {
            case unknown
        }
        storageAdapter.errorToThrowOnTransaction = UnknownError.unknown
        stateMachine.pushExpectActionCriteria { action in
            XCTAssertEqual(action, ReconcileAndLocalSaveOperation.Action.errored(
                            DataStoreError.invalidOperation(causedBy: UnknownError.unknown)))
            expect.fulfill()
        }

        stateMachine.state = .reconciling([anyPostMutationSync])

        await fulfillment(of: [expect], timeout: 1)
    }

    func testInError() async {
        let expect = expectation(description: "publisher should finish")
        operation.publisher.sink { completion in
            switch completion {
            case .finished:
                expect.fulfill()
            case .failure(let error):
                XCTFail("Unexpected error \(error)")
            }
        } receiveValue: { _ in }.store(in: &cancellables)
        stateMachine.state = .inError(DataStoreError.unknown("InError State", ""))
        await fulfillment(of: [expect], timeout: 1)
    }

    func testFinished() async {
        let expect = expectation(description: "publisher should finish")
        operation.publisher.sink { completion in
            switch completion {
            case .finished:
                expect.fulfill()
            case .failure(let error):
                XCTFail("Unexpected error \(error)")
            }
        } receiveValue: { _ in }.store(in: &cancellables)

        stateMachine.state = .finished
        await fulfillment(of: [expect], timeout: 1)
    }

    // MARK: - queryPendingMutations

    func testQueryPendingMutations_nilStorageAdapter() async {
        let expect = expectation(description: "storage adapter error")

        storageAdapter = nil
        operation.queryPendingMutations(withModels: [anyPostMutationSync.model])
            .sink(receiveCompletion: { completion in
                switch completion {
                case .failure(let error):
                    XCTAssertEqual(error.errorDescription, DataStoreError.nilStorageAdapter().errorDescription)
                    expect.fulfill()
                case .finished:
                    XCTFail("Should have failed")
                }
            }, receiveValue: { mutationEvents in
                XCTFail("Unexpected \(mutationEvents)")
            }).store(in: &cancellables)

        await fulfillment(of: [expect], timeout: 1)
    }

    func testQueryPendingMutations_emptyModels() async {
        let expect = expectation(description: "should complete successfully for empty input")
        expect.expectedFulfillmentCount = 2

        operation.queryPendingMutations(withModels: [])
            .sink(receiveCompletion: { completion in
                switch completion {
                case .failure(let error):
                    XCTFail("Unexpected failure \(error)")
                case .finished:
                    expect.fulfill()
                }
            }, receiveValue: { mutationEvents in
                XCTAssertTrue(mutationEvents.isEmpty)
                expect.fulfill()
            }).store(in: &cancellables)

        await fulfillment(of: [expect], timeout: 1)
    }

    func testQueryPendingMutations_querySuccess() async {
        let expect = expectation(description: "queried pending mutations success")
        expect.expectedFulfillmentCount = 2

        let queryResponder = QueryModelTypePredicateResponder<MutationEvent> { _, _ in
            return .success([self.anyPostMutationEvent])
        }
        storageAdapter.responders[.queryModelTypePredicate] = queryResponder
        operation.queryPendingMutations(withModels: [anyPostMutationSync.model])
            .sink(receiveCompletion: { completion in
                switch completion {
                case .failure(let error):
                    XCTFail("Unexpected failure \(error)")
                case .finished:
                    expect.fulfill()
                }
            }, receiveValue: { mutationEvents in
                XCTAssertEqual(mutationEvents, [self.anyPostMutationEvent])
                expect.fulfill()
            }).store(in: &cancellables)

        await fulfillment(of: [expect], timeout: 1)
    }

    func testQueryPendingMutations_queryFailure() async {
        let expect = expectation(description: "queried pending mutations failed")
        let expectedDropped = expectation(description: "mutationEventDropped received")
        let queryResponder = QueryModelTypePredicateResponder<MutationEvent> { _, _ in
            return .failure(DataStoreError.internalOperation("Query failed", ""))
        }
        operation.publisher.sink { _ in } receiveValue: { event in
            switch event {
            case .mutationEvent:
                XCTFail("mutationEvent should not be received")
            case .mutationEventDropped:
                expectedDropped.fulfill()
            }
        }.store(in: &cancellables)
        storageAdapter.responders[.queryModelTypePredicate] = queryResponder
        operation.queryPendingMutations(withModels: [anyPostMutationSync.model])
            .sink(receiveCompletion: { completion in
                switch completion {
                case .failure:
                    expect.fulfill()
                case .finished:
                    XCTFail("Expected to complete with failure")
                }
            }, receiveValue: { _ in
                XCTFail("Should not return a value")
            }).store(in: &cancellables)

        await fulfillment(of: [expect, expectedDropped], timeout: 1)
    }

    // MARK: - reconcile(remoteModels:pendingMutations)

    func testSeparateDispositions_emptyModels() {
        let result = operation.separateDispositions(pendingMutations: [], dispositions: [])
        XCTAssertTrue(result.0.isEmpty)
        XCTAssertTrue(result.1.isEmpty)
    }

    func testReconcilePendingMutations_emptyPendingMutations() {
        let result = operation.separateDispositions(pendingMutations: [], dispositions: [.update(anyPostMutationSync)])

        guard let remoteModelToApply = result.0.first else {
            XCTFail("Missing models to apply")
            return
        }

        XCTAssertTrue(result.1.isEmpty)
        XCTAssertEqual(remoteModelToApply.remoteModel.model.id, anyPostMutationSync.model.id)
    }

    func testSeparateDispositions_notifyDropped () async {
        let expect = expectation(description: "notify dropped twice")
        expect.expectedFulfillmentCount = 2
        let model1 = AnyModel(Post(title: "post1", content: "content", createdAt: .now()))
        let model2 = AnyModel(Post(title: "post2", content: "content", createdAt: .now()))
        let metadata1 = MutationSyncMetadata(modelId: model1.id,
                                             modelName: model1.modelName,
                                             deleted: false,
                                             lastChangedAt: Int64(Date().timeIntervalSince1970),
                                             version: 1)
        let metadata2 = MutationSyncMetadata(modelId: model2.id,
                                             modelName: model2.modelName,
                                             deleted: false,
                                             lastChangedAt: Int64(Date().timeIntervalSince1970),
                                             version: 1)
        let remoteModel1 = MutationSync<AnyModel>(model: model1, syncMetadata: metadata1)
        let remoteModel2 = MutationSync<AnyModel>(model: model2, syncMetadata: metadata2)

        let mutationEvent1 = MutationEvent(id: "1",
                                           modelId: remoteModel1.model.id,
                                           modelName: remoteModel1.model.modelName,
                                           json: "",
                                           mutationType: .create)
        let mutationEvent2 = MutationEvent(id: "2",
                                           modelId: remoteModel2.model.id,
                                           modelName: remoteModel2.model.modelName,
                                           json: "",
                                           mutationType: .create)
        operation.publisher
            .sink { completion in
                switch completion {
                case .finished:
                    XCTFail("Unexpected completion")
                case .failure(let error):
                    XCTFail("Unexpected error \(error)")
                }
            } receiveValue: { (event: ReconcileAndLocalSaveOperationEvent) in
                switch event {
                case .mutationEventDropped(let name, let error):
                    XCTAssertNil(error)
                    XCTAssertEqual(name, Post.modelName)
                    expect.fulfill()
                default:
                    break
                }
            }.store(in: &cancellables)

        let result = operation.separateDispositions(
            pendingMutations: [mutationEvent1, mutationEvent2],
            dispositions: [.update(remoteModel1), .update(remoteModel2)]
        )

        XCTAssertTrue(result.0.isEmpty)
        XCTAssertEqual(result.1, [.update(remoteModel1), .update(remoteModel2)])

        await fulfillment(of: [expect], timeout: 1)
    }

    // MARK: - queryLocalMetadata

    func testQueryLocalMetadata_nilStorageAdapter() async {
        let expect = expectation(description: "storage adapter error")
        let expectedDropped = expectation(description: "mutationEventDropped received")
        storageAdapter = nil
        operation.publisher.sink { _ in } receiveValue: { event in
            switch event {
            case .mutationEvent:
                XCTFail("mutationEvent should not be received")
            case .mutationEventDropped:
                expectedDropped.fulfill()
            }
        }.store(in: &cancellables)
        operation.queryLocalMetadata([anyPostMutationSync])
            .sink(receiveCompletion: { completion in
                switch completion {
                case .failure(let error):
                    XCTAssertEqual(error.errorDescription, DataStoreError.nilStorageAdapter().errorDescription)
                    expect.fulfill()
                case .finished:
                    XCTFail("Should have failed")
                }
            }, receiveValue: { result in
                XCTFail("Unexpected \(result)")
            }).store(in: &cancellables)

        await fulfillment(of: [expect, expectedDropped], timeout: 1)
    }

    func testQueryLocalMetadata_emptyModels() async {
        let expect = expectation(description: "should complete successfully for empty input")
        expect.expectedFulfillmentCount = 2

        operation.queryLocalMetadata([])
            .sink(receiveCompletion: { completion in
                switch completion {
                case .failure(let error):
                    XCTFail("Unexpected failure \(error)")
                case .finished:
                    expect.fulfill()
                }
            }, receiveValue: { remoteModels, localMetadatas in
                XCTAssertTrue(remoteModels.isEmpty)
                XCTAssertTrue(localMetadatas.isEmpty)
                expect.fulfill()
            }).store(in: &cancellables)

        await fulfillment(of: [expect], timeout: 1)
    }

    func testQueryLocalMetadata_querySuccess() async {
        let expect = expectation(description: "queried local metadata success")
        expect.expectedFulfillmentCount = 2

        storageAdapter.returnOnQueryMutationSyncMetadatas([anyPostMetadata])
        operation.queryLocalMetadata([anyPostMutationSync])
            .sink(receiveCompletion: { completion in
                switch completion {
                case .failure(let error):
                    XCTFail("Unexpected failure \(error)")
                case .finished:
                    expect.fulfill()
                }
            }, receiveValue: { remoteModels, localMetadatas in
                guard let remoteModel = remoteModels.first else {
                    XCTFail("Empty remote models")
                    return
                }
                XCTAssertEqual(remoteModel.model.id, self.anyPostMutationSync.model.id)
                guard let localMetadata = localMetadatas.first else {
                    XCTFail("Empty local metadata")
                    return
                }
                XCTAssertEqual(localMetadata, self.anyPostMetadata)
                expect.fulfill()
            }).store(in: &cancellables)

        await fulfillment(of: [expect], timeout: 1)
    }

    // MARK: - reconcile(remoteModels:localMetadata)

    func testReconcileLocalMetadata_emptyModels() {
        let result = operation.getDispositions(for: [], localMetadatas: [anyPostMetadata])

        XCTAssertTrue(result.isEmpty)
    }

    func testReconcileLocalMetadata_emptyLocalMetadatas() async {
        let result = operation.getDispositions(for: [anyPostMutationSync], localMetadatas: [])

        guard let remoteModelDisposition = result.first else {
            XCTFail("Missing models to apply")
            return
        }
        XCTAssertEqual(remoteModelDisposition, .create(anyPostMutationSync))
    }

    func testReconcileLocalMetadata_success() async {
        let expect = expectation(description: "notify dropped twice")
        expect.expectedFulfillmentCount = 2
        let model1 = AnyModel(Post(title: "post1", content: "content", createdAt: .now()))
        let model2 = AnyModel(Post(title: "post2", content: "content", createdAt: .now()))
        let metadata1 = MutationSyncMetadata(modelId: model1.id,
                                             modelName: model1.modelName,
                                             deleted: false,
                                             lastChangedAt: Int64(Date().timeIntervalSince1970),
                                             version: 1)
        let metadata2 = MutationSyncMetadata(modelId: model2.id,
                                             modelName: model2.modelName,
                                             deleted: false,
                                             lastChangedAt: Int64(Date().timeIntervalSince1970),
                                             version: 1)
        let remoteModel1 = MutationSync<AnyModel>(model: model1, syncMetadata: metadata1)
        let remoteModel2 = MutationSync<AnyModel>(model: model2, syncMetadata: metadata2)

        let localMetadata1 = MutationSyncMetadata(modelId: model1.id,
                                                  modelName: model1.modelName,
                                                  deleted: false,
                                                  lastChangedAt: Int64(Date().timeIntervalSince1970),
                                                  version: 3)
        let localMetadata2 = MutationSyncMetadata(modelId: model2.id,
                                                  modelName: model2.modelName,
                                                  deleted: false,
                                                  lastChangedAt: Int64(Date().timeIntervalSince1970),
                                                  version: 4)
        operation.publisher
            .sink { completion in
                switch completion {
                case .finished:
                    XCTFail("Unexpected completion")
                case .failure(let error):
                    XCTFail("Unexpected error \(error)")
                }
            } receiveValue: { (event: ReconcileAndLocalSaveOperationEvent) in
                switch event {
                case .mutationEventDropped(let name, let error):
                    XCTAssertNil(error)
                    XCTAssertEqual(name, Post.modelName)
                    expect.fulfill()
                default:
                    break
                }
            }.store(in: &cancellables)

        let result = operation.getDispositions(for: [remoteModel1, remoteModel2],
                                                  localMetadatas: [localMetadata1, localMetadata2])

        XCTAssertTrue(result.isEmpty)
        await fulfillment(of: [expect], timeout: 1)
    }

    // MARK: - applyRemoteModels

    func testApplyRemoteModels_nilStorageAdapter() async {
        let expect = expectation(description: "storage adapter error")
        let expectedDropped = expectation(description: "mutationEventDropped received")
        operation.publisher.sink { _ in } receiveValue: { event in
            switch event {
            case .mutationEvent:
                XCTFail("mutationEvent should not be received")
            case .mutationEventDropped:
                expectedDropped.fulfill()
            }
        }.store(in: &cancellables)

        storageAdapter = nil
        operation.applyRemoteModelsDispositions([.create(anyPostMutationSync)])
            .sink(receiveCompletion: { completion in
                switch completion {
                case .failure(let error):
                    XCTAssertEqual(error.errorDescription, DataStoreError.nilStorageAdapter().errorDescription)
                    expect.fulfill()
                case .finished:
                    XCTFail("Should have failed")
                }
            }, receiveValue: { result in
                XCTFail("Unexpected \(result)")
            }).store(in: &cancellables)

        await fulfillment(of: [expect, expectedDropped], timeout: 1)
    }

    func testApplyRemoteModels_emptyDisposition() async {
        let expect = expectation(description: "should complete successfully")
        expect.expectedFulfillmentCount = 2

        operation.applyRemoteModelsDispositions([])
            .sink(receiveCompletion: { completion in
                switch completion {
                case .failure(let error):
                    XCTFail("Unexpected failure \(error)")
                case .finished:
                    expect.fulfill()
                }
            }, receiveValue: { _ in
                expect.fulfill()
            }).store(in: &cancellables)
        await fulfillment(of: [expect], timeout: 1)
    }

    func testApplyRemoteModels_createDisposition() async {
        let expect = expectation(description: "operation should send value and complete successfully")
        expect.expectedFulfillmentCount = 2
        let storageExpect = expectation(description: "storage save should be called")
        let storageMetadataExpect = expectation(description: "storage save metadata should be called")
        let notifyExpect = expectation(description: "mutation event should be emitted")
        let hubExpect = expectation(description: "Hub is notified")
        let saveResponder = SaveUntypedModelResponder { model, completion in
            storageExpect.fulfill()
            completion(.success(model))
        }

        storageAdapter.responders[.saveUntypedModel] = saveResponder

        let saveMetadataResponder = SaveModelCompletionResponder<MutationSyncMetadata> { model, completion in
            storageMetadataExpect.fulfill()
            completion(.success(model))
        }
        storageAdapter.responders[.saveModelCompletion] = saveMetadataResponder

        let hubListener = Amplify.Hub.listen(to: .dataStore) { payload in
            if payload.eventName == "DataStore.syncReceived" {
                hubExpect.fulfill()
            }
        }
        operation.publisher
            .sink { completion in
                switch completion {
                case .finished:
                    XCTFail("Unexpected completion")
                case .failure(let error):
                    XCTFail("Unexpected error \(error)")
                }
            } receiveValue: { (event: ReconcileAndLocalSaveOperationEvent) in
                switch event {
                case .mutationEvent(let mutationEvent):
                    XCTAssertEqual(mutationEvent.modelId, self.anyPostMutationSync.model.id)
                    notifyExpect.fulfill()
                default:
                    break
                }
            }.store(in: &cancellables)

        operation.applyRemoteModelsDispositions([.create(anyPostMutationSync)])
            .sink(receiveCompletion: { completion in
                switch completion {
                case .failure(let error):
                    XCTFail("Unexpected failure \(error)")
                case .finished:
                    expect.fulfill()
                }
            }, receiveValue: { _ in
                expect.fulfill()
            }).store(in: &cancellables)
        await fulfillment(of: [expect, storageExpect, storageMetadataExpect, notifyExpect, hubExpect], timeout: 1)
        Amplify.Hub.removeListener(hubListener)
    }

    func testApplyRemoteModels_updateDisposition() async {
        let expect = expectation(description: "operation should send value and complete successfully")
        expect.expectedFulfillmentCount = 2
        let storageExpect = expectation(description: "storage save should be called")
        let storageMetadataExpect = expectation(description: "storage save metadata should be called")
        let notifyExpect = expectation(description: "mutation event should be emitted")
        let hubExpect = expectation(description: "Hub is notified")
        let saveResponder = SaveUntypedModelResponder { _, completion in
            storageExpect.fulfill()
            completion(.success(self.anyPostMutationSync.model))
        }
        storageAdapter.responders[.saveUntypedModel] = saveResponder

        let saveMetadataResponder = SaveModelCompletionResponder<MutationSyncMetadata> { model, completion in
            storageMetadataExpect.fulfill()
            completion(.success(model))
        }
        storageAdapter.responders[.saveModelCompletion] = saveMetadataResponder
        _ = Amplify.Hub.listen(to: .dataStore) { payload in
            if payload.eventName == "DataStore.syncReceived" {
                hubExpect.fulfill()
            }
        }
        operation.publisher
            .sink { completion in
                switch completion {
                case .finished:
                    XCTFail("Unexpected completion")
                case .failure(let error):
                    XCTFail("Unexpected error \(error)")
                }
            } receiveValue: { (event: ReconcileAndLocalSaveOperationEvent) in
                switch event {
                case .mutationEvent(let mutationEvent):
                    XCTAssertEqual(mutationEvent.modelId, self.anyPostMutationSync.model.id)
                    notifyExpect.fulfill()
                default:
                    break
                }
            }.store(in: &cancellables)

        operation.applyRemoteModelsDispositions([.update(anyPostMutationSync)])
            .sink(receiveCompletion: { completion in
                switch completion {
                case .failure(let error):
                    XCTFail("Unexpected failure \(error)")
                case .finished:
                    expect.fulfill()
                }
            }, receiveValue: { _ in
                expect.fulfill()
            }).store(in: &cancellables)
        await fulfillment(of: [expect, storageExpect, storageMetadataExpect, notifyExpect, hubExpect], timeout: 1)
    }

    func testApplyRemoteModels_deleteDisposition() async {
        let expect = expectation(description: "operation should send value and complete successfully")
        expect.expectedFulfillmentCount = 2
        let storageExpect = expectation(description: "storage delete should be called")
        let storageMetadataExpect = expectation(description: "storage save metadata should be called")
        let notifyExpect = expectation(description: "mutation event should be emitted")
        let hubExpect = expectation(description: "Hub is notified")
        let deleteResponder = DeleteUntypedModelCompletionResponder { _, id in
            XCTAssertEqual(id, self.anyPostMutationSync.model.id)
            storageExpect.fulfill()
            return .emptyResult
        }
        storageAdapter.responders[.deleteUntypedModel] = deleteResponder

        let saveMetadataResponder = SaveModelCompletionResponder<MutationSyncMetadata> { model, completion in
            storageMetadataExpect.fulfill()
            completion(.success(model))
        }
        storageAdapter.responders[.saveModelCompletion] = saveMetadataResponder
        _ = Amplify.Hub.listen(to: .dataStore) { payload in
            if payload.eventName == "DataStore.syncReceived" {
                hubExpect.fulfill()
            }
        }
        operation.publisher
            .sink { completion in
                switch completion {
                case .finished:
                    XCTFail("Unexpected completion")
                case .failure(let error):
                    XCTFail("Unexpected error \(error)")
                }
            } receiveValue: { (event: ReconcileAndLocalSaveOperationEvent) in
                switch event {
                case .mutationEvent(let mutationEvent):
                    XCTAssertEqual(mutationEvent.modelId, self.anyPostMutationSync.model.id)
                    notifyExpect.fulfill()
                default:
                    break
                }
            }.store(in: &cancellables)

        operation.applyRemoteModelsDispositions([.delete(anyPostMutationSync)])
            .sink(receiveCompletion: { completion in
                switch completion {
                case .failure(let error):
                    XCTFail("Unexpected failure \(error)")
                case .finished:
                    expect.fulfill()
                }
            }, receiveValue: { _ in
                expect.fulfill()
            }).store(in: &cancellables)
<<<<<<< HEAD

        await fulfillment(of: [
            expect,
            storageExpect,
            storageMetadataExpect,
            notifyExpect,
            hubExpect
        ], timeout: 1)
    }

    func testApplyRemoteModels_multipleDispositions() async {
        let dispositions: [RemoteSyncReconciler.Disposition] = [
            .create(anyPostMutationSync),
            .create(anyPostMutationSync),
            .update(anyPostMutationSync),
            .update(anyPostMutationSync),
            .delete(anyPostMutationSync),
            .delete(anyPostMutationSync),
            .create(anyPostMutationSync),
            .update(anyPostMutationSync),
            .delete(anyPostMutationSync)
        ]

=======
        await fulfillment(of: [expect, storageExpect, storageMetadataExpect, notifyExpect, hubExpect], timeout: 1)

    }

    func testApplyRemoteModels_multipleDispositions() async {
        let dispositions: [RemoteSyncReconciler.Disposition] = [.create(anyPostMutationSync),
                                                                .create(anyPostMutationSync),
                                                                .update(anyPostMutationSync),
                                                                .update(anyPostMutationSync),
                                                                .delete(anyPostMutationSync),
                                                                .delete(anyPostMutationSync),
                                                                .create(anyPostMutationSync),
                                                                .update(anyPostMutationSync),
                                                                .delete(anyPostMutationSync)]
>>>>>>> ce875640
        let expect = expectation(description: "should complete successfully")
        expect.expectedFulfillmentCount = 2
        let storageExpect = expectation(description: "storage save/delete should be called")
        storageExpect.expectedFulfillmentCount = dispositions.count
        let storageMetadataExpect = expectation(description: "storage save metadata should be called")
        storageMetadataExpect.expectedFulfillmentCount = dispositions.count
        let notifyExpect = expectation(description: "mutation event should be emitted")
        notifyExpect.expectedFulfillmentCount = dispositions.count
        let hubExpect = expectation(description: "Hub is notified")
        hubExpect.expectedFulfillmentCount = dispositions.count

        let saveResponder = SaveUntypedModelResponder { _, completion in
            storageExpect.fulfill()
            completion(.success(self.anyPostMutationSync.model))
        }
        storageAdapter.responders[.saveUntypedModel] = saveResponder

        let deleteResponder = DeleteUntypedModelCompletionResponder { _, id in
            XCTAssertEqual(id, self.anyPostMutationSync.model.id)
            storageExpect.fulfill()
            return .emptyResult
        }
        storageAdapter.responders[.deleteUntypedModel] = deleteResponder

        let saveMetadataResponder = SaveModelCompletionResponder<MutationSyncMetadata> { model, completion in
            storageMetadataExpect.fulfill()
            completion(.success(model))
        }
        storageAdapter.responders[.saveModelCompletion] = saveMetadataResponder
        _ = Amplify.Hub.listen(to: .dataStore) { payload in
            if payload.eventName == "DataStore.syncReceived" {
                hubExpect.fulfill()
            }
        }
        operation.publisher
            .sink { completion in
                switch completion {
                case .finished:
                    XCTFail("Unexpected completion")
                case .failure(let error):
                    XCTFail("Unexpected error \(error)")
                }
            } receiveValue: { (event: ReconcileAndLocalSaveOperationEvent) in
                switch event {
                case .mutationEvent(let mutationEvent):
                    XCTAssertEqual(mutationEvent.modelId, self.anyPostMutationSync.model.id)
                    notifyExpect.fulfill()
                default:
                    break
                }
            }.store(in: &cancellables)

        operation.applyRemoteModelsDispositions(dispositions)
            .sink(receiveCompletion: { completion in
                switch completion {
                case .failure(let error):
                    XCTFail("Unexpected failure \(error)")
                case .finished:
                    expect.fulfill()
                }
            }, receiveValue: { _ in
                expect.fulfill()
            }).store(in: &cancellables)
<<<<<<< HEAD
        await fulfillment(of: [
            expect,
            storageExpect,
            storageMetadataExpect,
            notifyExpect,
            hubExpect
        ], timeout: 1)
=======
        await fulfillment(of: [expect, storageExpect, notifyExpect, storageMetadataExpect, hubExpect], timeout: 1)
>>>>>>> ce875640
    }

    func testApplyRemoteModels_skipFailedOperations() async throws {
        let dispositions: [RemoteSyncReconciler.Disposition] = [.create(anyPostMutationSync),
                                                                .create(anyPostMutationSync),
                                                                .update(anyPostMutationSync),
                                                                .update(anyPostMutationSync),
                                                                .delete(anyPostMutationSync),
                                                                .delete(anyPostMutationSync),
                                                                .create(anyPostMutationSync),
                                                                .update(anyPostMutationSync),
                                                                .delete(anyPostMutationSync)]
        let expect = expectation(description: "should complete")
        let expectedDeleteSuccess = expectation(description: "delete should be successful")
        expectedDeleteSuccess.expectedFulfillmentCount = 3 // 3 delete depositions
        let expectedDropped = expectation(description: "mutationEventDropped received")
        expectedDropped.expectedFulfillmentCount = 6 // 3 creates and 3 updates
        let saveResponder = SaveUntypedModelResponder { _, completion in
            completion(.failure(DataStoreError.internalOperation("Failed to save", "")))
        }

        storageAdapter.responders[.saveUntypedModel] = saveResponder
        operation.publisher
            .sink { completion in
                switch completion {
                case .finished:
                    XCTFail("Unexpected completion")
                case .failure(let error):
                    XCTFail("Unexpected error \(error)")
                }
            } receiveValue: { event in
                switch event {
                case .mutationEvent(let mutationEvent):
                    guard mutationEvent.mutationType == "delete" else {
                        XCTFail("only deletes should be successful")
                        return
                    }
                    expectedDeleteSuccess.fulfill()
                case .mutationEventDropped(_, let error):
                    XCTAssertNotNil(error)
                    expectedDropped.fulfill()
                }
            }.store(in: &cancellables)
        operation.applyRemoteModelsDispositions(dispositions)
            .sink(receiveCompletion: { completion in
                switch completion {
                case .failure:
                    XCTFail("Unexpected failure completion")
                case .finished:
                    expect.fulfill()
                }
            }, receiveValue: { _ in

            }).store(in: &cancellables)
<<<<<<< HEAD

        await fulfillment(of: [
            expect,
            expectedDropped,
            expectedDeleteSuccess
        ], timeout: 1)
=======
        await fulfillment(of: [expect, expectedDropped, expectedDeleteSuccess], timeout: 1)
>>>>>>> ce875640
    }

    func testApplyRemoteModels_failWithConstraintViolationShouldBeSuccessful() async {
        let expect = expectation(description: "should complete successfully")
        expect.expectedFulfillmentCount = 2
        let dispositions: [RemoteSyncReconciler.Disposition] = [.create(anyPostMutationSync),
                                                                .create(anyPostMutationSync),
                                                                .update(anyPostMutationSync),
                                                                .update(anyPostMutationSync),
                                                                .delete(anyPostMutationSync),
                                                                .delete(anyPostMutationSync),
                                                                .create(anyPostMutationSync),
                                                                .update(anyPostMutationSync),
                                                                .delete(anyPostMutationSync)]
        let expectDropped = expectation(description: "should notify dropped")
        expectDropped.expectedFulfillmentCount = dispositions.count
        let dataStoreError = DataStoreError.internalOperation("Failed to save", "")
        let saveResponder = SaveUntypedModelResponder { _, completion in
            completion(.failure(dataStoreError))
        }
        storageAdapter.shouldIgnoreError = true
        storageAdapter.responders[.saveUntypedModel] = saveResponder
        let deleteResponder = DeleteUntypedModelCompletionResponder { _, _ in
            return .failure(dataStoreError)
        }
        storageAdapter.responders[.deleteUntypedModel] = deleteResponder

        operation.publisher
            .sink { completion in
                switch completion {
                case .finished:
                    XCTFail("Unexpected completion")
                case .failure(let error):
                    XCTFail("Unexpected error \(error)")
                }
            } receiveValue: { (event: ReconcileAndLocalSaveOperationEvent) in
                switch event {
                case .mutationEventDropped(_, let error):
                    XCTAssertNotNil(error)
                    expectDropped.fulfill()
                default:
                    break
                }
            }.store(in: &cancellables)

        operation.applyRemoteModelsDispositions(dispositions)
            .sink(receiveCompletion: { completion in
                switch completion {
                case .failure:
                    XCTFail("Unexpected failure")
                case .finished:
                    expect.fulfill()
                }
            }, receiveValue: { _ in
                expect.fulfill()
            }).store(in: &cancellables)
        await fulfillment(of: [expect, expectDropped], timeout: 1)
    }

    func testApplyRemoteModels_deleteFail() async throws {
        let dispositions: [RemoteSyncReconciler.Disposition] = [
            .create(anyPostMutationSync),
            .create(anyPostMutationSync),
            .update(anyPostMutationSync),
            .update(anyPostMutationSync),
            .delete(anyPostMutationSync),
            .delete(anyPostMutationSync),
            .create(anyPostMutationSync),
            .update(anyPostMutationSync),
            .delete(anyPostMutationSync)
        ]
        let expect = expectation(description: "should success")
        let expectedCreateAndUpdateSuccess = expectation(description: "create and updates should be successful")
        expectedCreateAndUpdateSuccess.expectedFulfillmentCount = 6 // 3 creates and 3 updates
        let expectedDropped = expectation(description: "mutationEventDropped received")
        expectedDropped.expectedFulfillmentCount = 3 // 3 deletes
        let saveResponder = SaveUntypedModelResponder { _, completion in
            completion(.success(self.anyPostMutationSync.model))
        }
        storageAdapter.responders[.saveUntypedModel] = saveResponder
        storageAdapter.shouldReturnErrorOnDeleteMutation = true
        operation.publisher
            .sink { completion in
                switch completion {
                case .finished:
                    XCTFail("Unexpected completion")
                case .failure(let error):
                    XCTFail("Unexpected error \(error)")
                }
            } receiveValue: { event in
                switch event {
                case .mutationEvent(let mutationEvent):
                    guard mutationEvent.mutationType == "create" || mutationEvent.mutationType == "update" else {
                        XCTFail("Unexpected mutation type - should only be create or update")
                        return
                    }
                    expectedCreateAndUpdateSuccess.fulfill()
                case .mutationEventDropped(_, let error):
                    XCTAssertNotNil(error)
                    expectedDropped.fulfill()
                }
            }.store(in: &cancellables)
        operation.applyRemoteModelsDispositions(dispositions)
            .sink(receiveCompletion: { completion in
                switch completion {
                case .failure:
                    XCTFail("Unexpected failure completion")
                case .finished:
                    expect.fulfill()
                }
            }, receiveValue: { _ in

            }).store(in: &cancellables)
        await fulfillment(of: [expect, expectedDropped, expectedCreateAndUpdateSuccess], timeout: 1)
    }

    func testApplyRemoteModels_saveMetadataFail() async throws {
        let dispositions: [RemoteSyncReconciler.Disposition] = [
            .create(anyPostMutationSync),
            .create(anyPostMutationSync),
            .update(anyPostMutationSync),
            .update(anyPostMutationSync),
            .delete(anyPostMutationSync),
            .delete(anyPostMutationSync),
            .create(anyPostMutationSync),
            .update(anyPostMutationSync),
            .delete(anyPostMutationSync)
        ]
        let expect = expectation(description: "should success")
        let expectedDropped = expectation(description: "mutationEventDropped received")
        expectedDropped.expectedFulfillmentCount = 9 // 1 for each of the 9 dispositions
        let saveResponder = SaveUntypedModelResponder { _, completion in
            completion(.success(self.anyPostMutationSync.model))
        }
        storageAdapter.responders[.saveUntypedModel] = saveResponder
        let saveMetadataResponder = SaveModelCompletionResponder<MutationSyncMetadata> { _, completion in
            completion(.failure(.internalOperation("Failed to save metadata", "")))
        }
        storageAdapter.responders[.saveModelCompletion] = saveMetadataResponder
        operation.publisher
            .sink { completion in
                switch completion {
                case .finished:
                    XCTFail("Unexpected completion")
                case .failure(let error):
                    XCTFail("Unexpected error \(error)")
                }
            } receiveValue: { event in
                switch event {
                case .mutationEvent:
                    XCTFail("Should not receive mutation event")
                case .mutationEventDropped(_, let error):
                    XCTAssertNotNil(error)
                    expectedDropped.fulfill()
                }
            }.store(in: &cancellables)
        operation.applyRemoteModelsDispositions(dispositions)
            .sink(receiveCompletion: { completion in
                switch completion {
                case .failure:
                    XCTFail("Unexpected failure completion")
                case .finished:
                    expect.fulfill()
                }
            }, receiveValue: { _ in

            }).store(in: &cancellables)
        await fulfillment(of: [expect, expectedDropped], timeout: 1)
    }
}

extension ReconcileAndLocalSaveOperationTests {
    private func setUpCore() async throws -> AmplifyConfiguration {
        await Amplify.reset()

        let dataStorePublisher = DataStorePublisher()
        let dataStorePlugin = AWSDataStorePlugin(modelRegistration: TestModelRegistration(),
                                                 storageEngineBehaviorFactory: MockStorageEngineBehavior.mockStorageEngineBehaviorFactory,
                                                 dataStorePublisher: dataStorePublisher,
                                                 validAPIPluginKey: "MockAPICategoryPlugin",
                                                 validAuthPluginKey: "MockAuthCategoryPlugin")
        try Amplify.add(plugin: dataStorePlugin)
        let dataStoreConfig = DataStoreCategoryConfiguration(plugins: [
            "awsDataStorePlugin": true
        ])

        let amplifyConfig = AmplifyConfiguration(dataStore: dataStoreConfig)

        return amplifyConfig
    }

    private func setUpAPICategory(config: AmplifyConfiguration) throws -> AmplifyConfiguration {
        let apiPlugin = MockAPICategoryPlugin()
        try Amplify.add(plugin: apiPlugin)

        let apiConfig = APICategoryConfiguration(plugins: [
            "MockAPICategoryPlugin": true
        ])
        let amplifyConfig = AmplifyConfiguration(api: apiConfig, dataStore: config.dataStore)
        return amplifyConfig
    }

    private func setUpWithAPI() async throws {
        let configWithoutAPI = try await setUpCore()
        let configWithAPI = try setUpAPICategory(config: configWithoutAPI)
        try Amplify.configure(configWithAPI)
    }

}<|MERGE_RESOLUTION|>--- conflicted
+++ resolved
@@ -758,7 +758,6 @@
             }, receiveValue: { _ in
                 expect.fulfill()
             }).store(in: &cancellables)
-<<<<<<< HEAD
 
         await fulfillment(of: [
             expect,
@@ -782,22 +781,6 @@
             .delete(anyPostMutationSync)
         ]
 
-=======
-        await fulfillment(of: [expect, storageExpect, storageMetadataExpect, notifyExpect, hubExpect], timeout: 1)
-
-    }
-
-    func testApplyRemoteModels_multipleDispositions() async {
-        let dispositions: [RemoteSyncReconciler.Disposition] = [.create(anyPostMutationSync),
-                                                                .create(anyPostMutationSync),
-                                                                .update(anyPostMutationSync),
-                                                                .update(anyPostMutationSync),
-                                                                .delete(anyPostMutationSync),
-                                                                .delete(anyPostMutationSync),
-                                                                .create(anyPostMutationSync),
-                                                                .update(anyPostMutationSync),
-                                                                .delete(anyPostMutationSync)]
->>>>>>> ce875640
         let expect = expectation(description: "should complete successfully")
         expect.expectedFulfillmentCount = 2
         let storageExpect = expectation(description: "storage save/delete should be called")
@@ -861,7 +844,6 @@
             }, receiveValue: { _ in
                 expect.fulfill()
             }).store(in: &cancellables)
-<<<<<<< HEAD
         await fulfillment(of: [
             expect,
             storageExpect,
@@ -869,9 +851,6 @@
             notifyExpect,
             hubExpect
         ], timeout: 1)
-=======
-        await fulfillment(of: [expect, storageExpect, notifyExpect, storageMetadataExpect, hubExpect], timeout: 1)
->>>>>>> ce875640
     }
 
     func testApplyRemoteModels_skipFailedOperations() async throws {
@@ -926,16 +905,12 @@
             }, receiveValue: { _ in
 
             }).store(in: &cancellables)
-<<<<<<< HEAD
 
         await fulfillment(of: [
             expect,
             expectedDropped,
             expectedDeleteSuccess
         ], timeout: 1)
-=======
-        await fulfillment(of: [expect, expectedDropped, expectedDeleteSuccess], timeout: 1)
->>>>>>> ce875640
     }
 
     func testApplyRemoteModels_failWithConstraintViolationShouldBeSuccessful() async {
