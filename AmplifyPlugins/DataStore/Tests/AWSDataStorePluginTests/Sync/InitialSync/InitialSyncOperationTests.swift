--- conflicted
+++ resolved
@@ -246,13 +246,8 @@
     ///    - I invoke main()
     /// - Then:
     ///    - It reads sync metadata from storage
-<<<<<<< HEAD
-    func testReadsMetadata() {
+    func testReadsMetadata() async {
         let responder = QueryRequestResponder<PaginatedList<AnyModel>> { _ in
-=======
-    func testReadsMetadata() async {
-        let responder = QueryRequestListenerResponder<PaginatedList<AnyModel>> { _, listener in
->>>>>>> ce875640
             let startDateMilliseconds = Int64(Date().timeIntervalSince1970) * 1_000
             let list = PaginatedList<AnyModel>(items: [], nextToken: nil, startedAt: startDateMilliseconds)
             return .success(list)
@@ -366,13 +361,8 @@
     ///    - I invoke main()
     /// - Then:
     ///    - The method invokes a completion callback when complete
-<<<<<<< HEAD
-    func testInvokesPublisherCompletion() {
+    func testInvokesPublisherCompletion() async {
         let responder = QueryRequestResponder<PaginatedList<AnyModel>> { _ in
-=======
-    func testInvokesPublisherCompletion() async {
-        let responder = QueryRequestListenerResponder<PaginatedList<AnyModel>> { _, listener in
->>>>>>> ce875640
             let startDateMilliseconds = Int64(Date().timeIntervalSince1970) * 1_000
             let list = PaginatedList<AnyModel>(items: [], nextToken: nil, startedAt: startDateMilliseconds)
             return .success(list)
@@ -613,11 +603,7 @@
     /// - Then:
     ///    - The method completes with a failure result, error handler is called.
     func testQueriesAPIReturnSignedOutError() async throws {
-<<<<<<< HEAD
         let responder = QueryRequestResponder<PaginatedList<AnyModel>> { _ in
-=======
-        let responder = QueryRequestListenerResponder<PaginatedList<AnyModel>> { _, listener in
->>>>>>> ce875640
             let authError = AuthError.signedOut("", "", nil)
             let apiError = APIError.operationError("", "", authError)
             throw apiError
@@ -630,7 +616,7 @@
 
         let reconciliationQueue = MockReconciliationQueue()
         let expectErrorHandlerCalled = expectation(description: "Expect error handler called")
-        
+
         #if os(watchOS)
         let configuration = DataStoreConfiguration.custom(errorHandler: { error in
             guard let dataStoreError = error as? DataStoreError,
@@ -704,16 +690,12 @@
 
         operation.main()
 
-<<<<<<< HEAD
         await fulfillment(of: [
             expectErrorHandlerCalled,
             syncStartedReceived,
             syncCompletionReceived,
             finishedReceived
         ], timeout: 1)
-=======
-        await fulfillment(of: [syncStartedReceived, syncCompletionReceived, finishedReceived, expectErrorHandlerCalled], timeout: 1)
->>>>>>> ce875640
 
         sink.cancel()
     }
