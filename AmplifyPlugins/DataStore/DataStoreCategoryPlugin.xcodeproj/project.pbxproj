// !$*UTF8*$!
{
	archiveVersion = 1;
	classes = {
	};
	objectVersion = 51;
	objects = {

/* Begin PBXBuildFile section */
		08CDDE1B95AB6381CC206339 /* Pods_AWSDataStoreCategoryPlugin.framework in Frameworks */ = {isa = PBXBuildFile; fileRef = 64CD158FEB5A00387A5194DB /* Pods_AWSDataStoreCategoryPlugin.framework */; };
		0DA38963A6DD53AF9BCDFC68 /* Pods_AWSDataStoreCategoryPlugin.framework in Frameworks */ = {isa = PBXBuildFile; fileRef = 6CF3060AE9E227813325029F /* Pods_AWSDataStoreCategoryPlugin.framework */; };
		1CB256DB1E49BBEF19B0DE8C /* Pods_AWSDataStoreCategoryPlugin_AWSDataStoreCategoryPluginTests.framework in Frameworks */ = {isa = PBXBuildFile; fileRef = 901B53EACEE953021704BB41 /* Pods_AWSDataStoreCategoryPlugin_AWSDataStoreCategoryPluginTests.framework */; };
		2149E5C52388684F00873955 /* StorageEngineBehavior.swift in Sources */ = {isa = PBXBuildFile; fileRef = 2149E5A82388684F00873955 /* StorageEngineBehavior.swift */; };
		2149E5C62388684F00873955 /* StorageEngineAdapter.swift in Sources */ = {isa = PBXBuildFile; fileRef = 2149E5A92388684F00873955 /* StorageEngineAdapter.swift */; };
		2149E5C72388684F00873955 /* StorageEngine.swift in Sources */ = {isa = PBXBuildFile; fileRef = 2149E5AA2388684F00873955 /* StorageEngine.swift */; };
		2149E5C82388684F00873955 /* SQLStatement.swift in Sources */ = {isa = PBXBuildFile; fileRef = 2149E5AC2388684F00873955 /* SQLStatement.swift */; };
		2149E5C92388684F00873955 /* SQLStatement+Insert.swift in Sources */ = {isa = PBXBuildFile; fileRef = 2149E5AD2388684F00873955 /* SQLStatement+Insert.swift */; };
		2149E5CA2388684F00873955 /* ModelSchema+SQLite.swift in Sources */ = {isa = PBXBuildFile; fileRef = 2149E5AE2388684F00873955 /* ModelSchema+SQLite.swift */; };
		2149E5CB2388684F00873955 /* Model+SQLite.swift in Sources */ = {isa = PBXBuildFile; fileRef = 2149E5AF2388684F00873955 /* Model+SQLite.swift */; };
		2149E5CC2388684F00873955 /* SQLStatement+Select.swift in Sources */ = {isa = PBXBuildFile; fileRef = 2149E5B02388684F00873955 /* SQLStatement+Select.swift */; };
		2149E5CD2388684F00873955 /* SQLStatement+Update.swift in Sources */ = {isa = PBXBuildFile; fileRef = 2149E5B12388684F00873955 /* SQLStatement+Update.swift */; };
		2149E5CE2388684F00873955 /* SQLStatement+CreateTable.swift in Sources */ = {isa = PBXBuildFile; fileRef = 2149E5B22388684F00873955 /* SQLStatement+CreateTable.swift */; };
		2149E5CF2388684F00873955 /* SQLStatement+Delete.swift in Sources */ = {isa = PBXBuildFile; fileRef = 2149E5B32388684F00873955 /* SQLStatement+Delete.swift */; };
		2149E5D02388684F00873955 /* QueryPredicate+SQLite.swift in Sources */ = {isa = PBXBuildFile; fileRef = 2149E5B42388684F00873955 /* QueryPredicate+SQLite.swift */; };
		2149E5D12388684F00873955 /* StorageEngineAdapter+SQLite.swift in Sources */ = {isa = PBXBuildFile; fileRef = 2149E5B52388684F00873955 /* StorageEngineAdapter+SQLite.swift */; };
		2149E5D22388684F00873955 /* SQLStatement+Condition.swift in Sources */ = {isa = PBXBuildFile; fileRef = 2149E5B62388684F00873955 /* SQLStatement+Condition.swift */; };
		2149E5D32388684F00873955 /* Statement+Model.swift in Sources */ = {isa = PBXBuildFile; fileRef = 2149E5B72388684F00873955 /* Statement+Model.swift */; };
		2149E5D42388684F00873955 /* DataStorePublisher.swift in Sources */ = {isa = PBXBuildFile; fileRef = 2149E5B92388684F00873955 /* DataStorePublisher.swift */; };
		2149E5D72388684F00873955 /* NetworkReachabilityNotifier.swift in Sources */ = {isa = PBXBuildFile; fileRef = 2149E5BD2388684F00873955 /* NetworkReachabilityNotifier.swift */; };
		2149E5D82388684F00873955 /* CloudSyncEngine.swift in Sources */ = {isa = PBXBuildFile; fileRef = 2149E5BE2388684F00873955 /* CloudSyncEngine.swift */; };
		2149E5DB2388684F00873955 /* NetworkReachability.swift in Sources */ = {isa = PBXBuildFile; fileRef = 2149E5C12388684F00873955 /* NetworkReachability.swift */; };
		2149E5DE2388684F00873955 /* AWSDataStoreCategoryPlugin.swift in Sources */ = {isa = PBXBuildFile; fileRef = 2149E5C42388684F00873955 /* AWSDataStoreCategoryPlugin.swift */; };
		2149E5E82388692E00873955 /* AWSDataStoreCategoryPlugin.framework in Frameworks */ = {isa = PBXBuildFile; fileRef = 2149E59B238867E100873955 /* AWSDataStoreCategoryPlugin.framework */; };
		2149E5F9238869CF00873955 /* QueryPredicateTests.swift in Sources */ = {isa = PBXBuildFile; fileRef = 2149E5F0238869CF00873955 /* QueryPredicateTests.swift */; };
		2149E5FA238869CF00873955 /* APICategoryDependencyTests.swift in Sources */ = {isa = PBXBuildFile; fileRef = 2149E5F1238869CF00873955 /* APICategoryDependencyTests.swift */; };
		2149E5FB238869CF00873955 /* NetworkReachabilityNotifierTests.swift in Sources */ = {isa = PBXBuildFile; fileRef = 2149E5F2238869CF00873955 /* NetworkReachabilityNotifierTests.swift */; };
		2149E5FC238869CF00873955 /* LocalSubscriptionTests.swift in Sources */ = {isa = PBXBuildFile; fileRef = 2149E5F3238869CF00873955 /* LocalSubscriptionTests.swift */; };
		2149E5FD238869CF00873955 /* OutgoingMutationQueueTests.swift in Sources */ = {isa = PBXBuildFile; fileRef = 2149E5F4238869CF00873955 /* OutgoingMutationQueueTests.swift */; };
		2149E5FE238869CF00873955 /* CloudSyncTests.swift in Sources */ = {isa = PBXBuildFile; fileRef = 2149E5F5238869CF00873955 /* CloudSyncTests.swift */; };
		2149E5FF238869CF00873955 /* SQLStatementTests.swift in Sources */ = {isa = PBXBuildFile; fileRef = 2149E5F6238869CF00873955 /* SQLStatementTests.swift */; };
		2149E600238869CF00873955 /* SQLiteStorageEngineAdapterTests.swift in Sources */ = {isa = PBXBuildFile; fileRef = 2149E5F7238869CF00873955 /* SQLiteStorageEngineAdapterTests.swift */; };
		2149E60823886C7B00873955 /* AppDelegate.swift in Sources */ = {isa = PBXBuildFile; fileRef = 2149E60723886C7B00873955 /* AppDelegate.swift */; };
		2149E60A23886C7B00873955 /* SceneDelegate.swift in Sources */ = {isa = PBXBuildFile; fileRef = 2149E60923886C7B00873955 /* SceneDelegate.swift */; };
		2149E60C23886C7B00873955 /* ViewController.swift in Sources */ = {isa = PBXBuildFile; fileRef = 2149E60B23886C7B00873955 /* ViewController.swift */; };
		2149E60F23886C7B00873955 /* Main.storyboard in Resources */ = {isa = PBXBuildFile; fileRef = 2149E60D23886C7B00873955 /* Main.storyboard */; };
		2149E61123886C7F00873955 /* Assets.xcassets in Resources */ = {isa = PBXBuildFile; fileRef = 2149E61023886C7F00873955 /* Assets.xcassets */; };
		2149E61423886C7F00873955 /* LaunchScreen.storyboard in Resources */ = {isa = PBXBuildFile; fileRef = 2149E61223886C7F00873955 /* LaunchScreen.storyboard */; };
		2149E62223886CEE00873955 /* AWSDataStoreCategoryPlugin.framework in Frameworks */ = {isa = PBXBuildFile; fileRef = 2149E59B238867E100873955 /* AWSDataStoreCategoryPlugin.framework */; };
		2149E62C23886D3900873955 /* AWSDataStoreCategoryPluginIntegrationTests.swift in Sources */ = {isa = PBXBuildFile; fileRef = 2149E62A23886D3900873955 /* AWSDataStoreCategoryPluginIntegrationTests.swift */; };
		2149E62D23886D3900873955 /* SyncMetadataIntegrationTests.swift in Sources */ = {isa = PBXBuildFile; fileRef = 2149E62B23886D3900873955 /* SyncMetadataIntegrationTests.swift */; };
		63499C67A1A6711637CD08AD /* Pods_HostApp.framework in Frameworks */ = {isa = PBXBuildFile; fileRef = 715777CA4DC182BC96B88C19 /* Pods_HostApp.framework */; };
		65681A029CC7068D348C585E /* Pods_HostApp_AWSDataStoreCategoryPluginIntegrationTests.framework in Frameworks */ = {isa = PBXBuildFile; fileRef = 78D7B65396B17E57FDE99E6D /* Pods_HostApp_AWSDataStoreCategoryPluginIntegrationTests.framework */; };
		6B91DEBF238B9CE0004D6BEE /* ReconcileAndLocalSaveOperationTests.swift in Sources */ = {isa = PBXBuildFile; fileRef = 6B91DEBE238B9CE0004D6BEE /* ReconcileAndLocalSaveOperationTests.swift */; };
		9BDB42C47E6D7F9A113AE558 /* Pods_HostApp.framework in Frameworks */ = {isa = PBXBuildFile; fileRef = 9C6448DF009E54C11ACE4515 /* Pods_HostApp.framework */; };
<<<<<<< HEAD
		B9E010E4239167E000DCE8C8 /* TestModelRegistration.swift in Sources */ = {isa = PBXBuildFile; fileRef = B9E010E3239167E000DCE8C8 /* TestModelRegistration.swift */; };
=======
		B9E010E02390780900DCE8C8 /* MutationSync.swift in Sources */ = {isa = PBXBuildFile; fileRef = B9E010DD2390780800DCE8C8 /* MutationSync.swift */; };
		B9E010E12390780900DCE8C8 /* MutationSyncMetadata+Schema.swift in Sources */ = {isa = PBXBuildFile; fileRef = B9E010DE2390780900DCE8C8 /* MutationSyncMetadata+Schema.swift */; };
		B9E010E22390780900DCE8C8 /* MutationSyncMetadata.swift in Sources */ = {isa = PBXBuildFile; fileRef = B9E010DF2390780900DCE8C8 /* MutationSyncMetadata.swift */; };
>>>>>>> a44a607e
		B9FAA140238C600A009414B4 /* ListTests.swift in Sources */ = {isa = PBXBuildFile; fileRef = B9FAA13F238C600A009414B4 /* ListTests.swift */; };
		B9FAA142238C6082009414B4 /* BaseDataStoreTests.swift in Sources */ = {isa = PBXBuildFile; fileRef = B9FAA141238C6082009414B4 /* BaseDataStoreTests.swift */; };
		B9FAA183239030A3009414B4 /* MutationSyncMetadataTests.swift in Sources */ = {isa = PBXBuildFile; fileRef = B9FAA182239030A3009414B4 /* MutationSyncMetadataTests.swift */; };
		E7B9BF8EC63BF1F1A6AB5F1A /* Pods_HostApp_AWSDataStoreCategoryPluginIntegrationTests.framework in Frameworks */ = {isa = PBXBuildFile; fileRef = F15A47E1AA494DF5B39514BC /* Pods_HostApp_AWSDataStoreCategoryPluginIntegrationTests.framework */; };
		E7FC24029D94A9B73B3EC793 /* Pods_AWSDataStoreCategoryPlugin_AWSDataStoreCategoryPluginTests.framework in Frameworks */ = {isa = PBXBuildFile; fileRef = 4402752860B9CC02A9A6BD8E /* Pods_AWSDataStoreCategoryPlugin_AWSDataStoreCategoryPluginTests.framework */; };
		FA3841E523889D280070AD5B /* IncomingEventReconciliationQueues.swift in Sources */ = {isa = PBXBuildFile; fileRef = FA3841E423889D280070AD5B /* IncomingEventReconciliationQueues.swift */; };
		FA3841E723889D340070AD5B /* ReconcileAndLocalSaveOperation.swift in Sources */ = {isa = PBXBuildFile; fileRef = FA3841E623889D340070AD5B /* ReconcileAndLocalSaveOperation.swift */; };
		FA3841E923889D440070AD5B /* StateMachine.swift in Sources */ = {isa = PBXBuildFile; fileRef = FA3841E823889D440070AD5B /* StateMachine.swift */; };
		FA3841EB23889D6C0070AD5B /* SubscriptionIntegrationTests.swift in Sources */ = {isa = PBXBuildFile; fileRef = FA3841EA23889D6C0070AD5B /* SubscriptionIntegrationTests.swift */; };
		FA3841ED23889D8F0070AD5B /* StateMachineTests.swift in Sources */ = {isa = PBXBuildFile; fileRef = FA3841EC23889D8F0070AD5B /* StateMachineTests.swift */; };
		FA3841EF23889DCC0070AD5B /* MockModels.swift in Sources */ = {isa = PBXBuildFile; fileRef = FA3841EE23889DCC0070AD5B /* MockModels.swift */; };
		FA3B3EFF238F13B2002EFDB3 /* MutationEventIngester.swift in Sources */ = {isa = PBXBuildFile; fileRef = FA3B3EFE238F13B2002EFDB3 /* MutationEventIngester.swift */; };
		FA3B3F03238F22CF002EFDB3 /* OutgoingMutationQueue+State.swift in Sources */ = {isa = PBXBuildFile; fileRef = FA3B3F02238F22CF002EFDB3 /* OutgoingMutationQueue+State.swift */; };
		FA3B3F05238F22F5002EFDB3 /* OutgoingMutationQueue+Action.swift in Sources */ = {isa = PBXBuildFile; fileRef = FA3B3F04238F22F5002EFDB3 /* OutgoingMutationQueue+Action.swift */; };
		FA3B3F07238F23CA002EFDB3 /* OutgoingMutationQueue+Resolver.swift in Sources */ = {isa = PBXBuildFile; fileRef = FA3B3F06238F23CA002EFDB3 /* OutgoingMutationQueue+Resolver.swift */; };
		FA3B3F09238F39DE002EFDB3 /* AWSMutationEventIngesterTests.swift in Sources */ = {isa = PBXBuildFile; fileRef = FA3B3F08238F39DE002EFDB3 /* AWSMutationEventIngesterTests.swift */; };
		FA5D4CED238AFC4D00D2F54A /* AWSDataStoreCategoryPlugin+DefaultLogger.swift in Sources */ = {isa = PBXBuildFile; fileRef = FA5D4CEC238AFC4D00D2F54A /* AWSDataStoreCategoryPlugin+DefaultLogger.swift */; };
		FA5D4CEF238AFCBC00D2F54A /* AWSDataStoreCategoryPlugin+DataStoreSubscribeBehavior.swift in Sources */ = {isa = PBXBuildFile; fileRef = FA5D4CEE238AFCBC00D2F54A /* AWSDataStoreCategoryPlugin+DataStoreSubscribeBehavior.swift */; };
		FACBB2AE238AFAE800C29602 /* AWSDataStoreCategoryPlugin+DataStoreBaseBehavior.swift in Sources */ = {isa = PBXBuildFile; fileRef = FACBB2AD238AFAE800C29602 /* AWSDataStoreCategoryPlugin+DataStoreBaseBehavior.swift */; };
		FADD728F238B0F10005AA69A /* IncomingAsyncSubscriptionEventPublisher.swift in Sources */ = {isa = PBXBuildFile; fileRef = FADD728E238B0F10005AA69A /* IncomingAsyncSubscriptionEventPublisher.swift */; };
		FADD7291238B19CB005AA69A /* IncomingAsyncSubscriptionEventToAnyModelMapper.swift in Sources */ = {isa = PBXBuildFile; fileRef = FADD7290238B19CB005AA69A /* IncomingAsyncSubscriptionEventToAnyModelMapper.swift */; };
		FAED5738238B3A2A008EBED8 /* IncomingMutationEventFacade.swift in Sources */ = {isa = PBXBuildFile; fileRef = FAED5737238B3A2A008EBED8 /* IncomingMutationEventFacade.swift */; };
		FAED573C238B4B03008EBED8 /* Statement+AnyModel.swift in Sources */ = {isa = PBXBuildFile; fileRef = FAED573B238B4B03008EBED8 /* Statement+AnyModel.swift */; };
		FAED573E238B4C2F008EBED8 /* StorageEngineAdapter+UntypedModel.swift in Sources */ = {isa = PBXBuildFile; fileRef = FAED573D238B4C2F008EBED8 /* StorageEngineAdapter+UntypedModel.swift */; };
		FAED5742238B52CE008EBED8 /* ModelStorageBehavior.swift in Sources */ = {isa = PBXBuildFile; fileRef = FAED5741238B52CE008EBED8 /* ModelStorageBehavior.swift */; };
		FAF7CEC9238C6A940095547B /* SyncMutationToCloudOperation.swift in Sources */ = {isa = PBXBuildFile; fileRef = FAF7CEC8238C6A940095547B /* SyncMutationToCloudOperation.swift */; };
		FAF7CECB238C72830095547B /* OutgoingMutationQueue.swift in Sources */ = {isa = PBXBuildFile; fileRef = FAF7CECA238C72830095547B /* OutgoingMutationQueue.swift */; };
		FAF7CECF238C93A50095547B /* CloudSyncEngineBehavior.swift in Sources */ = {isa = PBXBuildFile; fileRef = FAF7CECE238C93A50095547B /* CloudSyncEngineBehavior.swift */; };
/* End PBXBuildFile section */

/* Begin PBXContainerItemProxy section */
		2149E5E92388692E00873955 /* PBXContainerItemProxy */ = {
			isa = PBXContainerItemProxy;
			containerPortal = 2149E592238867E100873955 /* Project object */;
			proxyType = 1;
			remoteGlobalIDString = 2149E59A238867E100873955;
			remoteInfo = AWSDataStoreCategoryPlugin;
		};
		2149E62323886CEE00873955 /* PBXContainerItemProxy */ = {
			isa = PBXContainerItemProxy;
			containerPortal = 2149E592238867E100873955 /* Project object */;
			proxyType = 1;
			remoteGlobalIDString = 2149E59A238867E100873955;
			remoteInfo = AWSDataStoreCategoryPlugin;
		};
		2149E62823886CF500873955 /* PBXContainerItemProxy */ = {
			isa = PBXContainerItemProxy;
			containerPortal = 2149E592238867E100873955 /* Project object */;
			proxyType = 1;
			remoteGlobalIDString = 2149E60423886C7B00873955;
			remoteInfo = HostApp;
		};
/* End PBXContainerItemProxy section */

/* Begin PBXFileReference section */
		18669A1BE454F2AE676FBEA4 /* Pods-HostApp-AWSDataStoreCategoryPluginIntegrationTests.release.xcconfig */ = {isa = PBXFileReference; includeInIndex = 1; lastKnownFileType = text.xcconfig; name = "Pods-HostApp-AWSDataStoreCategoryPluginIntegrationTests.release.xcconfig"; path = "Target Support Files/Pods-HostApp-AWSDataStoreCategoryPluginIntegrationTests/Pods-HostApp-AWSDataStoreCategoryPluginIntegrationTests.release.xcconfig"; sourceTree = "<group>"; };
		2149E59B238867E100873955 /* AWSDataStoreCategoryPlugin.framework */ = {isa = PBXFileReference; explicitFileType = wrapper.framework; includeInIndex = 0; path = AWSDataStoreCategoryPlugin.framework; sourceTree = BUILT_PRODUCTS_DIR; };
		2149E5A82388684F00873955 /* StorageEngineBehavior.swift */ = {isa = PBXFileReference; fileEncoding = 4; lastKnownFileType = sourcecode.swift; path = StorageEngineBehavior.swift; sourceTree = "<group>"; };
		2149E5A92388684F00873955 /* StorageEngineAdapter.swift */ = {isa = PBXFileReference; fileEncoding = 4; lastKnownFileType = sourcecode.swift; path = StorageEngineAdapter.swift; sourceTree = "<group>"; };
		2149E5AA2388684F00873955 /* StorageEngine.swift */ = {isa = PBXFileReference; fileEncoding = 4; lastKnownFileType = sourcecode.swift; path = StorageEngine.swift; sourceTree = "<group>"; };
		2149E5AC2388684F00873955 /* SQLStatement.swift */ = {isa = PBXFileReference; fileEncoding = 4; lastKnownFileType = sourcecode.swift; path = SQLStatement.swift; sourceTree = "<group>"; };
		2149E5AD2388684F00873955 /* SQLStatement+Insert.swift */ = {isa = PBXFileReference; fileEncoding = 4; lastKnownFileType = sourcecode.swift; path = "SQLStatement+Insert.swift"; sourceTree = "<group>"; };
		2149E5AE2388684F00873955 /* ModelSchema+SQLite.swift */ = {isa = PBXFileReference; fileEncoding = 4; lastKnownFileType = sourcecode.swift; path = "ModelSchema+SQLite.swift"; sourceTree = "<group>"; };
		2149E5AF2388684F00873955 /* Model+SQLite.swift */ = {isa = PBXFileReference; fileEncoding = 4; lastKnownFileType = sourcecode.swift; path = "Model+SQLite.swift"; sourceTree = "<group>"; };
		2149E5B02388684F00873955 /* SQLStatement+Select.swift */ = {isa = PBXFileReference; fileEncoding = 4; lastKnownFileType = sourcecode.swift; path = "SQLStatement+Select.swift"; sourceTree = "<group>"; };
		2149E5B12388684F00873955 /* SQLStatement+Update.swift */ = {isa = PBXFileReference; fileEncoding = 4; lastKnownFileType = sourcecode.swift; path = "SQLStatement+Update.swift"; sourceTree = "<group>"; };
		2149E5B22388684F00873955 /* SQLStatement+CreateTable.swift */ = {isa = PBXFileReference; fileEncoding = 4; lastKnownFileType = sourcecode.swift; path = "SQLStatement+CreateTable.swift"; sourceTree = "<group>"; };
		2149E5B32388684F00873955 /* SQLStatement+Delete.swift */ = {isa = PBXFileReference; fileEncoding = 4; lastKnownFileType = sourcecode.swift; path = "SQLStatement+Delete.swift"; sourceTree = "<group>"; };
		2149E5B42388684F00873955 /* QueryPredicate+SQLite.swift */ = {isa = PBXFileReference; fileEncoding = 4; lastKnownFileType = sourcecode.swift; path = "QueryPredicate+SQLite.swift"; sourceTree = "<group>"; };
		2149E5B52388684F00873955 /* StorageEngineAdapter+SQLite.swift */ = {isa = PBXFileReference; fileEncoding = 4; lastKnownFileType = sourcecode.swift; path = "StorageEngineAdapter+SQLite.swift"; sourceTree = "<group>"; };
		2149E5B62388684F00873955 /* SQLStatement+Condition.swift */ = {isa = PBXFileReference; fileEncoding = 4; lastKnownFileType = sourcecode.swift; path = "SQLStatement+Condition.swift"; sourceTree = "<group>"; };
		2149E5B72388684F00873955 /* Statement+Model.swift */ = {isa = PBXFileReference; fileEncoding = 4; lastKnownFileType = sourcecode.swift; path = "Statement+Model.swift"; sourceTree = "<group>"; };
		2149E5B92388684F00873955 /* DataStorePublisher.swift */ = {isa = PBXFileReference; fileEncoding = 4; lastKnownFileType = sourcecode.swift; path = DataStorePublisher.swift; sourceTree = "<group>"; };
		2149E5BD2388684F00873955 /* NetworkReachabilityNotifier.swift */ = {isa = PBXFileReference; fileEncoding = 4; lastKnownFileType = sourcecode.swift; path = NetworkReachabilityNotifier.swift; sourceTree = "<group>"; };
		2149E5BE2388684F00873955 /* CloudSyncEngine.swift */ = {isa = PBXFileReference; fileEncoding = 4; lastKnownFileType = sourcecode.swift; path = CloudSyncEngine.swift; sourceTree = "<group>"; };
		2149E5C12388684F00873955 /* NetworkReachability.swift */ = {isa = PBXFileReference; fileEncoding = 4; lastKnownFileType = sourcecode.swift; path = NetworkReachability.swift; sourceTree = "<group>"; };
		2149E5C32388684F00873955 /* Info.plist */ = {isa = PBXFileReference; fileEncoding = 4; lastKnownFileType = text.plist.xml; path = Info.plist; sourceTree = "<group>"; };
		2149E5C42388684F00873955 /* AWSDataStoreCategoryPlugin.swift */ = {isa = PBXFileReference; fileEncoding = 4; lastKnownFileType = sourcecode.swift; path = AWSDataStoreCategoryPlugin.swift; sourceTree = "<group>"; };
		2149E5E32388692E00873955 /* AWSDataStoreCategoryPluginTests.xctest */ = {isa = PBXFileReference; explicitFileType = wrapper.cfbundle; includeInIndex = 0; path = AWSDataStoreCategoryPluginTests.xctest; sourceTree = BUILT_PRODUCTS_DIR; };
		2149E5E72388692E00873955 /* Info.plist */ = {isa = PBXFileReference; lastKnownFileType = text.plist.xml; path = Info.plist; sourceTree = "<group>"; };
		2149E5F0238869CF00873955 /* QueryPredicateTests.swift */ = {isa = PBXFileReference; fileEncoding = 4; lastKnownFileType = sourcecode.swift; path = QueryPredicateTests.swift; sourceTree = "<group>"; };
		2149E5F1238869CF00873955 /* APICategoryDependencyTests.swift */ = {isa = PBXFileReference; fileEncoding = 4; lastKnownFileType = sourcecode.swift; path = APICategoryDependencyTests.swift; sourceTree = "<group>"; };
		2149E5F2238869CF00873955 /* NetworkReachabilityNotifierTests.swift */ = {isa = PBXFileReference; fileEncoding = 4; lastKnownFileType = sourcecode.swift; path = NetworkReachabilityNotifierTests.swift; sourceTree = "<group>"; };
		2149E5F3238869CF00873955 /* LocalSubscriptionTests.swift */ = {isa = PBXFileReference; fileEncoding = 4; lastKnownFileType = sourcecode.swift; path = LocalSubscriptionTests.swift; sourceTree = "<group>"; };
		2149E5F4238869CF00873955 /* OutgoingMutationQueueTests.swift */ = {isa = PBXFileReference; fileEncoding = 4; lastKnownFileType = sourcecode.swift; path = OutgoingMutationQueueTests.swift; sourceTree = "<group>"; };
		2149E5F5238869CF00873955 /* CloudSyncTests.swift */ = {isa = PBXFileReference; fileEncoding = 4; lastKnownFileType = sourcecode.swift; path = CloudSyncTests.swift; sourceTree = "<group>"; };
		2149E5F6238869CF00873955 /* SQLStatementTests.swift */ = {isa = PBXFileReference; fileEncoding = 4; lastKnownFileType = sourcecode.swift; path = SQLStatementTests.swift; sourceTree = "<group>"; };
		2149E5F7238869CF00873955 /* SQLiteStorageEngineAdapterTests.swift */ = {isa = PBXFileReference; fileEncoding = 4; lastKnownFileType = sourcecode.swift; path = SQLiteStorageEngineAdapterTests.swift; sourceTree = "<group>"; };
		2149E60523886C7B00873955 /* HostApp.app */ = {isa = PBXFileReference; explicitFileType = wrapper.application; includeInIndex = 0; path = HostApp.app; sourceTree = BUILT_PRODUCTS_DIR; };
		2149E60723886C7B00873955 /* AppDelegate.swift */ = {isa = PBXFileReference; lastKnownFileType = sourcecode.swift; path = AppDelegate.swift; sourceTree = "<group>"; };
		2149E60923886C7B00873955 /* SceneDelegate.swift */ = {isa = PBXFileReference; lastKnownFileType = sourcecode.swift; path = SceneDelegate.swift; sourceTree = "<group>"; };
		2149E60B23886C7B00873955 /* ViewController.swift */ = {isa = PBXFileReference; lastKnownFileType = sourcecode.swift; path = ViewController.swift; sourceTree = "<group>"; };
		2149E60E23886C7B00873955 /* Base */ = {isa = PBXFileReference; lastKnownFileType = file.storyboard; name = Base; path = Base.lproj/Main.storyboard; sourceTree = "<group>"; };
		2149E61023886C7F00873955 /* Assets.xcassets */ = {isa = PBXFileReference; lastKnownFileType = folder.assetcatalog; path = Assets.xcassets; sourceTree = "<group>"; };
		2149E61323886C7F00873955 /* Base */ = {isa = PBXFileReference; lastKnownFileType = file.storyboard; name = Base; path = Base.lproj/LaunchScreen.storyboard; sourceTree = "<group>"; };
		2149E61523886C7F00873955 /* Info.plist */ = {isa = PBXFileReference; lastKnownFileType = text.plist.xml; path = Info.plist; sourceTree = "<group>"; };
		2149E61D23886CEE00873955 /* AWSDataStoreCategoryPluginIntegrationTests.xctest */ = {isa = PBXFileReference; explicitFileType = wrapper.cfbundle; includeInIndex = 0; path = AWSDataStoreCategoryPluginIntegrationTests.xctest; sourceTree = BUILT_PRODUCTS_DIR; };
		2149E62123886CEE00873955 /* Info.plist */ = {isa = PBXFileReference; lastKnownFileType = text.plist.xml; path = Info.plist; sourceTree = "<group>"; };
		2149E62A23886D3900873955 /* AWSDataStoreCategoryPluginIntegrationTests.swift */ = {isa = PBXFileReference; fileEncoding = 4; lastKnownFileType = sourcecode.swift; path = AWSDataStoreCategoryPluginIntegrationTests.swift; sourceTree = "<group>"; };
		2149E62B23886D3900873955 /* SyncMetadataIntegrationTests.swift */ = {isa = PBXFileReference; fileEncoding = 4; lastKnownFileType = sourcecode.swift; path = SyncMetadataIntegrationTests.swift; sourceTree = "<group>"; };
		2F7EE0BE289FD9000DB970AB /* Pods-AWSDataStoreCategoryPlugin.release.xcconfig */ = {isa = PBXFileReference; includeInIndex = 1; lastKnownFileType = text.xcconfig; name = "Pods-AWSDataStoreCategoryPlugin.release.xcconfig"; path = "Target Support Files/Pods-AWSDataStoreCategoryPlugin/Pods-AWSDataStoreCategoryPlugin.release.xcconfig"; sourceTree = "<group>"; };
		4402752860B9CC02A9A6BD8E /* Pods_AWSDataStoreCategoryPlugin_AWSDataStoreCategoryPluginTests.framework */ = {isa = PBXFileReference; explicitFileType = wrapper.framework; includeInIndex = 0; path = Pods_AWSDataStoreCategoryPlugin_AWSDataStoreCategoryPluginTests.framework; sourceTree = BUILT_PRODUCTS_DIR; };
		44F4E761D163EA71F74685F7 /* Pods-AWSDataStoreCategoryPlugin-AWSDataStoreCategoryPluginTests.debug.xcconfig */ = {isa = PBXFileReference; includeInIndex = 1; lastKnownFileType = text.xcconfig; name = "Pods-AWSDataStoreCategoryPlugin-AWSDataStoreCategoryPluginTests.debug.xcconfig"; path = "Target Support Files/Pods-AWSDataStoreCategoryPlugin-AWSDataStoreCategoryPluginTests/Pods-AWSDataStoreCategoryPlugin-AWSDataStoreCategoryPluginTests.debug.xcconfig"; sourceTree = "<group>"; };
		64CD158FEB5A00387A5194DB /* Pods_AWSDataStoreCategoryPlugin.framework */ = {isa = PBXFileReference; explicitFileType = wrapper.framework; includeInIndex = 0; path = Pods_AWSDataStoreCategoryPlugin.framework; sourceTree = BUILT_PRODUCTS_DIR; };
		6B91DEBE238B9CE0004D6BEE /* ReconcileAndLocalSaveOperationTests.swift */ = {isa = PBXFileReference; lastKnownFileType = sourcecode.swift; path = ReconcileAndLocalSaveOperationTests.swift; sourceTree = "<group>"; };
		6CF3060AE9E227813325029F /* Pods_AWSDataStoreCategoryPlugin.framework */ = {isa = PBXFileReference; explicitFileType = wrapper.framework; includeInIndex = 0; path = Pods_AWSDataStoreCategoryPlugin.framework; sourceTree = BUILT_PRODUCTS_DIR; };
		715777CA4DC182BC96B88C19 /* Pods_HostApp.framework */ = {isa = PBXFileReference; explicitFileType = wrapper.framework; includeInIndex = 0; path = Pods_HostApp.framework; sourceTree = BUILT_PRODUCTS_DIR; };
		74F804F52DF34831C8F60044 /* Pods-HostApp.debug.xcconfig */ = {isa = PBXFileReference; includeInIndex = 1; lastKnownFileType = text.xcconfig; name = "Pods-HostApp.debug.xcconfig"; path = "Target Support Files/Pods-HostApp/Pods-HostApp.debug.xcconfig"; sourceTree = "<group>"; };
		78D7B65396B17E57FDE99E6D /* Pods_HostApp_AWSDataStoreCategoryPluginIntegrationTests.framework */ = {isa = PBXFileReference; explicitFileType = wrapper.framework; includeInIndex = 0; path = Pods_HostApp_AWSDataStoreCategoryPluginIntegrationTests.framework; sourceTree = BUILT_PRODUCTS_DIR; };
		84A0848093D62C14AC3C7340 /* Pods-AWSDataStoreCategoryPlugin-AWSDataStoreCategoryPluginTests.release.xcconfig */ = {isa = PBXFileReference; includeInIndex = 1; lastKnownFileType = text.xcconfig; name = "Pods-AWSDataStoreCategoryPlugin-AWSDataStoreCategoryPluginTests.release.xcconfig"; path = "Target Support Files/Pods-AWSDataStoreCategoryPlugin-AWSDataStoreCategoryPluginTests/Pods-AWSDataStoreCategoryPlugin-AWSDataStoreCategoryPluginTests.release.xcconfig"; sourceTree = "<group>"; };
		86DD2C7F81D8956DF18EB8DB /* Pods-HostApp-AWSDataStoreCategoryPluginIntegrationTests.debug.xcconfig */ = {isa = PBXFileReference; includeInIndex = 1; lastKnownFileType = text.xcconfig; name = "Pods-HostApp-AWSDataStoreCategoryPluginIntegrationTests.debug.xcconfig"; path = "Target Support Files/Pods-HostApp-AWSDataStoreCategoryPluginIntegrationTests/Pods-HostApp-AWSDataStoreCategoryPluginIntegrationTests.debug.xcconfig"; sourceTree = "<group>"; };
		901B53EACEE953021704BB41 /* Pods_AWSDataStoreCategoryPlugin_AWSDataStoreCategoryPluginTests.framework */ = {isa = PBXFileReference; explicitFileType = wrapper.framework; includeInIndex = 0; path = Pods_AWSDataStoreCategoryPlugin_AWSDataStoreCategoryPluginTests.framework; sourceTree = BUILT_PRODUCTS_DIR; };
		9C6448DF009E54C11ACE4515 /* Pods_HostApp.framework */ = {isa = PBXFileReference; explicitFileType = wrapper.framework; includeInIndex = 0; path = Pods_HostApp.framework; sourceTree = BUILT_PRODUCTS_DIR; };
		AA98AF8502498A6DD04B5B9D /* Pods-HostApp.release.xcconfig */ = {isa = PBXFileReference; includeInIndex = 1; lastKnownFileType = text.xcconfig; name = "Pods-HostApp.release.xcconfig"; path = "Target Support Files/Pods-HostApp/Pods-HostApp.release.xcconfig"; sourceTree = "<group>"; };
<<<<<<< HEAD
		B9E010E3239167E000DCE8C8 /* TestModelRegistration.swift */ = {isa = PBXFileReference; lastKnownFileType = sourcecode.swift; path = TestModelRegistration.swift; sourceTree = "<group>"; };
=======
		B9E010DD2390780800DCE8C8 /* MutationSync.swift */ = {isa = PBXFileReference; fileEncoding = 4; lastKnownFileType = sourcecode.swift; path = MutationSync.swift; sourceTree = "<group>"; };
		B9E010DE2390780900DCE8C8 /* MutationSyncMetadata+Schema.swift */ = {isa = PBXFileReference; fileEncoding = 4; lastKnownFileType = sourcecode.swift; path = "MutationSyncMetadata+Schema.swift"; sourceTree = "<group>"; };
		B9E010DF2390780900DCE8C8 /* MutationSyncMetadata.swift */ = {isa = PBXFileReference; fileEncoding = 4; lastKnownFileType = sourcecode.swift; path = MutationSyncMetadata.swift; sourceTree = "<group>"; };
>>>>>>> a44a607e
		B9FAA13F238C600A009414B4 /* ListTests.swift */ = {isa = PBXFileReference; lastKnownFileType = sourcecode.swift; path = ListTests.swift; sourceTree = "<group>"; };
		B9FAA141238C6082009414B4 /* BaseDataStoreTests.swift */ = {isa = PBXFileReference; lastKnownFileType = sourcecode.swift; path = BaseDataStoreTests.swift; sourceTree = "<group>"; };
		B9FAA182239030A3009414B4 /* MutationSyncMetadataTests.swift */ = {isa = PBXFileReference; lastKnownFileType = sourcecode.swift; path = MutationSyncMetadataTests.swift; sourceTree = "<group>"; };
		CD06D94E36718128AEAB1BAB /* Pods-AWSDataStoreCategoryPlugin.debug.xcconfig */ = {isa = PBXFileReference; includeInIndex = 1; lastKnownFileType = text.xcconfig; name = "Pods-AWSDataStoreCategoryPlugin.debug.xcconfig"; path = "Target Support Files/Pods-AWSDataStoreCategoryPlugin/Pods-AWSDataStoreCategoryPlugin.debug.xcconfig"; sourceTree = "<group>"; };
		F15A47E1AA494DF5B39514BC /* Pods_HostApp_AWSDataStoreCategoryPluginIntegrationTests.framework */ = {isa = PBXFileReference; explicitFileType = wrapper.framework; includeInIndex = 0; path = Pods_HostApp_AWSDataStoreCategoryPluginIntegrationTests.framework; sourceTree = BUILT_PRODUCTS_DIR; };
		FA3841E423889D280070AD5B /* IncomingEventReconciliationQueues.swift */ = {isa = PBXFileReference; fileEncoding = 4; lastKnownFileType = sourcecode.swift; path = IncomingEventReconciliationQueues.swift; sourceTree = "<group>"; };
		FA3841E623889D340070AD5B /* ReconcileAndLocalSaveOperation.swift */ = {isa = PBXFileReference; fileEncoding = 4; lastKnownFileType = sourcecode.swift; path = ReconcileAndLocalSaveOperation.swift; sourceTree = "<group>"; };
		FA3841E823889D440070AD5B /* StateMachine.swift */ = {isa = PBXFileReference; fileEncoding = 4; lastKnownFileType = sourcecode.swift; path = StateMachine.swift; sourceTree = "<group>"; };
		FA3841EA23889D6C0070AD5B /* SubscriptionIntegrationTests.swift */ = {isa = PBXFileReference; fileEncoding = 4; lastKnownFileType = sourcecode.swift; path = SubscriptionIntegrationTests.swift; sourceTree = "<group>"; };
		FA3841EC23889D8F0070AD5B /* StateMachineTests.swift */ = {isa = PBXFileReference; fileEncoding = 4; lastKnownFileType = sourcecode.swift; path = StateMachineTests.swift; sourceTree = "<group>"; };
		FA3841EE23889DCC0070AD5B /* MockModels.swift */ = {isa = PBXFileReference; fileEncoding = 4; lastKnownFileType = sourcecode.swift; path = MockModels.swift; sourceTree = "<group>"; };
		FA3B3EFE238F13B2002EFDB3 /* MutationEventIngester.swift */ = {isa = PBXFileReference; lastKnownFileType = sourcecode.swift; path = MutationEventIngester.swift; sourceTree = "<group>"; };
		FA3B3F02238F22CF002EFDB3 /* OutgoingMutationQueue+State.swift */ = {isa = PBXFileReference; lastKnownFileType = sourcecode.swift; path = "OutgoingMutationQueue+State.swift"; sourceTree = "<group>"; };
		FA3B3F04238F22F5002EFDB3 /* OutgoingMutationQueue+Action.swift */ = {isa = PBXFileReference; lastKnownFileType = sourcecode.swift; path = "OutgoingMutationQueue+Action.swift"; sourceTree = "<group>"; };
		FA3B3F06238F23CA002EFDB3 /* OutgoingMutationQueue+Resolver.swift */ = {isa = PBXFileReference; lastKnownFileType = sourcecode.swift; path = "OutgoingMutationQueue+Resolver.swift"; sourceTree = "<group>"; };
		FA3B3F08238F39DE002EFDB3 /* AWSMutationEventIngesterTests.swift */ = {isa = PBXFileReference; lastKnownFileType = sourcecode.swift; path = AWSMutationEventIngesterTests.swift; sourceTree = "<group>"; };
		FA5D4CEC238AFC4D00D2F54A /* AWSDataStoreCategoryPlugin+DefaultLogger.swift */ = {isa = PBXFileReference; lastKnownFileType = sourcecode.swift; path = "AWSDataStoreCategoryPlugin+DefaultLogger.swift"; sourceTree = "<group>"; };
		FA5D4CEE238AFCBC00D2F54A /* AWSDataStoreCategoryPlugin+DataStoreSubscribeBehavior.swift */ = {isa = PBXFileReference; lastKnownFileType = sourcecode.swift; path = "AWSDataStoreCategoryPlugin+DataStoreSubscribeBehavior.swift"; sourceTree = "<group>"; };
		FACBB2AD238AFAE800C29602 /* AWSDataStoreCategoryPlugin+DataStoreBaseBehavior.swift */ = {isa = PBXFileReference; lastKnownFileType = sourcecode.swift; path = "AWSDataStoreCategoryPlugin+DataStoreBaseBehavior.swift"; sourceTree = "<group>"; };
		FADD728E238B0F10005AA69A /* IncomingAsyncSubscriptionEventPublisher.swift */ = {isa = PBXFileReference; lastKnownFileType = sourcecode.swift; path = IncomingAsyncSubscriptionEventPublisher.swift; sourceTree = "<group>"; };
		FADD7290238B19CB005AA69A /* IncomingAsyncSubscriptionEventToAnyModelMapper.swift */ = {isa = PBXFileReference; lastKnownFileType = sourcecode.swift; path = IncomingAsyncSubscriptionEventToAnyModelMapper.swift; sourceTree = "<group>"; };
		FAED5737238B3A2A008EBED8 /* IncomingMutationEventFacade.swift */ = {isa = PBXFileReference; lastKnownFileType = sourcecode.swift; path = IncomingMutationEventFacade.swift; sourceTree = "<group>"; };
		FAED573B238B4B03008EBED8 /* Statement+AnyModel.swift */ = {isa = PBXFileReference; lastKnownFileType = sourcecode.swift; path = "Statement+AnyModel.swift"; sourceTree = "<group>"; };
		FAED573D238B4C2F008EBED8 /* StorageEngineAdapter+UntypedModel.swift */ = {isa = PBXFileReference; lastKnownFileType = sourcecode.swift; path = "StorageEngineAdapter+UntypedModel.swift"; sourceTree = "<group>"; };
		FAED5741238B52CE008EBED8 /* ModelStorageBehavior.swift */ = {isa = PBXFileReference; lastKnownFileType = sourcecode.swift; path = ModelStorageBehavior.swift; sourceTree = "<group>"; };
		FAF7CEC8238C6A940095547B /* SyncMutationToCloudOperation.swift */ = {isa = PBXFileReference; lastKnownFileType = sourcecode.swift; path = SyncMutationToCloudOperation.swift; sourceTree = "<group>"; };
		FAF7CECA238C72830095547B /* OutgoingMutationQueue.swift */ = {isa = PBXFileReference; lastKnownFileType = sourcecode.swift; path = OutgoingMutationQueue.swift; sourceTree = "<group>"; };
		FAF7CECE238C93A50095547B /* CloudSyncEngineBehavior.swift */ = {isa = PBXFileReference; lastKnownFileType = sourcecode.swift; path = CloudSyncEngineBehavior.swift; sourceTree = "<group>"; };
/* End PBXFileReference section */

/* Begin PBXFrameworksBuildPhase section */
		2149E598238867E100873955 /* Frameworks */ = {
			isa = PBXFrameworksBuildPhase;
			buildActionMask = 2147483647;
			files = (
				08CDDE1B95AB6381CC206339 /* Pods_AWSDataStoreCategoryPlugin.framework in Frameworks */,
				0DA38963A6DD53AF9BCDFC68 /* Pods_AWSDataStoreCategoryPlugin.framework in Frameworks */,
			);
			runOnlyForDeploymentPostprocessing = 0;
		};
		2149E5E02388692E00873955 /* Frameworks */ = {
			isa = PBXFrameworksBuildPhase;
			buildActionMask = 2147483647;
			files = (
				2149E5E82388692E00873955 /* AWSDataStoreCategoryPlugin.framework in Frameworks */,
				1CB256DB1E49BBEF19B0DE8C /* Pods_AWSDataStoreCategoryPlugin_AWSDataStoreCategoryPluginTests.framework in Frameworks */,
				E7FC24029D94A9B73B3EC793 /* Pods_AWSDataStoreCategoryPlugin_AWSDataStoreCategoryPluginTests.framework in Frameworks */,
			);
			runOnlyForDeploymentPostprocessing = 0;
		};
		2149E60223886C7B00873955 /* Frameworks */ = {
			isa = PBXFrameworksBuildPhase;
			buildActionMask = 2147483647;
			files = (
				9BDB42C47E6D7F9A113AE558 /* Pods_HostApp.framework in Frameworks */,
				63499C67A1A6711637CD08AD /* Pods_HostApp.framework in Frameworks */,
			);
			runOnlyForDeploymentPostprocessing = 0;
		};
		2149E61A23886CEE00873955 /* Frameworks */ = {
			isa = PBXFrameworksBuildPhase;
			buildActionMask = 2147483647;
			files = (
				2149E62223886CEE00873955 /* AWSDataStoreCategoryPlugin.framework in Frameworks */,
				65681A029CC7068D348C585E /* Pods_HostApp_AWSDataStoreCategoryPluginIntegrationTests.framework in Frameworks */,
				E7B9BF8EC63BF1F1A6AB5F1A /* Pods_HostApp_AWSDataStoreCategoryPluginIntegrationTests.framework in Frameworks */,
			);
			runOnlyForDeploymentPostprocessing = 0;
		};
/* End PBXFrameworksBuildPhase section */

/* Begin PBXGroup section */
		2149E591238867E100873955 = {
			isa = PBXGroup;
			children = (
				2149E5A62388684F00873955 /* AWSDataStoreCategoryPlugin */,
				2149E5E42388692E00873955 /* AWSDataStoreCategoryPluginTests */,
				2149E61E23886CEE00873955 /* AWSDataStoreCategoryPluginIntegrationTests */,
				2149E60623886C7B00873955 /* HostApp */,
				9B5889A231ECAD33B03B5DF6 /* Pods */,
				2149E59C238867E100873955 /* Products */,
				FA9C743C238CB493009DAFCF /* Recovered References */,
				3AEEACBB0C50C10072D5F8FF /* Frameworks */,
			);
			sourceTree = "<group>";
		};
		2149E59C238867E100873955 /* Products */ = {
			isa = PBXGroup;
			children = (
				2149E59B238867E100873955 /* AWSDataStoreCategoryPlugin.framework */,
				2149E5E32388692E00873955 /* AWSDataStoreCategoryPluginTests.xctest */,
				2149E60523886C7B00873955 /* HostApp.app */,
				2149E61D23886CEE00873955 /* AWSDataStoreCategoryPluginIntegrationTests.xctest */,
			);
			name = Products;
			sourceTree = "<group>";
		};
		2149E5A62388684F00873955 /* AWSDataStoreCategoryPlugin */ = {
			isa = PBXGroup;
			children = (
				2149E5C42388684F00873955 /* AWSDataStoreCategoryPlugin.swift */,
				FACBB2AD238AFAE800C29602 /* AWSDataStoreCategoryPlugin+DataStoreBaseBehavior.swift */,
				FA5D4CEE238AFCBC00D2F54A /* AWSDataStoreCategoryPlugin+DataStoreSubscribeBehavior.swift */,
				FA5D4CEC238AFC4D00D2F54A /* AWSDataStoreCategoryPlugin+DefaultLogger.swift */,
				2149E5C32388684F00873955 /* Info.plist */,
				2149E5A72388684F00873955 /* Storage */,
				2149E5B82388684F00873955 /* Subscribe */,
				2149E5BA2388684F00873955 /* Sync */,
			);
			path = AWSDataStoreCategoryPlugin;
			sourceTree = "<group>";
		};
		2149E5A72388684F00873955 /* Storage */ = {
			isa = PBXGroup;
			children = (
				2149E5AB2388684F00873955 /* SQLite */,
				FAED5741238B52CE008EBED8 /* ModelStorageBehavior.swift */,
				2149E5AA2388684F00873955 /* StorageEngine.swift */,
				2149E5A92388684F00873955 /* StorageEngineAdapter.swift */,
				2149E5A82388684F00873955 /* StorageEngineBehavior.swift */,
			);
			path = Storage;
			sourceTree = "<group>";
		};
		2149E5AB2388684F00873955 /* SQLite */ = {
			isa = PBXGroup;
			children = (
				2149E5AF2388684F00873955 /* Model+SQLite.swift */,
				2149E5AE2388684F00873955 /* ModelSchema+SQLite.swift */,
				2149E5B42388684F00873955 /* QueryPredicate+SQLite.swift */,
				2149E5AC2388684F00873955 /* SQLStatement.swift */,
				2149E5B62388684F00873955 /* SQLStatement+Condition.swift */,
				2149E5B22388684F00873955 /* SQLStatement+CreateTable.swift */,
				2149E5B32388684F00873955 /* SQLStatement+Delete.swift */,
				2149E5AD2388684F00873955 /* SQLStatement+Insert.swift */,
				2149E5B02388684F00873955 /* SQLStatement+Select.swift */,
				2149E5B12388684F00873955 /* SQLStatement+Update.swift */,
				FAED573B238B4B03008EBED8 /* Statement+AnyModel.swift */,
				2149E5B72388684F00873955 /* Statement+Model.swift */,
				2149E5B52388684F00873955 /* StorageEngineAdapter+SQLite.swift */,
				FAED573D238B4C2F008EBED8 /* StorageEngineAdapter+UntypedModel.swift */,
			);
			path = SQLite;
			sourceTree = "<group>";
		};
		2149E5B82388684F00873955 /* Subscribe */ = {
			isa = PBXGroup;
			children = (
				2149E5B92388684F00873955 /* DataStorePublisher.swift */,
			);
			path = Subscribe;
			sourceTree = "<group>";
		};
		2149E5BA2388684F00873955 /* Sync */ = {
			isa = PBXGroup;
			children = (
				FAED5736238B2DFA008EBED8 /* MutationSync */,
				FAED5735238B2DEC008EBED8 /* SubscriptionSync */,
				2149E5BE2388684F00873955 /* CloudSyncEngine.swift */,
				FAF7CECE238C93A50095547B /* CloudSyncEngineBehavior.swift */,
				2149E5C12388684F00873955 /* NetworkReachability.swift */,
				2149E5BD2388684F00873955 /* NetworkReachabilityNotifier.swift */,
				FA3841E823889D440070AD5B /* StateMachine.swift */,
			);
			path = Sync;
			sourceTree = "<group>";
		};
		2149E5E42388692E00873955 /* AWSDataStoreCategoryPluginTests */ = {
			isa = PBXGroup;
			children = (
				2149E5F1238869CF00873955 /* APICategoryDependencyTests.swift */,
				FA3B3F08238F39DE002EFDB3 /* AWSMutationEventIngesterTests.swift */,
				2149E5F5238869CF00873955 /* CloudSyncTests.swift */,
				2149E5E72388692E00873955 /* Info.plist */,
				B9FAA13F238C600A009414B4 /* ListTests.swift */,
				2149E5F3238869CF00873955 /* LocalSubscriptionTests.swift */,
				B9FAA182239030A3009414B4 /* MutationSyncMetadataTests.swift */,
				2149E5F2238869CF00873955 /* NetworkReachabilityNotifierTests.swift */,
				2149E5F4238869CF00873955 /* OutgoingMutationQueueTests.swift */,
				2149E5F0238869CF00873955 /* QueryPredicateTests.swift */,
				6B91DEBE238B9CE0004D6BEE /* ReconcileAndLocalSaveOperationTests.swift */,
				2149E5F7238869CF00873955 /* SQLiteStorageEngineAdapterTests.swift */,
				2149E5F6238869CF00873955 /* SQLStatementTests.swift */,
				FA3841EC23889D8F0070AD5B /* StateMachineTests.swift */,
				2149E5EE238869CF00873955 /* TestSupport */,
			);
			path = AWSDataStoreCategoryPluginTests;
			sourceTree = "<group>";
		};
		2149E5EE238869CF00873955 /* TestSupport */ = {
			isa = PBXGroup;
			children = (
				B9FAA141238C6082009414B4 /* BaseDataStoreTests.swift */,
				FA3841EE23889DCC0070AD5B /* MockModels.swift */,
				B9E010E3239167E000DCE8C8 /* TestModelRegistration.swift */,
			);
			path = TestSupport;
			sourceTree = "<group>";
		};
		2149E60623886C7B00873955 /* HostApp */ = {
			isa = PBXGroup;
			children = (
				2149E60723886C7B00873955 /* AppDelegate.swift */,
				2149E60923886C7B00873955 /* SceneDelegate.swift */,
				2149E60B23886C7B00873955 /* ViewController.swift */,
				2149E60D23886C7B00873955 /* Main.storyboard */,
				2149E61023886C7F00873955 /* Assets.xcassets */,
				2149E61223886C7F00873955 /* LaunchScreen.storyboard */,
				2149E61523886C7F00873955 /* Info.plist */,
			);
			path = HostApp;
			sourceTree = "<group>";
		};
		2149E61E23886CEE00873955 /* AWSDataStoreCategoryPluginIntegrationTests */ = {
			isa = PBXGroup;
			children = (
				2149E62A23886D3900873955 /* AWSDataStoreCategoryPluginIntegrationTests.swift */,
				2149E62123886CEE00873955 /* Info.plist */,
				FA3841EA23889D6C0070AD5B /* SubscriptionIntegrationTests.swift */,
				2149E62B23886D3900873955 /* SyncMetadataIntegrationTests.swift */,
			);
			path = AWSDataStoreCategoryPluginIntegrationTests;
			sourceTree = "<group>";
		};
		3AEEACBB0C50C10072D5F8FF /* Frameworks */ = {
			isa = PBXGroup;
			children = (
				6CF3060AE9E227813325029F /* Pods_AWSDataStoreCategoryPlugin.framework */,
				4402752860B9CC02A9A6BD8E /* Pods_AWSDataStoreCategoryPlugin_AWSDataStoreCategoryPluginTests.framework */,
				715777CA4DC182BC96B88C19 /* Pods_HostApp.framework */,
				F15A47E1AA494DF5B39514BC /* Pods_HostApp_AWSDataStoreCategoryPluginIntegrationTests.framework */,
			);
			name = Frameworks;
			sourceTree = "<group>";
		};
		9B5889A231ECAD33B03B5DF6 /* Pods */ = {
			isa = PBXGroup;
			children = (
				CD06D94E36718128AEAB1BAB /* Pods-AWSDataStoreCategoryPlugin.debug.xcconfig */,
				2F7EE0BE289FD9000DB970AB /* Pods-AWSDataStoreCategoryPlugin.release.xcconfig */,
				44F4E761D163EA71F74685F7 /* Pods-AWSDataStoreCategoryPlugin-AWSDataStoreCategoryPluginTests.debug.xcconfig */,
				84A0848093D62C14AC3C7340 /* Pods-AWSDataStoreCategoryPlugin-AWSDataStoreCategoryPluginTests.release.xcconfig */,
				74F804F52DF34831C8F60044 /* Pods-HostApp.debug.xcconfig */,
				AA98AF8502498A6DD04B5B9D /* Pods-HostApp.release.xcconfig */,
				86DD2C7F81D8956DF18EB8DB /* Pods-HostApp-AWSDataStoreCategoryPluginIntegrationTests.debug.xcconfig */,
				18669A1BE454F2AE676FBEA4 /* Pods-HostApp-AWSDataStoreCategoryPluginIntegrationTests.release.xcconfig */,
			);
			path = Pods;
			sourceTree = "<group>";
		};
		FA9C743C238CB493009DAFCF /* Recovered References */ = {
			isa = PBXGroup;
			children = (
				64CD158FEB5A00387A5194DB /* Pods_AWSDataStoreCategoryPlugin.framework */,
				78D7B65396B17E57FDE99E6D /* Pods_HostApp_AWSDataStoreCategoryPluginIntegrationTests.framework */,
				901B53EACEE953021704BB41 /* Pods_AWSDataStoreCategoryPlugin_AWSDataStoreCategoryPluginTests.framework */,
				9C6448DF009E54C11ACE4515 /* Pods_HostApp.framework */,
			);
			name = "Recovered References";
			sourceTree = "<group>";
		};
		FAED5735238B2DEC008EBED8 /* SubscriptionSync */ = {
			isa = PBXGroup;
			children = (
				FADD7290238B19CB005AA69A /* IncomingAsyncSubscriptionEventToAnyModelMapper.swift */,
				FADD728E238B0F10005AA69A /* IncomingAsyncSubscriptionEventPublisher.swift */,
				FA3841E423889D280070AD5B /* IncomingEventReconciliationQueues.swift */,
				FAED5737238B3A2A008EBED8 /* IncomingMutationEventFacade.swift */,
				FA3841E623889D340070AD5B /* ReconcileAndLocalSaveOperation.swift */,
			);
			path = SubscriptionSync;
			sourceTree = "<group>";
		};
		FAED5736238B2DFA008EBED8 /* MutationSync */ = {
			isa = PBXGroup;
			children = (
				FA3B3EFE238F13B2002EFDB3 /* MutationEventIngester.swift */,
				B9E010DD2390780800DCE8C8 /* MutationSync.swift */,
				B9E010DF2390780900DCE8C8 /* MutationSyncMetadata.swift */,
				B9E010DE2390780900DCE8C8 /* MutationSyncMetadata+Schema.swift */,
				FAF7CECA238C72830095547B /* OutgoingMutationQueue.swift */,
				FA3B3F04238F22F5002EFDB3 /* OutgoingMutationQueue+Action.swift */,
				FA3B3F02238F22CF002EFDB3 /* OutgoingMutationQueue+State.swift */,
				FA3B3F06238F23CA002EFDB3 /* OutgoingMutationQueue+Resolver.swift */,
				FAF7CEC8238C6A940095547B /* SyncMutationToCloudOperation.swift */,
			);
			path = MutationSync;
			sourceTree = "<group>";
		};
/* End PBXGroup section */

/* Begin PBXHeadersBuildPhase section */
		2149E596238867E100873955 /* Headers */ = {
			isa = PBXHeadersBuildPhase;
			buildActionMask = 2147483647;
			files = (
			);
			runOnlyForDeploymentPostprocessing = 0;
		};
/* End PBXHeadersBuildPhase section */

/* Begin PBXNativeTarget section */
		2149E59A238867E100873955 /* AWSDataStoreCategoryPlugin */ = {
			isa = PBXNativeTarget;
			buildConfigurationList = 2149E5A3238867E100873955 /* Build configuration list for PBXNativeTarget "AWSDataStoreCategoryPlugin" */;
			buildPhases = (
				85DA96279C68FE5809B48B1B /* [CP] Check Pods Manifest.lock */,
				2149E63023886EE400873955 /* Swift Format */,
				2149E62E23886EBA00873955 /* Swift Lint */,
				2149E596238867E100873955 /* Headers */,
				2149E597238867E100873955 /* Sources */,
				2149E598238867E100873955 /* Frameworks */,
				2149E599238867E100873955 /* Resources */,
			);
			buildRules = (
			);
			dependencies = (
			);
			name = AWSDataStoreCategoryPlugin;
			productName = DataStoreCategoryPlugin;
			productReference = 2149E59B238867E100873955 /* AWSDataStoreCategoryPlugin.framework */;
			productType = "com.apple.product-type.framework";
		};
		2149E5E22388692E00873955 /* AWSDataStoreCategoryPluginTests */ = {
			isa = PBXNativeTarget;
			buildConfigurationList = 2149E5ED2388692E00873955 /* Build configuration list for PBXNativeTarget "AWSDataStoreCategoryPluginTests" */;
			buildPhases = (
				08289990D5BB11284752D2DC /* [CP] Check Pods Manifest.lock */,
				FA9EB2C7238894B400BAADBD /* SwiftFormat */,
				FA9EB2C8238894CB00BAADBD /* SwiftLint */,
				2149E5DF2388692E00873955 /* Sources */,
				2149E5E02388692E00873955 /* Frameworks */,
				2149E5E12388692E00873955 /* Resources */,
				C01946720C8E68541B329579 /* [CP] Embed Pods Frameworks */,
			);
			buildRules = (
			);
			dependencies = (
				2149E5EA2388692E00873955 /* PBXTargetDependency */,
			);
			name = AWSDataStoreCategoryPluginTests;
			productName = AWSDataStoreCategoryPluginTests;
			productReference = 2149E5E32388692E00873955 /* AWSDataStoreCategoryPluginTests.xctest */;
			productType = "com.apple.product-type.bundle.unit-test";
		};
		2149E60423886C7B00873955 /* HostApp */ = {
			isa = PBXNativeTarget;
			buildConfigurationList = 2149E61623886C7F00873955 /* Build configuration list for PBXNativeTarget "HostApp" */;
			buildPhases = (
				CDD5E84933F150040DD4035E /* [CP] Check Pods Manifest.lock */,
				2149E60123886C7B00873955 /* Sources */,
				2149E60223886C7B00873955 /* Frameworks */,
				2149E60323886C7B00873955 /* Resources */,
				50B9D3566132A3E54BA4C2F8 /* [CP] Embed Pods Frameworks */,
			);
			buildRules = (
			);
			dependencies = (
			);
			name = HostApp;
			productName = HostApp;
			productReference = 2149E60523886C7B00873955 /* HostApp.app */;
			productType = "com.apple.product-type.application";
		};
		2149E61C23886CEE00873955 /* AWSDataStoreCategoryPluginIntegrationTests */ = {
			isa = PBXNativeTarget;
			buildConfigurationList = 2149E62523886CEE00873955 /* Build configuration list for PBXNativeTarget "AWSDataStoreCategoryPluginIntegrationTests" */;
			buildPhases = (
				1713BE6ABCD8154CDEC377DD /* [CP] Check Pods Manifest.lock */,
				FA9EB2C52388949500BAADBD /* SwiftFormat */,
				FA9EB2C6238894A800BAADBD /* SwiftLint */,
				2149E61923886CEE00873955 /* Sources */,
				2149E61A23886CEE00873955 /* Frameworks */,
				2149E61B23886CEE00873955 /* Resources */,
				ED8E6EC9BE2DB356A6000F74 /* [CP] Embed Pods Frameworks */,
			);
			buildRules = (
			);
			dependencies = (
				2149E62423886CEE00873955 /* PBXTargetDependency */,
				2149E62923886CF500873955 /* PBXTargetDependency */,
			);
			name = AWSDataStoreCategoryPluginIntegrationTests;
			productName = AWSDataStoreCategoryPluginIntegrationTests;
			productReference = 2149E61D23886CEE00873955 /* AWSDataStoreCategoryPluginIntegrationTests.xctest */;
			productType = "com.apple.product-type.bundle.unit-test";
		};
/* End PBXNativeTarget section */

/* Begin PBXProject section */
		2149E592238867E100873955 /* Project object */ = {
			isa = PBXProject;
			attributes = {
				LastSwiftUpdateCheck = 1120;
				LastUpgradeCheck = 1120;
				ORGANIZATIONNAME = "Amazon Web Services";
				TargetAttributes = {
					2149E59A238867E100873955 = {
						CreatedOnToolsVersion = 11.2.1;
					};
					2149E5E22388692E00873955 = {
						CreatedOnToolsVersion = 11.2.1;
						LastSwiftMigration = 1120;
					};
					2149E60423886C7B00873955 = {
						CreatedOnToolsVersion = 11.2.1;
					};
					2149E61C23886CEE00873955 = {
						CreatedOnToolsVersion = 11.2.1;
						LastSwiftMigration = 1120;
						TestTargetID = 2149E60423886C7B00873955;
					};
				};
			};
			buildConfigurationList = 2149E595238867E100873955 /* Build configuration list for PBXProject "DataStoreCategoryPlugin" */;
			compatibilityVersion = "Xcode 9.3";
			developmentRegion = en;
			hasScannedForEncodings = 0;
			knownRegions = (
				en,
				Base,
			);
			mainGroup = 2149E591238867E100873955;
			productRefGroup = 2149E59C238867E100873955 /* Products */;
			projectDirPath = "";
			projectRoot = "";
			targets = (
				2149E59A238867E100873955 /* AWSDataStoreCategoryPlugin */,
				2149E61C23886CEE00873955 /* AWSDataStoreCategoryPluginIntegrationTests */,
				2149E5E22388692E00873955 /* AWSDataStoreCategoryPluginTests */,
				2149E60423886C7B00873955 /* HostApp */,
			);
		};
/* End PBXProject section */

/* Begin PBXResourcesBuildPhase section */
		2149E599238867E100873955 /* Resources */ = {
			isa = PBXResourcesBuildPhase;
			buildActionMask = 2147483647;
			files = (
			);
			runOnlyForDeploymentPostprocessing = 0;
		};
		2149E5E12388692E00873955 /* Resources */ = {
			isa = PBXResourcesBuildPhase;
			buildActionMask = 2147483647;
			files = (
			);
			runOnlyForDeploymentPostprocessing = 0;
		};
		2149E60323886C7B00873955 /* Resources */ = {
			isa = PBXResourcesBuildPhase;
			buildActionMask = 2147483647;
			files = (
				2149E61423886C7F00873955 /* LaunchScreen.storyboard in Resources */,
				2149E61123886C7F00873955 /* Assets.xcassets in Resources */,
				2149E60F23886C7B00873955 /* Main.storyboard in Resources */,
			);
			runOnlyForDeploymentPostprocessing = 0;
		};
		2149E61B23886CEE00873955 /* Resources */ = {
			isa = PBXResourcesBuildPhase;
			buildActionMask = 2147483647;
			files = (
			);
			runOnlyForDeploymentPostprocessing = 0;
		};
/* End PBXResourcesBuildPhase section */

/* Begin PBXShellScriptBuildPhase section */
		08289990D5BB11284752D2DC /* [CP] Check Pods Manifest.lock */ = {
			isa = PBXShellScriptBuildPhase;
			buildActionMask = 2147483647;
			files = (
			);
			inputFileListPaths = (
			);
			inputPaths = (
				"${PODS_PODFILE_DIR_PATH}/Podfile.lock",
				"${PODS_ROOT}/Manifest.lock",
			);
			name = "[CP] Check Pods Manifest.lock";
			outputFileListPaths = (
			);
			outputPaths = (
				"$(DERIVED_FILE_DIR)/Pods-AWSDataStoreCategoryPlugin-AWSDataStoreCategoryPluginTests-checkManifestLockResult.txt",
			);
			runOnlyForDeploymentPostprocessing = 0;
			shellPath = /bin/sh;
			shellScript = "diff \"${PODS_PODFILE_DIR_PATH}/Podfile.lock\" \"${PODS_ROOT}/Manifest.lock\" > /dev/null\nif [ $? != 0 ] ; then\n    # print error to STDERR\n    echo \"error: The sandbox is not in sync with the Podfile.lock. Run 'pod install' or update your CocoaPods installation.\" >&2\n    exit 1\nfi\n# This output is used by Xcode 'outputs' to avoid re-running this script phase.\necho \"SUCCESS\" > \"${SCRIPT_OUTPUT_FILE_0}\"\n";
			showEnvVarsInLog = 0;
		};
		1713BE6ABCD8154CDEC377DD /* [CP] Check Pods Manifest.lock */ = {
			isa = PBXShellScriptBuildPhase;
			buildActionMask = 2147483647;
			files = (
			);
			inputFileListPaths = (
			);
			inputPaths = (
				"${PODS_PODFILE_DIR_PATH}/Podfile.lock",
				"${PODS_ROOT}/Manifest.lock",
			);
			name = "[CP] Check Pods Manifest.lock";
			outputFileListPaths = (
			);
			outputPaths = (
				"$(DERIVED_FILE_DIR)/Pods-HostApp-AWSDataStoreCategoryPluginIntegrationTests-checkManifestLockResult.txt",
			);
			runOnlyForDeploymentPostprocessing = 0;
			shellPath = /bin/sh;
			shellScript = "diff \"${PODS_PODFILE_DIR_PATH}/Podfile.lock\" \"${PODS_ROOT}/Manifest.lock\" > /dev/null\nif [ $? != 0 ] ; then\n    # print error to STDERR\n    echo \"error: The sandbox is not in sync with the Podfile.lock. Run 'pod install' or update your CocoaPods installation.\" >&2\n    exit 1\nfi\n# This output is used by Xcode 'outputs' to avoid re-running this script phase.\necho \"SUCCESS\" > \"${SCRIPT_OUTPUT_FILE_0}\"\n";
			showEnvVarsInLog = 0;
		};
		2149E62E23886EBA00873955 /* Swift Lint */ = {
			isa = PBXShellScriptBuildPhase;
			buildActionMask = 2147483647;
			files = (
			);
			inputFileListPaths = (
			);
			inputPaths = (
			);
			name = "Swift Lint";
			outputFileListPaths = (
			);
			outputPaths = (
			);
			runOnlyForDeploymentPostprocessing = 0;
			shellPath = /bin/sh;
			shellScript = "\"${PODS_ROOT}/SwiftLint/swiftlint\" --path \"${SRCROOT}/AWSDataStoreCategoryPlugin\" --config \"${SRCROOT}/../../.swiftlint.yml\"\n";
		};
		2149E63023886EE400873955 /* Swift Format */ = {
			isa = PBXShellScriptBuildPhase;
			buildActionMask = 2147483647;
			files = (
			);
			inputFileListPaths = (
			);
			inputPaths = (
			);
			name = "Swift Format";
			outputFileListPaths = (
			);
			outputPaths = (
			);
			runOnlyForDeploymentPostprocessing = 0;
			shellPath = /bin/sh;
			shellScript = "\"${PODS_ROOT}/SwiftFormat/CommandLineTool/swiftformat\" \"${SRCROOT}/AWSDataStoreCategoryPlugin\" --config \"${SRCROOT}/../../.swiftformat\"\n";
		};
		50B9D3566132A3E54BA4C2F8 /* [CP] Embed Pods Frameworks */ = {
			isa = PBXShellScriptBuildPhase;
			buildActionMask = 2147483647;
			files = (
			);
			inputFileListPaths = (
				"${PODS_ROOT}/Target Support Files/Pods-HostApp/Pods-HostApp-frameworks-${CONFIGURATION}-input-files.xcfilelist",
			);
			name = "[CP] Embed Pods Frameworks";
			outputFileListPaths = (
				"${PODS_ROOT}/Target Support Files/Pods-HostApp/Pods-HostApp-frameworks-${CONFIGURATION}-output-files.xcfilelist",
			);
			runOnlyForDeploymentPostprocessing = 0;
			shellPath = /bin/sh;
			shellScript = "\"${PODS_ROOT}/Target Support Files/Pods-HostApp/Pods-HostApp-frameworks.sh\"\n";
			showEnvVarsInLog = 0;
		};
		85DA96279C68FE5809B48B1B /* [CP] Check Pods Manifest.lock */ = {
			isa = PBXShellScriptBuildPhase;
			buildActionMask = 2147483647;
			files = (
			);
			inputFileListPaths = (
			);
			inputPaths = (
				"${PODS_PODFILE_DIR_PATH}/Podfile.lock",
				"${PODS_ROOT}/Manifest.lock",
			);
			name = "[CP] Check Pods Manifest.lock";
			outputFileListPaths = (
			);
			outputPaths = (
				"$(DERIVED_FILE_DIR)/Pods-AWSDataStoreCategoryPlugin-checkManifestLockResult.txt",
			);
			runOnlyForDeploymentPostprocessing = 0;
			shellPath = /bin/sh;
			shellScript = "diff \"${PODS_PODFILE_DIR_PATH}/Podfile.lock\" \"${PODS_ROOT}/Manifest.lock\" > /dev/null\nif [ $? != 0 ] ; then\n    # print error to STDERR\n    echo \"error: The sandbox is not in sync with the Podfile.lock. Run 'pod install' or update your CocoaPods installation.\" >&2\n    exit 1\nfi\n# This output is used by Xcode 'outputs' to avoid re-running this script phase.\necho \"SUCCESS\" > \"${SCRIPT_OUTPUT_FILE_0}\"\n";
			showEnvVarsInLog = 0;
		};
		C01946720C8E68541B329579 /* [CP] Embed Pods Frameworks */ = {
			isa = PBXShellScriptBuildPhase;
			buildActionMask = 2147483647;
			files = (
			);
			inputFileListPaths = (
				"${PODS_ROOT}/Target Support Files/Pods-AWSDataStoreCategoryPlugin-AWSDataStoreCategoryPluginTests/Pods-AWSDataStoreCategoryPlugin-AWSDataStoreCategoryPluginTests-frameworks-${CONFIGURATION}-input-files.xcfilelist",
			);
			name = "[CP] Embed Pods Frameworks";
			outputFileListPaths = (
				"${PODS_ROOT}/Target Support Files/Pods-AWSDataStoreCategoryPlugin-AWSDataStoreCategoryPluginTests/Pods-AWSDataStoreCategoryPlugin-AWSDataStoreCategoryPluginTests-frameworks-${CONFIGURATION}-output-files.xcfilelist",
			);
			runOnlyForDeploymentPostprocessing = 0;
			shellPath = /bin/sh;
			shellScript = "\"${PODS_ROOT}/Target Support Files/Pods-AWSDataStoreCategoryPlugin-AWSDataStoreCategoryPluginTests/Pods-AWSDataStoreCategoryPlugin-AWSDataStoreCategoryPluginTests-frameworks.sh\"\n";
			showEnvVarsInLog = 0;
		};
		CDD5E84933F150040DD4035E /* [CP] Check Pods Manifest.lock */ = {
			isa = PBXShellScriptBuildPhase;
			buildActionMask = 2147483647;
			files = (
			);
			inputFileListPaths = (
			);
			inputPaths = (
				"${PODS_PODFILE_DIR_PATH}/Podfile.lock",
				"${PODS_ROOT}/Manifest.lock",
			);
			name = "[CP] Check Pods Manifest.lock";
			outputFileListPaths = (
			);
			outputPaths = (
				"$(DERIVED_FILE_DIR)/Pods-HostApp-checkManifestLockResult.txt",
			);
			runOnlyForDeploymentPostprocessing = 0;
			shellPath = /bin/sh;
			shellScript = "diff \"${PODS_PODFILE_DIR_PATH}/Podfile.lock\" \"${PODS_ROOT}/Manifest.lock\" > /dev/null\nif [ $? != 0 ] ; then\n    # print error to STDERR\n    echo \"error: The sandbox is not in sync with the Podfile.lock. Run 'pod install' or update your CocoaPods installation.\" >&2\n    exit 1\nfi\n# This output is used by Xcode 'outputs' to avoid re-running this script phase.\necho \"SUCCESS\" > \"${SCRIPT_OUTPUT_FILE_0}\"\n";
			showEnvVarsInLog = 0;
		};
		ED8E6EC9BE2DB356A6000F74 /* [CP] Embed Pods Frameworks */ = {
			isa = PBXShellScriptBuildPhase;
			buildActionMask = 2147483647;
			files = (
			);
			inputFileListPaths = (
				"${PODS_ROOT}/Target Support Files/Pods-HostApp-AWSDataStoreCategoryPluginIntegrationTests/Pods-HostApp-AWSDataStoreCategoryPluginIntegrationTests-frameworks-${CONFIGURATION}-input-files.xcfilelist",
			);
			name = "[CP] Embed Pods Frameworks";
			outputFileListPaths = (
				"${PODS_ROOT}/Target Support Files/Pods-HostApp-AWSDataStoreCategoryPluginIntegrationTests/Pods-HostApp-AWSDataStoreCategoryPluginIntegrationTests-frameworks-${CONFIGURATION}-output-files.xcfilelist",
			);
			runOnlyForDeploymentPostprocessing = 0;
			shellPath = /bin/sh;
			shellScript = "\"${PODS_ROOT}/Target Support Files/Pods-HostApp-AWSDataStoreCategoryPluginIntegrationTests/Pods-HostApp-AWSDataStoreCategoryPluginIntegrationTests-frameworks.sh\"\n";
			showEnvVarsInLog = 0;
		};
		FA9EB2C52388949500BAADBD /* SwiftFormat */ = {
			isa = PBXShellScriptBuildPhase;
			buildActionMask = 2147483647;
			files = (
			);
			inputFileListPaths = (
			);
			inputPaths = (
			);
			name = SwiftFormat;
			outputFileListPaths = (
			);
			outputPaths = (
			);
			runOnlyForDeploymentPostprocessing = 0;
			shellPath = /bin/sh;
			shellScript = "\"${PODS_ROOT}/SwiftFormat/CommandLineTool/swiftformat\" \"${SRCROOT}/AWSDataStoreCategoryPluginIntegrationTests\" --config \"${SRCROOT}/../../.swiftformat\"\n\n";
		};
		FA9EB2C6238894A800BAADBD /* SwiftLint */ = {
			isa = PBXShellScriptBuildPhase;
			buildActionMask = 2147483647;
			files = (
			);
			inputFileListPaths = (
			);
			inputPaths = (
			);
			name = SwiftLint;
			outputFileListPaths = (
			);
			outputPaths = (
			);
			runOnlyForDeploymentPostprocessing = 0;
			shellPath = /bin/sh;
			shellScript = "\"${PODS_ROOT}/SwiftLint/swiftlint\" --path \"${SRCROOT}/AWSDataStoreCategoryPluginIntegrationTests\" --config \"${SRCROOT}/../../.swiftlint.yml\"\n";
		};
		FA9EB2C7238894B400BAADBD /* SwiftFormat */ = {
			isa = PBXShellScriptBuildPhase;
			buildActionMask = 2147483647;
			files = (
			);
			inputFileListPaths = (
			);
			inputPaths = (
			);
			name = SwiftFormat;
			outputFileListPaths = (
			);
			outputPaths = (
			);
			runOnlyForDeploymentPostprocessing = 0;
			shellPath = /bin/sh;
			shellScript = "\"${PODS_ROOT}/SwiftFormat/CommandLineTool/swiftformat\" \"${SRCROOT}/AWSDataStoreCategoryPluginTests\" --config \"${SRCROOT}/../../.swiftformat\"\n\n";
		};
		FA9EB2C8238894CB00BAADBD /* SwiftLint */ = {
			isa = PBXShellScriptBuildPhase;
			buildActionMask = 2147483647;
			files = (
			);
			inputFileListPaths = (
			);
			inputPaths = (
			);
			name = SwiftLint;
			outputFileListPaths = (
			);
			outputPaths = (
			);
			runOnlyForDeploymentPostprocessing = 0;
			shellPath = /bin/sh;
			shellScript = "\"${PODS_ROOT}/SwiftLint/swiftlint\" --path \"${SRCROOT}/AWSDataStoreCategoryPluginTests\" --config \"${SRCROOT}/../../.swiftlint.yml\"\n";
		};
/* End PBXShellScriptBuildPhase section */

/* Begin PBXSourcesBuildPhase section */
		2149E597238867E100873955 /* Sources */ = {
			isa = PBXSourcesBuildPhase;
			buildActionMask = 2147483647;
			files = (
				2149E5DE2388684F00873955 /* AWSDataStoreCategoryPlugin.swift in Sources */,
				FA3841E923889D440070AD5B /* StateMachine.swift in Sources */,
				FA3B3EFF238F13B2002EFDB3 /* MutationEventIngester.swift in Sources */,
				FA3841E523889D280070AD5B /* IncomingEventReconciliationQueues.swift in Sources */,
				2149E5DB2388684F00873955 /* NetworkReachability.swift in Sources */,
				2149E5D12388684F00873955 /* StorageEngineAdapter+SQLite.swift in Sources */,
				FA5D4CED238AFC4D00D2F54A /* AWSDataStoreCategoryPlugin+DefaultLogger.swift in Sources */,
				2149E5CA2388684F00873955 /* ModelSchema+SQLite.swift in Sources */,
				2149E5CD2388684F00873955 /* SQLStatement+Update.swift in Sources */,
				FAF7CEC9238C6A940095547B /* SyncMutationToCloudOperation.swift in Sources */,
				2149E5D02388684F00873955 /* QueryPredicate+SQLite.swift in Sources */,
				FA3B3F07238F23CA002EFDB3 /* OutgoingMutationQueue+Resolver.swift in Sources */,
				2149E5D22388684F00873955 /* SQLStatement+Condition.swift in Sources */,
				FAED573C238B4B03008EBED8 /* Statement+AnyModel.swift in Sources */,
				2149E5D72388684F00873955 /* NetworkReachabilityNotifier.swift in Sources */,
				2149E5C52388684F00873955 /* StorageEngineBehavior.swift in Sources */,
				FAF7CECF238C93A50095547B /* CloudSyncEngineBehavior.swift in Sources */,
				2149E5CF2388684F00873955 /* SQLStatement+Delete.swift in Sources */,
				2149E5C92388684F00873955 /* SQLStatement+Insert.swift in Sources */,
				B9E010E02390780900DCE8C8 /* MutationSync.swift in Sources */,
				2149E5D42388684F00873955 /* DataStorePublisher.swift in Sources */,
				FA3841E723889D340070AD5B /* ReconcileAndLocalSaveOperation.swift in Sources */,
				FADD728F238B0F10005AA69A /* IncomingAsyncSubscriptionEventPublisher.swift in Sources */,
				2149E5C72388684F00873955 /* StorageEngine.swift in Sources */,
				FA3B3F05238F22F5002EFDB3 /* OutgoingMutationQueue+Action.swift in Sources */,
				FAED573E238B4C2F008EBED8 /* StorageEngineAdapter+UntypedModel.swift in Sources */,
				FAF7CECB238C72830095547B /* OutgoingMutationQueue.swift in Sources */,
				2149E5CC2388684F00873955 /* SQLStatement+Select.swift in Sources */,
				FADD7291238B19CB005AA69A /* IncomingAsyncSubscriptionEventToAnyModelMapper.swift in Sources */,
				2149E5D82388684F00873955 /* CloudSyncEngine.swift in Sources */,
				B9E010E12390780900DCE8C8 /* MutationSyncMetadata+Schema.swift in Sources */,
				B9E010E22390780900DCE8C8 /* MutationSyncMetadata.swift in Sources */,
				2149E5CB2388684F00873955 /* Model+SQLite.swift in Sources */,
				FA3B3F03238F22CF002EFDB3 /* OutgoingMutationQueue+State.swift in Sources */,
				FA5D4CEF238AFCBC00D2F54A /* AWSDataStoreCategoryPlugin+DataStoreSubscribeBehavior.swift in Sources */,
				2149E5C82388684F00873955 /* SQLStatement.swift in Sources */,
				FAED5742238B52CE008EBED8 /* ModelStorageBehavior.swift in Sources */,
				2149E5C62388684F00873955 /* StorageEngineAdapter.swift in Sources */,
				FAED5738238B3A2A008EBED8 /* IncomingMutationEventFacade.swift in Sources */,
				2149E5CE2388684F00873955 /* SQLStatement+CreateTable.swift in Sources */,
				FACBB2AE238AFAE800C29602 /* AWSDataStoreCategoryPlugin+DataStoreBaseBehavior.swift in Sources */,
				2149E5D32388684F00873955 /* Statement+Model.swift in Sources */,
			);
			runOnlyForDeploymentPostprocessing = 0;
		};
		2149E5DF2388692E00873955 /* Sources */ = {
			isa = PBXSourcesBuildPhase;
			buildActionMask = 2147483647;
			files = (
				2149E5FD238869CF00873955 /* OutgoingMutationQueueTests.swift in Sources */,
				6B91DEBF238B9CE0004D6BEE /* ReconcileAndLocalSaveOperationTests.swift in Sources */,
				FA3841ED23889D8F0070AD5B /* StateMachineTests.swift in Sources */,
				B9E010E4239167E000DCE8C8 /* TestModelRegistration.swift in Sources */,
				2149E5FC238869CF00873955 /* LocalSubscriptionTests.swift in Sources */,
				B9FAA183239030A3009414B4 /* MutationSyncMetadataTests.swift in Sources */,
				FA3841EF23889DCC0070AD5B /* MockModels.swift in Sources */,
				2149E5FF238869CF00873955 /* SQLStatementTests.swift in Sources */,
				FA3B3F09238F39DE002EFDB3 /* AWSMutationEventIngesterTests.swift in Sources */,
				B9FAA140238C600A009414B4 /* ListTests.swift in Sources */,
				2149E5F9238869CF00873955 /* QueryPredicateTests.swift in Sources */,
				2149E5FA238869CF00873955 /* APICategoryDependencyTests.swift in Sources */,
				2149E5FB238869CF00873955 /* NetworkReachabilityNotifierTests.swift in Sources */,
				2149E5FE238869CF00873955 /* CloudSyncTests.swift in Sources */,
				B9FAA142238C6082009414B4 /* BaseDataStoreTests.swift in Sources */,
				2149E600238869CF00873955 /* SQLiteStorageEngineAdapterTests.swift in Sources */,
			);
			runOnlyForDeploymentPostprocessing = 0;
		};
		2149E60123886C7B00873955 /* Sources */ = {
			isa = PBXSourcesBuildPhase;
			buildActionMask = 2147483647;
			files = (
				2149E60C23886C7B00873955 /* ViewController.swift in Sources */,
				2149E60823886C7B00873955 /* AppDelegate.swift in Sources */,
				2149E60A23886C7B00873955 /* SceneDelegate.swift in Sources */,
			);
			runOnlyForDeploymentPostprocessing = 0;
		};
		2149E61923886CEE00873955 /* Sources */ = {
			isa = PBXSourcesBuildPhase;
			buildActionMask = 2147483647;
			files = (
				2149E62D23886D3900873955 /* SyncMetadataIntegrationTests.swift in Sources */,
				2149E62C23886D3900873955 /* AWSDataStoreCategoryPluginIntegrationTests.swift in Sources */,
				FA3841EB23889D6C0070AD5B /* SubscriptionIntegrationTests.swift in Sources */,
			);
			runOnlyForDeploymentPostprocessing = 0;
		};
/* End PBXSourcesBuildPhase section */

/* Begin PBXTargetDependency section */
		2149E5EA2388692E00873955 /* PBXTargetDependency */ = {
			isa = PBXTargetDependency;
			target = 2149E59A238867E100873955 /* AWSDataStoreCategoryPlugin */;
			targetProxy = 2149E5E92388692E00873955 /* PBXContainerItemProxy */;
		};
		2149E62423886CEE00873955 /* PBXTargetDependency */ = {
			isa = PBXTargetDependency;
			target = 2149E59A238867E100873955 /* AWSDataStoreCategoryPlugin */;
			targetProxy = 2149E62323886CEE00873955 /* PBXContainerItemProxy */;
		};
		2149E62923886CF500873955 /* PBXTargetDependency */ = {
			isa = PBXTargetDependency;
			target = 2149E60423886C7B00873955 /* HostApp */;
			targetProxy = 2149E62823886CF500873955 /* PBXContainerItemProxy */;
		};
/* End PBXTargetDependency section */

/* Begin PBXVariantGroup section */
		2149E60D23886C7B00873955 /* Main.storyboard */ = {
			isa = PBXVariantGroup;
			children = (
				2149E60E23886C7B00873955 /* Base */,
			);
			name = Main.storyboard;
			sourceTree = "<group>";
		};
		2149E61223886C7F00873955 /* LaunchScreen.storyboard */ = {
			isa = PBXVariantGroup;
			children = (
				2149E61323886C7F00873955 /* Base */,
			);
			name = LaunchScreen.storyboard;
			sourceTree = "<group>";
		};
/* End PBXVariantGroup section */

/* Begin XCBuildConfiguration section */
		2149E5A1238867E100873955 /* Debug */ = {
			isa = XCBuildConfiguration;
			buildSettings = {
				ALWAYS_SEARCH_USER_PATHS = NO;
				CLANG_ANALYZER_NONNULL = YES;
				CLANG_ANALYZER_NUMBER_OBJECT_CONVERSION = YES_AGGRESSIVE;
				CLANG_CXX_LANGUAGE_STANDARD = "gnu++14";
				CLANG_CXX_LIBRARY = "libc++";
				CLANG_ENABLE_MODULES = YES;
				CLANG_ENABLE_OBJC_ARC = YES;
				CLANG_ENABLE_OBJC_WEAK = YES;
				CLANG_WARN_BLOCK_CAPTURE_AUTORELEASING = YES;
				CLANG_WARN_BOOL_CONVERSION = YES;
				CLANG_WARN_COMMA = YES;
				CLANG_WARN_CONSTANT_CONVERSION = YES;
				CLANG_WARN_DEPRECATED_OBJC_IMPLEMENTATIONS = YES;
				CLANG_WARN_DIRECT_OBJC_ISA_USAGE = YES_ERROR;
				CLANG_WARN_DOCUMENTATION_COMMENTS = YES;
				CLANG_WARN_EMPTY_BODY = YES;
				CLANG_WARN_ENUM_CONVERSION = YES;
				CLANG_WARN_INFINITE_RECURSION = YES;
				CLANG_WARN_INT_CONVERSION = YES;
				CLANG_WARN_NON_LITERAL_NULL_CONVERSION = YES;
				CLANG_WARN_OBJC_IMPLICIT_RETAIN_SELF = YES;
				CLANG_WARN_OBJC_LITERAL_CONVERSION = YES;
				CLANG_WARN_OBJC_ROOT_CLASS = YES_ERROR;
				CLANG_WARN_RANGE_LOOP_ANALYSIS = YES;
				CLANG_WARN_STRICT_PROTOTYPES = YES;
				CLANG_WARN_SUSPICIOUS_MOVE = YES;
				CLANG_WARN_UNGUARDED_AVAILABILITY = YES_AGGRESSIVE;
				CLANG_WARN_UNREACHABLE_CODE = YES;
				CLANG_WARN__DUPLICATE_METHOD_MATCH = YES;
				COPY_PHASE_STRIP = NO;
				CURRENT_PROJECT_VERSION = 1;
				DEBUG_INFORMATION_FORMAT = dwarf;
				ENABLE_STRICT_OBJC_MSGSEND = YES;
				ENABLE_TESTABILITY = YES;
				GCC_C_LANGUAGE_STANDARD = gnu11;
				GCC_DYNAMIC_NO_PIC = NO;
				GCC_NO_COMMON_BLOCKS = YES;
				GCC_OPTIMIZATION_LEVEL = 0;
				GCC_PREPROCESSOR_DEFINITIONS = (
					"DEBUG=1",
					"$(inherited)",
				);
				GCC_WARN_64_TO_32_BIT_CONVERSION = YES;
				GCC_WARN_ABOUT_RETURN_TYPE = YES_ERROR;
				GCC_WARN_UNDECLARED_SELECTOR = YES;
				GCC_WARN_UNINITIALIZED_AUTOS = YES_AGGRESSIVE;
				GCC_WARN_UNUSED_FUNCTION = YES;
				GCC_WARN_UNUSED_VARIABLE = YES;
				IPHONEOS_DEPLOYMENT_TARGET = 13.0;
				MTL_ENABLE_DEBUG_INFO = INCLUDE_SOURCE;
				MTL_FAST_MATH = YES;
				ONLY_ACTIVE_ARCH = YES;
				SDKROOT = iphoneos;
				SWIFT_ACTIVE_COMPILATION_CONDITIONS = DEBUG;
				SWIFT_OPTIMIZATION_LEVEL = "-Onone";
				VERSIONING_SYSTEM = "apple-generic";
				VERSION_INFO_PREFIX = "";
			};
			name = Debug;
		};
		2149E5A2238867E100873955 /* Release */ = {
			isa = XCBuildConfiguration;
			buildSettings = {
				ALWAYS_SEARCH_USER_PATHS = NO;
				CLANG_ANALYZER_NONNULL = YES;
				CLANG_ANALYZER_NUMBER_OBJECT_CONVERSION = YES_AGGRESSIVE;
				CLANG_CXX_LANGUAGE_STANDARD = "gnu++14";
				CLANG_CXX_LIBRARY = "libc++";
				CLANG_ENABLE_MODULES = YES;
				CLANG_ENABLE_OBJC_ARC = YES;
				CLANG_ENABLE_OBJC_WEAK = YES;
				CLANG_WARN_BLOCK_CAPTURE_AUTORELEASING = YES;
				CLANG_WARN_BOOL_CONVERSION = YES;
				CLANG_WARN_COMMA = YES;
				CLANG_WARN_CONSTANT_CONVERSION = YES;
				CLANG_WARN_DEPRECATED_OBJC_IMPLEMENTATIONS = YES;
				CLANG_WARN_DIRECT_OBJC_ISA_USAGE = YES_ERROR;
				CLANG_WARN_DOCUMENTATION_COMMENTS = YES;
				CLANG_WARN_EMPTY_BODY = YES;
				CLANG_WARN_ENUM_CONVERSION = YES;
				CLANG_WARN_INFINITE_RECURSION = YES;
				CLANG_WARN_INT_CONVERSION = YES;
				CLANG_WARN_NON_LITERAL_NULL_CONVERSION = YES;
				CLANG_WARN_OBJC_IMPLICIT_RETAIN_SELF = YES;
				CLANG_WARN_OBJC_LITERAL_CONVERSION = YES;
				CLANG_WARN_OBJC_ROOT_CLASS = YES_ERROR;
				CLANG_WARN_RANGE_LOOP_ANALYSIS = YES;
				CLANG_WARN_STRICT_PROTOTYPES = YES;
				CLANG_WARN_SUSPICIOUS_MOVE = YES;
				CLANG_WARN_UNGUARDED_AVAILABILITY = YES_AGGRESSIVE;
				CLANG_WARN_UNREACHABLE_CODE = YES;
				CLANG_WARN__DUPLICATE_METHOD_MATCH = YES;
				COPY_PHASE_STRIP = NO;
				CURRENT_PROJECT_VERSION = 1;
				DEBUG_INFORMATION_FORMAT = "dwarf-with-dsym";
				ENABLE_NS_ASSERTIONS = NO;
				ENABLE_STRICT_OBJC_MSGSEND = YES;
				GCC_C_LANGUAGE_STANDARD = gnu11;
				GCC_NO_COMMON_BLOCKS = YES;
				GCC_WARN_64_TO_32_BIT_CONVERSION = YES;
				GCC_WARN_ABOUT_RETURN_TYPE = YES_ERROR;
				GCC_WARN_UNDECLARED_SELECTOR = YES;
				GCC_WARN_UNINITIALIZED_AUTOS = YES_AGGRESSIVE;
				GCC_WARN_UNUSED_FUNCTION = YES;
				GCC_WARN_UNUSED_VARIABLE = YES;
				IPHONEOS_DEPLOYMENT_TARGET = 13.0;
				MTL_ENABLE_DEBUG_INFO = NO;
				MTL_FAST_MATH = YES;
				SDKROOT = iphoneos;
				SWIFT_COMPILATION_MODE = wholemodule;
				SWIFT_OPTIMIZATION_LEVEL = "-O";
				VALIDATE_PRODUCT = YES;
				VERSIONING_SYSTEM = "apple-generic";
				VERSION_INFO_PREFIX = "";
			};
			name = Release;
		};
		2149E5A4238867E100873955 /* Debug */ = {
			isa = XCBuildConfiguration;
			baseConfigurationReference = CD06D94E36718128AEAB1BAB /* Pods-AWSDataStoreCategoryPlugin.debug.xcconfig */;
			buildSettings = {
				CODE_SIGN_STYLE = Automatic;
				DEFINES_MODULE = YES;
				DEVELOPMENT_TEAM = W3DRXD72QU;
				DYLIB_COMPATIBILITY_VERSION = 1;
				DYLIB_CURRENT_VERSION = 1;
				DYLIB_INSTALL_NAME_BASE = "@rpath";
				INFOPLIST_FILE = "$(SRCROOT)/AWSDataStoreCategoryPlugin/Info.plist";
				INSTALL_PATH = "$(LOCAL_LIBRARY_DIR)/Frameworks";
				IPHONEOS_DEPLOYMENT_TARGET = 13.0;
				LD_RUNPATH_SEARCH_PATHS = (
					"$(inherited)",
					"@executable_path/Frameworks",
					"@loader_path/Frameworks",
				);
				PRODUCT_BUNDLE_IDENTIFIER = com.amazonaws.DataStoreCategoryPlugin;
				PRODUCT_NAME = "$(TARGET_NAME:c99extidentifier)";
				SKIP_INSTALL = YES;
				SWIFT_VERSION = 5.0;
				TARGETED_DEVICE_FAMILY = "1,2";
			};
			name = Debug;
		};
		2149E5A5238867E100873955 /* Release */ = {
			isa = XCBuildConfiguration;
			baseConfigurationReference = 2F7EE0BE289FD9000DB970AB /* Pods-AWSDataStoreCategoryPlugin.release.xcconfig */;
			buildSettings = {
				CODE_SIGN_STYLE = Automatic;
				DEFINES_MODULE = YES;
				DEVELOPMENT_TEAM = W3DRXD72QU;
				DYLIB_COMPATIBILITY_VERSION = 1;
				DYLIB_CURRENT_VERSION = 1;
				DYLIB_INSTALL_NAME_BASE = "@rpath";
				INFOPLIST_FILE = "$(SRCROOT)/AWSDataStoreCategoryPlugin/Info.plist";
				INSTALL_PATH = "$(LOCAL_LIBRARY_DIR)/Frameworks";
				IPHONEOS_DEPLOYMENT_TARGET = 13.0;
				LD_RUNPATH_SEARCH_PATHS = (
					"$(inherited)",
					"@executable_path/Frameworks",
					"@loader_path/Frameworks",
				);
				PRODUCT_BUNDLE_IDENTIFIER = com.amazonaws.DataStoreCategoryPlugin;
				PRODUCT_NAME = "$(TARGET_NAME:c99extidentifier)";
				SKIP_INSTALL = YES;
				SWIFT_VERSION = 5.0;
				TARGETED_DEVICE_FAMILY = "1,2";
			};
			name = Release;
		};
		2149E5EB2388692E00873955 /* Debug */ = {
			isa = XCBuildConfiguration;
			baseConfigurationReference = 44F4E761D163EA71F74685F7 /* Pods-AWSDataStoreCategoryPlugin-AWSDataStoreCategoryPluginTests.debug.xcconfig */;
			buildSettings = {
				CLANG_ENABLE_MODULES = YES;
				CODE_SIGN_STYLE = Automatic;
				DEVELOPMENT_TEAM = W3DRXD72QU;
				INFOPLIST_FILE = AWSDataStoreCategoryPluginTests/Info.plist;
				LD_RUNPATH_SEARCH_PATHS = (
					"$(inherited)",
					"@executable_path/Frameworks",
					"@loader_path/Frameworks",
				);
				PRODUCT_BUNDLE_IDENTIFIER = com.amazonaws.AWSDataStoreCategoryPluginTests;
				PRODUCT_NAME = "$(TARGET_NAME)";
				SWIFT_OPTIMIZATION_LEVEL = "-Onone";
				SWIFT_VERSION = 5.0;
				TARGETED_DEVICE_FAMILY = "1,2";
			};
			name = Debug;
		};
		2149E5EC2388692E00873955 /* Release */ = {
			isa = XCBuildConfiguration;
			baseConfigurationReference = 84A0848093D62C14AC3C7340 /* Pods-AWSDataStoreCategoryPlugin-AWSDataStoreCategoryPluginTests.release.xcconfig */;
			buildSettings = {
				CLANG_ENABLE_MODULES = YES;
				CODE_SIGN_STYLE = Automatic;
				DEVELOPMENT_TEAM = W3DRXD72QU;
				INFOPLIST_FILE = AWSDataStoreCategoryPluginTests/Info.plist;
				LD_RUNPATH_SEARCH_PATHS = (
					"$(inherited)",
					"@executable_path/Frameworks",
					"@loader_path/Frameworks",
				);
				PRODUCT_BUNDLE_IDENTIFIER = com.amazonaws.AWSDataStoreCategoryPluginTests;
				PRODUCT_NAME = "$(TARGET_NAME)";
				SWIFT_VERSION = 5.0;
				TARGETED_DEVICE_FAMILY = "1,2";
			};
			name = Release;
		};
		2149E61723886C7F00873955 /* Debug */ = {
			isa = XCBuildConfiguration;
			baseConfigurationReference = 74F804F52DF34831C8F60044 /* Pods-HostApp.debug.xcconfig */;
			buildSettings = {
				ASSETCATALOG_COMPILER_APPICON_NAME = AppIcon;
				CODE_SIGN_STYLE = Automatic;
				DEVELOPMENT_TEAM = W3DRXD72QU;
				INFOPLIST_FILE = HostApp/Info.plist;
				IPHONEOS_DEPLOYMENT_TARGET = 13.0;
				LD_RUNPATH_SEARCH_PATHS = (
					"$(inherited)",
					"@executable_path/Frameworks",
				);
				PRODUCT_BUNDLE_IDENTIFIER = com.amazonaws.HostApp;
				PRODUCT_NAME = "$(TARGET_NAME)";
				SWIFT_VERSION = 5.0;
				TARGETED_DEVICE_FAMILY = "1,2";
			};
			name = Debug;
		};
		2149E61823886C7F00873955 /* Release */ = {
			isa = XCBuildConfiguration;
			baseConfigurationReference = AA98AF8502498A6DD04B5B9D /* Pods-HostApp.release.xcconfig */;
			buildSettings = {
				ASSETCATALOG_COMPILER_APPICON_NAME = AppIcon;
				CODE_SIGN_STYLE = Automatic;
				DEVELOPMENT_TEAM = W3DRXD72QU;
				INFOPLIST_FILE = HostApp/Info.plist;
				IPHONEOS_DEPLOYMENT_TARGET = 13.0;
				LD_RUNPATH_SEARCH_PATHS = (
					"$(inherited)",
					"@executable_path/Frameworks",
				);
				PRODUCT_BUNDLE_IDENTIFIER = com.amazonaws.HostApp;
				PRODUCT_NAME = "$(TARGET_NAME)";
				SWIFT_VERSION = 5.0;
				TARGETED_DEVICE_FAMILY = "1,2";
			};
			name = Release;
		};
		2149E62623886CEE00873955 /* Debug */ = {
			isa = XCBuildConfiguration;
			baseConfigurationReference = 86DD2C7F81D8956DF18EB8DB /* Pods-HostApp-AWSDataStoreCategoryPluginIntegrationTests.debug.xcconfig */;
			buildSettings = {
				CLANG_ENABLE_MODULES = YES;
				CODE_SIGN_STYLE = Automatic;
				DEVELOPMENT_TEAM = W3DRXD72QU;
				INFOPLIST_FILE = AWSDataStoreCategoryPluginIntegrationTests/Info.plist;
				LD_RUNPATH_SEARCH_PATHS = (
					"$(inherited)",
					"@executable_path/Frameworks",
					"@loader_path/Frameworks",
				);
				PRODUCT_BUNDLE_IDENTIFIER = com.amazonaws.AWSDataStoreCategoryPluginIntegrationTests;
				PRODUCT_NAME = "$(TARGET_NAME)";
				SWIFT_OPTIMIZATION_LEVEL = "-Onone";
				SWIFT_VERSION = 5.0;
				TARGETED_DEVICE_FAMILY = "1,2";
				TEST_HOST = "$(BUILT_PRODUCTS_DIR)/HostApp.app/HostApp";
			};
			name = Debug;
		};
		2149E62723886CEE00873955 /* Release */ = {
			isa = XCBuildConfiguration;
			baseConfigurationReference = 18669A1BE454F2AE676FBEA4 /* Pods-HostApp-AWSDataStoreCategoryPluginIntegrationTests.release.xcconfig */;
			buildSettings = {
				CLANG_ENABLE_MODULES = YES;
				CODE_SIGN_STYLE = Automatic;
				DEVELOPMENT_TEAM = W3DRXD72QU;
				INFOPLIST_FILE = AWSDataStoreCategoryPluginIntegrationTests/Info.plist;
				LD_RUNPATH_SEARCH_PATHS = (
					"$(inherited)",
					"@executable_path/Frameworks",
					"@loader_path/Frameworks",
				);
				PRODUCT_BUNDLE_IDENTIFIER = com.amazonaws.AWSDataStoreCategoryPluginIntegrationTests;
				PRODUCT_NAME = "$(TARGET_NAME)";
				SWIFT_VERSION = 5.0;
				TARGETED_DEVICE_FAMILY = "1,2";
				TEST_HOST = "$(BUILT_PRODUCTS_DIR)/HostApp.app/HostApp";
			};
			name = Release;
		};
/* End XCBuildConfiguration section */

/* Begin XCConfigurationList section */
		2149E595238867E100873955 /* Build configuration list for PBXProject "DataStoreCategoryPlugin" */ = {
			isa = XCConfigurationList;
			buildConfigurations = (
				2149E5A1238867E100873955 /* Debug */,
				2149E5A2238867E100873955 /* Release */,
			);
			defaultConfigurationIsVisible = 0;
			defaultConfigurationName = Release;
		};
		2149E5A3238867E100873955 /* Build configuration list for PBXNativeTarget "AWSDataStoreCategoryPlugin" */ = {
			isa = XCConfigurationList;
			buildConfigurations = (
				2149E5A4238867E100873955 /* Debug */,
				2149E5A5238867E100873955 /* Release */,
			);
			defaultConfigurationIsVisible = 0;
			defaultConfigurationName = Release;
		};
		2149E5ED2388692E00873955 /* Build configuration list for PBXNativeTarget "AWSDataStoreCategoryPluginTests" */ = {
			isa = XCConfigurationList;
			buildConfigurations = (
				2149E5EB2388692E00873955 /* Debug */,
				2149E5EC2388692E00873955 /* Release */,
			);
			defaultConfigurationIsVisible = 0;
			defaultConfigurationName = Release;
		};
		2149E61623886C7F00873955 /* Build configuration list for PBXNativeTarget "HostApp" */ = {
			isa = XCConfigurationList;
			buildConfigurations = (
				2149E61723886C7F00873955 /* Debug */,
				2149E61823886C7F00873955 /* Release */,
			);
			defaultConfigurationIsVisible = 0;
			defaultConfigurationName = Release;
		};
		2149E62523886CEE00873955 /* Build configuration list for PBXNativeTarget "AWSDataStoreCategoryPluginIntegrationTests" */ = {
			isa = XCConfigurationList;
			buildConfigurations = (
				2149E62623886CEE00873955 /* Debug */,
				2149E62723886CEE00873955 /* Release */,
			);
			defaultConfigurationIsVisible = 0;
			defaultConfigurationName = Release;
		};
/* End XCConfigurationList section */
	};
	rootObject = 2149E592238867E100873955 /* Project object */;
}<|MERGE_RESOLUTION|>--- conflicted
+++ resolved
@@ -52,13 +52,10 @@
 		65681A029CC7068D348C585E /* Pods_HostApp_AWSDataStoreCategoryPluginIntegrationTests.framework in Frameworks */ = {isa = PBXBuildFile; fileRef = 78D7B65396B17E57FDE99E6D /* Pods_HostApp_AWSDataStoreCategoryPluginIntegrationTests.framework */; };
 		6B91DEBF238B9CE0004D6BEE /* ReconcileAndLocalSaveOperationTests.swift in Sources */ = {isa = PBXBuildFile; fileRef = 6B91DEBE238B9CE0004D6BEE /* ReconcileAndLocalSaveOperationTests.swift */; };
 		9BDB42C47E6D7F9A113AE558 /* Pods_HostApp.framework in Frameworks */ = {isa = PBXBuildFile; fileRef = 9C6448DF009E54C11ACE4515 /* Pods_HostApp.framework */; };
-<<<<<<< HEAD
 		B9E010E4239167E000DCE8C8 /* TestModelRegistration.swift in Sources */ = {isa = PBXBuildFile; fileRef = B9E010E3239167E000DCE8C8 /* TestModelRegistration.swift */; };
-=======
 		B9E010E02390780900DCE8C8 /* MutationSync.swift in Sources */ = {isa = PBXBuildFile; fileRef = B9E010DD2390780800DCE8C8 /* MutationSync.swift */; };
 		B9E010E12390780900DCE8C8 /* MutationSyncMetadata+Schema.swift in Sources */ = {isa = PBXBuildFile; fileRef = B9E010DE2390780900DCE8C8 /* MutationSyncMetadata+Schema.swift */; };
 		B9E010E22390780900DCE8C8 /* MutationSyncMetadata.swift in Sources */ = {isa = PBXBuildFile; fileRef = B9E010DF2390780900DCE8C8 /* MutationSyncMetadata.swift */; };
->>>>>>> a44a607e
 		B9FAA140238C600A009414B4 /* ListTests.swift in Sources */ = {isa = PBXBuildFile; fileRef = B9FAA13F238C600A009414B4 /* ListTests.swift */; };
 		B9FAA142238C6082009414B4 /* BaseDataStoreTests.swift in Sources */ = {isa = PBXBuildFile; fileRef = B9FAA141238C6082009414B4 /* BaseDataStoreTests.swift */; };
 		B9FAA183239030A3009414B4 /* MutationSyncMetadataTests.swift in Sources */ = {isa = PBXBuildFile; fileRef = B9FAA182239030A3009414B4 /* MutationSyncMetadataTests.swift */; };
@@ -173,13 +170,10 @@
 		901B53EACEE953021704BB41 /* Pods_AWSDataStoreCategoryPlugin_AWSDataStoreCategoryPluginTests.framework */ = {isa = PBXFileReference; explicitFileType = wrapper.framework; includeInIndex = 0; path = Pods_AWSDataStoreCategoryPlugin_AWSDataStoreCategoryPluginTests.framework; sourceTree = BUILT_PRODUCTS_DIR; };
 		9C6448DF009E54C11ACE4515 /* Pods_HostApp.framework */ = {isa = PBXFileReference; explicitFileType = wrapper.framework; includeInIndex = 0; path = Pods_HostApp.framework; sourceTree = BUILT_PRODUCTS_DIR; };
 		AA98AF8502498A6DD04B5B9D /* Pods-HostApp.release.xcconfig */ = {isa = PBXFileReference; includeInIndex = 1; lastKnownFileType = text.xcconfig; name = "Pods-HostApp.release.xcconfig"; path = "Target Support Files/Pods-HostApp/Pods-HostApp.release.xcconfig"; sourceTree = "<group>"; };
-<<<<<<< HEAD
 		B9E010E3239167E000DCE8C8 /* TestModelRegistration.swift */ = {isa = PBXFileReference; lastKnownFileType = sourcecode.swift; path = TestModelRegistration.swift; sourceTree = "<group>"; };
-=======
 		B9E010DD2390780800DCE8C8 /* MutationSync.swift */ = {isa = PBXFileReference; fileEncoding = 4; lastKnownFileType = sourcecode.swift; path = MutationSync.swift; sourceTree = "<group>"; };
 		B9E010DE2390780900DCE8C8 /* MutationSyncMetadata+Schema.swift */ = {isa = PBXFileReference; fileEncoding = 4; lastKnownFileType = sourcecode.swift; path = "MutationSyncMetadata+Schema.swift"; sourceTree = "<group>"; };
 		B9E010DF2390780900DCE8C8 /* MutationSyncMetadata.swift */ = {isa = PBXFileReference; fileEncoding = 4; lastKnownFileType = sourcecode.swift; path = MutationSyncMetadata.swift; sourceTree = "<group>"; };
->>>>>>> a44a607e
 		B9FAA13F238C600A009414B4 /* ListTests.swift */ = {isa = PBXFileReference; lastKnownFileType = sourcecode.swift; path = ListTests.swift; sourceTree = "<group>"; };
 		B9FAA141238C6082009414B4 /* BaseDataStoreTests.swift */ = {isa = PBXFileReference; lastKnownFileType = sourcecode.swift; path = BaseDataStoreTests.swift; sourceTree = "<group>"; };
 		B9FAA182239030A3009414B4 /* MutationSyncMetadataTests.swift */ = {isa = PBXFileReference; lastKnownFileType = sourcecode.swift; path = MutationSyncMetadataTests.swift; sourceTree = "<group>"; };
