// !$*UTF8*$!
{
	archiveVersion = 1;
	classes = {
	};
	objectVersion = 51;
	objects = {

/* Begin PBXBuildFile section */
		08CDDE1B95AB6381CC206339 /* Pods_AWSDataStoreCategoryPlugin.framework in Frameworks */ = {isa = PBXBuildFile; fileRef = 64CD158FEB5A00387A5194DB /* Pods_AWSDataStoreCategoryPlugin.framework */; };
		0DA38963A6DD53AF9BCDFC68 /* Pods_AWSDataStoreCategoryPlugin.framework in Frameworks */ = {isa = PBXBuildFile; fileRef = 6CF3060AE9E227813325029F /* Pods_AWSDataStoreCategoryPlugin.framework */; };
		1CB256DB1E49BBEF19B0DE8C /* Pods_AWSDataStoreCategoryPlugin_AWSDataStoreCategoryPluginTests.framework in Frameworks */ = {isa = PBXBuildFile; fileRef = 901B53EACEE953021704BB41 /* Pods_AWSDataStoreCategoryPlugin_AWSDataStoreCategoryPluginTests.framework */; };
		2149E5C52388684F00873955 /* StorageEngineBehavior.swift in Sources */ = {isa = PBXBuildFile; fileRef = 2149E5A82388684F00873955 /* StorageEngineBehavior.swift */; };
		2149E5C62388684F00873955 /* StorageEngineAdapter.swift in Sources */ = {isa = PBXBuildFile; fileRef = 2149E5A92388684F00873955 /* StorageEngineAdapter.swift */; };
		2149E5C72388684F00873955 /* StorageEngine.swift in Sources */ = {isa = PBXBuildFile; fileRef = 2149E5AA2388684F00873955 /* StorageEngine.swift */; };
		2149E5C82388684F00873955 /* SQLStatement.swift in Sources */ = {isa = PBXBuildFile; fileRef = 2149E5AC2388684F00873955 /* SQLStatement.swift */; };
		2149E5C92388684F00873955 /* SQLStatement+Insert.swift in Sources */ = {isa = PBXBuildFile; fileRef = 2149E5AD2388684F00873955 /* SQLStatement+Insert.swift */; };
		2149E5CA2388684F00873955 /* ModelSchema+SQLite.swift in Sources */ = {isa = PBXBuildFile; fileRef = 2149E5AE2388684F00873955 /* ModelSchema+SQLite.swift */; };
		2149E5CB2388684F00873955 /* Model+SQLite.swift in Sources */ = {isa = PBXBuildFile; fileRef = 2149E5AF2388684F00873955 /* Model+SQLite.swift */; };
		2149E5CC2388684F00873955 /* SQLStatement+Select.swift in Sources */ = {isa = PBXBuildFile; fileRef = 2149E5B02388684F00873955 /* SQLStatement+Select.swift */; };
		2149E5CD2388684F00873955 /* SQLStatement+Update.swift in Sources */ = {isa = PBXBuildFile; fileRef = 2149E5B12388684F00873955 /* SQLStatement+Update.swift */; };
		2149E5CE2388684F00873955 /* SQLStatement+CreateTable.swift in Sources */ = {isa = PBXBuildFile; fileRef = 2149E5B22388684F00873955 /* SQLStatement+CreateTable.swift */; };
		2149E5CF2388684F00873955 /* SQLStatement+Delete.swift in Sources */ = {isa = PBXBuildFile; fileRef = 2149E5B32388684F00873955 /* SQLStatement+Delete.swift */; };
		2149E5D02388684F00873955 /* QueryPredicate+SQLite.swift in Sources */ = {isa = PBXBuildFile; fileRef = 2149E5B42388684F00873955 /* QueryPredicate+SQLite.swift */; };
		2149E5D12388684F00873955 /* StorageEngineAdapter+SQLite.swift in Sources */ = {isa = PBXBuildFile; fileRef = 2149E5B52388684F00873955 /* StorageEngineAdapter+SQLite.swift */; };
		2149E5D22388684F00873955 /* SQLStatement+Condition.swift in Sources */ = {isa = PBXBuildFile; fileRef = 2149E5B62388684F00873955 /* SQLStatement+Condition.swift */; };
		2149E5D32388684F00873955 /* Statement+Model.swift in Sources */ = {isa = PBXBuildFile; fileRef = 2149E5B72388684F00873955 /* Statement+Model.swift */; };
		2149E5D42388684F00873955 /* DataStorePublisher.swift in Sources */ = {isa = PBXBuildFile; fileRef = 2149E5B92388684F00873955 /* DataStorePublisher.swift */; };
		2149E5D72388684F00873955 /* NetworkReachabilityNotifier.swift in Sources */ = {isa = PBXBuildFile; fileRef = 2149E5BD2388684F00873955 /* NetworkReachabilityNotifier.swift */; };
		2149E5D82388684F00873955 /* CloudSyncEngine.swift in Sources */ = {isa = PBXBuildFile; fileRef = 2149E5BE2388684F00873955 /* CloudSyncEngine.swift */; };
		2149E5DB2388684F00873955 /* NetworkReachability.swift in Sources */ = {isa = PBXBuildFile; fileRef = 2149E5C12388684F00873955 /* NetworkReachability.swift */; };
		2149E5DE2388684F00873955 /* AWSDataStoreCategoryPlugin.swift in Sources */ = {isa = PBXBuildFile; fileRef = 2149E5C42388684F00873955 /* AWSDataStoreCategoryPlugin.swift */; };
		2149E5E82388692E00873955 /* AWSDataStoreCategoryPlugin.framework in Frameworks */ = {isa = PBXBuildFile; fileRef = 2149E59B238867E100873955 /* AWSDataStoreCategoryPlugin.framework */; };
		2149E5F9238869CF00873955 /* QueryPredicateTests.swift in Sources */ = {isa = PBXBuildFile; fileRef = 2149E5F0238869CF00873955 /* QueryPredicateTests.swift */; };
		2149E5FA238869CF00873955 /* APICategoryDependencyTests.swift in Sources */ = {isa = PBXBuildFile; fileRef = 2149E5F1238869CF00873955 /* APICategoryDependencyTests.swift */; };
		2149E5FB238869CF00873955 /* NetworkReachabilityNotifierTests.swift in Sources */ = {isa = PBXBuildFile; fileRef = 2149E5F2238869CF00873955 /* NetworkReachabilityNotifierTests.swift */; };
		2149E5FC238869CF00873955 /* LocalSubscriptionTests.swift in Sources */ = {isa = PBXBuildFile; fileRef = 2149E5F3238869CF00873955 /* LocalSubscriptionTests.swift */; };
		2149E5FD238869CF00873955 /* OutgoingMutationQueueTests.swift in Sources */ = {isa = PBXBuildFile; fileRef = 2149E5F4238869CF00873955 /* OutgoingMutationQueueTests.swift */; };
		2149E5FE238869CF00873955 /* CloudSyncTests.swift in Sources */ = {isa = PBXBuildFile; fileRef = 2149E5F5238869CF00873955 /* CloudSyncTests.swift */; };
		2149E5FF238869CF00873955 /* SQLStatementTests.swift in Sources */ = {isa = PBXBuildFile; fileRef = 2149E5F6238869CF00873955 /* SQLStatementTests.swift */; };
		2149E600238869CF00873955 /* SQLiteStorageEngineAdapterTests.swift in Sources */ = {isa = PBXBuildFile; fileRef = 2149E5F7238869CF00873955 /* SQLiteStorageEngineAdapterTests.swift */; };
		2149E60823886C7B00873955 /* AppDelegate.swift in Sources */ = {isa = PBXBuildFile; fileRef = 2149E60723886C7B00873955 /* AppDelegate.swift */; };
		2149E60A23886C7B00873955 /* SceneDelegate.swift in Sources */ = {isa = PBXBuildFile; fileRef = 2149E60923886C7B00873955 /* SceneDelegate.swift */; };
		2149E60C23886C7B00873955 /* ViewController.swift in Sources */ = {isa = PBXBuildFile; fileRef = 2149E60B23886C7B00873955 /* ViewController.swift */; };
		2149E60F23886C7B00873955 /* Main.storyboard in Resources */ = {isa = PBXBuildFile; fileRef = 2149E60D23886C7B00873955 /* Main.storyboard */; };
		2149E61123886C7F00873955 /* Assets.xcassets in Resources */ = {isa = PBXBuildFile; fileRef = 2149E61023886C7F00873955 /* Assets.xcassets */; };
		2149E61423886C7F00873955 /* LaunchScreen.storyboard in Resources */ = {isa = PBXBuildFile; fileRef = 2149E61223886C7F00873955 /* LaunchScreen.storyboard */; };
		2149E62223886CEE00873955 /* AWSDataStoreCategoryPlugin.framework in Frameworks */ = {isa = PBXBuildFile; fileRef = 2149E59B238867E100873955 /* AWSDataStoreCategoryPlugin.framework */; };
		2149E62C23886D3900873955 /* AWSDataStoreCategoryPluginIntegrationTests.swift in Sources */ = {isa = PBXBuildFile; fileRef = 2149E62A23886D3900873955 /* AWSDataStoreCategoryPluginIntegrationTests.swift */; };
		2149E62D23886D3900873955 /* SyncMetadataIntegrationTests.swift in Sources */ = {isa = PBXBuildFile; fileRef = 2149E62B23886D3900873955 /* SyncMetadataIntegrationTests.swift */; };
		63499C67A1A6711637CD08AD /* Pods_HostApp.framework in Frameworks */ = {isa = PBXBuildFile; fileRef = 715777CA4DC182BC96B88C19 /* Pods_HostApp.framework */; };
		65681A029CC7068D348C585E /* Pods_HostApp_AWSDataStoreCategoryPluginIntegrationTests.framework in Frameworks */ = {isa = PBXBuildFile; fileRef = 78D7B65396B17E57FDE99E6D /* Pods_HostApp_AWSDataStoreCategoryPluginIntegrationTests.framework */; };
		6B91DEBF238B9CE0004D6BEE /* ReconcileAndLocalSaveOperationTests.swift in Sources */ = {isa = PBXBuildFile; fileRef = 6B91DEBE238B9CE0004D6BEE /* ReconcileAndLocalSaveOperationTests.swift */; };
		9BDB42C47E6D7F9A113AE558 /* Pods_HostApp.framework in Frameworks */ = {isa = PBXBuildFile; fileRef = 9C6448DF009E54C11ACE4515 /* Pods_HostApp.framework */; };
		B9E010E4239167E000DCE8C8 /* TestModelRegistration.swift in Sources */ = {isa = PBXBuildFile; fileRef = B9E010E3239167E000DCE8C8 /* TestModelRegistration.swift */; };
		B9E010E02390780900DCE8C8 /* MutationSync.swift in Sources */ = {isa = PBXBuildFile; fileRef = B9E010DD2390780800DCE8C8 /* MutationSync.swift */; };
		B9E010E12390780900DCE8C8 /* MutationSyncMetadata+Schema.swift in Sources */ = {isa = PBXBuildFile; fileRef = B9E010DE2390780900DCE8C8 /* MutationSyncMetadata+Schema.swift */; };
		B9E010E22390780900DCE8C8 /* MutationSyncMetadata.swift in Sources */ = {isa = PBXBuildFile; fileRef = B9E010DF2390780900DCE8C8 /* MutationSyncMetadata.swift */; };
		B9FAA140238C600A009414B4 /* ListTests.swift in Sources */ = {isa = PBXBuildFile; fileRef = B9FAA13F238C600A009414B4 /* ListTests.swift */; };
		B9FAA142238C6082009414B4 /* BaseDataStoreTests.swift in Sources */ = {isa = PBXBuildFile; fileRef = B9FAA141238C6082009414B4 /* BaseDataStoreTests.swift */; };
		B9FAA183239030A3009414B4 /* MutationSyncMetadataTests.swift in Sources */ = {isa = PBXBuildFile; fileRef = B9FAA182239030A3009414B4 /* MutationSyncMetadataTests.swift */; };
		E7B9BF8EC63BF1F1A6AB5F1A /* Pods_HostApp_AWSDataStoreCategoryPluginIntegrationTests.framework in Frameworks */ = {isa = PBXBuildFile; fileRef = F15A47E1AA494DF5B39514BC /* Pods_HostApp_AWSDataStoreCategoryPluginIntegrationTests.framework */; };
		E7FC24029D94A9B73B3EC793 /* Pods_AWSDataStoreCategoryPlugin_AWSDataStoreCategoryPluginTests.framework in Frameworks */ = {isa = PBXBuildFile; fileRef = 4402752860B9CC02A9A6BD8E /* Pods_AWSDataStoreCategoryPlugin_AWSDataStoreCategoryPluginTests.framework */; };
		FA3841E523889D280070AD5B /* IncomingEventReconciliationQueues.swift in Sources */ = {isa = PBXBuildFile; fileRef = FA3841E423889D280070AD5B /* IncomingEventReconciliationQueues.swift */; };
		FA3841E723889D340070AD5B /* ReconcileAndLocalSaveOperation.swift in Sources */ = {isa = PBXBuildFile; fileRef = FA3841E623889D340070AD5B /* ReconcileAndLocalSaveOperation.swift */; };
		FA3841E923889D440070AD5B /* StateMachine.swift in Sources */ = {isa = PBXBuildFile; fileRef = FA3841E823889D440070AD5B /* StateMachine.swift */; };
		FA3841EB23889D6C0070AD5B /* SubscriptionIntegrationTests.swift in Sources */ = {isa = PBXBuildFile; fileRef = FA3841EA23889D6C0070AD5B /* SubscriptionIntegrationTests.swift */; };
		FA3841ED23889D8F0070AD5B /* StateMachineTests.swift in Sources */ = {isa = PBXBuildFile; fileRef = FA3841EC23889D8F0070AD5B /* StateMachineTests.swift */; };
		FA3841EF23889DCC0070AD5B /* MockModels.swift in Sources */ = {isa = PBXBuildFile; fileRef = FA3841EE23889DCC0070AD5B /* MockModels.swift */; };
		FA3B3EFF238F13B2002EFDB3 /* MutationEventIngester.swift in Sources */ = {isa = PBXBuildFile; fileRef = FA3B3EFE238F13B2002EFDB3 /* MutationEventIngester.swift */; };
		FA3B3F03238F22CF002EFDB3 /* OutgoingMutationQueue+State.swift in Sources */ = {isa = PBXBuildFile; fileRef = FA3B3F02238F22CF002EFDB3 /* OutgoingMutationQueue+State.swift */; };
		FA3B3F05238F22F5002EFDB3 /* OutgoingMutationQueue+Action.swift in Sources */ = {isa = PBXBuildFile; fileRef = FA3B3F04238F22F5002EFDB3 /* OutgoingMutationQueue+Action.swift */; };
		FA3B3F07238F23CA002EFDB3 /* OutgoingMutationQueue+Resolver.swift in Sources */ = {isa = PBXBuildFile; fileRef = FA3B3F06238F23CA002EFDB3 /* OutgoingMutationQueue+Resolver.swift */; };
		FA3B3F09238F39DE002EFDB3 /* AWSMutationEventIngesterTests.swift in Sources */ = {isa = PBXBuildFile; fileRef = FA3B3F08238F39DE002EFDB3 /* AWSMutationEventIngesterTests.swift */; };
		FA5D4CED238AFC4D00D2F54A /* AWSDataStoreCategoryPlugin+DefaultLogger.swift in Sources */ = {isa = PBXBuildFile; fileRef = FA5D4CEC238AFC4D00D2F54A /* AWSDataStoreCategoryPlugin+DefaultLogger.swift */; };
		FA5D4CEF238AFCBC00D2F54A /* AWSDataStoreCategoryPlugin+DataStoreSubscribeBehavior.swift in Sources */ = {isa = PBXBuildFile; fileRef = FA5D4CEE238AFCBC00D2F54A /* AWSDataStoreCategoryPlugin+DataStoreSubscribeBehavior.swift */; };
		FAAFAF3923905F35002CF932 /* MutationEventPublisher.swift in Sources */ = {isa = PBXBuildFile; fileRef = FAAFAF3823905F35002CF932 /* MutationEventPublisher.swift */; };
		FACBB2AE238AFAE800C29602 /* AWSDataStoreCategoryPlugin+DataStoreBaseBehavior.swift in Sources */ = {isa = PBXBuildFile; fileRef = FACBB2AD238AFAE800C29602 /* AWSDataStoreCategoryPlugin+DataStoreBaseBehavior.swift */; };
		FADD728F238B0F10005AA69A /* IncomingAsyncSubscriptionEventPublisher.swift in Sources */ = {isa = PBXBuildFile; fileRef = FADD728E238B0F10005AA69A /* IncomingAsyncSubscriptionEventPublisher.swift */; };
		FADD7291238B19CB005AA69A /* IncomingAsyncSubscriptionEventToAnyModelMapper.swift in Sources */ = {isa = PBXBuildFile; fileRef = FADD7290238B19CB005AA69A /* IncomingAsyncSubscriptionEventToAnyModelMapper.swift */; };
		FAED5738238B3A2A008EBED8 /* IncomingMutationEventFacade.swift in Sources */ = {isa = PBXBuildFile; fileRef = FAED5737238B3A2A008EBED8 /* IncomingMutationEventFacade.swift */; };
		FAED573C238B4B03008EBED8 /* Statement+AnyModel.swift in Sources */ = {isa = PBXBuildFile; fileRef = FAED573B238B4B03008EBED8 /* Statement+AnyModel.swift */; };
		FAED573E238B4C2F008EBED8 /* StorageEngineAdapter+UntypedModel.swift in Sources */ = {isa = PBXBuildFile; fileRef = FAED573D238B4C2F008EBED8 /* StorageEngineAdapter+UntypedModel.swift */; };
		FAED5742238B52CE008EBED8 /* ModelStorageBehavior.swift in Sources */ = {isa = PBXBuildFile; fileRef = FAED5741238B52CE008EBED8 /* ModelStorageBehavior.swift */; };
		FAF7CEC9238C6A940095547B /* SyncMutationToCloudOperation.swift in Sources */ = {isa = PBXBuildFile; fileRef = FAF7CEC8238C6A940095547B /* SyncMutationToCloudOperation.swift */; };
		FAF7CECB238C72830095547B /* OutgoingMutationQueue.swift in Sources */ = {isa = PBXBuildFile; fileRef = FAF7CECA238C72830095547B /* OutgoingMutationQueue.swift */; };
		FAF7CECF238C93A50095547B /* CloudSyncEngineBehavior.swift in Sources */ = {isa = PBXBuildFile; fileRef = FAF7CECE238C93A50095547B /* CloudSyncEngineBehavior.swift */; };
/* End PBXBuildFile section */

/* Begin PBXContainerItemProxy section */
		2149E5E92388692E00873955 /* PBXContainerItemProxy */ = {
			isa = PBXContainerItemProxy;
			containerPortal = 2149E592238867E100873955 /* Project object */;
			proxyType = 1;
			remoteGlobalIDString = 2149E59A238867E100873955;
			remoteInfo = AWSDataStoreCategoryPlugin;
		};
		2149E62323886CEE00873955 /* PBXContainerItemProxy */ = {
			isa = PBXContainerItemProxy;
			containerPortal = 2149E592238867E100873955 /* Project object */;
			proxyType = 1;
			remoteGlobalIDString = 2149E59A238867E100873955;
			remoteInfo = AWSDataStoreCategoryPlugin;
		};
		2149E62823886CF500873955 /* PBXContainerItemProxy */ = {
			isa = PBXContainerItemProxy;
			containerPortal = 2149E592238867E100873955 /* Project object */;
			proxyType = 1;
			remoteGlobalIDString = 2149E60423886C7B00873955;
			remoteInfo = HostApp;
		};
/* End PBXContainerItemProxy section */

/* Begin PBXFileReference section */
		18669A1BE454F2AE676FBEA4 /* Pods-HostApp-AWSDataStoreCategoryPluginIntegrationTests.release.xcconfig */ = {isa = PBXFileReference; includeInIndex = 1; lastKnownFileType = text.xcconfig; name = "Pods-HostApp-AWSDataStoreCategoryPluginIntegrationTests.release.xcconfig"; path = "Target Support Files/Pods-HostApp-AWSDataStoreCategoryPluginIntegrationTests/Pods-HostApp-AWSDataStoreCategoryPluginIntegrationTests.release.xcconfig"; sourceTree = "<group>"; };
		2149E59B238867E100873955 /* AWSDataStoreCategoryPlugin.framework */ = {isa = PBXFileReference; explicitFileType = wrapper.framework; includeInIndex = 0; path = AWSDataStoreCategoryPlugin.framework; sourceTree = BUILT_PRODUCTS_DIR; };
		2149E5A82388684F00873955 /* StorageEngineBehavior.swift */ = {isa = PBXFileReference; fileEncoding = 4; lastKnownFileType = sourcecode.swift; path = StorageEngineBehavior.swift; sourceTree = "<group>"; };
		2149E5A92388684F00873955 /* StorageEngineAdapter.swift */ = {isa = PBXFileReference; fileEncoding = 4; lastKnownFileType = sourcecode.swift; path = StorageEngineAdapter.swift; sourceTree = "<group>"; };
		2149E5AA2388684F00873955 /* StorageEngine.swift */ = {isa = PBXFileReference; fileEncoding = 4; lastKnownFileType = sourcecode.swift; path = StorageEngine.swift; sourceTree = "<group>"; };
		2149E5AC2388684F00873955 /* SQLStatement.swift */ = {isa = PBXFileReference; fileEncoding = 4; lastKnownFileType = sourcecode.swift; path = SQLStatement.swift; sourceTree = "<group>"; };
		2149E5AD2388684F00873955 /* SQLStatement+Insert.swift */ = {isa = PBXFileReference; fileEncoding = 4; lastKnownFileType = sourcecode.swift; path = "SQLStatement+Insert.swift"; sourceTree = "<group>"; };
		2149E5AE2388684F00873955 /* ModelSchema+SQLite.swift */ = {isa = PBXFileReference; fileEncoding = 4; lastKnownFileType = sourcecode.swift; path = "ModelSchema+SQLite.swift"; sourceTree = "<group>"; };
		2149E5AF2388684F00873955 /* Model+SQLite.swift */ = {isa = PBXFileReference; fileEncoding = 4; lastKnownFileType = sourcecode.swift; path = "Model+SQLite.swift"; sourceTree = "<group>"; };
		2149E5B02388684F00873955 /* SQLStatement+Select.swift */ = {isa = PBXFileReference; fileEncoding = 4; lastKnownFileType = sourcecode.swift; path = "SQLStatement+Select.swift"; sourceTree = "<group>"; };
		2149E5B12388684F00873955 /* SQLStatement+Update.swift */ = {isa = PBXFileReference; fileEncoding = 4; lastKnownFileType = sourcecode.swift; path = "SQLStatement+Update.swift"; sourceTree = "<group>"; };
		2149E5B22388684F00873955 /* SQLStatement+CreateTable.swift */ = {isa = PBXFileReference; fileEncoding = 4; lastKnownFileType = sourcecode.swift; path = "SQLStatement+CreateTable.swift"; sourceTree = "<group>"; };
		2149E5B32388684F00873955 /* SQLStatement+Delete.swift */ = {isa = PBXFileReference; fileEncoding = 4; lastKnownFileType = sourcecode.swift; path = "SQLStatement+Delete.swift"; sourceTree = "<group>"; };
		2149E5B42388684F00873955 /* QueryPredicate+SQLite.swift */ = {isa = PBXFileReference; fileEncoding = 4; lastKnownFileType = sourcecode.swift; path = "QueryPredicate+SQLite.swift"; sourceTree = "<group>"; };
		2149E5B52388684F00873955 /* StorageEngineAdapter+SQLite.swift */ = {isa = PBXFileReference; fileEncoding = 4; lastKnownFileType = sourcecode.swift; path = "StorageEngineAdapter+SQLite.swift"; sourceTree = "<group>"; };
		2149E5B62388684F00873955 /* SQLStatement+Condition.swift */ = {isa = PBXFileReference; fileEncoding = 4; lastKnownFileType = sourcecode.swift; path = "SQLStatement+Condition.swift"; sourceTree = "<group>"; };
		2149E5B72388684F00873955 /* Statement+Model.swift */ = {isa = PBXFileReference; fileEncoding = 4; lastKnownFileType = sourcecode.swift; path = "Statement+Model.swift"; sourceTree = "<group>"; };
		2149E5B92388684F00873955 /* DataStorePublisher.swift */ = {isa = PBXFileReference; fileEncoding = 4; lastKnownFileType = sourcecode.swift; path = DataStorePublisher.swift; sourceTree = "<group>"; };
		2149E5BD2388684F00873955 /* NetworkReachabilityNotifier.swift */ = {isa = PBXFileReference; fileEncoding = 4; lastKnownFileType = sourcecode.swift; path = NetworkReachabilityNotifier.swift; sourceTree = "<group>"; };
		2149E5BE2388684F00873955 /* CloudSyncEngine.swift */ = {isa = PBXFileReference; fileEncoding = 4; lastKnownFileType = sourcecode.swift; path = CloudSyncEngine.swift; sourceTree = "<group>"; };
		2149E5C12388684F00873955 /* NetworkReachability.swift */ = {isa = PBXFileReference; fileEncoding = 4; lastKnownFileType = sourcecode.swift; path = NetworkReachability.swift; sourceTree = "<group>"; };
		2149E5C32388684F00873955 /* Info.plist */ = {isa = PBXFileReference; fileEncoding = 4; lastKnownFileType = text.plist.xml; path = Info.plist; sourceTree = "<group>"; };
		2149E5C42388684F00873955 /* AWSDataStoreCategoryPlugin.swift */ = {isa = PBXFileReference; fileEncoding = 4; lastKnownFileType = sourcecode.swift; path = AWSDataStoreCategoryPlugin.swift; sourceTree = "<group>"; };
		2149E5E32388692E00873955 /* AWSDataStoreCategoryPluginTests.xctest */ = {isa = PBXFileReference; explicitFileType = wrapper.cfbundle; includeInIndex = 0; path = AWSDataStoreCategoryPluginTests.xctest; sourceTree = BUILT_PRODUCTS_DIR; };
		2149E5E72388692E00873955 /* Info.plist */ = {isa = PBXFileReference; lastKnownFileType = text.plist.xml; path = Info.plist; sourceTree = "<group>"; };
		2149E5F0238869CF00873955 /* QueryPredicateTests.swift */ = {isa = PBXFileReference; fileEncoding = 4; lastKnownFileType = sourcecode.swift; path = QueryPredicateTests.swift; sourceTree = "<group>"; };
		2149E5F1238869CF00873955 /* APICategoryDependencyTests.swift */ = {isa = PBXFileReference; fileEncoding = 4; lastKnownFileType = sourcecode.swift; path = APICategoryDependencyTests.swift; sourceTree = "<group>"; };
		2149E5F2238869CF00873955 /* NetworkReachabilityNotifierTests.swift */ = {isa = PBXFileReference; fileEncoding = 4; lastKnownFileType = sourcecode.swift; path = NetworkReachabilityNotifierTests.swift; sourceTree = "<group>"; };
		2149E5F3238869CF00873955 /* LocalSubscriptionTests.swift */ = {isa = PBXFileReference; fileEncoding = 4; lastKnownFileType = sourcecode.swift; path = LocalSubscriptionTests.swift; sourceTree = "<group>"; };
		2149E5F4238869CF00873955 /* OutgoingMutationQueueTests.swift */ = {isa = PBXFileReference; fileEncoding = 4; lastKnownFileType = sourcecode.swift; path = OutgoingMutationQueueTests.swift; sourceTree = "<group>"; };
		2149E5F5238869CF00873955 /* CloudSyncTests.swift */ = {isa = PBXFileReference; fileEncoding = 4; lastKnownFileType = sourcecode.swift; path = CloudSyncTests.swift; sourceTree = "<group>"; };
		2149E5F6238869CF00873955 /* SQLStatementTests.swift */ = {isa = PBXFileReference; fileEncoding = 4; lastKnownFileType = sourcecode.swift; path = SQLStatementTests.swift; sourceTree = "<group>"; };
		2149E5F7238869CF00873955 /* SQLiteStorageEngineAdapterTests.swift */ = {isa = PBXFileReference; fileEncoding = 4; lastKnownFileType = sourcecode.swift; path = SQLiteStorageEngineAdapterTests.swift; sourceTree = "<group>"; };
		2149E60523886C7B00873955 /* HostApp.app */ = {isa = PBXFileReference; explicitFileType = wrapper.application; includeInIndex = 0; path = HostApp.app; sourceTree = BUILT_PRODUCTS_DIR; };
		2149E60723886C7B00873955 /* AppDelegate.swift */ = {isa = PBXFileReference; lastKnownFileType = sourcecode.swift; path = AppDelegate.swift; sourceTree = "<group>"; };
		2149E60923886C7B00873955 /* SceneDelegate.swift */ = {isa = PBXFileReference; lastKnownFileType = sourcecode.swift; path = SceneDelegate.swift; sourceTree = "<group>"; };
		2149E60B23886C7B00873955 /* ViewController.swift */ = {isa = PBXFileReference; lastKnownFileType = sourcecode.swift; path = ViewController.swift; sourceTree = "<group>"; };
		2149E60E23886C7B00873955 /* Base */ = {isa = PBXFileReference; lastKnownFileType = file.storyboard; name = Base; path = Base.lproj/Main.storyboard; sourceTree = "<group>"; };
		2149E61023886C7F00873955 /* Assets.xcassets */ = {isa = PBXFileReference; lastKnownFileType = folder.assetcatalog; path = Assets.xcassets; sourceTree = "<group>"; };
		2149E61323886C7F00873955 /* Base */ = {isa = PBXFileReference; lastKnownFileType = file.storyboard; name = Base; path = Base.lproj/LaunchScreen.storyboard; sourceTree = "<group>"; };
		2149E61523886C7F00873955 /* Info.plist */ = {isa = PBXFileReference; lastKnownFileType = text.plist.xml; path = Info.plist; sourceTree = "<group>"; };
		2149E61D23886CEE00873955 /* AWSDataStoreCategoryPluginIntegrationTests.xctest */ = {isa = PBXFileReference; explicitFileType = wrapper.cfbundle; includeInIndex = 0; path = AWSDataStoreCategoryPluginIntegrationTests.xctest; sourceTree = BUILT_PRODUCTS_DIR; };
		2149E62123886CEE00873955 /* Info.plist */ = {isa = PBXFileReference; lastKnownFileType = text.plist.xml; path = Info.plist; sourceTree = "<group>"; };
		2149E62A23886D3900873955 /* AWSDataStoreCategoryPluginIntegrationTests.swift */ = {isa = PBXFileReference; fileEncoding = 4; lastKnownFileType = sourcecode.swift; path = AWSDataStoreCategoryPluginIntegrationTests.swift; sourceTree = "<group>"; };
		2149E62B23886D3900873955 /* SyncMetadataIntegrationTests.swift */ = {isa = PBXFileReference; fileEncoding = 4; lastKnownFileType = sourcecode.swift; path = SyncMetadataIntegrationTests.swift; sourceTree = "<group>"; };
		2F7EE0BE289FD9000DB970AB /* Pods-AWSDataStoreCategoryPlugin.release.xcconfig */ = {isa = PBXFileReference; includeInIndex = 1; lastKnownFileType = text.xcconfig; name = "Pods-AWSDataStoreCategoryPlugin.release.xcconfig"; path = "Target Support Files/Pods-AWSDataStoreCategoryPlugin/Pods-AWSDataStoreCategoryPlugin.release.xcconfig"; sourceTree = "<group>"; };
		4402752860B9CC02A9A6BD8E /* Pods_AWSDataStoreCategoryPlugin_AWSDataStoreCategoryPluginTests.framework */ = {isa = PBXFileReference; explicitFileType = wrapper.framework; includeInIndex = 0; path = Pods_AWSDataStoreCategoryPlugin_AWSDataStoreCategoryPluginTests.framework; sourceTree = BUILT_PRODUCTS_DIR; };
		44F4E761D163EA71F74685F7 /* Pods-AWSDataStoreCategoryPlugin-AWSDataStoreCategoryPluginTests.debug.xcconfig */ = {isa = PBXFileReference; includeInIndex = 1; lastKnownFileType = text.xcconfig; name = "Pods-AWSDataStoreCategoryPlugin-AWSDataStoreCategoryPluginTests.debug.xcconfig"; path = "Target Support Files/Pods-AWSDataStoreCategoryPlugin-AWSDataStoreCategoryPluginTests/Pods-AWSDataStoreCategoryPlugin-AWSDataStoreCategoryPluginTests.debug.xcconfig"; sourceTree = "<group>"; };
		64CD158FEB5A00387A5194DB /* Pods_AWSDataStoreCategoryPlugin.framework */ = {isa = PBXFileReference; explicitFileType = wrapper.framework; includeInIndex = 0; path = Pods_AWSDataStoreCategoryPlugin.framework; sourceTree = BUILT_PRODUCTS_DIR; };
		6B91DEBE238B9CE0004D6BEE /* ReconcileAndLocalSaveOperationTests.swift */ = {isa = PBXFileReference; lastKnownFileType = sourcecode.swift; path = ReconcileAndLocalSaveOperationTests.swift; sourceTree = "<group>"; };
		6CF3060AE9E227813325029F /* Pods_AWSDataStoreCategoryPlugin.framework */ = {isa = PBXFileReference; explicitFileType = wrapper.framework; includeInIndex = 0; path = Pods_AWSDataStoreCategoryPlugin.framework; sourceTree = BUILT_PRODUCTS_DIR; };
		715777CA4DC182BC96B88C19 /* Pods_HostApp.framework */ = {isa = PBXFileReference; explicitFileType = wrapper.framework; includeInIndex = 0; path = Pods_HostApp.framework; sourceTree = BUILT_PRODUCTS_DIR; };
		74F804F52DF34831C8F60044 /* Pods-HostApp.debug.xcconfig */ = {isa = PBXFileReference; includeInIndex = 1; lastKnownFileType = text.xcconfig; name = "Pods-HostApp.debug.xcconfig"; path = "Target Support Files/Pods-HostApp/Pods-HostApp.debug.xcconfig"; sourceTree = "<group>"; };
		78D7B65396B17E57FDE99E6D /* Pods_HostApp_AWSDataStoreCategoryPluginIntegrationTests.framework */ = {isa = PBXFileReference; explicitFileType = wrapper.framework; includeInIndex = 0; path = Pods_HostApp_AWSDataStoreCategoryPluginIntegrationTests.framework; sourceTree = BUILT_PRODUCTS_DIR; };
		84A0848093D62C14AC3C7340 /* Pods-AWSDataStoreCategoryPlugin-AWSDataStoreCategoryPluginTests.release.xcconfig */ = {isa = PBXFileReference; includeInIndex = 1; lastKnownFileType = text.xcconfig; name = "Pods-AWSDataStoreCategoryPlugin-AWSDataStoreCategoryPluginTests.release.xcconfig"; path = "Target Support Files/Pods-AWSDataStoreCategoryPlugin-AWSDataStoreCategoryPluginTests/Pods-AWSDataStoreCategoryPlugin-AWSDataStoreCategoryPluginTests.release.xcconfig"; sourceTree = "<group>"; };
		86DD2C7F81D8956DF18EB8DB /* Pods-HostApp-AWSDataStoreCategoryPluginIntegrationTests.debug.xcconfig */ = {isa = PBXFileReference; includeInIndex = 1; lastKnownFileType = text.xcconfig; name = "Pods-HostApp-AWSDataStoreCategoryPluginIntegrationTests.debug.xcconfig"; path = "Target Support Files/Pods-HostApp-AWSDataStoreCategoryPluginIntegrationTests/Pods-HostApp-AWSDataStoreCategoryPluginIntegrationTests.debug.xcconfig"; sourceTree = "<group>"; };
		901B53EACEE953021704BB41 /* Pods_AWSDataStoreCategoryPlugin_AWSDataStoreCategoryPluginTests.framework */ = {isa = PBXFileReference; explicitFileType = wrapper.framework; includeInIndex = 0; path = Pods_AWSDataStoreCategoryPlugin_AWSDataStoreCategoryPluginTests.framework; sourceTree = BUILT_PRODUCTS_DIR; };
		9C6448DF009E54C11ACE4515 /* Pods_HostApp.framework */ = {isa = PBXFileReference; explicitFileType = wrapper.framework; includeInIndex = 0; path = Pods_HostApp.framework; sourceTree = BUILT_PRODUCTS_DIR; };
		AA98AF8502498A6DD04B5B9D /* Pods-HostApp.release.xcconfig */ = {isa = PBXFileReference; includeInIndex = 1; lastKnownFileType = text.xcconfig; name = "Pods-HostApp.release.xcconfig"; path = "Target Support Files/Pods-HostApp/Pods-HostApp.release.xcconfig"; sourceTree = "<group>"; };
		B9E010E3239167E000DCE8C8 /* TestModelRegistration.swift */ = {isa = PBXFileReference; lastKnownFileType = sourcecode.swift; path = TestModelRegistration.swift; sourceTree = "<group>"; };
		B9E010DD2390780800DCE8C8 /* MutationSync.swift */ = {isa = PBXFileReference; fileEncoding = 4; lastKnownFileType = sourcecode.swift; path = MutationSync.swift; sourceTree = "<group>"; };
		B9E010DE2390780900DCE8C8 /* MutationSyncMetadata+Schema.swift */ = {isa = PBXFileReference; fileEncoding = 4; lastKnownFileType = sourcecode.swift; path = "MutationSyncMetadata+Schema.swift"; sourceTree = "<group>"; };
		B9E010DF2390780900DCE8C8 /* MutationSyncMetadata.swift */ = {isa = PBXFileReference; fileEncoding = 4; lastKnownFileType = sourcecode.swift; path = MutationSyncMetadata.swift; sourceTree = "<group>"; };
		B9FAA13F238C600A009414B4 /* ListTests.swift */ = {isa = PBXFileReference; lastKnownFileType = sourcecode.swift; path = ListTests.swift; sourceTree = "<group>"; };
		B9FAA141238C6082009414B4 /* BaseDataStoreTests.swift */ = {isa = PBXFileReference; lastKnownFileType = sourcecode.swift; path = BaseDataStoreTests.swift; sourceTree = "<group>"; };
		B9FAA182239030A3009414B4 /* MutationSyncMetadataTests.swift */ = {isa = PBXFileReference; lastKnownFileType = sourcecode.swift; path = MutationSyncMetadataTests.swift; sourceTree = "<group>"; };
		CD06D94E36718128AEAB1BAB /* Pods-AWSDataStoreCategoryPlugin.debug.xcconfig */ = {isa = PBXFileReference; includeInIndex = 1; lastKnownFileType = text.xcconfig; name = "Pods-AWSDataStoreCategoryPlugin.debug.xcconfig"; path = "Target Support Files/Pods-AWSDataStoreCategoryPlugin/Pods-AWSDataStoreCategoryPlugin.debug.xcconfig"; sourceTree = "<group>"; };
		F15A47E1AA494DF5B39514BC /* Pods_HostApp_AWSDataStoreCategoryPluginIntegrationTests.framework */ = {isa = PBXFileReference; explicitFileType = wrapper.framework; includeInIndex = 0; path = Pods_HostApp_AWSDataStoreCategoryPluginIntegrationTests.framework; sourceTree = BUILT_PRODUCTS_DIR; };
		FA3841E423889D280070AD5B /* IncomingEventReconciliationQueues.swift */ = {isa = PBXFileReference; fileEncoding = 4; lastKnownFileType = sourcecode.swift; path = IncomingEventReconciliationQueues.swift; sourceTree = "<group>"; };
		FA3841E623889D340070AD5B /* ReconcileAndLocalSaveOperation.swift */ = {isa = PBXFileReference; fileEncoding = 4; lastKnownFileType = sourcecode.swift; path = ReconcileAndLocalSaveOperation.swift; sourceTree = "<group>"; };
		FA3841E823889D440070AD5B /* StateMachine.swift */ = {isa = PBXFileReference; fileEncoding = 4; lastKnownFileType = sourcecode.swift; path = StateMachine.swift; sourceTree = "<group>"; };
		FA3841EA23889D6C0070AD5B /* SubscriptionIntegrationTests.swift */ = {isa = PBXFileReference; fileEncoding = 4; lastKnownFileType = sourcecode.swift; path = SubscriptionIntegrationTests.swift; sourceTree = "<group>"; };
		FA3841EC23889D8F0070AD5B /* StateMachineTests.swift */ = {isa = PBXFileReference; fileEncoding = 4; lastKnownFileType = sourcecode.swift; path = StateMachineTests.swift; sourceTree = "<group>"; };
		FA3841EE23889DCC0070AD5B /* MockModels.swift */ = {isa = PBXFileReference; fileEncoding = 4; lastKnownFileType = sourcecode.swift; path = MockModels.swift; sourceTree = "<group>"; };
		FA3B3EFE238F13B2002EFDB3 /* MutationEventIngester.swift */ = {isa = PBXFileReference; lastKnownFileType = sourcecode.swift; path = MutationEventIngester.swift; sourceTree = "<group>"; };
		FA3B3F02238F22CF002EFDB3 /* OutgoingMutationQueue+State.swift */ = {isa = PBXFileReference; lastKnownFileType = sourcecode.swift; path = "OutgoingMutationQueue+State.swift"; sourceTree = "<group>"; };
		FA3B3F04238F22F5002EFDB3 /* OutgoingMutationQueue+Action.swift */ = {isa = PBXFileReference; lastKnownFileType = sourcecode.swift; path = "OutgoingMutationQueue+Action.swift"; sourceTree = "<group>"; };
		FA3B3F06238F23CA002EFDB3 /* OutgoingMutationQueue+Resolver.swift */ = {isa = PBXFileReference; lastKnownFileType = sourcecode.swift; path = "OutgoingMutationQueue+Resolver.swift"; sourceTree = "<group>"; };
		FA3B3F08238F39DE002EFDB3 /* AWSMutationEventIngesterTests.swift */ = {isa = PBXFileReference; lastKnownFileType = sourcecode.swift; path = AWSMutationEventIngesterTests.swift; sourceTree = "<group>"; };
		FA5D4CEC238AFC4D00D2F54A /* AWSDataStoreCategoryPlugin+DefaultLogger.swift */ = {isa = PBXFileReference; lastKnownFileType = sourcecode.swift; path = "AWSDataStoreCategoryPlugin+DefaultLogger.swift"; sourceTree = "<group>"; };
		FA5D4CEE238AFCBC00D2F54A /* AWSDataStoreCategoryPlugin+DataStoreSubscribeBehavior.swift */ = {isa = PBXFileReference; lastKnownFileType = sourcecode.swift; path = "AWSDataStoreCategoryPlugin+DataStoreSubscribeBehavior.swift"; sourceTree = "<group>"; };
		FAAFAF3823905F35002CF932 /* MutationEventPublisher.swift */ = {isa = PBXFileReference; lastKnownFileType = sourcecode.swift; path = MutationEventPublisher.swift; sourceTree = "<group>"; };
		FACBB2AD238AFAE800C29602 /* AWSDataStoreCategoryPlugin+DataStoreBaseBehavior.swift */ = {isa = PBXFileReference; lastKnownFileType = sourcecode.swift; path = "AWSDataStoreCategoryPlugin+DataStoreBaseBehavior.swift"; sourceTree = "<group>"; };
		FADD728E238B0F10005AA69A /* IncomingAsyncSubscriptionEventPublisher.swift */ = {isa = PBXFileReference; lastKnownFileType = sourcecode.swift; path = IncomingAsyncSubscriptionEventPublisher.swift; sourceTree = "<group>"; };
		FADD7290238B19CB005AA69A /* IncomingAsyncSubscriptionEventToAnyModelMapper.swift */ = {isa = PBXFileReference; lastKnownFileType = sourcecode.swift; path = IncomingAsyncSubscriptionEventToAnyModelMapper.swift; sourceTree = "<group>"; };
		FAED5737238B3A2A008EBED8 /* IncomingMutationEventFacade.swift */ = {isa = PBXFileReference; lastKnownFileType = sourcecode.swift; path = IncomingMutationEventFacade.swift; sourceTree = "<group>"; };
		FAED573B238B4B03008EBED8 /* Statement+AnyModel.swift */ = {isa = PBXFileReference; lastKnownFileType = sourcecode.swift; path = "Statement+AnyModel.swift"; sourceTree = "<group>"; };
		FAED573D238B4C2F008EBED8 /* StorageEngineAdapter+UntypedModel.swift */ = {isa = PBXFileReference; lastKnownFileType = sourcecode.swift; path = "StorageEngineAdapter+UntypedModel.swift"; sourceTree = "<group>"; };
		FAED5741238B52CE008EBED8 /* ModelStorageBehavior.swift */ = {isa = PBXFileReference; lastKnownFileType = sourcecode.swift; path = ModelStorageBehavior.swift; sourceTree = "<group>"; };
		FAF7CEC8238C6A940095547B /* SyncMutationToCloudOperation.swift */ = {isa = PBXFileReference; lastKnownFileType = sourcecode.swift; path = SyncMutationToCloudOperation.swift; sourceTree = "<group>"; };
		FAF7CECA238C72830095547B /* OutgoingMutationQueue.swift */ = {isa = PBXFileReference; lastKnownFileType = sourcecode.swift; path = OutgoingMutationQueue.swift; sourceTree = "<group>"; };
		FAF7CECE238C93A50095547B /* CloudSyncEngineBehavior.swift */ = {isa = PBXFileReference; lastKnownFileType = sourcecode.swift; path = CloudSyncEngineBehavior.swift; sourceTree = "<group>"; };
/* End PBXFileReference section */

/* Begin PBXFrameworksBuildPhase section */
		2149E598238867E100873955 /* Frameworks */ = {
			isa = PBXFrameworksBuildPhase;
			buildActionMask = 2147483647;
			files = (
				08CDDE1B95AB6381CC206339 /* Pods_AWSDataStoreCategoryPlugin.framework in Frameworks */,
				0DA38963A6DD53AF9BCDFC68 /* Pods_AWSDataStoreCategoryPlugin.framework in Frameworks */,
			);
			runOnlyForDeploymentPostprocessing = 0;
		};
		2149E5E02388692E00873955 /* Frameworks */ = {
			isa = PBXFrameworksBuildPhase;
			buildActionMask = 2147483647;
			files = (
				2149E5E82388692E00873955 /* AWSDataStoreCategoryPlugin.framework in Frameworks */,
				1CB256DB1E49BBEF19B0DE8C /* Pods_AWSDataStoreCategoryPlugin_AWSDataStoreCategoryPluginTests.framework in Frameworks */,
				E7FC24029D94A9B73B3EC793 /* Pods_AWSDataStoreCategoryPlugin_AWSDataStoreCategoryPluginTests.framework in Frameworks */,
			);
			runOnlyForDeploymentPostprocessing = 0;
		};
		2149E60223886C7B00873955 /* Frameworks */ = {
			isa = PBXFrameworksBuildPhase;
			buildActionMask = 2147483647;
			files = (
				9BDB42C47E6D7F9A113AE558 /* Pods_HostApp.framework in Frameworks */,
				63499C67A1A6711637CD08AD /* Pods_HostApp.framework in Frameworks */,
			);
			runOnlyForDeploymentPostprocessing = 0;
		};
		2149E61A23886CEE00873955 /* Frameworks */ = {
			isa = PBXFrameworksBuildPhase;
			buildActionMask = 2147483647;
			files = (
				2149E62223886CEE00873955 /* AWSDataStoreCategoryPlugin.framework in Frameworks */,
				65681A029CC7068D348C585E /* Pods_HostApp_AWSDataStoreCategoryPluginIntegrationTests.framework in Frameworks */,
				E7B9BF8EC63BF1F1A6AB5F1A /* Pods_HostApp_AWSDataStoreCategoryPluginIntegrationTests.framework in Frameworks */,
			);
			runOnlyForDeploymentPostprocessing = 0;
		};
/* End PBXFrameworksBuildPhase section */

/* Begin PBXGroup section */
		2149E591238867E100873955 = {
			isa = PBXGroup;
			children = (
				2149E5A62388684F00873955 /* AWSDataStoreCategoryPlugin */,
				2149E5E42388692E00873955 /* AWSDataStoreCategoryPluginTests */,
				2149E61E23886CEE00873955 /* AWSDataStoreCategoryPluginIntegrationTests */,
				2149E60623886C7B00873955 /* HostApp */,
				9B5889A231ECAD33B03B5DF6 /* Pods */,
				2149E59C238867E100873955 /* Products */,
				FA9C743C238CB493009DAFCF /* Recovered References */,
				3AEEACBB0C50C10072D5F8FF /* Frameworks */,
			);
			sourceTree = "<group>";
		};
		2149E59C238867E100873955 /* Products */ = {
			isa = PBXGroup;
			children = (
				2149E59B238867E100873955 /* AWSDataStoreCategoryPlugin.framework */,
				2149E5E32388692E00873955 /* AWSDataStoreCategoryPluginTests.xctest */,
				2149E60523886C7B00873955 /* HostApp.app */,
				2149E61D23886CEE00873955 /* AWSDataStoreCategoryPluginIntegrationTests.xctest */,
			);
			name = Products;
			sourceTree = "<group>";
		};
		2149E5A62388684F00873955 /* AWSDataStoreCategoryPlugin */ = {
			isa = PBXGroup;
			children = (
				2149E5C42388684F00873955 /* AWSDataStoreCategoryPlugin.swift */,
				FACBB2AD238AFAE800C29602 /* AWSDataStoreCategoryPlugin+DataStoreBaseBehavior.swift */,
				FA5D4CEE238AFCBC00D2F54A /* AWSDataStoreCategoryPlugin+DataStoreSubscribeBehavior.swift */,
				FA5D4CEC238AFC4D00D2F54A /* AWSDataStoreCategoryPlugin+DefaultLogger.swift */,
				2149E5C32388684F00873955 /* Info.plist */,
				2149E5A72388684F00873955 /* Storage */,
				2149E5B82388684F00873955 /* Subscribe */,
				2149E5BA2388684F00873955 /* Sync */,
			);
			path = AWSDataStoreCategoryPlugin;
			sourceTree = "<group>";
		};
		2149E5A72388684F00873955 /* Storage */ = {
			isa = PBXGroup;
			children = (
				2149E5AB2388684F00873955 /* SQLite */,
				FAED5741238B52CE008EBED8 /* ModelStorageBehavior.swift */,
				2149E5AA2388684F00873955 /* StorageEngine.swift */,
				2149E5A92388684F00873955 /* StorageEngineAdapter.swift */,
				2149E5A82388684F00873955 /* StorageEngineBehavior.swift */,
			);
			path = Storage;
			sourceTree = "<group>";
		};
		2149E5AB2388684F00873955 /* SQLite */ = {
			isa = PBXGroup;
			children = (
				2149E5AF2388684F00873955 /* Model+SQLite.swift */,
				2149E5AE2388684F00873955 /* ModelSchema+SQLite.swift */,
				2149E5B42388684F00873955 /* QueryPredicate+SQLite.swift */,
				2149E5AC2388684F00873955 /* SQLStatement.swift */,
				2149E5B62388684F00873955 /* SQLStatement+Condition.swift */,
				2149E5B22388684F00873955 /* SQLStatement+CreateTable.swift */,
				2149E5B32388684F00873955 /* SQLStatement+Delete.swift */,
				2149E5AD2388684F00873955 /* SQLStatement+Insert.swift */,
				2149E5B02388684F00873955 /* SQLStatement+Select.swift */,
				2149E5B12388684F00873955 /* SQLStatement+Update.swift */,
				FAED573B238B4B03008EBED8 /* Statement+AnyModel.swift */,
				2149E5B72388684F00873955 /* Statement+Model.swift */,
				2149E5B52388684F00873955 /* StorageEngineAdapter+SQLite.swift */,
				FAED573D238B4C2F008EBED8 /* StorageEngineAdapter+UntypedModel.swift */,
			);
			path = SQLite;
			sourceTree = "<group>";
		};
		2149E5B82388684F00873955 /* Subscribe */ = {
			isa = PBXGroup;
			children = (
				2149E5B92388684F00873955 /* DataStorePublisher.swift */,
			);
			path = Subscribe;
			sourceTree = "<group>";
		};
		2149E5BA2388684F00873955 /* Sync */ = {
			isa = PBXGroup;
			children = (
				FAED5736238B2DFA008EBED8 /* MutationSync */,
				FAED5735238B2DEC008EBED8 /* SubscriptionSync */,
				2149E5BE2388684F00873955 /* CloudSyncEngine.swift */,
				FAF7CECE238C93A50095547B /* CloudSyncEngineBehavior.swift */,
				2149E5C12388684F00873955 /* NetworkReachability.swift */,
				2149E5BD2388684F00873955 /* NetworkReachabilityNotifier.swift */,
				FA3841E823889D440070AD5B /* StateMachine.swift */,
			);
			path = Sync;
			sourceTree = "<group>";
		};
		2149E5E42388692E00873955 /* AWSDataStoreCategoryPluginTests */ = {
			isa = PBXGroup;
			children = (
				2149E5F1238869CF00873955 /* APICategoryDependencyTests.swift */,
				FA3B3F08238F39DE002EFDB3 /* AWSMutationEventIngesterTests.swift */,
				2149E5F5238869CF00873955 /* CloudSyncTests.swift */,
				2149E5E72388692E00873955 /* Info.plist */,
				B9FAA13F238C600A009414B4 /* ListTests.swift */,
				2149E5F3238869CF00873955 /* LocalSubscriptionTests.swift */,
				B9FAA182239030A3009414B4 /* MutationSyncMetadataTests.swift */,
				2149E5F2238869CF00873955 /* NetworkReachabilityNotifierTests.swift */,
				2149E5F4238869CF00873955 /* OutgoingMutationQueueTests.swift */,
				2149E5F0238869CF00873955 /* QueryPredicateTests.swift */,
				6B91DEBE238B9CE0004D6BEE /* ReconcileAndLocalSaveOperationTests.swift */,
				2149E5F7238869CF00873955 /* SQLiteStorageEngineAdapterTests.swift */,
				2149E5F6238869CF00873955 /* SQLStatementTests.swift */,
				FA3841EC23889D8F0070AD5B /* StateMachineTests.swift */,
				2149E5EE238869CF00873955 /* TestSupport */,
			);
			path = AWSDataStoreCategoryPluginTests;
			sourceTree = "<group>";
		};
		2149E5EE238869CF00873955 /* TestSupport */ = {
			isa = PBXGroup;
			children = (
				B9FAA141238C6082009414B4 /* BaseDataStoreTests.swift */,
				FA3841EE23889DCC0070AD5B /* MockModels.swift */,
				B9E010E3239167E000DCE8C8 /* TestModelRegistration.swift */,
			);
			path = TestSupport;
			sourceTree = "<group>";
		};
		2149E60623886C7B00873955 /* HostApp */ = {
			isa = PBXGroup;
			children = (
				2149E60723886C7B00873955 /* AppDelegate.swift */,
				2149E60923886C7B00873955 /* SceneDelegate.swift */,
				2149E60B23886C7B00873955 /* ViewController.swift */,
				2149E60D23886C7B00873955 /* Main.storyboard */,
				2149E61023886C7F00873955 /* Assets.xcassets */,
				2149E61223886C7F00873955 /* LaunchScreen.storyboard */,
				2149E61523886C7F00873955 /* Info.plist */,
			);
			path = HostApp;
			sourceTree = "<group>";
		};
		2149E61E23886CEE00873955 /* AWSDataStoreCategoryPluginIntegrationTests */ = {
			isa = PBXGroup;
			children = (
				2149E62A23886D3900873955 /* AWSDataStoreCategoryPluginIntegrationTests.swift */,
				2149E62123886CEE00873955 /* Info.plist */,
				FA3841EA23889D6C0070AD5B /* SubscriptionIntegrationTests.swift */,
				2149E62B23886D3900873955 /* SyncMetadataIntegrationTests.swift */,
			);
			path = AWSDataStoreCategoryPluginIntegrationTests;
			sourceTree = "<group>";
		};
		3AEEACBB0C50C10072D5F8FF /* Frameworks */ = {
			isa = PBXGroup;
			children = (
				6CF3060AE9E227813325029F /* Pods_AWSDataStoreCategoryPlugin.framework */,
				4402752860B9CC02A9A6BD8E /* Pods_AWSDataStoreCategoryPlugin_AWSDataStoreCategoryPluginTests.framework */,
				715777CA4DC182BC96B88C19 /* Pods_HostApp.framework */,
				F15A47E1AA494DF5B39514BC /* Pods_HostApp_AWSDataStoreCategoryPluginIntegrationTests.framework */,
			);
			name = Frameworks;
			sourceTree = "<group>";
		};
		9B5889A231ECAD33B03B5DF6 /* Pods */ = {
			isa = PBXGroup;
			children = (
				CD06D94E36718128AEAB1BAB /* Pods-AWSDataStoreCategoryPlugin.debug.xcconfig */,
				2F7EE0BE289FD9000DB970AB /* Pods-AWSDataStoreCategoryPlugin.release.xcconfig */,
				44F4E761D163EA71F74685F7 /* Pods-AWSDataStoreCategoryPlugin-AWSDataStoreCategoryPluginTests.debug.xcconfig */,
				84A0848093D62C14AC3C7340 /* Pods-AWSDataStoreCategoryPlugin-AWSDataStoreCategoryPluginTests.release.xcconfig */,
				74F804F52DF34831C8F60044 /* Pods-HostApp.debug.xcconfig */,
				AA98AF8502498A6DD04B5B9D /* Pods-HostApp.release.xcconfig */,
				86DD2C7F81D8956DF18EB8DB /* Pods-HostApp-AWSDataStoreCategoryPluginIntegrationTests.debug.xcconfig */,
				18669A1BE454F2AE676FBEA4 /* Pods-HostApp-AWSDataStoreCategoryPluginIntegrationTests.release.xcconfig */,
			);
			path = Pods;
			sourceTree = "<group>";
		};
		FA9C743C238CB493009DAFCF /* Recovered References */ = {
			isa = PBXGroup;
			children = (
				64CD158FEB5A00387A5194DB /* Pods_AWSDataStoreCategoryPlugin.framework */,
				78D7B65396B17E57FDE99E6D /* Pods_HostApp_AWSDataStoreCategoryPluginIntegrationTests.framework */,
				901B53EACEE953021704BB41 /* Pods_AWSDataStoreCategoryPlugin_AWSDataStoreCategoryPluginTests.framework */,
				9C6448DF009E54C11ACE4515 /* Pods_HostApp.framework */,
			);
			name = "Recovered References";
			sourceTree = "<group>";
		};
		FAED5735238B2DEC008EBED8 /* SubscriptionSync */ = {
			isa = PBXGroup;
			children = (
				FADD7290238B19CB005AA69A /* IncomingAsyncSubscriptionEventToAnyModelMapper.swift */,
				FADD728E238B0F10005AA69A /* IncomingAsyncSubscriptionEventPublisher.swift */,
				FA3841E423889D280070AD5B /* IncomingEventReconciliationQueues.swift */,
				FAED5737238B3A2A008EBED8 /* IncomingMutationEventFacade.swift */,
				FA3841E623889D340070AD5B /* ReconcileAndLocalSaveOperation.swift */,
			);
			path = SubscriptionSync;
			sourceTree = "<group>";
		};
		FAED5736238B2DFA008EBED8 /* MutationSync */ = {
			isa = PBXGroup;
			children = (
				FA3B3EFE238F13B2002EFDB3 /* MutationEventIngester.swift */,
<<<<<<< HEAD
				FAAFAF3823905F35002CF932 /* MutationEventPublisher.swift */,
=======
				B9E010DD2390780800DCE8C8 /* MutationSync.swift */,
				B9E010DF2390780900DCE8C8 /* MutationSyncMetadata.swift */,
				B9E010DE2390780900DCE8C8 /* MutationSyncMetadata+Schema.swift */,
>>>>>>> 86ff8ef7
				FAF7CECA238C72830095547B /* OutgoingMutationQueue.swift */,
				FA3B3F04238F22F5002EFDB3 /* OutgoingMutationQueue+Action.swift */,
				FA3B3F02238F22CF002EFDB3 /* OutgoingMutationQueue+State.swift */,
				FA3B3F06238F23CA002EFDB3 /* OutgoingMutationQueue+Resolver.swift */,
				FAF7CEC8238C6A940095547B /* SyncMutationToCloudOperation.swift */,
			);
			path = MutationSync;
			sourceTree = "<group>";
		};
/* End PBXGroup section */

/* Begin PBXHeadersBuildPhase section */
		2149E596238867E100873955 /* Headers */ = {
			isa = PBXHeadersBuildPhase;
			buildActionMask = 2147483647;
			files = (
			);
			runOnlyForDeploymentPostprocessing = 0;
		};
/* End PBXHeadersBuildPhase section */

/* Begin PBXNativeTarget section */
		2149E59A238867E100873955 /* AWSDataStoreCategoryPlugin */ = {
			isa = PBXNativeTarget;
			buildConfigurationList = 2149E5A3238867E100873955 /* Build configuration list for PBXNativeTarget "AWSDataStoreCategoryPlugin" */;
			buildPhases = (
				85DA96279C68FE5809B48B1B /* [CP] Check Pods Manifest.lock */,
				2149E63023886EE400873955 /* Swift Format */,
				2149E62E23886EBA00873955 /* Swift Lint */,
				2149E596238867E100873955 /* Headers */,
				2149E597238867E100873955 /* Sources */,
				2149E598238867E100873955 /* Frameworks */,
				2149E599238867E100873955 /* Resources */,
			);
			buildRules = (
			);
			dependencies = (
			);
			name = AWSDataStoreCategoryPlugin;
			productName = DataStoreCategoryPlugin;
			productReference = 2149E59B238867E100873955 /* AWSDataStoreCategoryPlugin.framework */;
			productType = "com.apple.product-type.framework";
		};
		2149E5E22388692E00873955 /* AWSDataStoreCategoryPluginTests */ = {
			isa = PBXNativeTarget;
			buildConfigurationList = 2149E5ED2388692E00873955 /* Build configuration list for PBXNativeTarget "AWSDataStoreCategoryPluginTests" */;
			buildPhases = (
				08289990D5BB11284752D2DC /* [CP] Check Pods Manifest.lock */,
				FA9EB2C7238894B400BAADBD /* SwiftFormat */,
				FA9EB2C8238894CB00BAADBD /* SwiftLint */,
				2149E5DF2388692E00873955 /* Sources */,
				2149E5E02388692E00873955 /* Frameworks */,
				2149E5E12388692E00873955 /* Resources */,
				C01946720C8E68541B329579 /* [CP] Embed Pods Frameworks */,
			);
			buildRules = (
			);
			dependencies = (
				2149E5EA2388692E00873955 /* PBXTargetDependency */,
			);
			name = AWSDataStoreCategoryPluginTests;
			productName = AWSDataStoreCategoryPluginTests;
			productReference = 2149E5E32388692E00873955 /* AWSDataStoreCategoryPluginTests.xctest */;
			productType = "com.apple.product-type.bundle.unit-test";
		};
		2149E60423886C7B00873955 /* HostApp */ = {
			isa = PBXNativeTarget;
			buildConfigurationList = 2149E61623886C7F00873955 /* Build configuration list for PBXNativeTarget "HostApp" */;
			buildPhases = (
				CDD5E84933F150040DD4035E /* [CP] Check Pods Manifest.lock */,
				2149E60123886C7B00873955 /* Sources */,
				2149E60223886C7B00873955 /* Frameworks */,
				2149E60323886C7B00873955 /* Resources */,
				50B9D3566132A3E54BA4C2F8 /* [CP] Embed Pods Frameworks */,
			);
			buildRules = (
			);
			dependencies = (
			);
			name = HostApp;
			productName = HostApp;
			productReference = 2149E60523886C7B00873955 /* HostApp.app */;
			productType = "com.apple.product-type.application";
		};
		2149E61C23886CEE00873955 /* AWSDataStoreCategoryPluginIntegrationTests */ = {
			isa = PBXNativeTarget;
			buildConfigurationList = 2149E62523886CEE00873955 /* Build configuration list for PBXNativeTarget "AWSDataStoreCategoryPluginIntegrationTests" */;
			buildPhases = (
				1713BE6ABCD8154CDEC377DD /* [CP] Check Pods Manifest.lock */,
				FA9EB2C52388949500BAADBD /* SwiftFormat */,
				FA9EB2C6238894A800BAADBD /* SwiftLint */,
				2149E61923886CEE00873955 /* Sources */,
				2149E61A23886CEE00873955 /* Frameworks */,
				2149E61B23886CEE00873955 /* Resources */,
				ED8E6EC9BE2DB356A6000F74 /* [CP] Embed Pods Frameworks */,
			);
			buildRules = (
			);
			dependencies = (
				2149E62423886CEE00873955 /* PBXTargetDependency */,
				2149E62923886CF500873955 /* PBXTargetDependency */,
			);
			name = AWSDataStoreCategoryPluginIntegrationTests;
			productName = AWSDataStoreCategoryPluginIntegrationTests;
			productReference = 2149E61D23886CEE00873955 /* AWSDataStoreCategoryPluginIntegrationTests.xctest */;
			productType = "com.apple.product-type.bundle.unit-test";
		};
/* End PBXNativeTarget section */

/* Begin PBXProject section */
		2149E592238867E100873955 /* Project object */ = {
			isa = PBXProject;
			attributes = {
				LastSwiftUpdateCheck = 1120;
				LastUpgradeCheck = 1120;
				ORGANIZATIONNAME = "Amazon Web Services";
				TargetAttributes = {
					2149E59A238867E100873955 = {
						CreatedOnToolsVersion = 11.2.1;
					};
					2149E5E22388692E00873955 = {
						CreatedOnToolsVersion = 11.2.1;
						LastSwiftMigration = 1120;
					};
					2149E60423886C7B00873955 = {
						CreatedOnToolsVersion = 11.2.1;
					};
					2149E61C23886CEE00873955 = {
						CreatedOnToolsVersion = 11.2.1;
						LastSwiftMigration = 1120;
						TestTargetID = 2149E60423886C7B00873955;
					};
				};
			};
			buildConfigurationList = 2149E595238867E100873955 /* Build configuration list for PBXProject "DataStoreCategoryPlugin" */;
			compatibilityVersion = "Xcode 9.3";
			developmentRegion = en;
			hasScannedForEncodings = 0;
			knownRegions = (
				en,
				Base,
			);
			mainGroup = 2149E591238867E100873955;
			productRefGroup = 2149E59C238867E100873955 /* Products */;
			projectDirPath = "";
			projectRoot = "";
			targets = (
				2149E59A238867E100873955 /* AWSDataStoreCategoryPlugin */,
				2149E61C23886CEE00873955 /* AWSDataStoreCategoryPluginIntegrationTests */,
				2149E5E22388692E00873955 /* AWSDataStoreCategoryPluginTests */,
				2149E60423886C7B00873955 /* HostApp */,
			);
		};
/* End PBXProject section */

/* Begin PBXResourcesBuildPhase section */
		2149E599238867E100873955 /* Resources */ = {
			isa = PBXResourcesBuildPhase;
			buildActionMask = 2147483647;
			files = (
			);
			runOnlyForDeploymentPostprocessing = 0;
		};
		2149E5E12388692E00873955 /* Resources */ = {
			isa = PBXResourcesBuildPhase;
			buildActionMask = 2147483647;
			files = (
			);
			runOnlyForDeploymentPostprocessing = 0;
		};
		2149E60323886C7B00873955 /* Resources */ = {
			isa = PBXResourcesBuildPhase;
			buildActionMask = 2147483647;
			files = (
				2149E61423886C7F00873955 /* LaunchScreen.storyboard in Resources */,
				2149E61123886C7F00873955 /* Assets.xcassets in Resources */,
				2149E60F23886C7B00873955 /* Main.storyboard in Resources */,
			);
			runOnlyForDeploymentPostprocessing = 0;
		};
		2149E61B23886CEE00873955 /* Resources */ = {
			isa = PBXResourcesBuildPhase;
			buildActionMask = 2147483647;
			files = (
			);
			runOnlyForDeploymentPostprocessing = 0;
		};
/* End PBXResourcesBuildPhase section */

/* Begin PBXShellScriptBuildPhase section */
		08289990D5BB11284752D2DC /* [CP] Check Pods Manifest.lock */ = {
			isa = PBXShellScriptBuildPhase;
			buildActionMask = 2147483647;
			files = (
			);
			inputFileListPaths = (
			);
			inputPaths = (
				"${PODS_PODFILE_DIR_PATH}/Podfile.lock",
				"${PODS_ROOT}/Manifest.lock",
			);
			name = "[CP] Check Pods Manifest.lock";
			outputFileListPaths = (
			);
			outputPaths = (
				"$(DERIVED_FILE_DIR)/Pods-AWSDataStoreCategoryPlugin-AWSDataStoreCategoryPluginTests-checkManifestLockResult.txt",
			);
			runOnlyForDeploymentPostprocessing = 0;
			shellPath = /bin/sh;
			shellScript = "diff \"${PODS_PODFILE_DIR_PATH}/Podfile.lock\" \"${PODS_ROOT}/Manifest.lock\" > /dev/null\nif [ $? != 0 ] ; then\n    # print error to STDERR\n    echo \"error: The sandbox is not in sync with the Podfile.lock. Run 'pod install' or update your CocoaPods installation.\" >&2\n    exit 1\nfi\n# This output is used by Xcode 'outputs' to avoid re-running this script phase.\necho \"SUCCESS\" > \"${SCRIPT_OUTPUT_FILE_0}\"\n";
			showEnvVarsInLog = 0;
		};
		1713BE6ABCD8154CDEC377DD /* [CP] Check Pods Manifest.lock */ = {
			isa = PBXShellScriptBuildPhase;
			buildActionMask = 2147483647;
			files = (
			);
			inputFileListPaths = (
			);
			inputPaths = (
				"${PODS_PODFILE_DIR_PATH}/Podfile.lock",
				"${PODS_ROOT}/Manifest.lock",
			);
			name = "[CP] Check Pods Manifest.lock";
			outputFileListPaths = (
			);
			outputPaths = (
				"$(DERIVED_FILE_DIR)/Pods-HostApp-AWSDataStoreCategoryPluginIntegrationTests-checkManifestLockResult.txt",
			);
			runOnlyForDeploymentPostprocessing = 0;
			shellPath = /bin/sh;
			shellScript = "diff \"${PODS_PODFILE_DIR_PATH}/Podfile.lock\" \"${PODS_ROOT}/Manifest.lock\" > /dev/null\nif [ $? != 0 ] ; then\n    # print error to STDERR\n    echo \"error: The sandbox is not in sync with the Podfile.lock. Run 'pod install' or update your CocoaPods installation.\" >&2\n    exit 1\nfi\n# This output is used by Xcode 'outputs' to avoid re-running this script phase.\necho \"SUCCESS\" > \"${SCRIPT_OUTPUT_FILE_0}\"\n";
			showEnvVarsInLog = 0;
		};
		2149E62E23886EBA00873955 /* Swift Lint */ = {
			isa = PBXShellScriptBuildPhase;
			buildActionMask = 2147483647;
			files = (
			);
			inputFileListPaths = (
			);
			inputPaths = (
			);
			name = "Swift Lint";
			outputFileListPaths = (
			);
			outputPaths = (
			);
			runOnlyForDeploymentPostprocessing = 0;
			shellPath = /bin/sh;
			shellScript = "\"${PODS_ROOT}/SwiftLint/swiftlint\" --path \"${SRCROOT}/AWSDataStoreCategoryPlugin\" --config \"${SRCROOT}/../../.swiftlint.yml\"\n";
		};
		2149E63023886EE400873955 /* Swift Format */ = {
			isa = PBXShellScriptBuildPhase;
			buildActionMask = 2147483647;
			files = (
			);
			inputFileListPaths = (
			);
			inputPaths = (
			);
			name = "Swift Format";
			outputFileListPaths = (
			);
			outputPaths = (
			);
			runOnlyForDeploymentPostprocessing = 0;
			shellPath = /bin/sh;
			shellScript = "\"${PODS_ROOT}/SwiftFormat/CommandLineTool/swiftformat\" \"${SRCROOT}/AWSDataStoreCategoryPlugin\" --config \"${SRCROOT}/../../.swiftformat\"\n";
		};
		50B9D3566132A3E54BA4C2F8 /* [CP] Embed Pods Frameworks */ = {
			isa = PBXShellScriptBuildPhase;
			buildActionMask = 2147483647;
			files = (
			);
			inputFileListPaths = (
				"${PODS_ROOT}/Target Support Files/Pods-HostApp/Pods-HostApp-frameworks-${CONFIGURATION}-input-files.xcfilelist",
			);
			name = "[CP] Embed Pods Frameworks";
			outputFileListPaths = (
				"${PODS_ROOT}/Target Support Files/Pods-HostApp/Pods-HostApp-frameworks-${CONFIGURATION}-output-files.xcfilelist",
			);
			runOnlyForDeploymentPostprocessing = 0;
			shellPath = /bin/sh;
			shellScript = "\"${PODS_ROOT}/Target Support Files/Pods-HostApp/Pods-HostApp-frameworks.sh\"\n";
			showEnvVarsInLog = 0;
		};
		85DA96279C68FE5809B48B1B /* [CP] Check Pods Manifest.lock */ = {
			isa = PBXShellScriptBuildPhase;
			buildActionMask = 2147483647;
			files = (
			);
			inputFileListPaths = (
			);
			inputPaths = (
				"${PODS_PODFILE_DIR_PATH}/Podfile.lock",
				"${PODS_ROOT}/Manifest.lock",
			);
			name = "[CP] Check Pods Manifest.lock";
			outputFileListPaths = (
			);
			outputPaths = (
				"$(DERIVED_FILE_DIR)/Pods-AWSDataStoreCategoryPlugin-checkManifestLockResult.txt",
			);
			runOnlyForDeploymentPostprocessing = 0;
			shellPath = /bin/sh;
			shellScript = "diff \"${PODS_PODFILE_DIR_PATH}/Podfile.lock\" \"${PODS_ROOT}/Manifest.lock\" > /dev/null\nif [ $? != 0 ] ; then\n    # print error to STDERR\n    echo \"error: The sandbox is not in sync with the Podfile.lock. Run 'pod install' or update your CocoaPods installation.\" >&2\n    exit 1\nfi\n# This output is used by Xcode 'outputs' to avoid re-running this script phase.\necho \"SUCCESS\" > \"${SCRIPT_OUTPUT_FILE_0}\"\n";
			showEnvVarsInLog = 0;
		};
		C01946720C8E68541B329579 /* [CP] Embed Pods Frameworks */ = {
			isa = PBXShellScriptBuildPhase;
			buildActionMask = 2147483647;
			files = (
			);
			inputFileListPaths = (
				"${PODS_ROOT}/Target Support Files/Pods-AWSDataStoreCategoryPlugin-AWSDataStoreCategoryPluginTests/Pods-AWSDataStoreCategoryPlugin-AWSDataStoreCategoryPluginTests-frameworks-${CONFIGURATION}-input-files.xcfilelist",
			);
			name = "[CP] Embed Pods Frameworks";
			outputFileListPaths = (
				"${PODS_ROOT}/Target Support Files/Pods-AWSDataStoreCategoryPlugin-AWSDataStoreCategoryPluginTests/Pods-AWSDataStoreCategoryPlugin-AWSDataStoreCategoryPluginTests-frameworks-${CONFIGURATION}-output-files.xcfilelist",
			);
			runOnlyForDeploymentPostprocessing = 0;
			shellPath = /bin/sh;
			shellScript = "\"${PODS_ROOT}/Target Support Files/Pods-AWSDataStoreCategoryPlugin-AWSDataStoreCategoryPluginTests/Pods-AWSDataStoreCategoryPlugin-AWSDataStoreCategoryPluginTests-frameworks.sh\"\n";
			showEnvVarsInLog = 0;
		};
		CDD5E84933F150040DD4035E /* [CP] Check Pods Manifest.lock */ = {
			isa = PBXShellScriptBuildPhase;
			buildActionMask = 2147483647;
			files = (
			);
			inputFileListPaths = (
			);
			inputPaths = (
				"${PODS_PODFILE_DIR_PATH}/Podfile.lock",
				"${PODS_ROOT}/Manifest.lock",
			);
			name = "[CP] Check Pods Manifest.lock";
			outputFileListPaths = (
			);
			outputPaths = (
				"$(DERIVED_FILE_DIR)/Pods-HostApp-checkManifestLockResult.txt",
			);
			runOnlyForDeploymentPostprocessing = 0;
			shellPath = /bin/sh;
			shellScript = "diff \"${PODS_PODFILE_DIR_PATH}/Podfile.lock\" \"${PODS_ROOT}/Manifest.lock\" > /dev/null\nif [ $? != 0 ] ; then\n    # print error to STDERR\n    echo \"error: The sandbox is not in sync with the Podfile.lock. Run 'pod install' or update your CocoaPods installation.\" >&2\n    exit 1\nfi\n# This output is used by Xcode 'outputs' to avoid re-running this script phase.\necho \"SUCCESS\" > \"${SCRIPT_OUTPUT_FILE_0}\"\n";
			showEnvVarsInLog = 0;
		};
		ED8E6EC9BE2DB356A6000F74 /* [CP] Embed Pods Frameworks */ = {
			isa = PBXShellScriptBuildPhase;
			buildActionMask = 2147483647;
			files = (
			);
			inputFileListPaths = (
				"${PODS_ROOT}/Target Support Files/Pods-HostApp-AWSDataStoreCategoryPluginIntegrationTests/Pods-HostApp-AWSDataStoreCategoryPluginIntegrationTests-frameworks-${CONFIGURATION}-input-files.xcfilelist",
			);
			name = "[CP] Embed Pods Frameworks";
			outputFileListPaths = (
				"${PODS_ROOT}/Target Support Files/Pods-HostApp-AWSDataStoreCategoryPluginIntegrationTests/Pods-HostApp-AWSDataStoreCategoryPluginIntegrationTests-frameworks-${CONFIGURATION}-output-files.xcfilelist",
			);
			runOnlyForDeploymentPostprocessing = 0;
			shellPath = /bin/sh;
			shellScript = "\"${PODS_ROOT}/Target Support Files/Pods-HostApp-AWSDataStoreCategoryPluginIntegrationTests/Pods-HostApp-AWSDataStoreCategoryPluginIntegrationTests-frameworks.sh\"\n";
			showEnvVarsInLog = 0;
		};
		FA9EB2C52388949500BAADBD /* SwiftFormat */ = {
			isa = PBXShellScriptBuildPhase;
			buildActionMask = 2147483647;
			files = (
			);
			inputFileListPaths = (
			);
			inputPaths = (
			);
			name = SwiftFormat;
			outputFileListPaths = (
			);
			outputPaths = (
			);
			runOnlyForDeploymentPostprocessing = 0;
			shellPath = /bin/sh;
			shellScript = "\"${PODS_ROOT}/SwiftFormat/CommandLineTool/swiftformat\" \"${SRCROOT}/AWSDataStoreCategoryPluginIntegrationTests\" --config \"${SRCROOT}/../../.swiftformat\"\n\n";
		};
		FA9EB2C6238894A800BAADBD /* SwiftLint */ = {
			isa = PBXShellScriptBuildPhase;
			buildActionMask = 2147483647;
			files = (
			);
			inputFileListPaths = (
			);
			inputPaths = (
			);
			name = SwiftLint;
			outputFileListPaths = (
			);
			outputPaths = (
			);
			runOnlyForDeploymentPostprocessing = 0;
			shellPath = /bin/sh;
			shellScript = "\"${PODS_ROOT}/SwiftLint/swiftlint\" --path \"${SRCROOT}/AWSDataStoreCategoryPluginIntegrationTests\" --config \"${SRCROOT}/../../.swiftlint.yml\"\n";
		};
		FA9EB2C7238894B400BAADBD /* SwiftFormat */ = {
			isa = PBXShellScriptBuildPhase;
			buildActionMask = 2147483647;
			files = (
			);
			inputFileListPaths = (
			);
			inputPaths = (
			);
			name = SwiftFormat;
			outputFileListPaths = (
			);
			outputPaths = (
			);
			runOnlyForDeploymentPostprocessing = 0;
			shellPath = /bin/sh;
			shellScript = "\"${PODS_ROOT}/SwiftFormat/CommandLineTool/swiftformat\" \"${SRCROOT}/AWSDataStoreCategoryPluginTests\" --config \"${SRCROOT}/../../.swiftformat\"\n\n";
		};
		FA9EB2C8238894CB00BAADBD /* SwiftLint */ = {
			isa = PBXShellScriptBuildPhase;
			buildActionMask = 2147483647;
			files = (
			);
			inputFileListPaths = (
			);
			inputPaths = (
			);
			name = SwiftLint;
			outputFileListPaths = (
			);
			outputPaths = (
			);
			runOnlyForDeploymentPostprocessing = 0;
			shellPath = /bin/sh;
			shellScript = "\"${PODS_ROOT}/SwiftLint/swiftlint\" --path \"${SRCROOT}/AWSDataStoreCategoryPluginTests\" --config \"${SRCROOT}/../../.swiftlint.yml\"\n";
		};
/* End PBXShellScriptBuildPhase section */

/* Begin PBXSourcesBuildPhase section */
		2149E597238867E100873955 /* Sources */ = {
			isa = PBXSourcesBuildPhase;
			buildActionMask = 2147483647;
			files = (
				2149E5DE2388684F00873955 /* AWSDataStoreCategoryPlugin.swift in Sources */,
				FA3841E923889D440070AD5B /* StateMachine.swift in Sources */,
				FA3B3EFF238F13B2002EFDB3 /* MutationEventIngester.swift in Sources */,
				FA3841E523889D280070AD5B /* IncomingEventReconciliationQueues.swift in Sources */,
				2149E5DB2388684F00873955 /* NetworkReachability.swift in Sources */,
				2149E5D12388684F00873955 /* StorageEngineAdapter+SQLite.swift in Sources */,
				FA5D4CED238AFC4D00D2F54A /* AWSDataStoreCategoryPlugin+DefaultLogger.swift in Sources */,
				2149E5CA2388684F00873955 /* ModelSchema+SQLite.swift in Sources */,
				2149E5CD2388684F00873955 /* SQLStatement+Update.swift in Sources */,
				FAF7CEC9238C6A940095547B /* SyncMutationToCloudOperation.swift in Sources */,
				2149E5D02388684F00873955 /* QueryPredicate+SQLite.swift in Sources */,
				FA3B3F07238F23CA002EFDB3 /* OutgoingMutationQueue+Resolver.swift in Sources */,
				2149E5D22388684F00873955 /* SQLStatement+Condition.swift in Sources */,
				FAED573C238B4B03008EBED8 /* Statement+AnyModel.swift in Sources */,
				2149E5D72388684F00873955 /* NetworkReachabilityNotifier.swift in Sources */,
				2149E5C52388684F00873955 /* StorageEngineBehavior.swift in Sources */,
				FAF7CECF238C93A50095547B /* CloudSyncEngineBehavior.swift in Sources */,
				2149E5CF2388684F00873955 /* SQLStatement+Delete.swift in Sources */,
				2149E5C92388684F00873955 /* SQLStatement+Insert.swift in Sources */,
				B9E010E02390780900DCE8C8 /* MutationSync.swift in Sources */,
				2149E5D42388684F00873955 /* DataStorePublisher.swift in Sources */,
				FA3841E723889D340070AD5B /* ReconcileAndLocalSaveOperation.swift in Sources */,
				FADD728F238B0F10005AA69A /* IncomingAsyncSubscriptionEventPublisher.swift in Sources */,
				2149E5C72388684F00873955 /* StorageEngine.swift in Sources */,
				FA3B3F05238F22F5002EFDB3 /* OutgoingMutationQueue+Action.swift in Sources */,
				FAED573E238B4C2F008EBED8 /* StorageEngineAdapter+UntypedModel.swift in Sources */,
				FAF7CECB238C72830095547B /* OutgoingMutationQueue.swift in Sources */,
				2149E5CC2388684F00873955 /* SQLStatement+Select.swift in Sources */,
				FADD7291238B19CB005AA69A /* IncomingAsyncSubscriptionEventToAnyModelMapper.swift in Sources */,
				2149E5D82388684F00873955 /* CloudSyncEngine.swift in Sources */,
				B9E010E12390780900DCE8C8 /* MutationSyncMetadata+Schema.swift in Sources */,
				B9E010E22390780900DCE8C8 /* MutationSyncMetadata.swift in Sources */,
				2149E5CB2388684F00873955 /* Model+SQLite.swift in Sources */,
				FA3B3F03238F22CF002EFDB3 /* OutgoingMutationQueue+State.swift in Sources */,
				FA5D4CEF238AFCBC00D2F54A /* AWSDataStoreCategoryPlugin+DataStoreSubscribeBehavior.swift in Sources */,
				FAAFAF3923905F35002CF932 /* MutationEventPublisher.swift in Sources */,
				2149E5C82388684F00873955 /* SQLStatement.swift in Sources */,
				FAED5742238B52CE008EBED8 /* ModelStorageBehavior.swift in Sources */,
				2149E5C62388684F00873955 /* StorageEngineAdapter.swift in Sources */,
				FAED5738238B3A2A008EBED8 /* IncomingMutationEventFacade.swift in Sources */,
				2149E5CE2388684F00873955 /* SQLStatement+CreateTable.swift in Sources */,
				FACBB2AE238AFAE800C29602 /* AWSDataStoreCategoryPlugin+DataStoreBaseBehavior.swift in Sources */,
				2149E5D32388684F00873955 /* Statement+Model.swift in Sources */,
			);
			runOnlyForDeploymentPostprocessing = 0;
		};
		2149E5DF2388692E00873955 /* Sources */ = {
			isa = PBXSourcesBuildPhase;
			buildActionMask = 2147483647;
			files = (
				2149E5FD238869CF00873955 /* OutgoingMutationQueueTests.swift in Sources */,
				6B91DEBF238B9CE0004D6BEE /* ReconcileAndLocalSaveOperationTests.swift in Sources */,
				FA3841ED23889D8F0070AD5B /* StateMachineTests.swift in Sources */,
				B9E010E4239167E000DCE8C8 /* TestModelRegistration.swift in Sources */,
				2149E5FC238869CF00873955 /* LocalSubscriptionTests.swift in Sources */,
				B9FAA183239030A3009414B4 /* MutationSyncMetadataTests.swift in Sources */,
				FA3841EF23889DCC0070AD5B /* MockModels.swift in Sources */,
				2149E5FF238869CF00873955 /* SQLStatementTests.swift in Sources */,
				FA3B3F09238F39DE002EFDB3 /* AWSMutationEventIngesterTests.swift in Sources */,
				B9FAA140238C600A009414B4 /* ListTests.swift in Sources */,
				2149E5F9238869CF00873955 /* QueryPredicateTests.swift in Sources */,
				2149E5FA238869CF00873955 /* APICategoryDependencyTests.swift in Sources */,
				2149E5FB238869CF00873955 /* NetworkReachabilityNotifierTests.swift in Sources */,
				2149E5FE238869CF00873955 /* CloudSyncTests.swift in Sources */,
				B9FAA142238C6082009414B4 /* BaseDataStoreTests.swift in Sources */,
				2149E600238869CF00873955 /* SQLiteStorageEngineAdapterTests.swift in Sources */,
			);
			runOnlyForDeploymentPostprocessing = 0;
		};
		2149E60123886C7B00873955 /* Sources */ = {
			isa = PBXSourcesBuildPhase;
			buildActionMask = 2147483647;
			files = (
				2149E60C23886C7B00873955 /* ViewController.swift in Sources */,
				2149E60823886C7B00873955 /* AppDelegate.swift in Sources */,
				2149E60A23886C7B00873955 /* SceneDelegate.swift in Sources */,
			);
			runOnlyForDeploymentPostprocessing = 0;
		};
		2149E61923886CEE00873955 /* Sources */ = {
			isa = PBXSourcesBuildPhase;
			buildActionMask = 2147483647;
			files = (
				2149E62D23886D3900873955 /* SyncMetadataIntegrationTests.swift in Sources */,
				2149E62C23886D3900873955 /* AWSDataStoreCategoryPluginIntegrationTests.swift in Sources */,
				FA3841EB23889D6C0070AD5B /* SubscriptionIntegrationTests.swift in Sources */,
			);
			runOnlyForDeploymentPostprocessing = 0;
		};
/* End PBXSourcesBuildPhase section */

/* Begin PBXTargetDependency section */
		2149E5EA2388692E00873955 /* PBXTargetDependency */ = {
			isa = PBXTargetDependency;
			target = 2149E59A238867E100873955 /* AWSDataStoreCategoryPlugin */;
			targetProxy = 2149E5E92388692E00873955 /* PBXContainerItemProxy */;
		};
		2149E62423886CEE00873955 /* PBXTargetDependency */ = {
			isa = PBXTargetDependency;
			target = 2149E59A238867E100873955 /* AWSDataStoreCategoryPlugin */;
			targetProxy = 2149E62323886CEE00873955 /* PBXContainerItemProxy */;
		};
		2149E62923886CF500873955 /* PBXTargetDependency */ = {
			isa = PBXTargetDependency;
			target = 2149E60423886C7B00873955 /* HostApp */;
			targetProxy = 2149E62823886CF500873955 /* PBXContainerItemProxy */;
		};
/* End PBXTargetDependency section */

/* Begin PBXVariantGroup section */
		2149E60D23886C7B00873955 /* Main.storyboard */ = {
			isa = PBXVariantGroup;
			children = (
				2149E60E23886C7B00873955 /* Base */,
			);
			name = Main.storyboard;
			sourceTree = "<group>";
		};
		2149E61223886C7F00873955 /* LaunchScreen.storyboard */ = {
			isa = PBXVariantGroup;
			children = (
				2149E61323886C7F00873955 /* Base */,
			);
			name = LaunchScreen.storyboard;
			sourceTree = "<group>";
		};
/* End PBXVariantGroup section */

/* Begin XCBuildConfiguration section */
		2149E5A1238867E100873955 /* Debug */ = {
			isa = XCBuildConfiguration;
			buildSettings = {
				ALWAYS_SEARCH_USER_PATHS = NO;
				CLANG_ANALYZER_NONNULL = YES;
				CLANG_ANALYZER_NUMBER_OBJECT_CONVERSION = YES_AGGRESSIVE;
				CLANG_CXX_LANGUAGE_STANDARD = "gnu++14";
				CLANG_CXX_LIBRARY = "libc++";
				CLANG_ENABLE_MODULES = YES;
				CLANG_ENABLE_OBJC_ARC = YES;
				CLANG_ENABLE_OBJC_WEAK = YES;
				CLANG_WARN_BLOCK_CAPTURE_AUTORELEASING = YES;
				CLANG_WARN_BOOL_CONVERSION = YES;
				CLANG_WARN_COMMA = YES;
				CLANG_WARN_CONSTANT_CONVERSION = YES;
				CLANG_WARN_DEPRECATED_OBJC_IMPLEMENTATIONS = YES;
				CLANG_WARN_DIRECT_OBJC_ISA_USAGE = YES_ERROR;
				CLANG_WARN_DOCUMENTATION_COMMENTS = YES;
				CLANG_WARN_EMPTY_BODY = YES;
				CLANG_WARN_ENUM_CONVERSION = YES;
				CLANG_WARN_INFINITE_RECURSION = YES;
				CLANG_WARN_INT_CONVERSION = YES;
				CLANG_WARN_NON_LITERAL_NULL_CONVERSION = YES;
				CLANG_WARN_OBJC_IMPLICIT_RETAIN_SELF = YES;
				CLANG_WARN_OBJC_LITERAL_CONVERSION = YES;
				CLANG_WARN_OBJC_ROOT_CLASS = YES_ERROR;
				CLANG_WARN_RANGE_LOOP_ANALYSIS = YES;
				CLANG_WARN_STRICT_PROTOTYPES = YES;
				CLANG_WARN_SUSPICIOUS_MOVE = YES;
				CLANG_WARN_UNGUARDED_AVAILABILITY = YES_AGGRESSIVE;
				CLANG_WARN_UNREACHABLE_CODE = YES;
				CLANG_WARN__DUPLICATE_METHOD_MATCH = YES;
				COPY_PHASE_STRIP = NO;
				CURRENT_PROJECT_VERSION = 1;
				DEBUG_INFORMATION_FORMAT = dwarf;
				ENABLE_STRICT_OBJC_MSGSEND = YES;
				ENABLE_TESTABILITY = YES;
				GCC_C_LANGUAGE_STANDARD = gnu11;
				GCC_DYNAMIC_NO_PIC = NO;
				GCC_NO_COMMON_BLOCKS = YES;
				GCC_OPTIMIZATION_LEVEL = 0;
				GCC_PREPROCESSOR_DEFINITIONS = (
					"DEBUG=1",
					"$(inherited)",
				);
				GCC_WARN_64_TO_32_BIT_CONVERSION = YES;
				GCC_WARN_ABOUT_RETURN_TYPE = YES_ERROR;
				GCC_WARN_UNDECLARED_SELECTOR = YES;
				GCC_WARN_UNINITIALIZED_AUTOS = YES_AGGRESSIVE;
				GCC_WARN_UNUSED_FUNCTION = YES;
				GCC_WARN_UNUSED_VARIABLE = YES;
				IPHONEOS_DEPLOYMENT_TARGET = 13.0;
				MTL_ENABLE_DEBUG_INFO = INCLUDE_SOURCE;
				MTL_FAST_MATH = YES;
				ONLY_ACTIVE_ARCH = YES;
				SDKROOT = iphoneos;
				SWIFT_ACTIVE_COMPILATION_CONDITIONS = DEBUG;
				SWIFT_OPTIMIZATION_LEVEL = "-Onone";
				VERSIONING_SYSTEM = "apple-generic";
				VERSION_INFO_PREFIX = "";
			};
			name = Debug;
		};
		2149E5A2238867E100873955 /* Release */ = {
			isa = XCBuildConfiguration;
			buildSettings = {
				ALWAYS_SEARCH_USER_PATHS = NO;
				CLANG_ANALYZER_NONNULL = YES;
				CLANG_ANALYZER_NUMBER_OBJECT_CONVERSION = YES_AGGRESSIVE;
				CLANG_CXX_LANGUAGE_STANDARD = "gnu++14";
				CLANG_CXX_LIBRARY = "libc++";
				CLANG_ENABLE_MODULES = YES;
				CLANG_ENABLE_OBJC_ARC = YES;
				CLANG_ENABLE_OBJC_WEAK = YES;
				CLANG_WARN_BLOCK_CAPTURE_AUTORELEASING = YES;
				CLANG_WARN_BOOL_CONVERSION = YES;
				CLANG_WARN_COMMA = YES;
				CLANG_WARN_CONSTANT_CONVERSION = YES;
				CLANG_WARN_DEPRECATED_OBJC_IMPLEMENTATIONS = YES;
				CLANG_WARN_DIRECT_OBJC_ISA_USAGE = YES_ERROR;
				CLANG_WARN_DOCUMENTATION_COMMENTS = YES;
				CLANG_WARN_EMPTY_BODY = YES;
				CLANG_WARN_ENUM_CONVERSION = YES;
				CLANG_WARN_INFINITE_RECURSION = YES;
				CLANG_WARN_INT_CONVERSION = YES;
				CLANG_WARN_NON_LITERAL_NULL_CONVERSION = YES;
				CLANG_WARN_OBJC_IMPLICIT_RETAIN_SELF = YES;
				CLANG_WARN_OBJC_LITERAL_CONVERSION = YES;
				CLANG_WARN_OBJC_ROOT_CLASS = YES_ERROR;
				CLANG_WARN_RANGE_LOOP_ANALYSIS = YES;
				CLANG_WARN_STRICT_PROTOTYPES = YES;
				CLANG_WARN_SUSPICIOUS_MOVE = YES;
				CLANG_WARN_UNGUARDED_AVAILABILITY = YES_AGGRESSIVE;
				CLANG_WARN_UNREACHABLE_CODE = YES;
				CLANG_WARN__DUPLICATE_METHOD_MATCH = YES;
				COPY_PHASE_STRIP = NO;
				CURRENT_PROJECT_VERSION = 1;
				DEBUG_INFORMATION_FORMAT = "dwarf-with-dsym";
				ENABLE_NS_ASSERTIONS = NO;
				ENABLE_STRICT_OBJC_MSGSEND = YES;
				GCC_C_LANGUAGE_STANDARD = gnu11;
				GCC_NO_COMMON_BLOCKS = YES;
				GCC_WARN_64_TO_32_BIT_CONVERSION = YES;
				GCC_WARN_ABOUT_RETURN_TYPE = YES_ERROR;
				GCC_WARN_UNDECLARED_SELECTOR = YES;
				GCC_WARN_UNINITIALIZED_AUTOS = YES_AGGRESSIVE;
				GCC_WARN_UNUSED_FUNCTION = YES;
				GCC_WARN_UNUSED_VARIABLE = YES;
				IPHONEOS_DEPLOYMENT_TARGET = 13.0;
				MTL_ENABLE_DEBUG_INFO = NO;
				MTL_FAST_MATH = YES;
				SDKROOT = iphoneos;
				SWIFT_COMPILATION_MODE = wholemodule;
				SWIFT_OPTIMIZATION_LEVEL = "-O";
				VALIDATE_PRODUCT = YES;
				VERSIONING_SYSTEM = "apple-generic";
				VERSION_INFO_PREFIX = "";
			};
			name = Release;
		};
		2149E5A4238867E100873955 /* Debug */ = {
			isa = XCBuildConfiguration;
			baseConfigurationReference = CD06D94E36718128AEAB1BAB /* Pods-AWSDataStoreCategoryPlugin.debug.xcconfig */;
			buildSettings = {
				CODE_SIGN_STYLE = Automatic;
				DEFINES_MODULE = YES;
				DEVELOPMENT_TEAM = W3DRXD72QU;
				DYLIB_COMPATIBILITY_VERSION = 1;
				DYLIB_CURRENT_VERSION = 1;
				DYLIB_INSTALL_NAME_BASE = "@rpath";
				INFOPLIST_FILE = "$(SRCROOT)/AWSDataStoreCategoryPlugin/Info.plist";
				INSTALL_PATH = "$(LOCAL_LIBRARY_DIR)/Frameworks";
				IPHONEOS_DEPLOYMENT_TARGET = 13.0;
				LD_RUNPATH_SEARCH_PATHS = (
					"$(inherited)",
					"@executable_path/Frameworks",
					"@loader_path/Frameworks",
				);
				PRODUCT_BUNDLE_IDENTIFIER = com.amazonaws.DataStoreCategoryPlugin;
				PRODUCT_NAME = "$(TARGET_NAME:c99extidentifier)";
				SKIP_INSTALL = YES;
				SWIFT_VERSION = 5.0;
				TARGETED_DEVICE_FAMILY = "1,2";
			};
			name = Debug;
		};
		2149E5A5238867E100873955 /* Release */ = {
			isa = XCBuildConfiguration;
			baseConfigurationReference = 2F7EE0BE289FD9000DB970AB /* Pods-AWSDataStoreCategoryPlugin.release.xcconfig */;
			buildSettings = {
				CODE_SIGN_STYLE = Automatic;
				DEFINES_MODULE = YES;
				DEVELOPMENT_TEAM = W3DRXD72QU;
				DYLIB_COMPATIBILITY_VERSION = 1;
				DYLIB_CURRENT_VERSION = 1;
				DYLIB_INSTALL_NAME_BASE = "@rpath";
				INFOPLIST_FILE = "$(SRCROOT)/AWSDataStoreCategoryPlugin/Info.plist";
				INSTALL_PATH = "$(LOCAL_LIBRARY_DIR)/Frameworks";
				IPHONEOS_DEPLOYMENT_TARGET = 13.0;
				LD_RUNPATH_SEARCH_PATHS = (
					"$(inherited)",
					"@executable_path/Frameworks",
					"@loader_path/Frameworks",
				);
				PRODUCT_BUNDLE_IDENTIFIER = com.amazonaws.DataStoreCategoryPlugin;
				PRODUCT_NAME = "$(TARGET_NAME:c99extidentifier)";
				SKIP_INSTALL = YES;
				SWIFT_VERSION = 5.0;
				TARGETED_DEVICE_FAMILY = "1,2";
			};
			name = Release;
		};
		2149E5EB2388692E00873955 /* Debug */ = {
			isa = XCBuildConfiguration;
			baseConfigurationReference = 44F4E761D163EA71F74685F7 /* Pods-AWSDataStoreCategoryPlugin-AWSDataStoreCategoryPluginTests.debug.xcconfig */;
			buildSettings = {
				CLANG_ENABLE_MODULES = YES;
				CODE_SIGN_STYLE = Automatic;
				DEVELOPMENT_TEAM = W3DRXD72QU;
				INFOPLIST_FILE = AWSDataStoreCategoryPluginTests/Info.plist;
				LD_RUNPATH_SEARCH_PATHS = (
					"$(inherited)",
					"@executable_path/Frameworks",
					"@loader_path/Frameworks",
				);
				PRODUCT_BUNDLE_IDENTIFIER = com.amazonaws.AWSDataStoreCategoryPluginTests;
				PRODUCT_NAME = "$(TARGET_NAME)";
				SWIFT_OPTIMIZATION_LEVEL = "-Onone";
				SWIFT_VERSION = 5.0;
				TARGETED_DEVICE_FAMILY = "1,2";
			};
			name = Debug;
		};
		2149E5EC2388692E00873955 /* Release */ = {
			isa = XCBuildConfiguration;
			baseConfigurationReference = 84A0848093D62C14AC3C7340 /* Pods-AWSDataStoreCategoryPlugin-AWSDataStoreCategoryPluginTests.release.xcconfig */;
			buildSettings = {
				CLANG_ENABLE_MODULES = YES;
				CODE_SIGN_STYLE = Automatic;
				DEVELOPMENT_TEAM = W3DRXD72QU;
				INFOPLIST_FILE = AWSDataStoreCategoryPluginTests/Info.plist;
				LD_RUNPATH_SEARCH_PATHS = (
					"$(inherited)",
					"@executable_path/Frameworks",
					"@loader_path/Frameworks",
				);
				PRODUCT_BUNDLE_IDENTIFIER = com.amazonaws.AWSDataStoreCategoryPluginTests;
				PRODUCT_NAME = "$(TARGET_NAME)";
				SWIFT_VERSION = 5.0;
				TARGETED_DEVICE_FAMILY = "1,2";
			};
			name = Release;
		};
		2149E61723886C7F00873955 /* Debug */ = {
			isa = XCBuildConfiguration;
			baseConfigurationReference = 74F804F52DF34831C8F60044 /* Pods-HostApp.debug.xcconfig */;
			buildSettings = {
				ASSETCATALOG_COMPILER_APPICON_NAME = AppIcon;
				CODE_SIGN_STYLE = Automatic;
				DEVELOPMENT_TEAM = W3DRXD72QU;
				INFOPLIST_FILE = HostApp/Info.plist;
				IPHONEOS_DEPLOYMENT_TARGET = 13.0;
				LD_RUNPATH_SEARCH_PATHS = (
					"$(inherited)",
					"@executable_path/Frameworks",
				);
				PRODUCT_BUNDLE_IDENTIFIER = com.amazonaws.HostApp;
				PRODUCT_NAME = "$(TARGET_NAME)";
				SWIFT_VERSION = 5.0;
				TARGETED_DEVICE_FAMILY = "1,2";
			};
			name = Debug;
		};
		2149E61823886C7F00873955 /* Release */ = {
			isa = XCBuildConfiguration;
			baseConfigurationReference = AA98AF8502498A6DD04B5B9D /* Pods-HostApp.release.xcconfig */;
			buildSettings = {
				ASSETCATALOG_COMPILER_APPICON_NAME = AppIcon;
				CODE_SIGN_STYLE = Automatic;
				DEVELOPMENT_TEAM = W3DRXD72QU;
				INFOPLIST_FILE = HostApp/Info.plist;
				IPHONEOS_DEPLOYMENT_TARGET = 13.0;
				LD_RUNPATH_SEARCH_PATHS = (
					"$(inherited)",
					"@executable_path/Frameworks",
				);
				PRODUCT_BUNDLE_IDENTIFIER = com.amazonaws.HostApp;
				PRODUCT_NAME = "$(TARGET_NAME)";
				SWIFT_VERSION = 5.0;
				TARGETED_DEVICE_FAMILY = "1,2";
			};
			name = Release;
		};
		2149E62623886CEE00873955 /* Debug */ = {
			isa = XCBuildConfiguration;
			baseConfigurationReference = 86DD2C7F81D8956DF18EB8DB /* Pods-HostApp-AWSDataStoreCategoryPluginIntegrationTests.debug.xcconfig */;
			buildSettings = {
				CLANG_ENABLE_MODULES = YES;
				CODE_SIGN_STYLE = Automatic;
				DEVELOPMENT_TEAM = W3DRXD72QU;
				INFOPLIST_FILE = AWSDataStoreCategoryPluginIntegrationTests/Info.plist;
				LD_RUNPATH_SEARCH_PATHS = (
					"$(inherited)",
					"@executable_path/Frameworks",
					"@loader_path/Frameworks",
				);
				PRODUCT_BUNDLE_IDENTIFIER = com.amazonaws.AWSDataStoreCategoryPluginIntegrationTests;
				PRODUCT_NAME = "$(TARGET_NAME)";
				SWIFT_OPTIMIZATION_LEVEL = "-Onone";
				SWIFT_VERSION = 5.0;
				TARGETED_DEVICE_FAMILY = "1,2";
				TEST_HOST = "$(BUILT_PRODUCTS_DIR)/HostApp.app/HostApp";
			};
			name = Debug;
		};
		2149E62723886CEE00873955 /* Release */ = {
			isa = XCBuildConfiguration;
			baseConfigurationReference = 18669A1BE454F2AE676FBEA4 /* Pods-HostApp-AWSDataStoreCategoryPluginIntegrationTests.release.xcconfig */;
			buildSettings = {
				CLANG_ENABLE_MODULES = YES;
				CODE_SIGN_STYLE = Automatic;
				DEVELOPMENT_TEAM = W3DRXD72QU;
				INFOPLIST_FILE = AWSDataStoreCategoryPluginIntegrationTests/Info.plist;
				LD_RUNPATH_SEARCH_PATHS = (
					"$(inherited)",
					"@executable_path/Frameworks",
					"@loader_path/Frameworks",
				);
				PRODUCT_BUNDLE_IDENTIFIER = com.amazonaws.AWSDataStoreCategoryPluginIntegrationTests;
				PRODUCT_NAME = "$(TARGET_NAME)";
				SWIFT_VERSION = 5.0;
				TARGETED_DEVICE_FAMILY = "1,2";
				TEST_HOST = "$(BUILT_PRODUCTS_DIR)/HostApp.app/HostApp";
			};
			name = Release;
		};
/* End XCBuildConfiguration section */

/* Begin XCConfigurationList section */
		2149E595238867E100873955 /* Build configuration list for PBXProject "DataStoreCategoryPlugin" */ = {
			isa = XCConfigurationList;
			buildConfigurations = (
				2149E5A1238867E100873955 /* Debug */,
				2149E5A2238867E100873955 /* Release */,
			);
			defaultConfigurationIsVisible = 0;
			defaultConfigurationName = Release;
		};
		2149E5A3238867E100873955 /* Build configuration list for PBXNativeTarget "AWSDataStoreCategoryPlugin" */ = {
			isa = XCConfigurationList;
			buildConfigurations = (
				2149E5A4238867E100873955 /* Debug */,
				2149E5A5238867E100873955 /* Release */,
			);
			defaultConfigurationIsVisible = 0;
			defaultConfigurationName = Release;
		};
		2149E5ED2388692E00873955 /* Build configuration list for PBXNativeTarget "AWSDataStoreCategoryPluginTests" */ = {
			isa = XCConfigurationList;
			buildConfigurations = (
				2149E5EB2388692E00873955 /* Debug */,
				2149E5EC2388692E00873955 /* Release */,
			);
			defaultConfigurationIsVisible = 0;
			defaultConfigurationName = Release;
		};
		2149E61623886C7F00873955 /* Build configuration list for PBXNativeTarget "HostApp" */ = {
			isa = XCConfigurationList;
			buildConfigurations = (
				2149E61723886C7F00873955 /* Debug */,
				2149E61823886C7F00873955 /* Release */,
			);
			defaultConfigurationIsVisible = 0;
			defaultConfigurationName = Release;
		};
		2149E62523886CEE00873955 /* Build configuration list for PBXNativeTarget "AWSDataStoreCategoryPluginIntegrationTests" */ = {
			isa = XCConfigurationList;
			buildConfigurations = (
				2149E62623886CEE00873955 /* Debug */,
				2149E62723886CEE00873955 /* Release */,
			);
			defaultConfigurationIsVisible = 0;
			defaultConfigurationName = Release;
		};
/* End XCConfigurationList section */
	};
	rootObject = 2149E592238867E100873955 /* Project object */;
}<|MERGE_RESOLUTION|>--- conflicted
+++ resolved
@@ -453,13 +453,10 @@
 			isa = PBXGroup;
 			children = (
 				FA3B3EFE238F13B2002EFDB3 /* MutationEventIngester.swift */,
-<<<<<<< HEAD
 				FAAFAF3823905F35002CF932 /* MutationEventPublisher.swift */,
-=======
 				B9E010DD2390780800DCE8C8 /* MutationSync.swift */,
 				B9E010DF2390780900DCE8C8 /* MutationSyncMetadata.swift */,
 				B9E010DE2390780900DCE8C8 /* MutationSyncMetadata+Schema.swift */,
->>>>>>> 86ff8ef7
 				FAF7CECA238C72830095547B /* OutgoingMutationQueue.swift */,
 				FA3B3F04238F22F5002EFDB3 /* OutgoingMutationQueue+Action.swift */,
 				FA3B3F02238F22CF002EFDB3 /* OutgoingMutationQueue+State.swift */,
