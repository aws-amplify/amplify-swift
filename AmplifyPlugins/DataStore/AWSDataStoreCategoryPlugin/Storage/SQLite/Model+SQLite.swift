//
// Copyright 2018-2019 Amazon.com,
// Inc. or its affiliates. All Rights Reserved.
//
// SPDX-License-Identifier: Apache-2.0
//

import Amplify
import Foundation
import SQLite

/// Extended types that conform to `Persistable` in order to provide conversion to SQLite's `Binding`
/// types. This is necessary so `Model` properties' map values to a SQLite compatible types.
extension Persistable {

    /// Convert the internal `Persistable` type to a `Binding` compatible value.
    ///
    /// Most often the types will be interchangeable. However, in some cases a custom
    /// conversion might be necessary.
    ///
    /// - Note: a `preconditionFailure` might happen in case the value cannot be converted.
    ///
    /// - Returns: the value as `Binding`
    internal func asBinding() -> Binding {
        let value = self

        if let value = value as? Bool {
            return Int(value.datatypeValue)
        }

        // if value conforms to binding, resolve it
        if let value = value as? Binding {
            return value
        }

        if let value = value as? Date {
            return value.datatypeValue
        }

        preconditionFailure("""
        Value \(String(describing: value)) of type \(String(describing: type(of: value)))
        is not a SQLite Binding compatible type.
        """)
    }
}

extension Model {

    /// Get the values of a `Model` for the fields relevant to a SQL query. The order of the
    /// values follow the same order of the model's columns.
    ///
    /// Use the `fields` parameter to convert just a subset of fields.
    ///
    /// - Parameter fields: an optional subset of fields
    /// - Returns: an array of SQLite's `Binding` compatible type
    internal func sqlValues(for fields: [ModelField]?) -> [Binding?] {
        let modelType = type(of: self)
        let modelFields = fields ?? modelType.schema.sortedFields
        let values: [Binding?] = modelFields.map { field in
            // TODO why are `nil` optional number types not being skipped as expected?

            // self[field.name] subscript accessor returns an Any??, we need to do a few things:
            // - `guard` to make sure the field name exists on the model
            // - `guard` to ensure the returned value isn't nil
            // - Attempt to cast to Persistable to ensure the model value isn't incorrectly assigned to a type we
            //   can't handle
            guard let existingFieldValue = self[field.name] else {
                return nil
            }

            guard let anyValue = existingFieldValue else {
                return nil
            }
<<<<<<< HEAD

            // At this point, we have a value: Any. However, remember that Any could itself be an optional, so we're
            // not quite done yet.
            // swiftlint:disable syntactic_sugar
            let value: Any
            if case Optional<Any>.some(let unwrappedValue) = anyValue {
                value = unwrappedValue
            } else {
                return nil
            }
            // swiftlint:enable syntactic_sugar

            // Now `value` is still an Any, but we've assured ourselves that it's not an Optional, which means we can
            // safely attempt a cast to Persistable below.

            // if value is a connected model, get its primary key
=======
            // if value is an associated model, get its id
>>>>>>> 796a3c7e
            if let value = value as? Model, field.isForeignKey {
                let associatedModel: Model.Type = type(of: value)
                return value[associatedModel.schema.primaryKey.name] as? String
            } else if let value = value as? Persistable {
                return value.asBinding()
            } else {
                return nil
//                preconditionFailure("""
//                Type \(String(describing: type(of: value))) from \(modelType) field
//                \(field.name) is not a compatible type. Refer to types that conform to Persistable.
//                """)
            }
        }

        return values
    }

}

extension Array where Element == Model.Type {

    /// Sort the [Model.Type] array based on the associations between them.
    ///
    /// The order the tables are created for each model depends on their relationships.
    /// The tables for the models that own the `foreign key` of the relationship can only
    /// be created *after* the other edge of the relationship is created.
    ///
    /// For example:
    ///
    /// ```
    /// Blog (1) - (n) Post (1) - (n) Comment
    /// ```
    /// The `Comment` table can only be created after the `Post`, which can only be
    /// created after `Blog`. Therefore:
    ///
    /// ```
    /// let models = [Comment.self, Post.self, Blog.self]
    /// models.sortedByDependencyOrder() == [Blog.self, Post.self, Comment.self]
    /// ```
    func sortByDependencyOrder() -> Self {
        var sortedKeys: [String] = []
        var sortMap: [String: Model.Type] = [:]

        func walkAssociatedModels(of modelType: Model.Type) {
            if !sortedKeys.contains(modelType.schema.name) {
                let associatedModels = modelType.schema.sortedFields
                    .filter { $0.isForeignKey }
                    .map { $0.requiredAssociatedModel }
                associatedModels.forEach(walkAssociatedModels(of:))

                let key = modelType.schema.name
                sortedKeys.append(key)
                sortMap[key] = modelType
            }
        }
        forEach(walkAssociatedModels(of:))
        return sortedKeys.map { sortMap[$0]! }
    }

}<|MERGE_RESOLUTION|>--- conflicted
+++ resolved
@@ -71,7 +71,6 @@
             guard let anyValue = existingFieldValue else {
                 return nil
             }
-<<<<<<< HEAD
 
             // At this point, we have a value: Any. However, remember that Any could itself be an optional, so we're
             // not quite done yet.
@@ -87,10 +86,7 @@
             // Now `value` is still an Any, but we've assured ourselves that it's not an Optional, which means we can
             // safely attempt a cast to Persistable below.
 
-            // if value is a connected model, get its primary key
-=======
             // if value is an associated model, get its id
->>>>>>> 796a3c7e
             if let value = value as? Model, field.isForeignKey {
                 let associatedModel: Model.Type = type(of: value)
                 return value[associatedModel.schema.primaryKey.name] as? String
