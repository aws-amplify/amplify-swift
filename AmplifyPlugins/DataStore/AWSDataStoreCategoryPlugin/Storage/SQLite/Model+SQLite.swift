--- conflicted
+++ resolved
@@ -23,26 +23,6 @@
     /// - Returns: the value as `Binding`
     internal func asBinding() -> Binding {
         let value = self
-<<<<<<< HEAD
-
-        if let value = value as? Bool {
-            return Int(value.datatypeValue)
-        }
-
-        if let value = value as? DateScalar {
-            return value.iso8601String
-        }
-
-        // if value conforms to binding, resolve it
-        if let value = value as? Binding {
-            return value
-        }
-
-        preconditionFailure("""
-        Value \(String(describing: value)) of type \(String(describing: type(of: value)))
-        is not a SQLite Binding compatible type.
-        """)
-=======
         let valueType = type(of: value)
         do {
             let binding = try SQLiteModelValueConverter.convertToTarget(from: value,
@@ -63,7 +43,6 @@
             \(AmplifyErrorMessages.shouldNotHappenReportBugToAWS())
             """)
         }
->>>>>>> e7afe3ce
     }
 }
 
