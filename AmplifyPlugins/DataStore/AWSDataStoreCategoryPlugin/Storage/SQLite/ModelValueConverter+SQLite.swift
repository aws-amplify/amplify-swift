--- conflicted
+++ resolved
@@ -22,13 +22,8 @@
     public typealias SourceType = Any?
     public typealias TargetType = Binding?
 
-<<<<<<< HEAD
-    public static func convertToTarget(from source: Any?,
-                                       fieldType: ModelFieldType) throws -> Binding? {
-=======
     // swiftlint:disable:next cyclomatic_complexity
     public static func convertToTarget(from source: Any?, fieldType: ModelFieldType) throws -> Binding? {
->>>>>>> f1f4bc5f
         guard let value = source else {
             return nil
         }
@@ -61,13 +56,8 @@
         }
     }
 
-<<<<<<< HEAD
-    public static func convertToSource(from target: Binding?,
-                                       fieldType: ModelFieldType) throws -> Any? {
-=======
     // swiftlint:disable:next cyclomatic_complexity
     public static func convertToSource(from target: Binding?, fieldType: ModelFieldType) throws -> Any? {
->>>>>>> f1f4bc5f
         guard let value = target else {
             return nil
         }
