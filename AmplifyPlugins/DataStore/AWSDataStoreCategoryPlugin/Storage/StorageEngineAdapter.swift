//
// Copyright 2018-2019 Amazon.com,
// Inc. or its affiliates. All Rights Reserved.
//
// SPDX-License-Identifier: Apache-2.0
//

import Amplify
import Foundation

<<<<<<< HEAD
public protocol StorageEngineAdapter: StorageEngineBehavior {

    func exists(_ modelType: Model.Type, withId id: Identifier) throws -> Bool
}
=======
protocol StorageEngineAdapter: StorageEngineBehavior {}
>>>>>>> c10a3bac
<|MERGE_RESOLUTION|>--- conflicted
+++ resolved
@@ -8,11 +8,7 @@
 import Amplify
 import Foundation
 
-<<<<<<< HEAD
-public protocol StorageEngineAdapter: StorageEngineBehavior {
+protocol StorageEngineAdapter: StorageEngineBehavior {
 
-    func exists(_ modelType: Model.Type, withId id: Identifier) throws -> Bool
-}
-=======
-protocol StorageEngineAdapter: StorageEngineBehavior {}
->>>>>>> c10a3bac
+    func exists(_ modelType: Model.Type, withId id: Model.Identifier) throws -> Bool
+}