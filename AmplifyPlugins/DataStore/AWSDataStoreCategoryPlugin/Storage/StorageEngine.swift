--- conflicted
+++ resolved
@@ -227,124 +227,24 @@
                           withId id: Model.Identifier,
                           condition: QueryPredicate? = nil,
                           completion: @escaping (DataStoreResult<M?>) -> Void) {
-<<<<<<< HEAD
-        var deleteInput = DeleteInput.withId(id: id)
-        if let predicate = predicate {
-            deleteInput = .withIdAndPredicate(id: id, predicate: predicate)
-        }
-        let transactionResult = queryAndDeleteTransaction(modelType,
-                                                          modelSchema: modelSchema,
-                                                          deleteInput: deleteInput)
-        let modelsFromTransactionResult = collapseMResult(transactionResult)
-        let associatedModelsFromTransactionResult = resolveAssociatedModels(transactionResult)
-
-        let deletedModel: M
-        switch modelsFromTransactionResult {
-        case .success(let queriedModels):
-            guard queriedModels.count <= 1 else {
-                completion(.failure(.unknown("delete with id returned more than one result", "", nil)))
-                return
-            }
-
-            guard let first = queriedModels.first else {
-                completion(.success(nil))
-                return
-            }
-            deletedModel = first
-        case .failure(let error):
-            completion(.failure(error))
-            return
-        }
-
-        guard modelSchema.isSyncable, let syncEngine = self.syncEngine else {
-            if !modelSchema.isSystem {
-                log.error("Unable to sync modelType (\(modelType)) where isSyncable is false")
-            }
-            if self.syncEngine == nil {
-                log.error("Unable to sync because syncEngine is nil")
-            }
-            completion(.success(deletedModel))
-            return
-        }
-
-        let syncCompletionWrapper: DataStoreCallback<Void> = { syncResult in
-            switch syncResult {
-            case .success:
-                completion(.success(deletedModel))
-            case .failure(let error):
-                completion(.failure(error))
-            }
-        }
-        self.syncDeletions(of: modelType,
-                           modelSchema: modelSchema,
-                           withModels: [deletedModel],
-                           associatedModels: associatedModelsFromTransactionResult,
-                           syncEngine: syncEngine,
-                           completion: syncCompletionWrapper)
-=======
         let cascadeDeleteOperation = CascadeDeleteOperation(storageAdapter: storageAdapter,
                                                             syncEngine: syncEngine,
                                                             modelType: modelType, modelSchema: modelSchema,
                                                             withId: id,
                                                             condition: condition) { completion($0) }
         operationQueue.addOperation(cascadeDeleteOperation)
->>>>>>> 4080be98
     }
 
     func delete<M: Model>(_ modelType: M.Type,
                           modelSchema: ModelSchema,
                           filter: QueryPredicate,
                           completion: @escaping DataStoreCallback<[M]>) {
-<<<<<<< HEAD
-        let transactionResult = queryAndDeleteTransaction(modelType,
-                                                          modelSchema: modelSchema,
-                                                          deleteInput: .withPredicate(predicate: predicate))
-        let modelsFromTransactionResult = collapseMResult(transactionResult)
-        let associatedModelsFromTransactionResult = resolveAssociatedModels(transactionResult)
-
-        guard modelSchema.isSyncable, let syncEngine = self.syncEngine else {
-            if !modelSchema.isSystem {
-                log.error("Unable to sync model (\(modelSchema.name)) where isSyncable is false")
-            }
-            if self.syncEngine == nil {
-                log.error("Unable to sync because syncEngine is nil")
-            }
-            completion(modelsFromTransactionResult)
-            return
-        }
-
-        guard case .success(let queriedModels) = modelsFromTransactionResult else {
-            completion(modelsFromTransactionResult)
-            return
-        }
-
-        let syncCompletionWrapper: DataStoreCallback<Void> = { syncResult in
-            switch syncResult {
-            case .success:
-                completion(modelsFromTransactionResult)
-            case .failure(let error):
-                completion(.failure(error))
-            }
-        }
-        if queriedModels.isEmpty {
-            completion(modelsFromTransactionResult)
-        } else {
-            self.syncDeletions(of: modelType,
-                               modelSchema: modelSchema,
-                               withModels: queriedModels,
-                               predicate: predicate,
-                               associatedModels: associatedModelsFromTransactionResult,
-                               syncEngine: syncEngine,
-                               completion: syncCompletionWrapper)
-        }
-=======
         let cascadeDeleteOperation = CascadeDeleteOperation(storageAdapter: storageAdapter,
                                                             syncEngine: syncEngine,
                                                             modelType: modelType,
                                                             modelSchema: modelSchema,
                                                             filter: filter) { completion($0) }
         operationQueue.addOperation(cascadeDeleteOperation)
->>>>>>> 4080be98
     }
 
     func query<M: Model>(_ modelType: M.Type,
@@ -394,129 +294,7 @@
         }
     }
 
-<<<<<<< HEAD
-    private func syncDeletions<M: Model>(of modelType: M.Type,
-                                         modelSchema: ModelSchema,
-                                         withModels models: [M],
-                                         predicate: QueryPredicate? = nil,
-                                         associatedModels: [ModelName: [Model]],
-                                         syncEngine: RemoteSyncEngineBehavior,
-                                         completion: @escaping DataStoreCallback<Void>) {
-        var graphQLFilterJSON: String?
-        if let predicate = predicate {
-            do {
-                graphQLFilterJSON = try GraphQLFilterConverter.toJSON(predicate,
-                                                                      modelSchema: modelSchema)
-            } catch {
-                let dataStoreError = DataStoreError(error: error)
-                completion(.failure(dataStoreError))
-                return
-            }
-        }
-        var mutationEventsSubmitCompleted = 0
-        var savedDataStoreError: DataStoreError?
-        for model in models {
-            let mutationEvent: MutationEvent
-            do {
-                mutationEvent = try MutationEvent(model: model,
-                                                  modelSchema: modelSchema,
-                                                  mutationType: .delete,
-                                                  graphQLFilterJSON: graphQLFilterJSON)
-            } catch {
-                let dataStoreError = DataStoreError(error: error)
-                completion(.failure(dataStoreError))
-                return
-            }
-
-            let mutationEventCallback: DataStoreCallback<MutationEvent> = { result in
-                self.serialQueueSyncDeletions.async {
-                    mutationEventsSubmitCompleted += 1
-                    switch result {
-                    case .failure(let dataStoreError):
-                        self.log.error("\(#function) failed to submit to sync engine \(mutationEvent)")
-                        if savedDataStoreError == nil {
-                            savedDataStoreError = dataStoreError
-                        }
-                    case .success:
-                        self.log.verbose("\(#function) successfully submitted to sync engine \(mutationEvent)")
-                    }
-                    if mutationEventsSubmitCompleted == models.count {
-                        self.syncDeletions(of: associatedModels,
-                                           syncEngine: syncEngine,
-                                           dataStoreError: savedDataStoreError,
-                                           completion: completion)
-                    }
-                }
-            }
-
-            submitToSyncEngine(mutationEvent: mutationEvent,
-                               syncEngine: syncEngine,
-                               completion: mutationEventCallback)
-        }
-    }
-
-    private func syncDeletions(of associatedModelsMap: [ModelName: [Model]],
-                               syncEngine: RemoteSyncEngineBehavior,
-                               dataStoreError: DataStoreError?,
-                               completion: @escaping DataStoreCallback<Void>) {
-        guard !associatedModelsMap.isEmpty else {
-            if let savedDataStoreError = dataStoreError {
-                completion(.failure(savedDataStoreError))
-            } else {
-                completion(.successfulVoid)
-            }
-            return
-        }
-
-        var mutationEventsSubmitCompleted = 0
-        let associatedModelsCount = associatedModelsMap.values.reduce(0) { totalCount, models in
-            totalCount + models.count
-        }
-        var savedDataStoreError = dataStoreError
-        for (modelName, associatedModels) in associatedModelsMap {
-            for associatedModel in associatedModels {
-                let mutationEvent: MutationEvent
-                do {
-                    mutationEvent = try MutationEvent(untypedModel: associatedModel,
-                                                      modelName: modelName,
-                                                      mutationType: .delete)
-                } catch {
-                    let dataStoreError = DataStoreError(error: error)
-                    completion(.failure(dataStoreError))
-                    return
-                }
-
-                let mutationEventCallback: DataStoreCallback<MutationEvent> = { result in
-                    self.serialQueueSyncDeletions.async {
-                        mutationEventsSubmitCompleted += 1
-                        switch result {
-                        case .failure(let dataStoreError):
-                            self.log.error("\(#function) failed to submit to sync engine \(mutationEvent)")
-                            if savedDataStoreError == nil {
-                                savedDataStoreError = dataStoreError
-                            }
-                        case .success(let mutationEvent):
-                            self.log.verbose("\(#function) successfully submitted to sync engine \(mutationEvent)")
-                        }
-                        if mutationEventsSubmitCompleted == associatedModelsCount {
-                            if let lastEmittedDataStoreError = savedDataStoreError {
-                                completion(.failure(lastEmittedDataStoreError))
-                            } else {
-                                completion(.successfulVoid)
-                            }
-                        }
-                    }
-                }
-                submitToSyncEngine(mutationEvent: mutationEvent,
-                                   syncEngine: syncEngine,
-                                   completion: mutationEventCallback)
-            }
-        }
-    }
-
-=======
     @available(iOS 13.0, *)
->>>>>>> 4080be98
     private func syncMutation<M: Model>(of savedModel: M,
                                         modelSchema: ModelSchema,
                                         mutationType: MutationEvent.MutationType,
