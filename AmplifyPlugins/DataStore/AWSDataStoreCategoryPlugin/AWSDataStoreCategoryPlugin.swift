//
// Copyright 2018-2019 Amazon.com,
// Inc. or its affiliates. All Rights Reserved.
//
// SPDX-License-Identifier: Apache-2.0
//

import Amplify

final public class AWSDataStoreCategoryPlugin: DataStoreCategoryPlugin {
<<<<<<< HEAD
    public var key: PluginKey = "AWSDataStoreCategoryPlugin"
=======

    public var key: PluginKey = "awsDataStoreCategoryPlugin"
>>>>>>> ff602bb2

    /// `true` if any models are syncable. Resolved during configuration phase
    var isSyncEnabled: Bool

    /// The Publisher that sends mutation events to subscribers
    let dataStorePublisher: DataStorePublisher

    /// The local storage provider. Resolved during configuration phase
    var storageEngine: StorageEngineBehavior!

    private lazy var log: Logger = {
        Amplify.Logging.logger(forCategory: key)
    }()

    /// No-argument init that uses defaults for all providers
    public init() {
        self.isSyncEnabled = false
        self.dataStorePublisher = DataStorePublisher()
    }

    /// Internal initializer for testing
    init(storageEngine: StorageEngineBehavior,
         dataStorePublisher: DataStorePublisher) {
        self.isSyncEnabled = false
        self.storageEngine = storageEngine
        self.dataStorePublisher = dataStorePublisher
    }

    /// By the time this method gets called, DataStore will already have invoked
    /// `DataStoreModelRegistration.registerModels`, so we can inspect those models to derive isSyncEnabled, and pass
    /// them to `StorageEngine.setUp(models:)`
    public func configure(using configuration: Any) throws {
        resolveSyncEnabled()
        try resolveStorageEngine()
        try storageEngine.setUp(models: ModelRegistry.models)

        let filter = HubFilters.forEventName(HubPayload.EventName.Amplify.configured)
        var token: UnsubscribeToken?
        token = Amplify.Hub.listen(to: .dataStore, isIncluded: filter) { _ in
            self.storageEngine.startSync()
            if let token = token {
                Amplify.Hub.removeListener(token)
            }
        }
    }

    private func resolveSyncEnabled() {
        if #available(iOS 13.0, *) {
            isSyncEnabled = ModelRegistry.hasSyncableModels
        }
    }

    private func resolveStorageEngine() throws {
        guard storageEngine == nil else {
            return
        }

        storageEngine = try StorageEngine(isSyncEnabled: isSyncEnabled)
    }
}<|MERGE_RESOLUTION|>--- conflicted
+++ resolved
@@ -8,12 +8,8 @@
 import Amplify
 
 final public class AWSDataStoreCategoryPlugin: DataStoreCategoryPlugin {
-<<<<<<< HEAD
-    public var key: PluginKey = "AWSDataStoreCategoryPlugin"
-=======
 
     public var key: PluginKey = "awsDataStoreCategoryPlugin"
->>>>>>> ff602bb2
 
     /// `true` if any models are syncable. Resolved during configuration phase
     var isSyncEnabled: Bool
