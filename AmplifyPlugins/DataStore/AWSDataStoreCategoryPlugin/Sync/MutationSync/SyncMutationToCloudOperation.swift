--- conflicted
+++ resolved
@@ -76,15 +76,11 @@
             return
         }
 
-<<<<<<< HEAD
         // TODO merge the version from mutationEvent with the GraphQL variables
         // let version = mutationEvent.version
         // let mutation = GraphQLMutation()
 
-        mutationOperation = api.mutate(of: anyModel, type: mutationType) { asyncEvent in
-=======
         mutationOperation = api.mutate(ofAnyModel: anyModel, type: mutationType) { asyncEvent in
->>>>>>> 959eafac
             self.log.verbose("sendMutationToCloud received asyncEvent: \(asyncEvent)")
             self.validateResponseFromCloud(asyncEvent: asyncEvent)
         }
