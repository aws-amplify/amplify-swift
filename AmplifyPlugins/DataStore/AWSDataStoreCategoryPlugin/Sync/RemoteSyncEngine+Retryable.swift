//
// Copyright Amazon.com Inc. or its affiliates.
// All Rights Reserved.
//
// SPDX-License-Identifier: Apache-2.0
//

import Amplify
import Foundation

/// All methods in this extension must be invoked from workQueue (as in during a `respond` call
extension RemoteSyncEngine {

    func resetCurrentAttemptNumber() {
        currentAttemptNumber = 1
    }

    func scheduleRestartOrTerminate(error: AmplifyError) {
        let advice = getRetryAdvice(error: error)
        if advice.shouldRetry {
            scheduleRestart(advice: advice)
        } else {
            remoteSyncTopicPublisher.send(completion: .failure(DataStoreError.api(error)))
            if let completionBlock = finishedCompletionBlock {
                completionBlock(.failure(causedBy: error))
                finishedCompletionBlock = nil
            }
        }
    }

    private func getRetryAdvice(error: Error) -> RequestRetryAdvice {
<<<<<<< HEAD
        // TODO: Parse error from the receive completion to use as an input into getting retry advice.
        //      For now, specifying not connected to internet to force a retry up to our maximum
        let urlError = URLError(.notConnectedToInternet)
        let advice = requestRetryablePolicy.retryRequestAdvice(urlError: urlError,
=======
        var urlErrorOptional: URLError?
        if let dataStoreError = error as? DataStoreError,
            let underlyingError = dataStoreError.underlyingError as? URLError {
            urlErrorOptional = underlyingError
        } else if let urlError = error as? URLError {
            urlErrorOptional = urlError
        }

        let advice = requestRetryablePolicy.retryRequestAdvice(urlError: urlErrorOptional,
>>>>>>> 4080be98
                                                               httpURLResponse: nil,
                                                               attemptNumber: currentAttemptNumber)
        return advice
    }

    private func scheduleRestart(advice: RequestRetryAdvice) {
        log.verbose("\(#function) scheduling retry for restarting remote sync engine")
        resolveReachabilityPublisher()
        mutationRetryNotifier = MutationRetryNotifier(
            advice: advice,
            networkReachabilityPublisher: networkReachabilityPublisher
        ) {
            self.workQueue.async {
                self.mutationRetryNotifier = nil
                self.stateMachine.notify(action: .scheduledRestartTriggered)
            }
        }
        currentAttemptNumber += 1
    }

    private func resolveReachabilityPublisher() {
        if networkReachabilityPublisher == nil {
            if let reachability = api as? APICategoryReachabilityBehavior {
                do {
                    networkReachabilityPublisher = try reachability.reachabilityPublisher()
                } catch {
                    log.error("\(#function): Unable to listen on reachability: \(error)")
                }
            }
        }
    }
}<|MERGE_RESOLUTION|>--- conflicted
+++ resolved
@@ -29,12 +29,6 @@
     }
 
     private func getRetryAdvice(error: Error) -> RequestRetryAdvice {
-<<<<<<< HEAD
-        // TODO: Parse error from the receive completion to use as an input into getting retry advice.
-        //      For now, specifying not connected to internet to force a retry up to our maximum
-        let urlError = URLError(.notConnectedToInternet)
-        let advice = requestRetryablePolicy.retryRequestAdvice(urlError: urlError,
-=======
         var urlErrorOptional: URLError?
         if let dataStoreError = error as? DataStoreError,
             let underlyingError = dataStoreError.underlyingError as? URLError {
@@ -44,7 +38,6 @@
         }
 
         let advice = requestRetryablePolicy.retryRequestAdvice(urlError: urlErrorOptional,
->>>>>>> 4080be98
                                                                httpURLResponse: nil,
                                                                attemptNumber: currentAttemptNumber)
         return advice
