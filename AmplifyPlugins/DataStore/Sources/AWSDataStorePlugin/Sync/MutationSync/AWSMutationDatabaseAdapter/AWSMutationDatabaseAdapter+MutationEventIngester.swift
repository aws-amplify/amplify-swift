//
// Copyright Amazon.com Inc. or its affiliates.
// All Rights Reserved.
//
// SPDX-License-Identifier: Apache-2.0
//

@_spi(OptionalExtension) import Amplify
import Combine
import Foundation

extension AWSMutationDatabaseAdapter: MutationEventIngester {

    /// Accepts a mutation event without a version, applies the latest version from the MutationSyncMetadata table,
    /// writes the updated mutation event to the local database, then submits it to `mutationEventSubject`
    func submit(mutationEvent: MutationEvent, completion: @escaping (Result<MutationEvent, DataStoreError>) -> Void) {
        Task {
            log.verbose("\(#function): \(mutationEvent)")

            guard let storageAdapter = self.storageAdapter else {
                completion(.failure(DataStoreError.nilStorageAdapter()))
                return
            }

            self.resolveConflictsThenSave(mutationEvent: mutationEvent,
                                          storageAdapter: storageAdapter,
                                          completion: completion)
        }
    }

    /// Resolves conflicts for the offered mutationEvent, and either accepts the event, returning a disposition, or
    /// rejects the event with an error
    func resolveConflictsThenSave(mutationEvent: MutationEvent,
                                  storageAdapter: StorageEngineAdapter,
<<<<<<< HEAD
                                  completion: @escaping (Result<MutationEvent, DataStoreError>) -> Void) {

        // We don't want to query MutationSync<AnyModel> because a) we already have the model, and b) delete mutations
        // are submitted *after* the delete has already been applied to the local data store, meaning there is no model
        // to query.
        var mutationEvent = mutationEvent
        do {
            // TODO: Refactor this so that it's clear that the storage engine is not responsible for setting the version
            // perhaps as simple as renaming to `submit(unversionedMutationEvent:)` or similar
            let syncMetadata = try storageAdapter.queryMutationSyncMetadata(for: mutationEvent.modelId,
                                                                               modelName: mutationEvent.modelName)
            mutationEvent.version = syncMetadata?.version
        } catch {
            completion(.failure(DataStoreError(error: error)))
        }

=======
                                  completion: @escaping (Result<MutationEvent, DataStoreError>)->Void) {
>>>>>>> a0ee2574
        MutationEvent.pendingMutationEvents(
            forMutationEvent: mutationEvent,
            storageAdapter: storageAdapter) { result in
                switch result {
                case .failure(let dataStoreError):
                    completion(.failure(dataStoreError))
                case .success(let localMutationEvents):
                    let mutationDisposition = self.disposition(for: mutationEvent,
                                                          given: localMutationEvents)
                    self.resolve(candidate: mutationEvent,
                            localEvents: localMutationEvents,
                            per: mutationDisposition,
                            storageAdapter: storageAdapter,
                            completionPromise: completion)
                }
        }
    }

    func disposition(for candidate: MutationEvent,
                     given localEvents: [MutationEvent]) -> MutationDisposition {

        guard !localEvents.isEmpty, let existingEvent = localEvents.first else {
            log.verbose("\(#function) no local events, saving candidate")
            return .saveCandidate
        }

        if candidate.graphQLFilterJSON != nil {
            return .saveCandidate
        }

        guard let candidateMutationType = GraphQLMutationType(rawValue: candidate.mutationType) else {
            let dataStoreError =
                DataStoreError.unknown("Couldn't get mutation type for \(candidate.mutationType)",
                    AmplifyErrorMessages.shouldNotHappenReportBugToAWS())
            return .dropCandidateWithError(dataStoreError)
        }

        guard let existingMutationType = GraphQLMutationType(rawValue: existingEvent.mutationType) else {
            let dataStoreError =
                DataStoreError.unknown("Couldn't get mutation type for \(existingEvent.mutationType)",
                    AmplifyErrorMessages.shouldNotHappenReportBugToAWS())
            return .dropCandidateWithError(dataStoreError)
        }

        log.verbose("\(#function)(existing: \(existingMutationType), candidate: \(candidateMutationType))")

        switch (existingMutationType, candidateMutationType) {
        case (.create, .update),
             (.update, .update),
             (.update, .delete),
             (.delete, .delete):
            return .replaceLocalWithCandidate

        case (.create, .delete):
            return .dropCandidateAndDeleteLocal

        case (_, .create):
            let dataStoreError =
                DataStoreError.unknown(
                    "Received a create mutation for an item that has already been created",
                    """
                    Review your app code and ensure you are not issuing incorrect DataStore.save() calls for the same \
                    model. Candidate model is below:
                    \(candidate)
                    """
            )
            return .dropCandidateWithError(dataStoreError)

        case (.delete, .update):
            let dataStoreError =
                DataStoreError.unknown(
                    "Received an update mutation for an item that has been marked as deleted",
                    """
                    Review your app code and ensure you are not issuing incorrect DataStore.save() calls for the same \
                    model. Candidate model is below:
                    \(candidate)
                    """
            )
            return .dropCandidateWithError(dataStoreError)
        }

    }

    func resolve(candidate: MutationEvent,
                 localEvents: [MutationEvent],
                 per disposition: MutationDisposition,
                 storageAdapter: StorageEngineAdapter,
                 completionPromise: @escaping Future<MutationEvent, DataStoreError>.Promise) {
        log.verbose("\(#function) disposition \(disposition)")

        switch disposition {
        case .dropCandidateWithError(let dataStoreError):
            completionPromise(.failure(dataStoreError))
        case .dropCandidateAndDeleteLocal:
            Task {
                do {
                    try await withThrowingTaskGroup(of: Void.self) { group in
                        for localEvent in localEvents {
                            group.addTask {
                                try await withCheckedThrowingContinuation { continuation in
                                    storageAdapter.delete(untypedModelType: MutationEvent.self,
                                                          modelSchema: MutationEvent.schema,
                                                          withIdentifier: localEvent.identifier(schema: MutationEvent.schema),
                                                          condition: nil) { result in
                                        continuation.resume(with: result)
                                    }
                                }
                            }
                        }
                        try await group.waitForAll()
                    }
                    completionPromise(.success(candidate))
                } catch {
                    completionPromise(.failure(causedBy: error))
                }
            }
        case .saveCandidate:
            save(mutationEvent: candidate,
                 storageAdapter: storageAdapter,
                 completionPromise: completionPromise)
        case .replaceLocalWithCandidate:
            guard !localEvents.isEmpty, let eventToUpdate = localEvents.first else {
                // Should be caught upstream, but being defensive
                save(mutationEvent: candidate,
                     storageAdapter: storageAdapter,
                     completionPromise: completionPromise)
                return
            }

            if localEvents.count > 1 {
                // TODO: Handle errors from delete
                localEvents
                    .suffix(from: 1)
                    .forEach { storageAdapter.delete(MutationEvent.self,
                                                     modelSchema: MutationEvent.schema,
                                                     withIdentifier: $0.identifier(schema: MutationEvent.schema),
                                                     condition: nil) { _ in } }
            }

            let resolvedEvent = getResolvedEvent(for: eventToUpdate, applying: candidate)

            save(mutationEvent: resolvedEvent,
                 storageAdapter: storageAdapter,
                 completionPromise: completionPromise)
        }
    }

    private func getResolvedEvent(for originalEvent: MutationEvent,
                                  applying candidate: MutationEvent) -> MutationEvent {
        var resolvedEvent = originalEvent
        resolvedEvent.json = candidate.json

        let updatedMutationType: String
        if candidate.mutationType == GraphQLMutationType.delete.rawValue {
            updatedMutationType = candidate.mutationType
        } else {
            updatedMutationType = originalEvent.mutationType
        }
        resolvedEvent.mutationType = updatedMutationType

        return resolvedEvent
    }

    /// Saves the deconflicted mutationEvent, invokes `nextEventPromise` if it exists, and the save was successful,
    /// and finally invokes the completion promise from the future of the original invocation of `submit`
    func save(
        mutationEvent: MutationEvent,
        storageAdapter: StorageEngineAdapter,
        completionPromise: @escaping Future<MutationEvent, DataStoreError>.Promise
    ) {
        log.verbose("\(#function) mutationEvent: \(mutationEvent)")
        let nextEventPromise = self.nextEventPromise.getAndSet(nil)
        var eventToPersist = mutationEvent
        if nextEventPromise != nil {
            eventToPersist.inProcess = true
        }

        storageAdapter.save(eventToPersist, condition: nil, eagerLoad: true) { result in
            switch result {
            case .failure(let dataStoreError):
                self.log.verbose("\(#function): Error saving mutation event: \(dataStoreError)")
                // restore the `nextEventPromise` value when failed to save mutation event
                // as nextEventPromise is expecting to hanlde error of querying unprocessed mutaiton events
                // not the failure of saving mutaiton event operation
                nextEventPromise.ifSome(self.nextEventPromise.set(_:))
            case .success(let savedMutationEvent):
                self.log.verbose("\(#function): saved \(savedMutationEvent)")
                nextEventPromise.ifSome {
                    self.log.verbose("\(#function): invoking nextEventPromise with \(savedMutationEvent)")
                    $0(.success(savedMutationEvent))
                }
            }
            self.log.verbose("\(#function): invoking completionPromise with \(result)")
            completionPromise(result)
        }

    }

}<|MERGE_RESOLUTION|>--- conflicted
+++ resolved
@@ -32,26 +32,7 @@
     /// rejects the event with an error
     func resolveConflictsThenSave(mutationEvent: MutationEvent,
                                   storageAdapter: StorageEngineAdapter,
-<<<<<<< HEAD
-                                  completion: @escaping (Result<MutationEvent, DataStoreError>) -> Void) {
-
-        // We don't want to query MutationSync<AnyModel> because a) we already have the model, and b) delete mutations
-        // are submitted *after* the delete has already been applied to the local data store, meaning there is no model
-        // to query.
-        var mutationEvent = mutationEvent
-        do {
-            // TODO: Refactor this so that it's clear that the storage engine is not responsible for setting the version
-            // perhaps as simple as renaming to `submit(unversionedMutationEvent:)` or similar
-            let syncMetadata = try storageAdapter.queryMutationSyncMetadata(for: mutationEvent.modelId,
-                                                                               modelName: mutationEvent.modelName)
-            mutationEvent.version = syncMetadata?.version
-        } catch {
-            completion(.failure(DataStoreError(error: error)))
-        }
-
-=======
                                   completion: @escaping (Result<MutationEvent, DataStoreError>)->Void) {
->>>>>>> a0ee2574
         MutationEvent.pendingMutationEvents(
             forMutationEvent: mutationEvent,
             storageAdapter: storageAdapter) { result in
