--- conflicted
+++ resolved
@@ -41,10 +41,7 @@
              .dataNotAllowed,
              .cannotParseResponse,
              .networkConnectionLost,
-<<<<<<< HEAD
-=======
              .secureConnectionFailed,
->>>>>>> 61e8b314
              .userAuthenticationRequired:
             let waitMillis = retryDelayInMillseconds(for: attemptNumber)
             return RequestRetryAdvice(shouldRetry: true, retryInterval: .milliseconds(waitMillis))
