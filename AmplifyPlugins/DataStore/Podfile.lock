PODS:
  - Amplify (1.21.0):
    - Amplify/Default (= 1.21.0)
  - Amplify/Default (1.21.0)
  - AmplifyPlugins/AWSAPIPlugin (1.21.0):
    - AppSyncRealTimeClient (~> 1.8)
    - AWSCore (~> 2.27.0)
    - AWSPluginsCore (= 1.21.0)
  - AmplifyPlugins/AWSCognitoAuthPlugin (1.21.0):
    - AWSAuthCore (~> 2.27.0)
    - AWSCognitoIdentityProvider (~> 2.27.0)
    - AWSCognitoIdentityProviderASF (~> 2.27.0)
    - AWSCore (~> 2.27.0)
    - AWSMobileClient (~> 2.27.0)
    - AWSPluginsCore (= 1.21.0)
  - AmplifyTestCommon (1.21.0):
    - Amplify (= 1.21.0)
    - AmplifyTestCommon/AWSPluginsTestCommon (= 1.21.0)
    - CwlPreconditionTesting (~> 2.0)
  - AmplifyTestCommon/AWSPluginsTestCommon (1.21.0):
    - Amplify (= 1.21.0)
    - AWSCore (~> 2.27.0)
    - AWSMobileClient (~> 2.27.0)
    - AWSPluginsCore (= 1.21.0)
    - CwlPreconditionTesting (~> 2.0)
<<<<<<< HEAD
  - AppSyncRealTimeClient (1.8.1):
=======
  - AppSyncRealTimeClient (1.9.0):
>>>>>>> 993864ee
    - Starscream (~> 4.0.4)
  - AWSAuthCore (2.27.1):
    - AWSCore (= 2.27.1)
  - AWSCognitoIdentityProvider (2.27.1):
    - AWSCognitoIdentityProviderASF (= 2.27.1)
    - AWSCore (= 2.27.1)
  - AWSCognitoIdentityProviderASF (2.27.1):
    - AWSCore (= 2.27.1)
  - AWSCore (2.27.1)
  - AWSMobileClient (2.27.1):
    - AWSAuthCore (= 2.27.1)
    - AWSCognitoIdentityProvider (= 2.27.1)
    - AWSCognitoIdentityProviderASF (= 2.27.1)
    - AWSCore (= 2.27.1)
  - AWSPluginsCore (1.21.0):
    - Amplify (= 1.21.0)
    - AWSCore (~> 2.27.0)
  - CwlCatchException (2.1.1):
    - CwlCatchExceptionSupport (~> 2.1.1)
  - CwlCatchExceptionSupport (2.1.1)
  - CwlMachBadInstructionHandler (2.1.0)
  - CwlPosixPreconditionTesting (2.1.0)
  - CwlPreconditionTesting (2.1.0):
    - CwlCatchException (~> 2.1.1)
    - CwlMachBadInstructionHandler (~> 2.1.0)
    - CwlPosixPreconditionTesting (~> 2.1.0)
  - SQLite.swift (0.12.2):
    - SQLite.swift/standard (= 0.12.2)
  - SQLite.swift/standard (0.12.2)
  - Starscream (4.0.4)
  - SwiftFormat/CLI (0.44.17)
  - SwiftLint (0.46.3)

DEPENDENCIES:
  - Amplify (from `../../`)
  - AmplifyPlugins/AWSAPIPlugin (from `../../`)
  - AmplifyPlugins/AWSCognitoAuthPlugin (from `../../`)
  - AmplifyTestCommon (from `../../`)
  - AWSMobileClient (~> 2.27.0)
  - AWSPluginsCore (from `../../`)
  - CwlPreconditionTesting (from `https://github.com/mattgallagher/CwlPreconditionTesting.git`, tag `2.1.0`)
  - SQLite.swift (= 0.12.2)
  - SwiftFormat/CLI (= 0.44.17)
  - SwiftLint

SPEC REPOS:
  trunk:
    - AppSyncRealTimeClient
    - AWSAuthCore
    - AWSCognitoIdentityProvider
    - AWSCognitoIdentityProviderASF
    - AWSCore
    - AWSMobileClient
    - CwlCatchException
    - CwlCatchExceptionSupport
    - CwlMachBadInstructionHandler
    - CwlPosixPreconditionTesting
    - SQLite.swift
    - Starscream
    - SwiftFormat
    - SwiftLint

EXTERNAL SOURCES:
  Amplify:
    :path: "../../"
  AmplifyPlugins:
    :path: "../../"
  AmplifyTestCommon:
    :path: "../../"
  AWSPluginsCore:
    :path: "../../"
  CwlPreconditionTesting:
    :git: https://github.com/mattgallagher/CwlPreconditionTesting.git
    :tag: 2.1.0

CHECKOUT OPTIONS:
  CwlPreconditionTesting:
    :git: https://github.com/mattgallagher/CwlPreconditionTesting.git
    :tag: 2.1.0

SPEC CHECKSUMS:
<<<<<<< HEAD
  Amplify: cc137692ff768585ec3751825a10b85686a0f004
  AmplifyPlugins: fc0cabd7626ca3b5d6ef45dcf4050ef7b9a70120
  AmplifyTestCommon: 341bee5d527b4294dc256314221d75f9cc7e40be
  AppSyncRealTimeClient: f691c741b89b4db58e97becd79d33fcd296999f2
=======
  Amplify: 8af0fbd1856d7418469ee3f940f428925902210e
  AmplifyPlugins: f2a93ae2a981e3a7f362ad00c39e2656af038215
  AmplifyTestCommon: 0dec56e373025e7fa4c43c5bbe5374ea92c20cb9
  AppSyncRealTimeClient: 147743ef36c99e25a47ecd3e8f7b6991ba7e3bdd
>>>>>>> 993864ee
  AWSAuthCore: 9528c60ccdac6df6024fb0af1ed6a43782fd2d3d
  AWSCognitoIdentityProvider: 4de7f96340be72c1dca35c0ba835c6b9b69a28c0
  AWSCognitoIdentityProviderASF: 727f7c1c80d667a2da79e408c8c8745eac981d58
  AWSCore: f859f6955a8e52dcb3e79fac95fef058639d1049
  AWSMobileClient: 9c1edcbe7088b3c9b910aaf6faf2db43a8f1568d
  AWSPluginsCore: d0e4ea6ca225b0f79e40193178c06348b8220a86
  CwlCatchException: 86760545af2a490a23e964d76d7c77442dbce79b
  CwlCatchExceptionSupport: a004322095d7101b945442c86adc7cec0650f676
  CwlMachBadInstructionHandler: aa1fe9f2d08b29507c150d099434b2890247e7f8
  CwlPosixPreconditionTesting: 1ba4471964405941f79b3f06bbcf3c2be782950c
  CwlPreconditionTesting: 73ae5de517a8761e5e40fb4136c6a26365af0440
  SQLite.swift: d2b4642190917051ce6bd1d49aab565fe794eea3
  Starscream: 5178aed56b316f13fa3bc55694e583d35dd414d9
  SwiftFormat: 3b5caa6389b2b9adbc00e133b3ccc8c6e687a6a4
  SwiftLint: ae76d82f056734f853c8cd0371503252c606c482

PODFILE CHECKSUM: 78ccedd30ee5c56d82712b227290345e458bf378

COCOAPODS: 1.11.2<|MERGE_RESOLUTION|>--- conflicted
+++ resolved
@@ -23,11 +23,7 @@
     - AWSMobileClient (~> 2.27.0)
     - AWSPluginsCore (= 1.21.0)
     - CwlPreconditionTesting (~> 2.0)
-<<<<<<< HEAD
-  - AppSyncRealTimeClient (1.8.1):
-=======
-  - AppSyncRealTimeClient (1.9.0):
->>>>>>> 993864ee
+    - AppSyncRealTimeClient (1.9.0):
     - Starscream (~> 4.0.4)
   - AWSAuthCore (2.27.1):
     - AWSCore (= 2.27.1)
@@ -109,17 +105,10 @@
     :tag: 2.1.0
 
 SPEC CHECKSUMS:
-<<<<<<< HEAD
-  Amplify: cc137692ff768585ec3751825a10b85686a0f004
-  AmplifyPlugins: fc0cabd7626ca3b5d6ef45dcf4050ef7b9a70120
-  AmplifyTestCommon: 341bee5d527b4294dc256314221d75f9cc7e40be
-  AppSyncRealTimeClient: f691c741b89b4db58e97becd79d33fcd296999f2
-=======
   Amplify: 8af0fbd1856d7418469ee3f940f428925902210e
   AmplifyPlugins: f2a93ae2a981e3a7f362ad00c39e2656af038215
   AmplifyTestCommon: 0dec56e373025e7fa4c43c5bbe5374ea92c20cb9
   AppSyncRealTimeClient: 147743ef36c99e25a47ecd3e8f7b6991ba7e3bdd
->>>>>>> 993864ee
   AWSAuthCore: 9528c60ccdac6df6024fb0af1ed6a43782fd2d3d
   AWSCognitoIdentityProvider: 4de7f96340be72c1dca35c0ba835c6b9b69a28c0
   AWSCognitoIdentityProviderASF: 727f7c1c80d667a2da79e408c8c8745eac981d58
