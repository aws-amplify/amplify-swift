--- conflicted
+++ resolved
@@ -12,40 +12,7 @@
 @testable import AmplifyTestCommon
 @testable import AWSDataStoreCategoryPlugin
 
-<<<<<<< HEAD
-class SQLiteStorageEngineAdapterTests: XCTestCase {
-
-    var storageAdapter: SQLiteStorageEngineAdapter!
-
-    override func setUp() {
-        super.setUp()
-
-        Amplify.reset()
-        let config = AmplifyConfiguration()
-        do {
-            try Amplify.configure(config)
-        } catch {
-            XCTFail(String(describing: error))
-        }
-
-        ModelRegistry.register(modelType: Post.self)
-        ModelRegistry.register(modelType: Comment.self)
-
-        let connection = try? Connection(.inMemory)
-        XCTAssertNotNil(connection)
-        storageAdapter = SQLiteStorageEngineAdapter(connection: connection!)
-        XCTAssertNotNil(storageAdapter)
-
-        do {
-            try storageAdapter.setUp(models: ModelRegistry.models)
-        } catch {
-            XCTFail(String(describing: error))
-            return
-        }
-    }
-=======
 class SQLiteStorageEngineAdapterTests: BaseDataStoreTests {
->>>>>>> 796a3c7e
 
     // MARK: - Utilities
 
