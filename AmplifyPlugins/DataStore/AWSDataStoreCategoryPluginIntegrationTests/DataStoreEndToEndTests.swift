--- conflicted
+++ resolved
@@ -25,15 +25,9 @@
         let version: String = "1"
     }
 
-<<<<<<< HEAD
     func testCreate() async throws {
         await setUp(withModels: TestModelRegistration())
         try startAmplifyAndWaitForSync()
-=======
-    func testCreate() throws {
-        setUp(withModels: TestModelRegistration())
-        try startAmplifyAndWaitForReady()
->>>>>>> e4c57368
         var cancellables = Set<AnyCancellable>()
         let date = Temporal.DateTime.now()
         let newPost = Post(
@@ -498,23 +492,13 @@
         let capturedPosts = posts
 
         DispatchQueue.concurrentPerform(iterations: count) { index in
-<<<<<<< HEAD
             _ = Amplify.DataStore.save(capturedPosts[index])
-=======
-            self.log.debug("save \(index)")
-            Amplify.DataStore.save(posts[index]) { _ in }
->>>>>>> e4c57368
         }
 
         wait(for: [postsSyncedToCloud], timeout: 100)
 
         DispatchQueue.concurrentPerform(iterations: count) { index in
-<<<<<<< HEAD
             _ = Amplify.DataStore.delete(capturedPosts[index])
-=======
-            self.log.debug("delete \(index)")
-            Amplify.DataStore.delete(posts[index]) { _ in }
->>>>>>> e4c57368
         }
         wait(for: [postsDeletedLocally, postsDeletedFromCloud], timeout: 100)
         sink.cancel()
