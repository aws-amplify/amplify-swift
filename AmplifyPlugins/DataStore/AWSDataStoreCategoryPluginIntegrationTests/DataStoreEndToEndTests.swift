--- conflicted
+++ resolved
@@ -44,13 +44,9 @@
                         return
                 }
 
-<<<<<<< HEAD
-                if post.id != newPost.id {
-=======
                 // This check is to protect against stray events being processed after the test has completed,
                 // and it shouldn't be construed as a pattern necessary for production applications.
                 guard let post = try? mutationEvent.decodeModel() as? Post, post.id == newPost.id else {
->>>>>>> 61c73d53
                     return
                 }
 
@@ -124,13 +120,9 @@
                         return
                 }
 
-<<<<<<< HEAD
-                if post.id != newPost.id {
-=======
                 // This check is to protect against stray events being processed after the test has completed,
                 // and it shouldn't be construed as a pattern necessary for production applications.
                 guard let post = try? mutationEvent.decodeModel() as? Post, post.id == newPost.id else {
->>>>>>> 61c73d53
                     return
                 }
 
@@ -195,13 +187,9 @@
                     return
             }
 
-<<<<<<< HEAD
-            if post.id != newPost.id {
-=======
             // This check is to protect against stray events being processed after the test has completed,
             // and it shouldn't be construed as a pattern necessary for production applications.
             guard let post = try? mutationEvent.decodeModel() as? Post, post.id == newPost.id else {
->>>>>>> 61c73d53
                 return
             }
 
