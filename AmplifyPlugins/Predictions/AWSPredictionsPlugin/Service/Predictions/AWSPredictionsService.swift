--- conflicted
+++ resolved
@@ -67,13 +67,8 @@
                   awsRekognition: awsRekognitionAdapter,
                   awsTextract: awsTextractAdapter,
                   awsComprehend: awsComprehendAdapter,
-<<<<<<< HEAD
                   awsPolly: awsPollyAdapter,
-                  config: config,
-                  identifier: identifier)
-=======
                   config: config)
->>>>>>> 54dc2804
 
     }
 
@@ -82,21 +77,17 @@
          awsRekognition: AWSRekognitionBehavior,
          awsTextract: AWSTextractBehavior,
          awsComprehend: AWSComprehendBehavior,
-<<<<<<< HEAD
          awsPolly: AWSPollyBehavior,
-         config: AWSPredictionsPluginConfiguration,
-         identifier: String) {
-
-=======
          config: AWSPredictionsPluginConfiguration) {
->>>>>>> 54dc2804
+
+        self.identifier = identifier
         self.awsTranslate = awsTranslate
         self.awsRekognition = awsRekognition
         self.awsTextract = awsTextract
         self.awsComprehend = awsComprehend
         self.awsPolly = awsPolly
         self.predictionsConfig = config
-        self.identifier = identifier
+        
     }
 
     func reset() {
