--- conflicted
+++ resolved
@@ -8,15 +8,10 @@
 import Amplify
 import AWSRekognition
 import AWSTranslate
-<<<<<<< HEAD
 import AWSTextract
-
-class AWSPredictionsService: AWSRekognitionServiceBehaviour, AWSTranslateServiceBehaviour, AWSTextractServiceBehaviour {
-=======
 import AWSComprehend
 
 class AWSPredictionsService {
->>>>>>> 4fc9b89e
 
     var identifier: String!
     var awsTranslate: AWSTranslateBehavior!
@@ -49,35 +44,28 @@
         AWSRekognition.register(with: serviceConfiguration, forKey: identifier)
         let awsRekognition = AWSRekognition(forKey: identifier)
         let awsRekognitionAdapter = AWSRekognitionAdapter(awsRekognition)
-
-<<<<<<< HEAD
         AWSTextract.register(with: serviceConfiguration, forKey: identifier)
         let awsTextract = AWSTextract(forKey: identifier)
         let awsTextractAdapter = AWSTextractAdapter(awsTextract)
 
+        AWSComprehend.register(with: serviceConfiguration, forKey: identifier)
+               let awsComprehend = AWSComprehend(forKey: identifier)
+               let awsComprehendAdapter = AWSComprehendAdapter(awsComprehend)
+
         self.init(awsTranslate: awsTranslateAdapter,
                   awsRekognition: awsRekognitionAdapter,
                   awsTextract: awsTextractAdapter,
+                  awsComprehend: awsComprehendAdapter,
                   collectionId: collectionId,
                   maxFaces: maxFaces,
                   identifier: identifier)
-=======
-        AWSComprehend.register(with: serviceConfiguration, forKey: identifier)
-        let awsComprehend = AWSComprehend(forKey: identifier)
-        let awsComprehendAdapter = AWSComprehendAdapter(awsComprehend)
 
-        self.init(identifier: identifier,
-                  awsTranslate: awsTranslateAdapter,
-                  awsRekognition: awsRekognitionAdapter,
-                  awsComprehend: awsComprehendAdapter)
->>>>>>> 4fc9b89e
     }
 
-    init(identifier: String,
-         awsTranslate: AWSTranslateBehavior,
+    init(awsTranslate: AWSTranslateBehavior,
          awsRekognition: AWSRekognitionBehavior,
-<<<<<<< HEAD
          awsTextract: AWSTextractBehavior,
+         awsComprehend: AWSComprehendBehavior,
          collectionId: String?,
          maxFaces: Int,
          identifier: String) {
@@ -87,15 +75,11 @@
         self.identifier = identifier
         self.collectionId = collectionId
         self.maxFaces = maxFaces
-=======
-         awsComprehend: AWSComprehendBehavior) {
-
         self.identifier = identifier
-
         self.awsTranslate = awsTranslate
         self.awsRekognition = awsRekognition
         self.awsComprehend = awsComprehend
->>>>>>> 4fc9b89e
+
     }
 
     func reset() {
@@ -106,14 +90,12 @@
         AWSRekognition.remove(forKey: identifier)
         awsRekognition = nil
 
-<<<<<<< HEAD
         AWSTextract.remove(forKey: identifier)
         awsTextract = nil
 
-=======
         AWSComprehend.remove(forKey: identifier)
         awsComprehend = nil
->>>>>>> 4fc9b89e
+
         identifier = nil
     }
 
