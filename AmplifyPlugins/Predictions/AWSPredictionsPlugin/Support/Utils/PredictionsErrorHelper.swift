//
// Copyright 2018-2019 Amazon.com,
// Inc. or its affiliates. All Rights Reserved.
//
// SPDX-License-Identifier: Apache-2.0
//

import Foundation
import Amplify
import AWSRekognition
import AWSTextract
import AWSPolly
import AWSTranslate
import AWSComprehend

class PredictionsErrorHelper {

    static func mapHttpResponseCode(statusCode: Int, serviceKey: String) -> PredictionsError? {
        
        switch statusCode {
        case 200..<300:
            return nil
        case 404:
            return PredictionsError.httpStatusError(statusCode, "Please check your request and try again")
        case 400:
            return PredictionsError.httpStatusError(statusCode, "There are number of reasons for receiving a 400 status code. Please check the service documentation for the specific service you are hitting.")
        case 500:
            return PredictionsError.httpStatusError(statusCode, "The request processing has failed because of an unknown error, exception or failure. Please check aws-amplify github for known issues.")
        case 503:
            return PredictionsError.httpStatusError(statusCode, "The request has failed due to a temporary failure of the server.")
        default:
            return PredictionsError.httpStatusError(statusCode,
                                             "Status code unrecognized, please refer to the AWS Service error documentation. https://docs.aws.amazon.com/directoryservice/latest/devguide/CommonErrors.html")
        }
<<<<<<< HEAD
=======

        if statusCode == 404 {

        }
        // TODO status error mapper
        return PredictionsError.httpStatus(statusCode, "TODO some status code to recovery message mapper")
>>>>>>> 6e9a26b7
    }
   // swiftlint:disable cyclomatic_complexity
    static func mapPredictionsServiceError(_ error: NSError) -> PredictionsError {
        let defaultError = PredictionsErrorHelper.getDefaultError(error)

        switch error.domain {
        case AWSServiceErrorDomain:
            let errorTypeOptional = AWSServiceErrorType.init(rawValue: error.code)
            guard let errorType = errorTypeOptional else {
                return defaultError
            }
            return AWSServiceErrorMessage.map(errorType) ?? defaultError
        case AWSRekognitionErrorDomain:
            guard let errorType = AWSRekognitionErrorType.init(rawValue: error.code) else {
                return defaultError
            }
            return AWSRekognitionErrorMessage.map(errorType) ?? defaultError
        case AWSPollyErrorDomain:
            guard let errorType = AWSPollyErrorType.init(rawValue: error.code) else {
                return defaultError
            }
            return AWSPollyErrorMessage.map(errorType) ?? defaultError
        case AWSTextractErrorDomain:
            guard let errorType = AWSTextractErrorType.init(rawValue: error.code) else {
                return defaultError
            }
            return AWSTextractErrorMessage.map(errorType) ?? defaultError
        case AWSComprehendErrorDomain:
            guard let errorType = AWSComprehendErrorType.init(rawValue: error.code) else {
                return defaultError
            }
            return AWSComprehendErrorMessage.map(errorType) ?? defaultError
        case AWSTranslateErrorDomain:
            guard let errorType = AWSTranslateErrorType.init(rawValue: error.code) else {
                return defaultError
            }
            return AWSTranslateErrorMessage.map(errorType) ?? defaultError
        default:
            return defaultError
        }
    }

    static func getDefaultError(_ error: NSError) -> PredictionsError {
        let errorMessage = """
        Domain: [\(error.domain)
        Code: [\(error.code)
        LocalizedDescription: [\(error.localizedDescription)
        LocalizedFailureReason: [\(error.localizedFailureReason ?? "")
        LocalizedRecoverySuggestion: [\(error.localizedRecoverySuggestion ?? "")
        """

        return PredictionsError.unknown(errorMessage, "")
    }
}<|MERGE_RESOLUTION|>--- conflicted
+++ resolved
@@ -32,15 +32,6 @@
             return PredictionsError.httpStatusError(statusCode,
                                              "Status code unrecognized, please refer to the AWS Service error documentation. https://docs.aws.amazon.com/directoryservice/latest/devguide/CommonErrors.html")
         }
-<<<<<<< HEAD
-=======
-
-        if statusCode == 404 {
-
-        }
-        // TODO status error mapper
-        return PredictionsError.httpStatus(statusCode, "TODO some status code to recovery message mapper")
->>>>>>> 6e9a26b7
     }
    // swiftlint:disable cyclomatic_complexity
     static func mapPredictionsServiceError(_ error: NSError) -> PredictionsError {
