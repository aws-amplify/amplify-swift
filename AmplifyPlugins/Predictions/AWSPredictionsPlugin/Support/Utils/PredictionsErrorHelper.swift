//
// Copyright 2018-2019 Amazon.com,
// Inc. or its affiliates. All Rights Reserved.
//
// SPDX-License-Identifier: Apache-2.0
//

import Foundation
import Amplify
import AWSRekognition
import AWSTextract
<<<<<<< HEAD
import AWSPolly
=======
>>>>>>> b496332f

class PredictionsErrorHelper {

    static func mapHttpResponseCode(statusCode: Int, serviceKey: String) -> PredictionsError? {
        if statusCode >= 200 && statusCode <= 299 {
            return nil
        }

        if statusCode == 404 {

        }
        // TODO status error mapper
        return PredictionsError.httpStatusError(statusCode, "TODO some status code to recovery message mapper")
    }

    static func mapServiceError(_ error: NSError) -> PredictionsError {
        let defaultError = PredictionsErrorHelper.getDefaultError(error)

        guard error.domain == AWSServiceErrorDomain else {
            return defaultError
        }

        let errorTypeOptional = AWSServiceErrorType.init(rawValue: error.code)
        guard let errorType = errorTypeOptional else {
            return defaultError
        }

        return PredictionsErrorHelper.map(errorType) ?? defaultError
    }

    static func mapRekognitionError(_ error: NSError) -> PredictionsError {
        let defaultError = PredictionsErrorHelper.getDefaultError(error)

        if error.domain == AWSServiceErrorDomain {
            return PredictionsErrorHelper.mapServiceError(error)
        }

        guard error.domain == AWSRekognitionErrorDomain else {
            return defaultError
        }

        guard let errorType = AWSRekognitionErrorType.init(rawValue: error.code) else {
            return defaultError
        }

        return PredictionsErrorHelper.map(errorType) ?? defaultError
    }

    static func mapTextractError(_ error: NSError) -> PredictionsError {
        let defaultError = PredictionsErrorHelper.getDefaultError(error)

        if error.domain == AWSServiceErrorDomain {
            return PredictionsErrorHelper.mapServiceError(error)
        }

        guard error.domain == AWSTextractErrorDomain else {
            return defaultError
        }

        guard let errorType = AWSTextractErrorType.init(rawValue: error.code) else {
            return defaultError
        }

        return PredictionsErrorHelper.map(errorType) ?? defaultError
    }

<<<<<<< HEAD
    static func mapPollyError(_ error: NSError) -> PredictionsError {
        let defaultError = PredictionsErrorHelper.getDefaultError(error)

        if error.domain == AWSServiceErrorDomain {
            return PredictionsErrorHelper.mapServiceError(error)
        }

        guard error.domain == AWSPollyErrorDomain else {
            return defaultError
        }

        guard let errorType = AWSPollyErrorType.init(rawValue: error.code) else {
            return defaultError
        }

        return PredictionsErrorHelper.map(errorType) ?? defaultError
    }

=======
>>>>>>> b496332f
    static func getDefaultError(_ error: NSError) -> PredictionsError {
        let errorMessage = """
        Domain: [\(error.domain)
        Code: [\(error.code)
        LocalizedDescription: [\(error.localizedDescription)
        LocalizedFailureReason: [\(error.localizedFailureReason ?? "")
        LocalizedRecoverySuggestion: [\(error.localizedRecoverySuggestion ?? "")
        """

        return PredictionsError.unknownError(errorMessage, "")
    }

    // swiftlint:disable cyclomatic_complexity
    static func map(_ errorType: AWSServiceErrorType) -> PredictionsError? {
        switch errorType {
        case .unknown:
            break
        case .requestTimeTooSkewed:
            break
        case .invalidSignatureException:
            break
        case .signatureDoesNotMatch:
            break
        case .requestExpired:
            break
        case .authFailure:
            break
        case .accessDeniedException:
            return PredictionsError.accessDenied(PredictionsServiceErrorMessage.accessDenied.errorDescription,
                                                 PredictionsServiceErrorMessage.accessDenied.recoverySuggestion)
        case .unrecognizedClientException:
            break
        case .incompleteSignature:
            break
        case .invalidClientTokenId:
            break
        case .missingAuthenticationToken:
            break
        case .accessDenied:
            return PredictionsError.accessDenied(PredictionsServiceErrorMessage.accessDenied.errorDescription,
                                                 PredictionsServiceErrorMessage.accessDenied.recoverySuggestion)
        case .expiredToken:
            break
        case .invalidAccessKeyId:
            break
        case .invalidToken:
            break
        case .tokenRefreshRequired:
            break
        case .accessFailure:
            return PredictionsError.accessDenied(PredictionsServiceErrorMessage.accessDenied.errorDescription,
                                                 PredictionsServiceErrorMessage.accessDenied.recoverySuggestion)
        case .authMissingFailure:
            break
        case .throttling:
            break
        case .throttlingException:
            break
        @unknown default:
            break
        }

        return nil
    }
<<<<<<< HEAD
    //TODO fill in proper error messages for rekognition, textract and polly
=======
    //TODO fill in proper error messages for rekognition and textract
>>>>>>> b496332f
    static func map(_ errorType: AWSRekognitionErrorType) -> PredictionsError? {
        switch errorType {
        case .accessDenied:
            break
        case .idempotentParameterMismatch:
            break
        case .imageTooLarge:
            break
        case .internalServer:
            break
        case .invalidImageFormat:
            break
        case .invalidPaginationToken:
            break
        case .invalidParameter:
            break
        case .invalidS3Object:
            break
        case .limitExceeded:
            break
        case .provisionedThroughputExceeded:
            break
        case .resourceAlreadyExists:
            break
        case .resourceInUse:
            break
        case .resourceNotFound:
            break
        case .throttling:
            break
        case .unknown:
            break
        case .videoTooLarge:
            break
        @unknown default:
            break
        }

        return nil
    }

    static func map(_ errorType: AWSTextractErrorType) -> PredictionsError? {
        switch errorType {
        case .accessDenied:
            break
        case .badDocument:
            break
        case .documentTooLarge:
            break
        case .idempotentParameterMismatch:
            break
        case .internalServer:
            break
        case .invalidJobId:
            break
        case .invalidParameter:
            break
        case .invalidS3Object:
            break
        case .limitExceeded:
            break
        case .provisionedThroughputExceeded:
            break
        case .throttling:
            break
        case .unknown:
            break
        case .unsupportedDocument:
            break
        @unknown default:
            break
        }

        return nil
    }
<<<<<<< HEAD

    static func map(_ errorType: AWSPollyErrorType) -> PredictionsError? {
        switch errorType {
        case .engineNotSupported:
            break
        case .invalidLexicon:
            break
        case .invalidNextToken:
            break
        case .invalidS3Bucket:
            break
        case .invalidS3Key:
            break
        case .invalidSampleRate:
            break
        case .invalidSnsTopicArn:
            break
        case .invalidSsml:
            break
        case .invalidTaskId:
            break
        case .languageNotSupported:
            break
        case .lexiconNotFound:
            break
        case .lexiconSizeExceeded:
            break
        case .marksNotSupportedForFormat:
            break
        case .maxLexemeLengthExceeded:
            break
        case .maxLexiconsNumberExceeded:
            break
        case .serviceFailure:
            break
        case .ssmlMarksNotSupportedForTextType:
            break
        case .synthesisTaskNotFound:
            break
        case .textLengthExceeded:
            break
        case .unknown:
            break
        case .unsupportedPlsAlphabet:
            break
        case .unsupportedPlsLanguage:
            break
        @unknown default:
            break
        }

        return nil
    }
=======
>>>>>>> b496332f
}<|MERGE_RESOLUTION|>--- conflicted
+++ resolved
@@ -9,10 +9,8 @@
 import Amplify
 import AWSRekognition
 import AWSTextract
-<<<<<<< HEAD
 import AWSPolly
-=======
->>>>>>> b496332f
+
 
 class PredictionsErrorHelper {
 
@@ -79,7 +77,6 @@
         return PredictionsErrorHelper.map(errorType) ?? defaultError
     }
 
-<<<<<<< HEAD
     static func mapPollyError(_ error: NSError) -> PredictionsError {
         let defaultError = PredictionsErrorHelper.getDefaultError(error)
 
@@ -98,8 +95,6 @@
         return PredictionsErrorHelper.map(errorType) ?? defaultError
     }
 
-=======
->>>>>>> b496332f
     static func getDefaultError(_ error: NSError) -> PredictionsError {
         let errorMessage = """
         Domain: [\(error.domain)
@@ -164,11 +159,8 @@
 
         return nil
     }
-<<<<<<< HEAD
+
     //TODO fill in proper error messages for rekognition, textract and polly
-=======
-    //TODO fill in proper error messages for rekognition and textract
->>>>>>> b496332f
     static func map(_ errorType: AWSRekognitionErrorType) -> PredictionsError? {
         switch errorType {
         case .accessDenied:
@@ -244,7 +236,6 @@
 
         return nil
     }
-<<<<<<< HEAD
 
     static func map(_ errorType: AWSPollyErrorType) -> PredictionsError? {
         switch errorType {
@@ -298,6 +289,4 @@
 
         return nil
     }
-=======
->>>>>>> b496332f
 }