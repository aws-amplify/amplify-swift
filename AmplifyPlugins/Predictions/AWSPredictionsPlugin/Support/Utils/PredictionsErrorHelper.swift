--- conflicted
+++ resolved
@@ -10,12 +10,8 @@
 import AWSRekognition
 import AWSTextract
 import AWSPolly
-<<<<<<< HEAD
 import AWSTranslate
 import AWSComprehend
-=======
-
->>>>>>> b26205eb
 
 class PredictionsErrorHelper {
 
@@ -71,24 +67,6 @@
         }
     }
 
-    static func mapPollyError(_ error: NSError) -> PredictionsError {
-        let defaultError = PredictionsErrorHelper.getDefaultError(error)
-
-        if error.domain == AWSServiceErrorDomain {
-            return PredictionsErrorHelper.mapServiceError(error)
-        }
-
-        guard error.domain == AWSPollyErrorDomain else {
-            return defaultError
-        }
-
-        guard let errorType = AWSPollyErrorType.init(rawValue: error.code) else {
-            return defaultError
-        }
-
-        return PredictionsErrorHelper.map(errorType) ?? defaultError
-    }
-
     static func getDefaultError(_ error: NSError) -> PredictionsError {
         let errorMessage = """
         Domain: [\(error.domain)
@@ -100,141 +78,4 @@
 
         return PredictionsError.unknownError(errorMessage, "")
     }
-
-
-<<<<<<< HEAD
-=======
-        return nil
-    }
-
-    //TODO fill in proper error messages for rekognition, textract and polly
-    static func map(_ errorType: AWSRekognitionErrorType) -> PredictionsError? {
-        switch errorType {
-        case .accessDenied:
-            break
-        case .idempotentParameterMismatch:
-            break
-        case .imageTooLarge:
-            break
-        case .internalServer:
-            break
-        case .invalidImageFormat:
-            break
-        case .invalidPaginationToken:
-            break
-        case .invalidParameter:
-            break
-        case .invalidS3Object:
-            break
-        case .limitExceeded:
-            break
-        case .provisionedThroughputExceeded:
-            break
-        case .resourceAlreadyExists:
-            break
-        case .resourceInUse:
-            break
-        case .resourceNotFound:
-            break
-        case .throttling:
-            break
-        case .unknown:
-            break
-        case .videoTooLarge:
-            break
-        @unknown default:
-            break
-        }
-
-        return nil
-    }
-
-    static func map(_ errorType: AWSTextractErrorType) -> PredictionsError? {
-        switch errorType {
-        case .accessDenied:
-            break
-        case .badDocument:
-            break
-        case .documentTooLarge:
-            break
-        case .idempotentParameterMismatch:
-            break
-        case .internalServer:
-            break
-        case .invalidJobId:
-            break
-        case .invalidParameter:
-            break
-        case .invalidS3Object:
-            break
-        case .limitExceeded:
-            break
-        case .provisionedThroughputExceeded:
-            break
-        case .throttling:
-            break
-        case .unknown:
-            break
-        case .unsupportedDocument:
-            break
-        @unknown default:
-            break
-        }
-
-        return nil
-    }
-
-    static func map(_ errorType: AWSPollyErrorType) -> PredictionsError? {
-        switch errorType {
-        case .engineNotSupported:
-            break
-        case .invalidLexicon:
-            break
-        case .invalidNextToken:
-            break
-        case .invalidS3Bucket:
-            break
-        case .invalidS3Key:
-            break
-        case .invalidSampleRate:
-            break
-        case .invalidSnsTopicArn:
-            break
-        case .invalidSsml:
-            break
-        case .invalidTaskId:
-            break
-        case .languageNotSupported:
-            break
-        case .lexiconNotFound:
-            break
-        case .lexiconSizeExceeded:
-            break
-        case .marksNotSupportedForFormat:
-            break
-        case .maxLexemeLengthExceeded:
-            break
-        case .maxLexiconsNumberExceeded:
-            break
-        case .serviceFailure:
-            break
-        case .ssmlMarksNotSupportedForTextType:
-            break
-        case .synthesisTaskNotFound:
-            break
-        case .textLengthExceeded:
-            break
-        case .unknown:
-            break
-        case .unsupportedPlsAlphabet:
-            break
-        case .unsupportedPlsLanguage:
-            break
-        @unknown default:
-            break
-        }
-
-        return nil
-    }
->>>>>>> b26205eb
 }