//
// Copyright 2018-2019 Amazon.com,
// Inc. or its affiliates. All Rights Reserved.
//
// SPDX-License-Identifier: Apache-2.0
//

import Amplify
import Foundation
import AWSPluginsCore
import AWSCore

extension AWSPredictionsPlugin {

    /// Configures AWSPredictionsPlugin with the specified configuration.
    ///
    /// This method will be invoked as part of the Amplify configuration flow. Retrieves  region, and
    /// default configuration values to allow overrides on plugin API calls.
    ///
    /// - Parameter configuration: The configuration specified for this plugin
    /// - Throws:
    ///   - PluginError.pluginConfigurationError: If one of the configuration values is invalid or empty
    public func configure(using configuration: Any) throws {

        guard let config = configuration as? JSONValue else {
            throw PluginError.pluginConfigurationError(PluginErrorMessage.decodeConfigurationError.errorDescription,
                                                       PluginErrorMessage.decodeConfigurationError.recoverySuggestion)
        }

        guard case let .object(configObject) = config else {
            throw PluginError.pluginConfigurationError(
                PluginErrorMessage.configurationObjectExpected.errorDescription,
                PluginErrorMessage.configurationObjectExpected.recoverySuggestion)
        }

        let authService = AWSAuthService()
        let cognitoCredentialsProvider = authService.getCognitoCredentialsProvider()

        let predictionsConfig = try AWSPredictionsPlugin.createPredictionsConfiguration(configObject)
        let predictionsService = try AWSPredictionsService(config: predictionsConfig,
                                                           cognitoCredentialsProvider: cognitoCredentialsProvider,
                                                           identifier: key)

        configure(predictionsService: predictionsService, authService: authService, config: predictionsConfig)
    }

    func configure(predictionsService: AWSPredictionsService,
                   authService: AWSAuthServiceBehavior,
                   config: AWSPredictionsPluginConfiguration,
                   queue: OperationQueue = OperationQueue()) {
        self.predictionsService = predictionsService
        self.authService = authService
        self.config = config
        self.queue = queue
    }

    private static func createPredictionsConfiguration(_ configuration: [String: JSONValue])
        throws -> AWSPredictionsPluginConfiguration {

            var identifyConfig: AWSIdentifyConfig?
            var convertConfig: AWSConvertConfig?
            var interpretConfig: AWSInterpretConfig?
            var defaultProjectRegion: AWSRegionType = .USEast1

            if let identifyRegion = try? AWSPredictionsPlugin.getRegionType(configuration, api: .identify),
                let collectionId = try? AWSPredictionsPlugin.getCollectionId(configuration) {
                let maxEntities = AWSPredictionsPlugin.getMaxEntities(configuration)
                identifyConfig = AWSIdentifyConfig(region: identifyRegion,
                                                   collectionId: collectionId,
                                                   maxEntities: maxEntities)
            }

            if let convertRegion = try? AWSPredictionsPlugin.getRegionType(configuration, api: .convert),
                let voiceId = try? AWSPredictionsPlugin.getVoiceId(configuration) {
                convertConfig = AWSConvertConfig(region: convertRegion, voiceId: voiceId)
            }

            if let interpretRegion = try? AWSPredictionsPlugin.getRegionType(configuration, api: .interpret) {
                interpretConfig = AWSInterpretConfig(region: interpretRegion)
            }

            if let defaultRegion = try? AWSPredictionsPlugin.getProjectDefaultRegion(configuration) {
                defaultProjectRegion = defaultRegion
            }

            let config = AWSPredictionsPluginConfiguration(identifyConfig: identifyConfig,
                                                           interpretConfig: interpretConfig,
<<<<<<< HEAD
                                                           convertConfig: convertConfig,
                                                           defaultProjectRegion: defaultProjectRegion)
=======
                                                           convertConfig: convertConfig, defaultProjectRegion: defaultProjectRegion)
>>>>>>> b26205eb
            return config
    }

    private static func getProjectDefaultRegion(_ configuration: [String: JSONValue]) throws -> AWSRegionType {
        guard let config =
            configuration[AWSPredictionsPluginConfiguration.KeyName.defaultProjectRegion.rawValue],
            case let .string(regionValue) = config else {

                throw PluginError.pluginConfigurationError(
                    PluginErrorMessage.missingRegion.errorDescription,
                    PluginErrorMessage.missingRegion.recoverySuggestion)
            }

        if regionValue.isEmpty {
             throw PluginError.pluginConfigurationError(
                 PluginErrorMessage.emptyRegion.errorDescription,
                 PluginErrorMessage.emptyRegion.recoverySuggestion)
         }

         let regionType = regionValue.aws_regionTypeValue()
         guard regionType != AWSRegionType.Unknown else {
             throw PluginError.pluginConfigurationError(
                 PluginErrorMessage.invalidRegion.errorDescription,
                 PluginErrorMessage.invalidRegion.recoverySuggestion)
         }

         return regionType
    }

    private static func getCollectionId(_ configuration: [String: JSONValue]) throws -> String? {

        guard let identifyConfig = configuration[AWSPredictionsPluginConfiguration.KeyName.identify.rawValue],
            case let .object(entityConfig) = identifyConfig,
            let config = entityConfig[AWSPredictionsPluginConfiguration.KeyName.identifyEntities.rawValue],
            case let .object(unwrappedConfig) = config,
            let collection = unwrappedConfig[AWSPredictionsPluginConfiguration.KeyName.collectionId.rawValue] else {
                return nil
        }

        guard case let .string(collectionId) = collection else {
            throw PluginError.pluginConfigurationError(
                PluginErrorMessage.invalidCollection.errorDescription,
                PluginErrorMessage.invalidCollection.recoverySuggestion)
        }

        if collectionId.isEmpty {
            throw PluginError.pluginConfigurationError(
                PluginErrorMessage.emptyCollection.errorDescription,
                PluginErrorMessage.emptyCollection.recoverySuggestion)
        }

        return collectionId
    }

    private static func getMaxEntities(_ configuration: [String: JSONValue]) -> Int {

        guard let identifyConfig = configuration[AWSPredictionsPluginConfiguration.KeyName.identify.rawValue],
            case let .object(entityConfig) = identifyConfig,
            let config = entityConfig[AWSPredictionsPluginConfiguration.KeyName.identifyEntities.rawValue],
            case let .object(unwrappedConfig) = config,
            let maxFacesConfig = unwrappedConfig[AWSPredictionsPluginConfiguration.KeyName.maxFaces.rawValue] else {
                return rekognitionMaxEntitiesLimit
        }
        guard case let .number(maxFaces) = maxFacesConfig else {
            return rekognitionMaxEntitiesLimit
        }

        return Int(maxFaces)
    }

    private static func getVoiceId(_ configuration: [String: JSONValue]) throws -> String? {
        guard let convertConfig = configuration[AWSPredictionsPluginConfiguration.KeyName.convert.rawValue],
            case let .object(textToSpeechConfig) = convertConfig,
            let config = textToSpeechConfig[AWSPredictionsPluginConfiguration.KeyName.speechGenerator.rawValue],
            case let .object(unwrappedConfig) = config,
            let voice = unwrappedConfig[AWSPredictionsPluginConfiguration.KeyName.voiceId.rawValue] else {
                return nil
        }

        guard case let .string(voiceId) = voice else {
            throw PluginError.pluginConfigurationError(
                PluginErrorMessage.invalidCollection.errorDescription,
                PluginErrorMessage.invalidCollection.recoverySuggestion)
        }

        if voiceId.isEmpty {
            throw PluginError.pluginConfigurationError(
                PluginErrorMessage.emptyCollection.errorDescription,
                PluginErrorMessage.emptyCollection.recoverySuggestion)
        }

        return voiceId

    }

    /// Retrieves the region from configuration, validates, and transforms to and returns the AWSRegionType
    private static func getRegionType(_ configuration: [String: JSONValue], api: PredictionsAction)
        throws -> AWSRegionType {

        switch api {
        case .identify:
            guard let identifyConfig = configuration[AWSPredictionsPluginConfiguration.KeyName.identify.rawValue],
                case let .object(entityConfig) = identifyConfig,
                let config = entityConfig[AWSPredictionsPluginConfiguration.KeyName.identifyEntities.rawValue],
                case let .object(unwrappedConfig) = config,
                let region = unwrappedConfig[AWSPredictionsPluginConfiguration.KeyName.region.rawValue] else {
                    throw PluginError.pluginConfigurationError(PluginErrorMessage.missingRegion.errorDescription,
                    PluginErrorMessage.missingRegion.recoverySuggestion)
            }

            guard case let .string(regionValue) = region
                else {
                 throw PluginError.pluginConfigurationError(
                    PluginErrorMessage.missingRegion.errorDescription,
                    PluginErrorMessage.missingRegion.recoverySuggestion)
            }

           if regionValue.isEmpty {
                throw PluginError.pluginConfigurationError(
                    PluginErrorMessage.emptyRegion.errorDescription,
                    PluginErrorMessage.emptyRegion.recoverySuggestion)
            }

            let regionType = regionValue.aws_regionTypeValue()
            guard regionType != AWSRegionType.Unknown else {
                throw PluginError.pluginConfigurationError(
                    PluginErrorMessage.invalidRegion.errorDescription,
                    PluginErrorMessage.invalidRegion.recoverySuggestion)
            }

            return regionType

        case .convert:
            guard let convertConfig = configuration[AWSPredictionsPluginConfiguration.KeyName.convert.rawValue],
                 case let .object(translateConfig) = convertConfig,
                let config = translateConfig[AWSPredictionsPluginConfiguration.KeyName.translateText.rawValue],
                 case let .object(unwrappedConfig) = config,
                let region = unwrappedConfig[AWSPredictionsPluginConfiguration.KeyName.region.rawValue] else {
                     throw PluginError.pluginConfigurationError(
                        PluginErrorMessage.missingRegion.errorDescription,
                        PluginErrorMessage.missingRegion.recoverySuggestion)
             }

             guard case let .string(regionValue) = region else {
                  throw PluginError.pluginConfigurationError(
                    PluginErrorMessage.missingRegion.errorDescription,
                    PluginErrorMessage.missingRegion.recoverySuggestion)
             }

            if regionValue.isEmpty {
                 throw PluginError.pluginConfigurationError(
                    PluginErrorMessage.emptyRegion.errorDescription,
                    PluginErrorMessage.emptyRegion.recoverySuggestion)
             }

             let regionType = regionValue.aws_regionTypeValue()
             guard regionType != AWSRegionType.Unknown else {
                 throw PluginError.pluginConfigurationError(
                    PluginErrorMessage.invalidRegion.errorDescription,
                    PluginErrorMessage.invalidRegion.recoverySuggestion)
             }
            return regionType

        case .interpret:
            guard let interpretConfig = configuration[AWSPredictionsPluginConfiguration.KeyName.convert.rawValue],
                 case let .object(translateConfig) = interpretConfig,
                let config = translateConfig[AWSPredictionsPluginConfiguration.KeyName.interpretText.rawValue],
                 case let .object(unwrappedConfig) = config,
                let region = unwrappedConfig[AWSPredictionsPluginConfiguration.KeyName.region.rawValue] else {
                     throw PluginError.pluginConfigurationError(
                        PluginErrorMessage.missingRegion.errorDescription,
                        PluginErrorMessage.missingRegion.recoverySuggestion)
             }

             guard case let .string(regionValue) = region else {
                  throw PluginError.pluginConfigurationError(
                    PluginErrorMessage.missingRegion.errorDescription,
                    PluginErrorMessage.missingRegion.recoverySuggestion)
             }

            if regionValue.isEmpty {
                 throw PluginError.pluginConfigurationError(
                    PluginErrorMessage.emptyRegion.errorDescription,
                    PluginErrorMessage.emptyRegion.recoverySuggestion)
             }

             let regionType = regionValue.aws_regionTypeValue()
             guard regionType != AWSRegionType.Unknown else {
                 throw PluginError.pluginConfigurationError(
                    PluginErrorMessage.invalidRegion.errorDescription,
                    PluginErrorMessage.invalidRegion.recoverySuggestion)
             }
            return regionType
        }
    }
}<|MERGE_RESOLUTION|>--- conflicted
+++ resolved
@@ -85,12 +85,9 @@
 
             let config = AWSPredictionsPluginConfiguration(identifyConfig: identifyConfig,
                                                            interpretConfig: interpretConfig,
-<<<<<<< HEAD
                                                            convertConfig: convertConfig,
                                                            defaultProjectRegion: defaultProjectRegion)
-=======
-                                                           convertConfig: convertConfig, defaultProjectRegion: defaultProjectRegion)
->>>>>>> b26205eb
+
             return config
     }
 
