//
// Copyright 2018-2019 Amazon.com,
// Inc. or its affiliates. All Rights Reserved.
//
// SPDX-License-Identifier: Apache-2.0
//

import Foundation
import Amplify
import AWSMobileClient
import AWSPluginsCore

public class AWSIdentifyOperation: AmplifyOperation<PredictionsIdentifyRequest,
    Void, IdentifyResult, PredictionsError>,
PredictionsIdentifyOperation {

    let predictionsService: AWSPredictionsService
    let authService: AWSAuthServiceBehavior

    init(request: PredictionsIdentifyRequest,
         predictionsService: AWSPredictionsService,
         authService: AWSAuthServiceBehavior,
         listener: EventListener?) {
        self.predictionsService = predictionsService
        self.authService = authService
        super.init(categoryType: .predictions,
                   eventName: HubPayload.EventName.Predictions.identifyLabels,
                   request: request,
                   listener: listener)
    }

    override public func main() {

        if let error = request.validate() {
            dispatch(event: .failed(error))
            finish()
            return
        }

        switch request.identifyType {
        case .detectCelebrity:
            predictionsService.detectCelebrities(image: request.image) { [weak self] event in
                self?.onServiceEvent(event: event)

            }
        case .detectText(let formatType):
            predictionsService.detectText(image: request.image, format: formatType) { [weak self] event in
                self?.onServiceEvent(event: event)
            }
        case .detectLabels(let labelType):
<<<<<<< HEAD
            predictionsService.detectLabels(
            image: request.image, type: labelType) { [weak self] event in
=======
            predictionsService.detectLabels(image: request.image,
                                            type: labelType) { [weak self] event in
>>>>>>> 324d257a
                self?.onServiceEvent(event: event)
            }

        case .detectEntities:
            predictionsService.detectEntities(image: request.image) { [weak self] event in
                self?.onServiceEvent(event: event)
            }
        }
    }

    private func onServiceEvent(event: PredictionsEvent<IdentifyResult, PredictionsError>) {
        switch event {
        case .completed(let result):
            dispatch(event: .completed(result))
            finish()
        case .failed(let error):
            dispatch(event: .failed(error))
            finish()
        }
    }
}<|MERGE_RESOLUTION|>--- conflicted
+++ resolved
@@ -48,13 +48,10 @@
                 self?.onServiceEvent(event: event)
             }
         case .detectLabels(let labelType):
-<<<<<<< HEAD
-            predictionsService.detectLabels(
-            image: request.image, type: labelType) { [weak self] event in
-=======
+
             predictionsService.detectLabels(image: request.image,
                                             type: labelType) { [weak self] event in
->>>>>>> 324d257a
+
                 self?.onServiceEvent(event: event)
             }
 
