//
// Copyright 2018-2019 Amazon.com,
// Inc. or its affiliates. All Rights Reserved.
//
// SPDX-License-Identifier: Apache-2.0
//

import Foundation
import Amplify
import AWSPluginsCore
import AWSPolly

public class AWSPollyOperation: AmplifyOperation<PredictionsTextToSpeechRequest,
    Void, TextToSpeechResult, PredictionsError>,
PredictionsTextToSpeechOperation {

    let predictionsService: AWSPredictionsService
    let authService: AWSAuthServiceBehavior

    init(_ request: PredictionsTextToSpeechRequest,
         predictionsService: AWSPredictionsService,
         authService: AWSAuthServiceBehavior,
         listener: EventListener?) {
        self.predictionsService = predictionsService
        self.authService = authService
        super.init(categoryType: .predictions,
                   eventName: HubPayload.EventName.Predictions.textToSpeech,
                   request: request,
                   listener: listener)
    }

    override public func cancel() {
        super.cancel()
    }

    override public func main() {
        if isCancelled {
            finish()
            return
        }

        if let error = try? request.validate() {
            dispatch(event: .failed(error))
            finish()
            return
        }

        let voiceId = reconcileVoiceId(voicePassedIn: request.options.voiceType,
                                       config: predictionsService.predictionsConfig)

        predictionsService.synthesizeText(text: request.textToSpeech,
                                          voiceId: voiceId) { [weak self] event in
            self?.onServiceEvent(event: event)
        }

    }

    private func onServiceEvent(event: PredictionsEvent<TextToSpeechResult, PredictionsError>) {
        switch event {
        case .completed(let result):
            dispatch(event: .completed(result))
            finish()
        case .failed(let error):
            dispatch(event: .failed(error))
            finish()

        }
    }

<<<<<<< HEAD
    private func reconcileVoiceId(voicePassedIn: VoiceType?,
                                  config: AWSPredictionsPluginConfiguration) -> AWSPollyVoiceId {
=======
    private func reconcileVoiceId(voicePassedIn: VoiceType?, config: PredictionsPluginConfiguration) -> AWSPollyVoiceId {
>>>>>>> 349d76ce
        //we return a default if what is passed in doesn't resolve properly to our enum and config was empty for some odd reason.
        let defaultVoiceId = AWSPollyVoiceId.ivy

        if let voicePassedIn = voicePassedIn {
            let pollyVoiceId = AWSPollyVoiceId.from(voiceType: voicePassedIn)
            return pollyVoiceId
        }

        if let pollyVoiceIdFromConfigString = config.convert.speechGenerator?.voiceID {
            let voiceType: VoiceType = .voice(pollyVoiceIdFromConfigString)
            let pollyVoiceIdFromConfig = AWSPollyVoiceId.from(voiceType: voiceType)
            return pollyVoiceIdFromConfig

        }

        return defaultVoiceId
    }
}<|MERGE_RESOLUTION|>--- conflicted
+++ resolved
@@ -67,12 +67,8 @@
         }
     }
 
-<<<<<<< HEAD
     private func reconcileVoiceId(voicePassedIn: VoiceType?,
                                   config: AWSPredictionsPluginConfiguration) -> AWSPollyVoiceId {
-=======
-    private func reconcileVoiceId(voicePassedIn: VoiceType?, config: PredictionsPluginConfiguration) -> AWSPollyVoiceId {
->>>>>>> 349d76ce
         //we return a default if what is passed in doesn't resolve properly to our enum and config was empty for some odd reason.
         let defaultVoiceId = AWSPollyVoiceId.ivy
 
