--- conflicted
+++ resolved
@@ -40,7 +40,6 @@
         if withCollection {
          predictionsConfig = PredictionsCategoryConfiguration(
             plugins: [
-<<<<<<< HEAD
                 "AWSPredictionsPlugin": [
                     "defaultRegion": region,
                     "identify": [
@@ -50,10 +49,6 @@
                             "region": region
                         ]
                     ]
-=======
-                "awsPredictionsPlugin": [
-                    "defaultRegion": region
->>>>>>> adafaabd
                 ]
             ]
         )
