//
// Copyright 2018-2019 Amazon.com,
// Inc. or its affiliates. All Rights Reserved.
//
// SPDX-License-Identifier: Apache-2.0
//

import XCTest
import AWSMobileClient
@testable import Amplify
import AWSPredictionsPlugin

class AWSPredictionsPluginTestBase: XCTestCase {

    let region: JSONValue = "us-west-2"
    let networkTimeout = TimeInterval(180) // 180 seconds to wait before network timeouts

    override func setUp() {
        setupMobileClient()
        setupAmplify()
    }

    override func tearDown() {
        print("Amplify reset")
        Amplify.reset()
        sleep(5)
    }

    private func setupAmplify() {
        // Set up Amplify predictions configuration
        let predictionsConfig = PredictionsCategoryConfiguration(
            plugins: [
                "AWSPredictionsPlugin": [
<<<<<<< HEAD
                    "aws_project_region": region,
                    "identify": [
                        "identifyEntities": [
                        "maxFaces": 50,
                        "collectionId": "", //no collectionid
                        "region": region
                        ]
                    ]
=======
                    "defaultRegion": region
>>>>>>> 349d76ce
                ]
            ]
        )

        let amplifyConfig = AmplifyConfiguration(predictions: predictionsConfig)

        // Set up Amplify
        do {
            try Amplify.add(plugin: AWSPredictionsPlugin())
            try Amplify.configure(amplifyConfig)
        } catch {
            XCTFail("Failed to initialize and configure Amplify - \(error)")
        }
        print("Amplify initialized")
    }

    private func setupMobileClient() {
        // Set up AWSMobileClient
        let testBundle = Bundle(for: type(of: self))
        guard let configurationFile = testBundle.url(forResource: "awsconfiguration", withExtension: "json") else {
            XCTFail("Could not find the configuration file. Please check awsconfiguration.json file is in the path.")
            return
        }
        guard let configurationData = try? Data(contentsOf: configurationFile) else {
            XCTFail("Could not read configuration data.")
            return
        }
        guard let configurationJson = try? JSONSerialization.jsonObject(with: configurationData)
            as? [String: Any] else {

            XCTFail("Could not parse the configuration data.")
            return
        }
        AWSInfo.configureDefaultAWSInfo(configurationJson)

        let mobileClientIsInitialized = expectation(description: "AWSMobileClient is initialized")
        AWSMobileClient.default().initialize { userState, error in
            guard error == nil else {
                XCTFail("Error initializing AWSMobileClient. Error: \(error!.localizedDescription)")
                return
            }
            guard let userState = userState else {
                XCTFail("userState is unexpectedly empty initializing AWSMobileClient")
                return
            }
            if userState != UserState.signedOut {
                AWSMobileClient.default().signOut()
            }
            mobileClientIsInitialized.fulfill()
        }
        wait(for: [mobileClientIsInitialized], timeout: networkTimeout)
        print("AWSMobileClient Initialized")
    }
}<|MERGE_RESOLUTION|>--- conflicted
+++ resolved
@@ -31,8 +31,7 @@
         let predictionsConfig = PredictionsCategoryConfiguration(
             plugins: [
                 "AWSPredictionsPlugin": [
-<<<<<<< HEAD
-                    "aws_project_region": region,
+                    "defaultRegion": region,
                     "identify": [
                         "identifyEntities": [
                         "maxFaces": 50,
@@ -40,9 +39,6 @@
                         "region": region
                         ]
                     ]
-=======
-                    "defaultRegion": region
->>>>>>> 349d76ce
                 ]
             ]
         )
