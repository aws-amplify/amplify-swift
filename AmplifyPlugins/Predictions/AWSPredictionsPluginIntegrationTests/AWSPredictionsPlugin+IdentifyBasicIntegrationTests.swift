--- conflicted
+++ resolved
@@ -20,13 +20,14 @@
     /// When: Image is sent to Rekognition
     /// Then: The operation completes successfully
     func testIdentifyLabels() {
-
-<<<<<<< HEAD
-        guard let image = getImageFromDir("testImage") else { return }
+        let testBundle = Bundle(for: type(of: self))
+        guard let url = testBundle.url(forResource: "testImage", withExtension: "jpg") else {
+            return
+        }
         let completeInvoked = expectation(description: "Completed is invoked")
 
-        let operation = Amplify.Predictions.identify(type: .detectLabels(.all),
-                                                     image: image,
+        let operation = Amplify.Predictions.identify(type: .detectLabels(.labels),
+                                                     image: url,
                                                      options: PredictionsIdentifyRequest.Options()) { event in
             switch event {
             case .completed:
@@ -40,29 +41,7 @@
 
         XCTAssertNotNil(operation)
         waitForExpectations(timeout: networkTimeout)
-=======
-//        let testBundle = Bundle(for: type(of: self))
-//        guard let url = testBundle.url(forResource: "testImage", withExtension: "jpg") else {
-//            return
-//        }
-//        let completeInvoked = expectation(description: "Completed is invoked")
-//
-//        let operation = Amplify.Predictions.identify(type: .detectLabels,
-//                                                     image: url,
-//                                                     options: PredictionsIdentifyRequest.Options()) { event in
-//            switch event {
-//            case .completed:
-//                completeInvoked.fulfill()
-//            case .failed(let error):
-//                XCTFail("Failed with \(error)")
-//            default:
-//                break
-//            }
-//        }
-//
-//        XCTAssertNotNil(operation)
-//        waitForExpectations(timeout: networkTimeout)
->>>>>>> 030b985e
+
     }
 
     func getImageFromDir(_ imageName: String) -> URL? {
