--- conflicted
+++ resolved
@@ -1541,11 +1541,8 @@
 				95DAAA76237B8ED40028544F /* AWSTranslateBehavior.swift in Sources */,
 				95DAAAE7237DFC440028544F /* AWSPollyAdapter.swift in Sources */,
 				95DAAA70237B8ED40028544F /* AWSPollyBehavior.swift in Sources */,
-<<<<<<< HEAD
 				95DAAB9E2381BC600028544F /* AWSServiceErrorMessage.swift in Sources */,
 				95DAAA68237B8ED30028544F /* AWSComprehendOperation.swift in Sources */,
-=======
->>>>>>> 6e9a26b7
 				95DAAA84237B8ED40028544F /* IdentifyResultTransformers.swift in Sources */,
 				95DAAAEF237DFDC70028544F /* PredictionsTextToSpeechRequest+Validate.swift in Sources */,
 				95DAAAE9237DFD180028544F /* AWSPollyOperation.swift in Sources */,
