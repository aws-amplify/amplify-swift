// !$*UTF8*$!
{
	archiveVersion = 1;
	classes = {
	};
	objectVersion = 51;
	objects = {

/* Begin PBXBuildFile section */
		15DFD0478E06BBC82ED4DE95 /* Pods_HostApp_AWSPredictionsPluginIntegrationTests.framework in Frameworks */ = {isa = PBXBuildFile; fileRef = 2081890CC41AB7C7454636FB /* Pods_HostApp_AWSPredictionsPluginIntegrationTests.framework */; };
		232E34E125BD81B43BB9963F /* Pods_AWSPredictionsPlugin.framework in Frameworks */ = {isa = PBXBuildFile; fileRef = 2381F40F185058153088D743 /* Pods_AWSPredictionsPlugin.framework */; };
		74CDD46AAA51DB803E7D00BF /* Pods_CoreMLPredictionsPlugin.framework in Frameworks */ = {isa = PBXBuildFile; fileRef = 0665C25066DA256C37E2F951 /* Pods_CoreMLPredictionsPlugin.framework */; };
		7C205560200472F9DCBBD7E2 /* Pods_HostApp_CoreMLPredictionsPluginIntegrationTests.framework in Frameworks */ = {isa = PBXBuildFile; fileRef = F0DAAE7DF5495F6DE92F7E15 /* Pods_HostApp_CoreMLPredictionsPluginIntegrationTests.framework */; };
		950EB1FC238C584F0002FF54 /* PredictionsServiceRekognitionTests.swift in Sources */ = {isa = PBXBuildFile; fileRef = 950EB1FB238C584F0002FF54 /* PredictionsServiceRekognitionTests.swift */; };
		95CF45042385EEAC00479D24 /* testImageText.jpg in Resources */ = {isa = PBXBuildFile; fileRef = 95CF45002385EEAB00479D24 /* testImageText.jpg */; };
		95CF45052385EEAC00479D24 /* testImageLabels.jpg in Resources */ = {isa = PBXBuildFile; fileRef = 95CF45012385EEAB00479D24 /* testImageLabels.jpg */; };
		95CF45062385EEAC00479D24 /* testImageEntities.jpg in Resources */ = {isa = PBXBuildFile; fileRef = 95CF45022385EEAB00479D24 /* testImageEntities.jpg */; };
		95CF45072385EEAC00479D24 /* testImageCeleb.jpg in Resources */ = {isa = PBXBuildFile; fileRef = 95CF45032385EEAB00479D24 /* testImageCeleb.jpg */; };
		95DAAA69237B8ED40028544F /* IdentifyOperation.swift in Sources */ = {isa = PBXBuildFile; fileRef = 95DAAA32237B8ED30028544F /* IdentifyOperation.swift */; };
		95DAAA6A237B8ED40028544F /* AWSTranslateOperation.swift in Sources */ = {isa = PBXBuildFile; fileRef = 95DAAA33237B8ED30028544F /* AWSTranslateOperation.swift */; };
		95DAAA6B237B8ED40028544F /* PredictionsPluginConfiguration.swift in Sources */ = {isa = PBXBuildFile; fileRef = 95DAAA35237B8ED30028544F /* PredictionsPluginConfiguration.swift */; };
		95DAAA6C237B8ED40028544F /* AWSPredictionsPlugin.swift in Sources */ = {isa = PBXBuildFile; fileRef = 95DAAA36237B8ED30028544F /* AWSPredictionsPlugin.swift */; };
		95DAAA6E237B8ED40028544F /* AWSPredictionsPlugin+Reset.swift in Sources */ = {isa = PBXBuildFile; fileRef = 95DAAA39237B8ED30028544F /* AWSPredictionsPlugin+Reset.swift */; };
		95DAAA6F237B8ED40028544F /* AWSTranscribeBehavior.swift in Sources */ = {isa = PBXBuildFile; fileRef = 95DAAA3B237B8ED30028544F /* AWSTranscribeBehavior.swift */; };
		95DAAA70237B8ED40028544F /* AWSPollyBehavior.swift in Sources */ = {isa = PBXBuildFile; fileRef = 95DAAA3C237B8ED30028544F /* AWSPollyBehavior.swift */; };
		95DAAA71237B8ED40028544F /* AWSTextractBehavior.swift in Sources */ = {isa = PBXBuildFile; fileRef = 95DAAA3D237B8ED30028544F /* AWSTextractBehavior.swift */; };
		95DAAA72237B8ED40028544F /* AWSComprehendAdapter.swift in Sources */ = {isa = PBXBuildFile; fileRef = 95DAAA3E237B8ED30028544F /* AWSComprehendAdapter.swift */; };
		95DAAA73237B8ED40028544F /* AWSTranslateAdapter.swift in Sources */ = {isa = PBXBuildFile; fileRef = 95DAAA3F237B8ED30028544F /* AWSTranslateAdapter.swift */; };
		95DAAA74237B8ED40028544F /* AWSTextractAdapter.swift in Sources */ = {isa = PBXBuildFile; fileRef = 95DAAA40237B8ED30028544F /* AWSTextractAdapter.swift */; };
		95DAAA75237B8ED40028544F /* AWSRekognitionBehavior.swift in Sources */ = {isa = PBXBuildFile; fileRef = 95DAAA41237B8ED30028544F /* AWSRekognitionBehavior.swift */; };
		95DAAA76237B8ED40028544F /* AWSTranslateBehavior.swift in Sources */ = {isa = PBXBuildFile; fileRef = 95DAAA42237B8ED30028544F /* AWSTranslateBehavior.swift */; };
		95DAAA77237B8ED40028544F /* AWSComprehendBehavior.swift in Sources */ = {isa = PBXBuildFile; fileRef = 95DAAA43237B8ED30028544F /* AWSComprehendBehavior.swift */; };
		95DAAA78237B8ED40028544F /* AWSRekognitionAdapter.swift in Sources */ = {isa = PBXBuildFile; fileRef = 95DAAA44237B8ED30028544F /* AWSRekognitionAdapter.swift */; };
		95DAAA79237B8ED40028544F /* PredictionsIdentifyRequest+Validate.swift in Sources */ = {isa = PBXBuildFile; fileRef = 95DAAA46237B8ED30028544F /* PredictionsIdentifyRequest+Validate.swift */; };
		95DAAA7A237B8ED40028544F /* PredictionsTranslateTextRequest+Validate.swift in Sources */ = {isa = PBXBuildFile; fileRef = 95DAAA47237B8ED30028544F /* PredictionsTranslateTextRequest+Validate.swift */; };
		95DAAA7E237B8ED40028544F /* LanguageTypeExtension.swift in Sources */ = {isa = PBXBuildFile; fileRef = 95DAAA4E237B8ED30028544F /* LanguageTypeExtension.swift */; };
		95DAAA7F237B8ED40028544F /* AWSComprehendSentimentTypeExtension.swift in Sources */ = {isa = PBXBuildFile; fileRef = 95DAAA4F237B8ED30028544F /* AWSComprehendSentimentTypeExtension.swift */; };
		95DAAA80237B8ED40028544F /* PredictionsAWSServices.swift in Sources */ = {isa = PBXBuildFile; fileRef = 95DAAA50237B8ED30028544F /* PredictionsAWSServices.swift */; };
		95DAAA81237B8ED40028544F /* PredictionsEvent.swift in Sources */ = {isa = PBXBuildFile; fileRef = 95DAAA51237B8ED30028544F /* PredictionsEvent.swift */; };
		95DAAA82237B8ED40028544F /* AWSComprehendPartOfSpeechTagTypeExtension.swift in Sources */ = {isa = PBXBuildFile; fileRef = 95DAAA52237B8ED30028544F /* AWSComprehendPartOfSpeechTagTypeExtension.swift */; };
		95DAAA83237B8ED40028544F /* FetchDominantLanguageEvent.swift in Sources */ = {isa = PBXBuildFile; fileRef = 95DAAA53237B8ED30028544F /* FetchDominantLanguageEvent.swift */; };
		95DAAA84237B8ED40028544F /* IdentifyResultTransformers.swift in Sources */ = {isa = PBXBuildFile; fileRef = 95DAAA55237B8ED30028544F /* IdentifyResultTransformers.swift */; };
		95DAAA85237B8ED40028544F /* IdentifyEntitiesResultTransformers.swift in Sources */ = {isa = PBXBuildFile; fileRef = 95DAAA56237B8ED30028544F /* IdentifyEntitiesResultTransformers.swift */; };
		95DAAA86237B8ED40028544F /* PredictionsErrorHelper.swift in Sources */ = {isa = PBXBuildFile; fileRef = 95DAAA57237B8ED30028544F /* PredictionsErrorHelper.swift */; };
		95DAAA87237B8ED40028544F /* IdentifyLabelsResultTransformers.swift in Sources */ = {isa = PBXBuildFile; fileRef = 95DAAA58237B8ED30028544F /* IdentifyLabelsResultTransformers.swift */; };
		95DAAA88237B8ED40028544F /* IdentifyCelebritiesResultTransformers.swift in Sources */ = {isa = PBXBuildFile; fileRef = 95DAAA59237B8ED30028544F /* IdentifyCelebritiesResultTransformers.swift */; };
		95DAAA89237B8ED40028544F /* IdentifyTextResultTransformers.swift in Sources */ = {isa = PBXBuildFile; fileRef = 95DAAA5A237B8ED30028544F /* IdentifyTextResultTransformers.swift */; };
		95DAAA8A237B8ED40028544F /* AWSPredictionsPlugin+ClientBehavior.swift in Sources */ = {isa = PBXBuildFile; fileRef = 95DAAA5B237B8ED30028544F /* AWSPredictionsPlugin+ClientBehavior.swift */; };
		95DAAA8B237B8ED40028544F /* AWSTranslateServiceBehavior.swift in Sources */ = {isa = PBXBuildFile; fileRef = 95DAAA5E237B8ED30028544F /* AWSTranslateServiceBehavior.swift */; };
		95DAAA8C237B8ED40028544F /* AWSComprehendServiceBehavior.swift in Sources */ = {isa = PBXBuildFile; fileRef = 95DAAA5F237B8ED30028544F /* AWSComprehendServiceBehavior.swift */; };
		95DAAA8D237B8ED40028544F /* AWSPredictionsService.swift in Sources */ = {isa = PBXBuildFile; fileRef = 95DAAA60237B8ED30028544F /* AWSPredictionsService.swift */; };
		95DAAA8E237B8ED40028544F /* AWSTextractServiceBehavior.swift in Sources */ = {isa = PBXBuildFile; fileRef = 95DAAA61237B8ED30028544F /* AWSTextractServiceBehavior.swift */; };
		95DAAA8F237B8ED40028544F /* AWSPredictionsService+Comprehend.swift in Sources */ = {isa = PBXBuildFile; fileRef = 95DAAA62237B8ED30028544F /* AWSPredictionsService+Comprehend.swift */; };
		95DAAA90237B8ED40028544F /* AWSRekognitionServiceBehavior.swift in Sources */ = {isa = PBXBuildFile; fileRef = 95DAAA63237B8ED30028544F /* AWSRekognitionServiceBehavior.swift */; };
		95DAAA91237B8ED40028544F /* AWSPredictionsService+Textract.swift in Sources */ = {isa = PBXBuildFile; fileRef = 95DAAA64237B8ED30028544F /* AWSPredictionsService+Textract.swift */; };
		95DAAA92237B8ED40028544F /* AWSPredictionsService+Rekognition.swift in Sources */ = {isa = PBXBuildFile; fileRef = 95DAAA65237B8ED30028544F /* AWSPredictionsService+Rekognition.swift */; };
		95DAAA93237B8ED40028544F /* AWSPredictionsService+Translate.swift in Sources */ = {isa = PBXBuildFile; fileRef = 95DAAA66237B8ED30028544F /* AWSPredictionsService+Translate.swift */; };
		95DAAA94237B8ED40028544F /* AWSPredictionsPlugin+Configure.swift in Sources */ = {isa = PBXBuildFile; fileRef = 95DAAA67237B8ED30028544F /* AWSPredictionsPlugin+Configure.swift */; };
		95DAAACD237C778A0028544F /* PredictionsAction.swift in Sources */ = {isa = PBXBuildFile; fileRef = 95DAAACC237C778A0028544F /* PredictionsAction.swift */; };
		95DAAACF237CBE040028544F /* FormatType+AWSExtension.swift in Sources */ = {isa = PBXBuildFile; fileRef = 95DAAACE237CBE040028544F /* FormatType+AWSExtension.swift */; };
		95DAAAE7237DFC440028544F /* AWSPollyAdapter.swift in Sources */ = {isa = PBXBuildFile; fileRef = 95DAAAE6237DFC440028544F /* AWSPollyAdapter.swift */; };
		95DAAAE9237DFD180028544F /* AWSPollyOperation.swift in Sources */ = {isa = PBXBuildFile; fileRef = 95DAAAE8237DFD180028544F /* AWSPollyOperation.swift */; };
		95DAAAEC237DFDB00028544F /* AWSPollyServiceBehavior.swift in Sources */ = {isa = PBXBuildFile; fileRef = 95DAAAEA237DFDAF0028544F /* AWSPollyServiceBehavior.swift */; };
		95DAAAED237DFDB00028544F /* AWSPredictionsService+Polly.swift in Sources */ = {isa = PBXBuildFile; fileRef = 95DAAAEB237DFDB00028544F /* AWSPredictionsService+Polly.swift */; };
		95DAAAEF237DFDC70028544F /* PredictionsTextToSpeechRequest+Validate.swift in Sources */ = {isa = PBXBuildFile; fileRef = 95DAAAEE237DFDC70028544F /* PredictionsTextToSpeechRequest+Validate.swift */; };
		95DAAAF1237DFE5F0028544F /* VoiceType+AWSExtension.swift in Sources */ = {isa = PBXBuildFile; fileRef = 95DAAAF0237DFE5F0028544F /* VoiceType+AWSExtension.swift */; };
		95DAAB94237F53C50028544F /* AWSPollyVoiceId+Extension.swift in Sources */ = {isa = PBXBuildFile; fileRef = 95DAAB93237F53C50028544F /* AWSPollyVoiceId+Extension.swift */; };
		95DAABB92384B6CF0028544F /* amplifyconfiguration.json in Resources */ = {isa = PBXBuildFile; fileRef = 95DAABB72384B6CF0028544F /* amplifyconfiguration.json */; };
		95DAABBA2384B6CF0028544F /* awsconfiguration.json in Resources */ = {isa = PBXBuildFile; fileRef = 95DAABB82384B6CF0028544F /* awsconfiguration.json */; };
		95DAABBE2384B76D0028544F /* amplifyconfiguration.json in Resources */ = {isa = PBXBuildFile; fileRef = 95DAABBD2384B76D0028544F /* amplifyconfiguration.json */; };
		95DAABC02384B7770028544F /* awsconfiguration.json in Resources */ = {isa = PBXBuildFile; fileRef = 95DAABBF2384B7770028544F /* awsconfiguration.json */; };
		A54C2F5EE55421C229DD65CD /* Pods_HostApp.framework in Frameworks */ = {isa = PBXBuildFile; fileRef = 85D4620E45EBA05AC83EF99D /* Pods_HostApp.framework */; };
		B42094AD2384A46B000F98A3 /* AWSTranslateErrorMessage.swift in Sources */ = {isa = PBXBuildFile; fileRef = B42094A42384A46B000F98A3 /* AWSTranslateErrorMessage.swift */; };
		B42094AE2384A46B000F98A3 /* AWSComprehendErrorMessage.swift in Sources */ = {isa = PBXBuildFile; fileRef = B42094A52384A46B000F98A3 /* AWSComprehendErrorMessage.swift */; };
		B42094AF2384A46B000F98A3 /* IdentifyMultiServiceErrorMessage.swift in Sources */ = {isa = PBXBuildFile; fileRef = B42094A62384A46B000F98A3 /* IdentifyMultiServiceErrorMessage.swift */; };
		B42094B02384A46B000F98A3 /* AWSServiceErrorMessage.swift in Sources */ = {isa = PBXBuildFile; fileRef = B42094A72384A46B000F98A3 /* AWSServiceErrorMessage.swift */; };
		B42094B12384A46B000F98A3 /* InterpretMultiServiceErrorMessage.swift in Sources */ = {isa = PBXBuildFile; fileRef = B42094A82384A46B000F98A3 /* InterpretMultiServiceErrorMessage.swift */; };
		B42094B22384A46B000F98A3 /* PluginErrorMessage.swift in Sources */ = {isa = PBXBuildFile; fileRef = B42094A92384A46B000F98A3 /* PluginErrorMessage.swift */; };
		B42094B32384A46B000F98A3 /* AWSTextractErrorMessage.swift in Sources */ = {isa = PBXBuildFile; fileRef = B42094AA2384A46B000F98A3 /* AWSTextractErrorMessage.swift */; };
		B42094B42384A46B000F98A3 /* AWSRekognitionErrorMessage.swift in Sources */ = {isa = PBXBuildFile; fileRef = B42094AB2384A46B000F98A3 /* AWSRekognitionErrorMessage.swift */; };
		B42094B52384A46B000F98A3 /* AWSPollyErrorMessage.swift in Sources */ = {isa = PBXBuildFile; fileRef = B42094AC2384A46B000F98A3 /* AWSPollyErrorMessage.swift */; };
		B42094B72384A5EF000F98A3 /* AWSComprehendEntityTypeExtension.swift in Sources */ = {isa = PBXBuildFile; fileRef = B42094B62384A5EF000F98A3 /* AWSComprehendEntityTypeExtension.swift */; };
		B42094BD2384A74B000F98A3 /* IdentifyBasicIntegrationTests.swift in Sources */ = {isa = PBXBuildFile; fileRef = B42094B82384A749000F98A3 /* IdentifyBasicIntegrationTests.swift */; };
		B42094BE2384A74B000F98A3 /* AWSPredictionsPluginTestBase.swift in Sources */ = {isa = PBXBuildFile; fileRef = B42094B92384A74A000F98A3 /* AWSPredictionsPluginTestBase.swift */; };
		B42094BF2384A74B000F98A3 /* InterpretBasicIntegrationTests.swift in Sources */ = {isa = PBXBuildFile; fileRef = B42094BA2384A74A000F98A3 /* InterpretBasicIntegrationTests.swift */; };
		B42094C32384B5FB000F98A3 /* PredictionsPluginConfigurationTests.swift in Sources */ = {isa = PBXBuildFile; fileRef = B42094C22384B5FB000F98A3 /* PredictionsPluginConfigurationTests.swift */; };
		B42094C72384BA0A000F98A3 /* MockCoreMLVisionAdapter.swift in Sources */ = {isa = PBXBuildFile; fileRef = B42094C62384BA0A000F98A3 /* MockCoreMLVisionAdapter.swift */; };
		B42094C92384BB56000F98A3 /* CoreMLPredictionsPluginTestBase.swift in Sources */ = {isa = PBXBuildFile; fileRef = B42094C82384BB56000F98A3 /* CoreMLPredictionsPluginTestBase.swift */; };
		B42094CD2384BBC9000F98A3 /* screenshotWithText.png in Resources */ = {isa = PBXBuildFile; fileRef = B42094CA2384BBC8000F98A3 /* screenshotWithText.png */; };
		B42094CE2384BBC9000F98A3 /* vehicles.jpg in Resources */ = {isa = PBXBuildFile; fileRef = B42094CB2384BBC9000F98A3 /* vehicles.jpg */; };
		B42094CF2384BBC9000F98A3 /* people.jpg in Resources */ = {isa = PBXBuildFile; fileRef = B42094CC2384BBC9000F98A3 /* people.jpg */; };
		B4215C1B2385A31E0057CF0E /* IdentifyConfiguration.swift in Sources */ = {isa = PBXBuildFile; fileRef = B4215C1A2385A31E0057CF0E /* IdentifyConfiguration.swift */; };
		B4215C1D2385A3480057CF0E /* InterpretConfiguration.swift in Sources */ = {isa = PBXBuildFile; fileRef = B4215C1C2385A3480057CF0E /* InterpretConfiguration.swift */; };
		B4215C1F2385A3660057CF0E /* ConvertConfiguration.swift in Sources */ = {isa = PBXBuildFile; fileRef = B4215C1E2385A3660057CF0E /* ConvertConfiguration.swift */; };
		B4281B872387873B00440998 /* CoreMLTranslateTextOperation.swift in Sources */ = {isa = PBXBuildFile; fileRef = B4281B862387873B00440998 /* CoreMLTranslateTextOperation.swift */; };
		B4281B89238789EE00440998 /* CoreMLTextToSpeechOperation.swift in Sources */ = {isa = PBXBuildFile; fileRef = B4281B88238789EE00440998 /* CoreMLTextToSpeechOperation.swift */; };
		B442E039238C724000FA6F3E /* PredictionsServiceComprehendTests.swift in Sources */ = {isa = PBXBuildFile; fileRef = B442E038238C724000FA6F3E /* PredictionsServiceComprehendTests.swift */; };
		B45B0677237F13EB00DC9122 /* CoreMLPredictionBehavior.swift in Sources */ = {isa = PBXBuildFile; fileRef = B45B0672237F13EA00DC9122 /* CoreMLPredictionBehavior.swift */; };
		B45B0678237F13EB00DC9122 /* CoreMLPredictionService.swift in Sources */ = {isa = PBXBuildFile; fileRef = B45B0673237F13EA00DC9122 /* CoreMLPredictionService.swift */; };
		B45B0679237F13EB00DC9122 /* InterpretTextMultiService.swift in Sources */ = {isa = PBXBuildFile; fileRef = B45B0675237F13EB00DC9122 /* InterpretTextMultiService.swift */; };
		B45B067A237F13EB00DC9122 /* MultiServiceBehavior.swift in Sources */ = {isa = PBXBuildFile; fileRef = B45B0676237F13EB00DC9122 /* MultiServiceBehavior.swift */; };
		B45B067C237F143D00DC9122 /* InterpretTextOperation.swift in Sources */ = {isa = PBXBuildFile; fileRef = B45B067B237F143C00DC9122 /* InterpretTextOperation.swift */; };
		B461DF92238C3D64004DED35 /* MockTranslateBehavior.swift in Sources */ = {isa = PBXBuildFile; fileRef = B461DF91238C3D64004DED35 /* MockTranslateBehavior.swift */; };
		B461DF94238C3D85004DED35 /* PredictionsServiceTranslateTests.swift in Sources */ = {isa = PBXBuildFile; fileRef = B461DF93238C3D85004DED35 /* PredictionsServiceTranslateTests.swift */; };
		B461DF96238C3DC3004DED35 /* MockComprehendBehavior.swift in Sources */ = {isa = PBXBuildFile; fileRef = B461DF95238C3DC3004DED35 /* MockComprehendBehavior.swift */; };
		B461DF98238C3DD1004DED35 /* MockPollyBehavior.swift in Sources */ = {isa = PBXBuildFile; fileRef = B461DF97238C3DD1004DED35 /* MockPollyBehavior.swift */; };
		B461DF9A238C3DE5004DED35 /* MockRekognitionBehavior.swift in Sources */ = {isa = PBXBuildFile; fileRef = B461DF99238C3DE5004DED35 /* MockRekognitionBehavior.swift */; };
		B461DF9C238C3DF0004DED35 /* MockTextractBehavior.swift in Sources */ = {isa = PBXBuildFile; fileRef = B461DF9B238C3DF0004DED35 /* MockTextractBehavior.swift */; };
		B478F64E2374DCE700C4F92B /* AWSPredictionsPlugin.framework in Frameworks */ = {isa = PBXBuildFile; fileRef = B478F5FB2374DBF400C4F92B /* AWSPredictionsPlugin.framework */; };
		B478F6762374DF5B00C4F92B /* AWSPredictionsPlugin.framework in Frameworks */ = {isa = PBXBuildFile; fileRef = B478F5FB2374DBF400C4F92B /* AWSPredictionsPlugin.framework */; };
		B478F6A52374DFE800C4F92B /* ViewController.swift in Sources */ = {isa = PBXBuildFile; fileRef = B478F6A22374DFE800C4F92B /* ViewController.swift */; };
		B478F6A62374DFE800C4F92B /* AppDelegate.swift in Sources */ = {isa = PBXBuildFile; fileRef = B478F6A32374DFE800C4F92B /* AppDelegate.swift */; };
		B478F6A72374DFE800C4F92B /* SceneDelegate.swift in Sources */ = {isa = PBXBuildFile; fileRef = B478F6A42374DFE800C4F92B /* SceneDelegate.swift */; };
		B478F6AF2374E01100C4F92B /* Assets.xcassets in Resources */ = {isa = PBXBuildFile; fileRef = B478F6A92374E01100C4F92B /* Assets.xcassets */; };
		B478F6B02374E01100C4F92B /* LaunchScreen.storyboard in Resources */ = {isa = PBXBuildFile; fileRef = B478F6AA2374E01100C4F92B /* LaunchScreen.storyboard */; };
		B478F6B12374E01100C4F92B /* Main.storyboard in Resources */ = {isa = PBXBuildFile; fileRef = B478F6AC2374E01100C4F92B /* Main.storyboard */; };
		B49D1437237B665E00856777 /* AWSPredictionsPluginTests.swift in Sources */ = {isa = PBXBuildFile; fileRef = B49D1435237B665E00856777 /* AWSPredictionsPluginTests.swift */; };
		B4DFA684237B58900013E17B /* CoreMLInterpretTextOperation.swift in Sources */ = {isa = PBXBuildFile; fileRef = B4DFA675237B58900013E17B /* CoreMLInterpretTextOperation.swift */; };
		B4DFA685237B58900013E17B /* CoreMLPredictionsPlugin+Configure.swift in Sources */ = {isa = PBXBuildFile; fileRef = B4DFA676237B58900013E17B /* CoreMLPredictionsPlugin+Configure.swift */; };
		B4DFA687237B58900013E17B /* CoreMLPredictionsPlugin+ClientBehavior.swift in Sources */ = {isa = PBXBuildFile; fileRef = B4DFA679237B58900013E17B /* CoreMLPredictionsPlugin+ClientBehavior.swift */; };
		B4DFA688237B58900013E17B /* CoreMLVisionBehavior.swift in Sources */ = {isa = PBXBuildFile; fileRef = B4DFA67B237B58900013E17B /* CoreMLVisionBehavior.swift */; };
		B4DFA689237B58900013E17B /* CoreMLNaturalLanguageBehavior.swift in Sources */ = {isa = PBXBuildFile; fileRef = B4DFA67C237B58900013E17B /* CoreMLNaturalLanguageBehavior.swift */; };
		B4DFA68A237B58900013E17B /* CoreMLNaturalLanguageAdapter.swift in Sources */ = {isa = PBXBuildFile; fileRef = B4DFA67D237B58900013E17B /* CoreMLNaturalLanguageAdapter.swift */; };
		B4DFA68B237B58900013E17B /* CoreMLVisionAdapter.swift in Sources */ = {isa = PBXBuildFile; fileRef = B4DFA67E237B58900013E17B /* CoreMLVisionAdapter.swift */; };
		B4DFA68C237B58900013E17B /* CoreMLPluginErrorString.swift in Sources */ = {isa = PBXBuildFile; fileRef = B4DFA681237B58900013E17B /* CoreMLPluginErrorString.swift */; };
		B4DFA68D237B58900013E17B /* CoreMLPredictionsPlugin+Reset.swift in Sources */ = {isa = PBXBuildFile; fileRef = B4DFA682237B58900013E17B /* CoreMLPredictionsPlugin+Reset.swift */; };
		B4DFA68E237B58900013E17B /* CoreMLPredictionsPlugin.swift in Sources */ = {isa = PBXBuildFile; fileRef = B4DFA683237B58900013E17B /* CoreMLPredictionsPlugin.swift */; };
		B4DFA69B237B59450013E17B /* MockOperationQueue.swift in Sources */ = {isa = PBXBuildFile; fileRef = B4DFA691237B59450013E17B /* MockOperationQueue.swift */; };
		B4DFA69C237B59450013E17B /* MockCoreMLNaturalLanguageAdapter.swift in Sources */ = {isa = PBXBuildFile; fileRef = B4DFA692237B59450013E17B /* MockCoreMLNaturalLanguageAdapter.swift */; };
		B4DFA69E237B59450013E17B /* CoreMLNaturalLanguageAdapterTests.swift in Sources */ = {isa = PBXBuildFile; fileRef = B4DFA697237B59450013E17B /* CoreMLNaturalLanguageAdapterTests.swift */; };
		B4DFA69F237B59450013E17B /* CoreMLVisionAdapterTests.swift in Sources */ = {isa = PBXBuildFile; fileRef = B4DFA698237B59450013E17B /* CoreMLVisionAdapterTests.swift */; };
		B4DFA6A0237B59450013E17B /* CoreMLPredictionsPluginClientBehaviorTests.swift in Sources */ = {isa = PBXBuildFile; fileRef = B4DFA699237B59450013E17B /* CoreMLPredictionsPluginClientBehaviorTests.swift */; };
		B4DFA6A1237B59450013E17B /* CoreMLPredictionsPluginTestBase.swift in Sources */ = {isa = PBXBuildFile; fileRef = B4DFA69A237B59450013E17B /* CoreMLPredictionsPluginTestBase.swift */; };
		B4DFA6A7237B5A290013E17B /* CoreMLPredictionsPluginIntegrationTest.swift in Sources */ = {isa = PBXBuildFile; fileRef = B4DFA6A5237B5A290013E17B /* CoreMLPredictionsPluginIntegrationTest.swift */; };
		B4E26A7A2383D9EA00739926 /* IdentifyMultiService.swift in Sources */ = {isa = PBXBuildFile; fileRef = B4E26A792383D9EA00739926 /* IdentifyMultiService.swift */; };
		B4E26A7C2384536400739926 /* CoreMLIdentifyOperation.swift in Sources */ = {isa = PBXBuildFile; fileRef = B4E26A7B2384536400739926 /* CoreMLIdentifyOperation.swift */; };
		D432BCA8697EDA48BB605DA8 /* Pods_HostApp_AWSPredictionsPluginTests.framework in Frameworks */ = {isa = PBXBuildFile; fileRef = 1E04A7C1995F7FD1ABC3831B /* Pods_HostApp_AWSPredictionsPluginTests.framework */; };
		DB76524284F4CBA1E0804C2B /* Pods_HostApp_CoreMLPredictionsPluginTests.framework in Frameworks */ = {isa = PBXBuildFile; fileRef = 25555FEA808A4F903C517405 /* Pods_HostApp_CoreMLPredictionsPluginTests.framework */; };
/* End PBXBuildFile section */

/* Begin PBXContainerItemProxy section */
		B44A9A722382494C003B0540 /* PBXContainerItemProxy */ = {
			isa = PBXContainerItemProxy;
			containerPortal = B478F5F22374DBF400C4F92B /* Project object */;
			proxyType = 1;
			remoteGlobalIDString = B478F5FA2374DBF400C4F92B;
			remoteInfo = AWSPredictionsPlugin;
		};
		B478F64F2374DCE700C4F92B /* PBXContainerItemProxy */ = {
			isa = PBXContainerItemProxy;
			containerPortal = B478F5F22374DBF400C4F92B /* Project object */;
			proxyType = 1;
			remoteGlobalIDString = B478F5FA2374DBF400C4F92B;
			remoteInfo = PredictionsPlugin;
		};
		B478F6732374DF5B00C4F92B /* PBXContainerItemProxy */ = {
			isa = PBXContainerItemProxy;
			containerPortal = B478F5F22374DBF400C4F92B /* Project object */;
			proxyType = 1;
			remoteGlobalIDString = B478F5FA2374DBF400C4F92B;
			remoteInfo = PredictionsPlugin;
		};
		B478F8E82375112C00C4F92B /* PBXContainerItemProxy */ = {
			isa = PBXContainerItemProxy;
			containerPortal = B478F5F22374DBF400C4F92B /* Project object */;
			proxyType = 1;
			remoteGlobalIDString = B478F68C2374DFC300C4F92B;
			remoteInfo = HostApp;
		};
		B478F8EA2375112E00C4F92B /* PBXContainerItemProxy */ = {
			isa = PBXContainerItemProxy;
			containerPortal = B478F5F22374DBF400C4F92B /* Project object */;
			proxyType = 1;
			remoteGlobalIDString = B478F68C2374DFC300C4F92B;
			remoteInfo = HostApp;
		};
		B4C84E8E237D175D00910FD1 /* PBXContainerItemProxy */ = {
			isa = PBXContainerItemProxy;
			containerPortal = B478F5F22374DBF400C4F92B /* Project object */;
			proxyType = 1;
			remoteGlobalIDString = B478F6662374DF4D00C4F92B;
			remoteInfo = CoreMLPredictionsPlugin;
		};
/* End PBXContainerItemProxy section */

/* Begin PBXFileReference section */
		0665C25066DA256C37E2F951 /* Pods_CoreMLPredictionsPlugin.framework */ = {isa = PBXFileReference; explicitFileType = wrapper.framework; includeInIndex = 0; path = Pods_CoreMLPredictionsPlugin.framework; sourceTree = BUILT_PRODUCTS_DIR; };
		0BF47728F4196554C2866132 /* Pods-HostApp-CoreMLPredictionsPluginTests.release.xcconfig */ = {isa = PBXFileReference; includeInIndex = 1; lastKnownFileType = text.xcconfig; name = "Pods-HostApp-CoreMLPredictionsPluginTests.release.xcconfig"; path = "Target Support Files/Pods-HostApp-CoreMLPredictionsPluginTests/Pods-HostApp-CoreMLPredictionsPluginTests.release.xcconfig"; sourceTree = "<group>"; };
		1E04A7C1995F7FD1ABC3831B /* Pods_HostApp_AWSPredictionsPluginTests.framework */ = {isa = PBXFileReference; explicitFileType = wrapper.framework; includeInIndex = 0; path = Pods_HostApp_AWSPredictionsPluginTests.framework; sourceTree = BUILT_PRODUCTS_DIR; };
		2081890CC41AB7C7454636FB /* Pods_HostApp_AWSPredictionsPluginIntegrationTests.framework */ = {isa = PBXFileReference; explicitFileType = wrapper.framework; includeInIndex = 0; path = Pods_HostApp_AWSPredictionsPluginIntegrationTests.framework; sourceTree = BUILT_PRODUCTS_DIR; };
		2381F40F185058153088D743 /* Pods_AWSPredictionsPlugin.framework */ = {isa = PBXFileReference; explicitFileType = wrapper.framework; includeInIndex = 0; path = Pods_AWSPredictionsPlugin.framework; sourceTree = BUILT_PRODUCTS_DIR; };
		25555FEA808A4F903C517405 /* Pods_HostApp_CoreMLPredictionsPluginTests.framework */ = {isa = PBXFileReference; explicitFileType = wrapper.framework; includeInIndex = 0; path = Pods_HostApp_CoreMLPredictionsPluginTests.framework; sourceTree = BUILT_PRODUCTS_DIR; };
		33F7F03393844E9A16FCBF04 /* Pods-AWSPredictionsPlugin.release.xcconfig */ = {isa = PBXFileReference; includeInIndex = 1; lastKnownFileType = text.xcconfig; name = "Pods-AWSPredictionsPlugin.release.xcconfig"; path = "Target Support Files/Pods-AWSPredictionsPlugin/Pods-AWSPredictionsPlugin.release.xcconfig"; sourceTree = "<group>"; };
		37784C935C98E42494CF6108 /* Pods-HostApp-AWSPredictionsPluginIntegrationTests.debug.xcconfig */ = {isa = PBXFileReference; includeInIndex = 1; lastKnownFileType = text.xcconfig; name = "Pods-HostApp-AWSPredictionsPluginIntegrationTests.debug.xcconfig"; path = "Target Support Files/Pods-HostApp-AWSPredictionsPluginIntegrationTests/Pods-HostApp-AWSPredictionsPluginIntegrationTests.debug.xcconfig"; sourceTree = "<group>"; };
		4BDAB71A891442DBE60E4000 /* Pods-HostApp-CoreMLPredictionsPluginTests.debug.xcconfig */ = {isa = PBXFileReference; includeInIndex = 1; lastKnownFileType = text.xcconfig; name = "Pods-HostApp-CoreMLPredictionsPluginTests.debug.xcconfig"; path = "Target Support Files/Pods-HostApp-CoreMLPredictionsPluginTests/Pods-HostApp-CoreMLPredictionsPluginTests.debug.xcconfig"; sourceTree = "<group>"; };
		555979DDE9F87CAC32F08556 /* Pods-CoreMLPredictionsPlugin.release.xcconfig */ = {isa = PBXFileReference; includeInIndex = 1; lastKnownFileType = text.xcconfig; name = "Pods-CoreMLPredictionsPlugin.release.xcconfig"; path = "Target Support Files/Pods-CoreMLPredictionsPlugin/Pods-CoreMLPredictionsPlugin.release.xcconfig"; sourceTree = "<group>"; };
		69723D5D29DF549A50C9644B /* Pods-HostApp-CoreMLPredictionsPluginIntegrationTests.release.xcconfig */ = {isa = PBXFileReference; includeInIndex = 1; lastKnownFileType = text.xcconfig; name = "Pods-HostApp-CoreMLPredictionsPluginIntegrationTests.release.xcconfig"; path = "Target Support Files/Pods-HostApp-CoreMLPredictionsPluginIntegrationTests/Pods-HostApp-CoreMLPredictionsPluginIntegrationTests.release.xcconfig"; sourceTree = "<group>"; };
		76518DDA6304D4872B2AC216 /* Pods-HostApp.release.xcconfig */ = {isa = PBXFileReference; includeInIndex = 1; lastKnownFileType = text.xcconfig; name = "Pods-HostApp.release.xcconfig"; path = "Target Support Files/Pods-HostApp/Pods-HostApp.release.xcconfig"; sourceTree = "<group>"; };
		85D4620E45EBA05AC83EF99D /* Pods_HostApp.framework */ = {isa = PBXFileReference; explicitFileType = wrapper.framework; includeInIndex = 0; path = Pods_HostApp.framework; sourceTree = BUILT_PRODUCTS_DIR; };
		950EB1FB238C584F0002FF54 /* PredictionsServiceRekognitionTests.swift */ = {isa = PBXFileReference; lastKnownFileType = sourcecode.swift; path = PredictionsServiceRekognitionTests.swift; sourceTree = "<group>"; };
		95CF45002385EEAB00479D24 /* testImageText.jpg */ = {isa = PBXFileReference; lastKnownFileType = image.jpeg; path = testImageText.jpg; sourceTree = "<group>"; };
		95CF45012385EEAB00479D24 /* testImageLabels.jpg */ = {isa = PBXFileReference; lastKnownFileType = image.jpeg; path = testImageLabels.jpg; sourceTree = "<group>"; };
		95CF45022385EEAB00479D24 /* testImageEntities.jpg */ = {isa = PBXFileReference; lastKnownFileType = image.jpeg; path = testImageEntities.jpg; sourceTree = "<group>"; };
		95CF45032385EEAB00479D24 /* testImageCeleb.jpg */ = {isa = PBXFileReference; lastKnownFileType = image.jpeg; path = testImageCeleb.jpg; sourceTree = "<group>"; };
		95DAAA32237B8ED30028544F /* IdentifyOperation.swift */ = {isa = PBXFileReference; fileEncoding = 4; lastKnownFileType = sourcecode.swift; path = IdentifyOperation.swift; sourceTree = "<group>"; };
		95DAAA33237B8ED30028544F /* AWSTranslateOperation.swift */ = {isa = PBXFileReference; fileEncoding = 4; lastKnownFileType = sourcecode.swift; path = AWSTranslateOperation.swift; sourceTree = "<group>"; };
		95DAAA35237B8ED30028544F /* PredictionsPluginConfiguration.swift */ = {isa = PBXFileReference; fileEncoding = 4; lastKnownFileType = sourcecode.swift; path = PredictionsPluginConfiguration.swift; sourceTree = "<group>"; };
		95DAAA36237B8ED30028544F /* AWSPredictionsPlugin.swift */ = {isa = PBXFileReference; fileEncoding = 4; lastKnownFileType = sourcecode.swift; path = AWSPredictionsPlugin.swift; sourceTree = "<group>"; };
		95DAAA38237B8ED30028544F /* Info.plist */ = {isa = PBXFileReference; fileEncoding = 4; lastKnownFileType = text.plist.xml; path = Info.plist; sourceTree = "<group>"; };
		95DAAA39237B8ED30028544F /* AWSPredictionsPlugin+Reset.swift */ = {isa = PBXFileReference; fileEncoding = 4; lastKnownFileType = sourcecode.swift; path = "AWSPredictionsPlugin+Reset.swift"; sourceTree = "<group>"; };
		95DAAA3B237B8ED30028544F /* AWSTranscribeBehavior.swift */ = {isa = PBXFileReference; fileEncoding = 4; lastKnownFileType = sourcecode.swift; path = AWSTranscribeBehavior.swift; sourceTree = "<group>"; };
		95DAAA3C237B8ED30028544F /* AWSPollyBehavior.swift */ = {isa = PBXFileReference; fileEncoding = 4; lastKnownFileType = sourcecode.swift; path = AWSPollyBehavior.swift; sourceTree = "<group>"; };
		95DAAA3D237B8ED30028544F /* AWSTextractBehavior.swift */ = {isa = PBXFileReference; fileEncoding = 4; lastKnownFileType = sourcecode.swift; path = AWSTextractBehavior.swift; sourceTree = "<group>"; };
		95DAAA3E237B8ED30028544F /* AWSComprehendAdapter.swift */ = {isa = PBXFileReference; fileEncoding = 4; lastKnownFileType = sourcecode.swift; path = AWSComprehendAdapter.swift; sourceTree = "<group>"; };
		95DAAA3F237B8ED30028544F /* AWSTranslateAdapter.swift */ = {isa = PBXFileReference; fileEncoding = 4; lastKnownFileType = sourcecode.swift; path = AWSTranslateAdapter.swift; sourceTree = "<group>"; };
		95DAAA40237B8ED30028544F /* AWSTextractAdapter.swift */ = {isa = PBXFileReference; fileEncoding = 4; lastKnownFileType = sourcecode.swift; path = AWSTextractAdapter.swift; sourceTree = "<group>"; };
		95DAAA41237B8ED30028544F /* AWSRekognitionBehavior.swift */ = {isa = PBXFileReference; fileEncoding = 4; lastKnownFileType = sourcecode.swift; path = AWSRekognitionBehavior.swift; sourceTree = "<group>"; };
		95DAAA42237B8ED30028544F /* AWSTranslateBehavior.swift */ = {isa = PBXFileReference; fileEncoding = 4; lastKnownFileType = sourcecode.swift; path = AWSTranslateBehavior.swift; sourceTree = "<group>"; };
		95DAAA43237B8ED30028544F /* AWSComprehendBehavior.swift */ = {isa = PBXFileReference; fileEncoding = 4; lastKnownFileType = sourcecode.swift; path = AWSComprehendBehavior.swift; sourceTree = "<group>"; };
		95DAAA44237B8ED30028544F /* AWSRekognitionAdapter.swift */ = {isa = PBXFileReference; fileEncoding = 4; lastKnownFileType = sourcecode.swift; path = AWSRekognitionAdapter.swift; sourceTree = "<group>"; };
		95DAAA46237B8ED30028544F /* PredictionsIdentifyRequest+Validate.swift */ = {isa = PBXFileReference; fileEncoding = 4; lastKnownFileType = sourcecode.swift; path = "PredictionsIdentifyRequest+Validate.swift"; sourceTree = "<group>"; };
		95DAAA47237B8ED30028544F /* PredictionsTranslateTextRequest+Validate.swift */ = {isa = PBXFileReference; fileEncoding = 4; lastKnownFileType = sourcecode.swift; path = "PredictionsTranslateTextRequest+Validate.swift"; sourceTree = "<group>"; };
		95DAAA4E237B8ED30028544F /* LanguageTypeExtension.swift */ = {isa = PBXFileReference; fileEncoding = 4; lastKnownFileType = sourcecode.swift; path = LanguageTypeExtension.swift; sourceTree = "<group>"; };
		95DAAA4F237B8ED30028544F /* AWSComprehendSentimentTypeExtension.swift */ = {isa = PBXFileReference; fileEncoding = 4; lastKnownFileType = sourcecode.swift; path = AWSComprehendSentimentTypeExtension.swift; sourceTree = "<group>"; };
		95DAAA50237B8ED30028544F /* PredictionsAWSServices.swift */ = {isa = PBXFileReference; fileEncoding = 4; lastKnownFileType = sourcecode.swift; path = PredictionsAWSServices.swift; sourceTree = "<group>"; };
		95DAAA51237B8ED30028544F /* PredictionsEvent.swift */ = {isa = PBXFileReference; fileEncoding = 4; lastKnownFileType = sourcecode.swift; path = PredictionsEvent.swift; sourceTree = "<group>"; };
		95DAAA52237B8ED30028544F /* AWSComprehendPartOfSpeechTagTypeExtension.swift */ = {isa = PBXFileReference; fileEncoding = 4; lastKnownFileType = sourcecode.swift; path = AWSComprehendPartOfSpeechTagTypeExtension.swift; sourceTree = "<group>"; };
		95DAAA53237B8ED30028544F /* FetchDominantLanguageEvent.swift */ = {isa = PBXFileReference; fileEncoding = 4; lastKnownFileType = sourcecode.swift; path = FetchDominantLanguageEvent.swift; sourceTree = "<group>"; };
		95DAAA55237B8ED30028544F /* IdentifyResultTransformers.swift */ = {isa = PBXFileReference; fileEncoding = 4; lastKnownFileType = sourcecode.swift; path = IdentifyResultTransformers.swift; sourceTree = "<group>"; };
		95DAAA56237B8ED30028544F /* IdentifyEntitiesResultTransformers.swift */ = {isa = PBXFileReference; fileEncoding = 4; lastKnownFileType = sourcecode.swift; path = IdentifyEntitiesResultTransformers.swift; sourceTree = "<group>"; };
		95DAAA57237B8ED30028544F /* PredictionsErrorHelper.swift */ = {isa = PBXFileReference; fileEncoding = 4; lastKnownFileType = sourcecode.swift; path = PredictionsErrorHelper.swift; sourceTree = "<group>"; };
		95DAAA58237B8ED30028544F /* IdentifyLabelsResultTransformers.swift */ = {isa = PBXFileReference; fileEncoding = 4; lastKnownFileType = sourcecode.swift; path = IdentifyLabelsResultTransformers.swift; sourceTree = "<group>"; };
		95DAAA59237B8ED30028544F /* IdentifyCelebritiesResultTransformers.swift */ = {isa = PBXFileReference; fileEncoding = 4; lastKnownFileType = sourcecode.swift; path = IdentifyCelebritiesResultTransformers.swift; sourceTree = "<group>"; };
		95DAAA5A237B8ED30028544F /* IdentifyTextResultTransformers.swift */ = {isa = PBXFileReference; fileEncoding = 4; lastKnownFileType = sourcecode.swift; path = IdentifyTextResultTransformers.swift; sourceTree = "<group>"; };
		95DAAA5B237B8ED30028544F /* AWSPredictionsPlugin+ClientBehavior.swift */ = {isa = PBXFileReference; fileEncoding = 4; lastKnownFileType = sourcecode.swift; path = "AWSPredictionsPlugin+ClientBehavior.swift"; sourceTree = "<group>"; };
		95DAAA5E237B8ED30028544F /* AWSTranslateServiceBehavior.swift */ = {isa = PBXFileReference; fileEncoding = 4; lastKnownFileType = sourcecode.swift; path = AWSTranslateServiceBehavior.swift; sourceTree = "<group>"; };
		95DAAA5F237B8ED30028544F /* AWSComprehendServiceBehavior.swift */ = {isa = PBXFileReference; fileEncoding = 4; lastKnownFileType = sourcecode.swift; path = AWSComprehendServiceBehavior.swift; sourceTree = "<group>"; };
		95DAAA60237B8ED30028544F /* AWSPredictionsService.swift */ = {isa = PBXFileReference; fileEncoding = 4; lastKnownFileType = sourcecode.swift; path = AWSPredictionsService.swift; sourceTree = "<group>"; };
		95DAAA61237B8ED30028544F /* AWSTextractServiceBehavior.swift */ = {isa = PBXFileReference; fileEncoding = 4; lastKnownFileType = sourcecode.swift; path = AWSTextractServiceBehavior.swift; sourceTree = "<group>"; };
		95DAAA62237B8ED30028544F /* AWSPredictionsService+Comprehend.swift */ = {isa = PBXFileReference; fileEncoding = 4; lastKnownFileType = sourcecode.swift; path = "AWSPredictionsService+Comprehend.swift"; sourceTree = "<group>"; };
		95DAAA63237B8ED30028544F /* AWSRekognitionServiceBehavior.swift */ = {isa = PBXFileReference; fileEncoding = 4; lastKnownFileType = sourcecode.swift; path = AWSRekognitionServiceBehavior.swift; sourceTree = "<group>"; };
		95DAAA64237B8ED30028544F /* AWSPredictionsService+Textract.swift */ = {isa = PBXFileReference; fileEncoding = 4; lastKnownFileType = sourcecode.swift; path = "AWSPredictionsService+Textract.swift"; sourceTree = "<group>"; };
		95DAAA65237B8ED30028544F /* AWSPredictionsService+Rekognition.swift */ = {isa = PBXFileReference; fileEncoding = 4; lastKnownFileType = sourcecode.swift; path = "AWSPredictionsService+Rekognition.swift"; sourceTree = "<group>"; };
		95DAAA66237B8ED30028544F /* AWSPredictionsService+Translate.swift */ = {isa = PBXFileReference; fileEncoding = 4; lastKnownFileType = sourcecode.swift; path = "AWSPredictionsService+Translate.swift"; sourceTree = "<group>"; };
		95DAAA67237B8ED30028544F /* AWSPredictionsPlugin+Configure.swift */ = {isa = PBXFileReference; fileEncoding = 4; lastKnownFileType = sourcecode.swift; path = "AWSPredictionsPlugin+Configure.swift"; sourceTree = "<group>"; };
		95DAAACC237C778A0028544F /* PredictionsAction.swift */ = {isa = PBXFileReference; lastKnownFileType = sourcecode.swift; path = PredictionsAction.swift; sourceTree = "<group>"; };
		95DAAACE237CBE040028544F /* FormatType+AWSExtension.swift */ = {isa = PBXFileReference; lastKnownFileType = sourcecode.swift; path = "FormatType+AWSExtension.swift"; sourceTree = "<group>"; };
		95DAAAE6237DFC440028544F /* AWSPollyAdapter.swift */ = {isa = PBXFileReference; fileEncoding = 4; lastKnownFileType = sourcecode.swift; path = AWSPollyAdapter.swift; sourceTree = "<group>"; };
		95DAAAE8237DFD180028544F /* AWSPollyOperation.swift */ = {isa = PBXFileReference; fileEncoding = 4; lastKnownFileType = sourcecode.swift; path = AWSPollyOperation.swift; sourceTree = "<group>"; };
		95DAAAEA237DFDAF0028544F /* AWSPollyServiceBehavior.swift */ = {isa = PBXFileReference; fileEncoding = 4; lastKnownFileType = sourcecode.swift; path = AWSPollyServiceBehavior.swift; sourceTree = "<group>"; };
		95DAAAEB237DFDB00028544F /* AWSPredictionsService+Polly.swift */ = {isa = PBXFileReference; fileEncoding = 4; lastKnownFileType = sourcecode.swift; path = "AWSPredictionsService+Polly.swift"; sourceTree = "<group>"; };
		95DAAAEE237DFDC70028544F /* PredictionsTextToSpeechRequest+Validate.swift */ = {isa = PBXFileReference; fileEncoding = 4; lastKnownFileType = sourcecode.swift; path = "PredictionsTextToSpeechRequest+Validate.swift"; sourceTree = "<group>"; };
		95DAAAF0237DFE5F0028544F /* VoiceType+AWSExtension.swift */ = {isa = PBXFileReference; lastKnownFileType = sourcecode.swift; path = "VoiceType+AWSExtension.swift"; sourceTree = "<group>"; };
		95DAAB93237F53C50028544F /* AWSPollyVoiceId+Extension.swift */ = {isa = PBXFileReference; lastKnownFileType = sourcecode.swift; path = "AWSPollyVoiceId+Extension.swift"; sourceTree = "<group>"; };
		95DAABB72384B6CF0028544F /* amplifyconfiguration.json */ = {isa = PBXFileReference; fileEncoding = 4; lastKnownFileType = text.json; path = amplifyconfiguration.json; sourceTree = "<group>"; };
		95DAABB82384B6CF0028544F /* awsconfiguration.json */ = {isa = PBXFileReference; fileEncoding = 4; lastKnownFileType = text.json; path = awsconfiguration.json; sourceTree = "<group>"; };
		95DAABBD2384B76D0028544F /* amplifyconfiguration.json */ = {isa = PBXFileReference; fileEncoding = 4; lastKnownFileType = text.json; name = amplifyconfiguration.json; path = HostApp/Configuration/amplifyconfiguration.json; sourceTree = SOURCE_ROOT; };
		95DAABBF2384B7770028544F /* awsconfiguration.json */ = {isa = PBXFileReference; fileEncoding = 4; lastKnownFileType = text.json; name = awsconfiguration.json; path = HostApp/Configuration/awsconfiguration.json; sourceTree = SOURCE_ROOT; };
		9D641B3534D2B17D4720921A /* Pods-HostApp-CoreMLPredictionsPluginIntegrationTests.debug.xcconfig */ = {isa = PBXFileReference; includeInIndex = 1; lastKnownFileType = text.xcconfig; name = "Pods-HostApp-CoreMLPredictionsPluginIntegrationTests.debug.xcconfig"; path = "Target Support Files/Pods-HostApp-CoreMLPredictionsPluginIntegrationTests/Pods-HostApp-CoreMLPredictionsPluginIntegrationTests.debug.xcconfig"; sourceTree = "<group>"; };
		9DF157BEADB426098FC5AA8C /* Pods-AWSPredictionsPlugin.debug.xcconfig */ = {isa = PBXFileReference; includeInIndex = 1; lastKnownFileType = text.xcconfig; name = "Pods-AWSPredictionsPlugin.debug.xcconfig"; path = "Target Support Files/Pods-AWSPredictionsPlugin/Pods-AWSPredictionsPlugin.debug.xcconfig"; sourceTree = "<group>"; };
		AE9BC9BF5E7E9728E854E8F8 /* Pods-HostApp-AWSPredictionsPluginIntegrationTests.release.xcconfig */ = {isa = PBXFileReference; includeInIndex = 1; lastKnownFileType = text.xcconfig; name = "Pods-HostApp-AWSPredictionsPluginIntegrationTests.release.xcconfig"; path = "Target Support Files/Pods-HostApp-AWSPredictionsPluginIntegrationTests/Pods-HostApp-AWSPredictionsPluginIntegrationTests.release.xcconfig"; sourceTree = "<group>"; };
		B0BEDE24E2CEB6BB19DE3117 /* Pods-CoreMLPredictionsPlugin.debug.xcconfig */ = {isa = PBXFileReference; includeInIndex = 1; lastKnownFileType = text.xcconfig; name = "Pods-CoreMLPredictionsPlugin.debug.xcconfig"; path = "Target Support Files/Pods-CoreMLPredictionsPlugin/Pods-CoreMLPredictionsPlugin.debug.xcconfig"; sourceTree = "<group>"; };
		B42094A42384A46B000F98A3 /* AWSTranslateErrorMessage.swift */ = {isa = PBXFileReference; fileEncoding = 4; lastKnownFileType = sourcecode.swift; path = AWSTranslateErrorMessage.swift; sourceTree = "<group>"; };
		B42094A52384A46B000F98A3 /* AWSComprehendErrorMessage.swift */ = {isa = PBXFileReference; fileEncoding = 4; lastKnownFileType = sourcecode.swift; path = AWSComprehendErrorMessage.swift; sourceTree = "<group>"; };
		B42094A62384A46B000F98A3 /* IdentifyMultiServiceErrorMessage.swift */ = {isa = PBXFileReference; fileEncoding = 4; lastKnownFileType = sourcecode.swift; path = IdentifyMultiServiceErrorMessage.swift; sourceTree = "<group>"; };
		B42094A72384A46B000F98A3 /* AWSServiceErrorMessage.swift */ = {isa = PBXFileReference; fileEncoding = 4; lastKnownFileType = sourcecode.swift; path = AWSServiceErrorMessage.swift; sourceTree = "<group>"; };
		B42094A82384A46B000F98A3 /* InterpretMultiServiceErrorMessage.swift */ = {isa = PBXFileReference; fileEncoding = 4; lastKnownFileType = sourcecode.swift; path = InterpretMultiServiceErrorMessage.swift; sourceTree = "<group>"; };
		B42094A92384A46B000F98A3 /* PluginErrorMessage.swift */ = {isa = PBXFileReference; fileEncoding = 4; lastKnownFileType = sourcecode.swift; path = PluginErrorMessage.swift; sourceTree = "<group>"; };
		B42094AA2384A46B000F98A3 /* AWSTextractErrorMessage.swift */ = {isa = PBXFileReference; fileEncoding = 4; lastKnownFileType = sourcecode.swift; path = AWSTextractErrorMessage.swift; sourceTree = "<group>"; };
		B42094AB2384A46B000F98A3 /* AWSRekognitionErrorMessage.swift */ = {isa = PBXFileReference; fileEncoding = 4; lastKnownFileType = sourcecode.swift; path = AWSRekognitionErrorMessage.swift; sourceTree = "<group>"; };
		B42094AC2384A46B000F98A3 /* AWSPollyErrorMessage.swift */ = {isa = PBXFileReference; fileEncoding = 4; lastKnownFileType = sourcecode.swift; path = AWSPollyErrorMessage.swift; sourceTree = "<group>"; };
		B42094B62384A5EF000F98A3 /* AWSComprehendEntityTypeExtension.swift */ = {isa = PBXFileReference; fileEncoding = 4; lastKnownFileType = sourcecode.swift; path = AWSComprehendEntityTypeExtension.swift; sourceTree = "<group>"; };
		B42094B82384A749000F98A3 /* IdentifyBasicIntegrationTests.swift */ = {isa = PBXFileReference; fileEncoding = 4; lastKnownFileType = sourcecode.swift; path = IdentifyBasicIntegrationTests.swift; sourceTree = "<group>"; };
		B42094B92384A74A000F98A3 /* AWSPredictionsPluginTestBase.swift */ = {isa = PBXFileReference; fileEncoding = 4; lastKnownFileType = sourcecode.swift; path = AWSPredictionsPluginTestBase.swift; sourceTree = "<group>"; };
		B42094BA2384A74A000F98A3 /* InterpretBasicIntegrationTests.swift */ = {isa = PBXFileReference; fileEncoding = 4; lastKnownFileType = sourcecode.swift; path = InterpretBasicIntegrationTests.swift; sourceTree = "<group>"; };
		B42094C22384B5FB000F98A3 /* PredictionsPluginConfigurationTests.swift */ = {isa = PBXFileReference; lastKnownFileType = sourcecode.swift; path = PredictionsPluginConfigurationTests.swift; sourceTree = "<group>"; };
		B42094C62384BA0A000F98A3 /* MockCoreMLVisionAdapter.swift */ = {isa = PBXFileReference; lastKnownFileType = sourcecode.swift; path = MockCoreMLVisionAdapter.swift; sourceTree = "<group>"; };
		B42094C82384BB56000F98A3 /* CoreMLPredictionsPluginTestBase.swift */ = {isa = PBXFileReference; lastKnownFileType = sourcecode.swift; path = CoreMLPredictionsPluginTestBase.swift; sourceTree = "<group>"; };
		B42094CA2384BBC8000F98A3 /* screenshotWithText.png */ = {isa = PBXFileReference; lastKnownFileType = image.png; path = screenshotWithText.png; sourceTree = "<group>"; };
		B42094CB2384BBC9000F98A3 /* vehicles.jpg */ = {isa = PBXFileReference; lastKnownFileType = image.jpeg; path = vehicles.jpg; sourceTree = "<group>"; };
		B42094CC2384BBC9000F98A3 /* people.jpg */ = {isa = PBXFileReference; lastKnownFileType = image.jpeg; path = people.jpg; sourceTree = "<group>"; };
		B4215C1A2385A31E0057CF0E /* IdentifyConfiguration.swift */ = {isa = PBXFileReference; lastKnownFileType = sourcecode.swift; path = IdentifyConfiguration.swift; sourceTree = "<group>"; };
		B4215C1C2385A3480057CF0E /* InterpretConfiguration.swift */ = {isa = PBXFileReference; lastKnownFileType = sourcecode.swift; path = InterpretConfiguration.swift; sourceTree = "<group>"; };
		B4215C1E2385A3660057CF0E /* ConvertConfiguration.swift */ = {isa = PBXFileReference; lastKnownFileType = sourcecode.swift; path = ConvertConfiguration.swift; sourceTree = "<group>"; };
		B4281B862387873B00440998 /* CoreMLTranslateTextOperation.swift */ = {isa = PBXFileReference; lastKnownFileType = sourcecode.swift; path = CoreMLTranslateTextOperation.swift; sourceTree = "<group>"; };
		B4281B88238789EE00440998 /* CoreMLTextToSpeechOperation.swift */ = {isa = PBXFileReference; lastKnownFileType = sourcecode.swift; path = CoreMLTextToSpeechOperation.swift; sourceTree = "<group>"; };
		B442E038238C724000FA6F3E /* PredictionsServiceComprehendTests.swift */ = {isa = PBXFileReference; lastKnownFileType = sourcecode.swift; path = PredictionsServiceComprehendTests.swift; sourceTree = "<group>"; };
		B45B0672237F13EA00DC9122 /* CoreMLPredictionBehavior.swift */ = {isa = PBXFileReference; fileEncoding = 4; lastKnownFileType = sourcecode.swift; path = CoreMLPredictionBehavior.swift; sourceTree = "<group>"; };
		B45B0673237F13EA00DC9122 /* CoreMLPredictionService.swift */ = {isa = PBXFileReference; fileEncoding = 4; lastKnownFileType = sourcecode.swift; path = CoreMLPredictionService.swift; sourceTree = "<group>"; };
		B45B0675237F13EB00DC9122 /* InterpretTextMultiService.swift */ = {isa = PBXFileReference; fileEncoding = 4; lastKnownFileType = sourcecode.swift; path = InterpretTextMultiService.swift; sourceTree = "<group>"; };
		B45B0676237F13EB00DC9122 /* MultiServiceBehavior.swift */ = {isa = PBXFileReference; fileEncoding = 4; lastKnownFileType = sourcecode.swift; path = MultiServiceBehavior.swift; sourceTree = "<group>"; };
		B45B067B237F143C00DC9122 /* InterpretTextOperation.swift */ = {isa = PBXFileReference; fileEncoding = 4; lastKnownFileType = sourcecode.swift; path = InterpretTextOperation.swift; sourceTree = "<group>"; };
		B461DF91238C3D64004DED35 /* MockTranslateBehavior.swift */ = {isa = PBXFileReference; fileEncoding = 4; lastKnownFileType = sourcecode.swift; path = MockTranslateBehavior.swift; sourceTree = "<group>"; };
		B461DF93238C3D85004DED35 /* PredictionsServiceTranslateTests.swift */ = {isa = PBXFileReference; lastKnownFileType = sourcecode.swift; path = PredictionsServiceTranslateTests.swift; sourceTree = "<group>"; };
		B461DF95238C3DC3004DED35 /* MockComprehendBehavior.swift */ = {isa = PBXFileReference; lastKnownFileType = sourcecode.swift; path = MockComprehendBehavior.swift; sourceTree = "<group>"; };
		B461DF97238C3DD1004DED35 /* MockPollyBehavior.swift */ = {isa = PBXFileReference; lastKnownFileType = sourcecode.swift; path = MockPollyBehavior.swift; sourceTree = "<group>"; };
		B461DF99238C3DE5004DED35 /* MockRekognitionBehavior.swift */ = {isa = PBXFileReference; lastKnownFileType = sourcecode.swift; path = MockRekognitionBehavior.swift; sourceTree = "<group>"; };
		B461DF9B238C3DF0004DED35 /* MockTextractBehavior.swift */ = {isa = PBXFileReference; lastKnownFileType = sourcecode.swift; path = MockTextractBehavior.swift; sourceTree = "<group>"; };
		B478F5FB2374DBF400C4F92B /* AWSPredictionsPlugin.framework */ = {isa = PBXFileReference; explicitFileType = wrapper.framework; includeInIndex = 0; path = AWSPredictionsPlugin.framework; sourceTree = BUILT_PRODUCTS_DIR; };
		B478F6492374DCE700C4F92B /* AWSPredictionsPluginTests.xctest */ = {isa = PBXFileReference; explicitFileType = wrapper.cfbundle; includeInIndex = 0; path = AWSPredictionsPluginTests.xctest; sourceTree = BUILT_PRODUCTS_DIR; };
		B478F6582374DD0D00C4F92B /* AWSPredictionsPluginIntegrationTests.xctest */ = {isa = PBXFileReference; explicitFileType = wrapper.cfbundle; includeInIndex = 0; path = AWSPredictionsPluginIntegrationTests.xctest; sourceTree = BUILT_PRODUCTS_DIR; };
		B478F6702374DF4D00C4F92B /* CoreMLPredictionsPlugin.framework */ = {isa = PBXFileReference; explicitFileType = wrapper.framework; includeInIndex = 0; path = CoreMLPredictionsPlugin.framework; sourceTree = BUILT_PRODUCTS_DIR; };
		B478F67D2374DF5B00C4F92B /* CoreMLPredictionsPluginTests.xctest */ = {isa = PBXFileReference; explicitFileType = wrapper.cfbundle; includeInIndex = 0; path = CoreMLPredictionsPluginTests.xctest; sourceTree = BUILT_PRODUCTS_DIR; };
		B478F6882374DF6500C4F92B /* CoreMLPredictionsPluginIntegrationTests.xctest */ = {isa = PBXFileReference; explicitFileType = wrapper.cfbundle; includeInIndex = 0; path = CoreMLPredictionsPluginIntegrationTests.xctest; sourceTree = BUILT_PRODUCTS_DIR; };
		B478F68D2374DFC300C4F92B /* HostApp.app */ = {isa = PBXFileReference; explicitFileType = wrapper.application; includeInIndex = 0; path = HostApp.app; sourceTree = BUILT_PRODUCTS_DIR; };
		B478F6A22374DFE800C4F92B /* ViewController.swift */ = {isa = PBXFileReference; fileEncoding = 4; lastKnownFileType = sourcecode.swift; path = ViewController.swift; sourceTree = "<group>"; };
		B478F6A32374DFE800C4F92B /* AppDelegate.swift */ = {isa = PBXFileReference; fileEncoding = 4; lastKnownFileType = sourcecode.swift; path = AppDelegate.swift; sourceTree = "<group>"; };
		B478F6A42374DFE800C4F92B /* SceneDelegate.swift */ = {isa = PBXFileReference; fileEncoding = 4; lastKnownFileType = sourcecode.swift; path = SceneDelegate.swift; sourceTree = "<group>"; };
		B478F6A92374E01100C4F92B /* Assets.xcassets */ = {isa = PBXFileReference; lastKnownFileType = folder.assetcatalog; path = Assets.xcassets; sourceTree = "<group>"; };
		B478F6AB2374E01100C4F92B /* Base */ = {isa = PBXFileReference; lastKnownFileType = file.storyboard; name = Base; path = Base.lproj/LaunchScreen.storyboard; sourceTree = "<group>"; };
		B478F6AD2374E01100C4F92B /* Base */ = {isa = PBXFileReference; lastKnownFileType = file.storyboard; name = Base; path = Base.lproj/Main.storyboard; sourceTree = "<group>"; };
		B478F6AE2374E01100C4F92B /* Info.plist */ = {isa = PBXFileReference; fileEncoding = 4; lastKnownFileType = text.plist.xml; path = Info.plist; sourceTree = "<group>"; };
		B49D1434237B665E00856777 /* Info.plist */ = {isa = PBXFileReference; fileEncoding = 4; lastKnownFileType = text.plist.xml; path = Info.plist; sourceTree = "<group>"; };
		B49D1435237B665E00856777 /* AWSPredictionsPluginTests.swift */ = {isa = PBXFileReference; fileEncoding = 4; lastKnownFileType = sourcecode.swift; path = AWSPredictionsPluginTests.swift; sourceTree = "<group>"; };
		B4DFA670237B577B0013E17B /* Info.plist */ = {isa = PBXFileReference; fileEncoding = 4; lastKnownFileType = text.plist.xml; path = Info.plist; sourceTree = "<group>"; };
		B4DFA675237B58900013E17B /* CoreMLInterpretTextOperation.swift */ = {isa = PBXFileReference; fileEncoding = 4; lastKnownFileType = sourcecode.swift; path = CoreMLInterpretTextOperation.swift; sourceTree = "<group>"; };
		B4DFA676237B58900013E17B /* CoreMLPredictionsPlugin+Configure.swift */ = {isa = PBXFileReference; fileEncoding = 4; lastKnownFileType = sourcecode.swift; path = "CoreMLPredictionsPlugin+Configure.swift"; sourceTree = "<group>"; };
		B4DFA678237B58900013E17B /* Info.plist */ = {isa = PBXFileReference; fileEncoding = 4; lastKnownFileType = text.plist.xml; path = Info.plist; sourceTree = "<group>"; };
		B4DFA679237B58900013E17B /* CoreMLPredictionsPlugin+ClientBehavior.swift */ = {isa = PBXFileReference; fileEncoding = 4; lastKnownFileType = sourcecode.swift; path = "CoreMLPredictionsPlugin+ClientBehavior.swift"; sourceTree = "<group>"; };
		B4DFA67B237B58900013E17B /* CoreMLVisionBehavior.swift */ = {isa = PBXFileReference; fileEncoding = 4; lastKnownFileType = sourcecode.swift; path = CoreMLVisionBehavior.swift; sourceTree = "<group>"; };
		B4DFA67C237B58900013E17B /* CoreMLNaturalLanguageBehavior.swift */ = {isa = PBXFileReference; fileEncoding = 4; lastKnownFileType = sourcecode.swift; path = CoreMLNaturalLanguageBehavior.swift; sourceTree = "<group>"; };
		B4DFA67D237B58900013E17B /* CoreMLNaturalLanguageAdapter.swift */ = {isa = PBXFileReference; fileEncoding = 4; lastKnownFileType = sourcecode.swift; path = CoreMLNaturalLanguageAdapter.swift; sourceTree = "<group>"; };
		B4DFA67E237B58900013E17B /* CoreMLVisionAdapter.swift */ = {isa = PBXFileReference; fileEncoding = 4; lastKnownFileType = sourcecode.swift; path = CoreMLVisionAdapter.swift; sourceTree = "<group>"; };
		B4DFA681237B58900013E17B /* CoreMLPluginErrorString.swift */ = {isa = PBXFileReference; fileEncoding = 4; lastKnownFileType = sourcecode.swift; path = CoreMLPluginErrorString.swift; sourceTree = "<group>"; };
		B4DFA682237B58900013E17B /* CoreMLPredictionsPlugin+Reset.swift */ = {isa = PBXFileReference; fileEncoding = 4; lastKnownFileType = sourcecode.swift; path = "CoreMLPredictionsPlugin+Reset.swift"; sourceTree = "<group>"; };
		B4DFA683237B58900013E17B /* CoreMLPredictionsPlugin.swift */ = {isa = PBXFileReference; fileEncoding = 4; lastKnownFileType = sourcecode.swift; path = CoreMLPredictionsPlugin.swift; sourceTree = "<group>"; };
		B4DFA691237B59450013E17B /* MockOperationQueue.swift */ = {isa = PBXFileReference; fileEncoding = 4; lastKnownFileType = sourcecode.swift; path = MockOperationQueue.swift; sourceTree = "<group>"; };
		B4DFA692237B59450013E17B /* MockCoreMLNaturalLanguageAdapter.swift */ = {isa = PBXFileReference; fileEncoding = 4; lastKnownFileType = sourcecode.swift; path = MockCoreMLNaturalLanguageAdapter.swift; sourceTree = "<group>"; };
		B4DFA695237B59450013E17B /* Info.plist */ = {isa = PBXFileReference; fileEncoding = 4; lastKnownFileType = text.plist.xml; path = Info.plist; sourceTree = "<group>"; };
		B4DFA697237B59450013E17B /* CoreMLNaturalLanguageAdapterTests.swift */ = {isa = PBXFileReference; fileEncoding = 4; lastKnownFileType = sourcecode.swift; path = CoreMLNaturalLanguageAdapterTests.swift; sourceTree = "<group>"; };
		B4DFA698237B59450013E17B /* CoreMLVisionAdapterTests.swift */ = {isa = PBXFileReference; fileEncoding = 4; lastKnownFileType = sourcecode.swift; path = CoreMLVisionAdapterTests.swift; sourceTree = "<group>"; };
		B4DFA699237B59450013E17B /* CoreMLPredictionsPluginClientBehaviorTests.swift */ = {isa = PBXFileReference; fileEncoding = 4; lastKnownFileType = sourcecode.swift; path = CoreMLPredictionsPluginClientBehaviorTests.swift; sourceTree = "<group>"; };
		B4DFA69A237B59450013E17B /* CoreMLPredictionsPluginTestBase.swift */ = {isa = PBXFileReference; fileEncoding = 4; lastKnownFileType = sourcecode.swift; path = CoreMLPredictionsPluginTestBase.swift; sourceTree = "<group>"; };
		B4DFA6A4237B5A290013E17B /* Info.plist */ = {isa = PBXFileReference; fileEncoding = 4; lastKnownFileType = text.plist.xml; path = Info.plist; sourceTree = "<group>"; };
		B4DFA6A5237B5A290013E17B /* CoreMLPredictionsPluginIntegrationTest.swift */ = {isa = PBXFileReference; fileEncoding = 4; lastKnownFileType = sourcecode.swift; path = CoreMLPredictionsPluginIntegrationTest.swift; sourceTree = "<group>"; };
		B4E26A792383D9EA00739926 /* IdentifyMultiService.swift */ = {isa = PBXFileReference; lastKnownFileType = sourcecode.swift; path = IdentifyMultiService.swift; sourceTree = "<group>"; };
		B4E26A7B2384536400739926 /* CoreMLIdentifyOperation.swift */ = {isa = PBXFileReference; lastKnownFileType = sourcecode.swift; path = CoreMLIdentifyOperation.swift; sourceTree = "<group>"; };
		C80CE3D2B1E7EE5749AB9B16 /* Pods-HostApp-AWSPredictionsPluginTests.debug.xcconfig */ = {isa = PBXFileReference; includeInIndex = 1; lastKnownFileType = text.xcconfig; name = "Pods-HostApp-AWSPredictionsPluginTests.debug.xcconfig"; path = "Target Support Files/Pods-HostApp-AWSPredictionsPluginTests/Pods-HostApp-AWSPredictionsPluginTests.debug.xcconfig"; sourceTree = "<group>"; };
		CF132CBD61DB1BCD0B4F8E8D /* Pods-AWSPredictionsPluginTests.debug.xcconfig */ = {isa = PBXFileReference; includeInIndex = 1; lastKnownFileType = text.xcconfig; name = "Pods-AWSPredictionsPluginTests.debug.xcconfig"; path = "Target Support Files/Pods-AWSPredictionsPluginTests/Pods-AWSPredictionsPluginTests.debug.xcconfig"; sourceTree = "<group>"; };
		DAC8D3637B23BFEF456533D6 /* Pods-CoreMLPredictionsPluginTests.release.xcconfig */ = {isa = PBXFileReference; includeInIndex = 1; lastKnownFileType = text.xcconfig; name = "Pods-CoreMLPredictionsPluginTests.release.xcconfig"; path = "Target Support Files/Pods-CoreMLPredictionsPluginTests/Pods-CoreMLPredictionsPluginTests.release.xcconfig"; sourceTree = "<group>"; };
		E42BD21561C2DE866ED58303 /* Pods-HostApp-AWSPredictionsPluginTests.release.xcconfig */ = {isa = PBXFileReference; includeInIndex = 1; lastKnownFileType = text.xcconfig; name = "Pods-HostApp-AWSPredictionsPluginTests.release.xcconfig"; path = "Target Support Files/Pods-HostApp-AWSPredictionsPluginTests/Pods-HostApp-AWSPredictionsPluginTests.release.xcconfig"; sourceTree = "<group>"; };
		F0DAAE7DF5495F6DE92F7E15 /* Pods_HostApp_CoreMLPredictionsPluginIntegrationTests.framework */ = {isa = PBXFileReference; explicitFileType = wrapper.framework; includeInIndex = 0; path = Pods_HostApp_CoreMLPredictionsPluginIntegrationTests.framework; sourceTree = BUILT_PRODUCTS_DIR; };
		F3A4D316FA982CF18EC74334 /* Pods-HostApp.debug.xcconfig */ = {isa = PBXFileReference; includeInIndex = 1; lastKnownFileType = text.xcconfig; name = "Pods-HostApp.debug.xcconfig"; path = "Target Support Files/Pods-HostApp/Pods-HostApp.debug.xcconfig"; sourceTree = "<group>"; };
		FA19C59AD570523D98521F67 /* Pods-CoreMLPredictionsPluginTests.debug.xcconfig */ = {isa = PBXFileReference; includeInIndex = 1; lastKnownFileType = text.xcconfig; name = "Pods-CoreMLPredictionsPluginTests.debug.xcconfig"; path = "Target Support Files/Pods-CoreMLPredictionsPluginTests/Pods-CoreMLPredictionsPluginTests.debug.xcconfig"; sourceTree = "<group>"; };
		FE51434D0E1DB2D8D9116A1B /* Pods-AWSPredictionsPluginTests.release.xcconfig */ = {isa = PBXFileReference; includeInIndex = 1; lastKnownFileType = text.xcconfig; name = "Pods-AWSPredictionsPluginTests.release.xcconfig"; path = "Target Support Files/Pods-AWSPredictionsPluginTests/Pods-AWSPredictionsPluginTests.release.xcconfig"; sourceTree = "<group>"; };
/* End PBXFileReference section */

/* Begin PBXFrameworksBuildPhase section */
		B478F5F82374DBF400C4F92B /* Frameworks */ = {
			isa = PBXFrameworksBuildPhase;
			buildActionMask = 2147483647;
			files = (
				232E34E125BD81B43BB9963F /* Pods_AWSPredictionsPlugin.framework in Frameworks */,
			);
			runOnlyForDeploymentPostprocessing = 0;
		};
		B478F6462374DCE700C4F92B /* Frameworks */ = {
			isa = PBXFrameworksBuildPhase;
			buildActionMask = 2147483647;
			files = (
				B478F64E2374DCE700C4F92B /* AWSPredictionsPlugin.framework in Frameworks */,
				D432BCA8697EDA48BB605DA8 /* Pods_HostApp_AWSPredictionsPluginTests.framework in Frameworks */,
			);
			runOnlyForDeploymentPostprocessing = 0;
		};
		B478F6552374DD0D00C4F92B /* Frameworks */ = {
			isa = PBXFrameworksBuildPhase;
			buildActionMask = 2147483647;
			files = (
				15DFD0478E06BBC82ED4DE95 /* Pods_HostApp_AWSPredictionsPluginIntegrationTests.framework in Frameworks */,
			);
			runOnlyForDeploymentPostprocessing = 0;
		};
		B478F6692374DF4D00C4F92B /* Frameworks */ = {
			isa = PBXFrameworksBuildPhase;
			buildActionMask = 2147483647;
			files = (
				74CDD46AAA51DB803E7D00BF /* Pods_CoreMLPredictionsPlugin.framework in Frameworks */,
			);
			runOnlyForDeploymentPostprocessing = 0;
		};
		B478F6752374DF5B00C4F92B /* Frameworks */ = {
			isa = PBXFrameworksBuildPhase;
			buildActionMask = 2147483647;
			files = (
				B478F6762374DF5B00C4F92B /* AWSPredictionsPlugin.framework in Frameworks */,
				DB76524284F4CBA1E0804C2B /* Pods_HostApp_CoreMLPredictionsPluginTests.framework in Frameworks */,
			);
			runOnlyForDeploymentPostprocessing = 0;
		};
		B478F6812374DF6500C4F92B /* Frameworks */ = {
			isa = PBXFrameworksBuildPhase;
			buildActionMask = 2147483647;
			files = (
				7C205560200472F9DCBBD7E2 /* Pods_HostApp_CoreMLPredictionsPluginIntegrationTests.framework in Frameworks */,
			);
			runOnlyForDeploymentPostprocessing = 0;
		};
		B478F68A2374DFC300C4F92B /* Frameworks */ = {
			isa = PBXFrameworksBuildPhase;
			buildActionMask = 2147483647;
			files = (
				A54C2F5EE55421C229DD65CD /* Pods_HostApp.framework in Frameworks */,
			);
			runOnlyForDeploymentPostprocessing = 0;
		};
/* End PBXFrameworksBuildPhase section */

/* Begin PBXGroup section */
		6076F4B783A0DCB131D5A7CF /* Frameworks */ = {
			isa = PBXGroup;
			children = (
				2381F40F185058153088D743 /* Pods_AWSPredictionsPlugin.framework */,
				0665C25066DA256C37E2F951 /* Pods_CoreMLPredictionsPlugin.framework */,
				85D4620E45EBA05AC83EF99D /* Pods_HostApp.framework */,
				2081890CC41AB7C7454636FB /* Pods_HostApp_AWSPredictionsPluginIntegrationTests.framework */,
				F0DAAE7DF5495F6DE92F7E15 /* Pods_HostApp_CoreMLPredictionsPluginIntegrationTests.framework */,
				1E04A7C1995F7FD1ABC3831B /* Pods_HostApp_AWSPredictionsPluginTests.framework */,
				25555FEA808A4F903C517405 /* Pods_HostApp_CoreMLPredictionsPluginTests.framework */,
			);
			name = Frameworks;
			sourceTree = "<group>";
		};
		95CF44FF2385EEAB00479D24 /* TestImages */ = {
			isa = PBXGroup;
			children = (
				95CF45002385EEAB00479D24 /* testImageText.jpg */,
				95CF45012385EEAB00479D24 /* testImageLabels.jpg */,
				95CF45022385EEAB00479D24 /* testImageEntities.jpg */,
				95CF45032385EEAB00479D24 /* testImageCeleb.jpg */,
			);
			path = TestImages;
			sourceTree = "<group>";
		};
		95DAAA2F237B8ED30028544F /* AWSPredictionsPlugin */ = {
			isa = PBXGroup;
			children = (
				95DAAA36237B8ED30028544F /* AWSPredictionsPlugin.swift */,
				95DAAA5B237B8ED30028544F /* AWSPredictionsPlugin+ClientBehavior.swift */,
				95DAAA67237B8ED30028544F /* AWSPredictionsPlugin+Configure.swift */,
				95DAAA39237B8ED30028544F /* AWSPredictionsPlugin+Reset.swift */,
				95DAAA34237B8ED30028544F /* Configuration */,
				95DAAA3A237B8ED30028544F /* Dependency */,
				95DAAA30237B8ED30028544F /* Operation */,
				95DAAA45237B8ED30028544F /* Requests */,
				95DAAA37237B8ED30028544F /* Resources */,
				95DAAA5C237B8ED30028544F /* Service */,
				95DAAA48237B8ED30028544F /* Support */,
			);
			path = AWSPredictionsPlugin;
			sourceTree = "<group>";
		};
		95DAAA30237B8ED30028544F /* Operation */ = {
			isa = PBXGroup;
			children = (
				95DAAAE8237DFD180028544F /* AWSPollyOperation.swift */,
				B45B067B237F143C00DC9122 /* InterpretTextOperation.swift */,
				95DAAA32237B8ED30028544F /* IdentifyOperation.swift */,
				95DAAA33237B8ED30028544F /* AWSTranslateOperation.swift */,
			);
			path = Operation;
			sourceTree = "<group>";
		};
		95DAAA34237B8ED30028544F /* Configuration */ = {
			isa = PBXGroup;
			children = (
				B4215C1E2385A3660057CF0E /* ConvertConfiguration.swift */,
				B4215C1A2385A31E0057CF0E /* IdentifyConfiguration.swift */,
				B4215C1C2385A3480057CF0E /* InterpretConfiguration.swift */,
				95DAAA35237B8ED30028544F /* PredictionsPluginConfiguration.swift */,
			);
			path = Configuration;
			sourceTree = "<group>";
		};
		95DAAA37237B8ED30028544F /* Resources */ = {
			isa = PBXGroup;
			children = (
				95DAAA38237B8ED30028544F /* Info.plist */,
			);
			path = Resources;
			sourceTree = "<group>";
		};
		95DAAA3A237B8ED30028544F /* Dependency */ = {
			isa = PBXGroup;
			children = (
				95DAAAE6237DFC440028544F /* AWSPollyAdapter.swift */,
				95DAAA3B237B8ED30028544F /* AWSTranscribeBehavior.swift */,
				95DAAA3C237B8ED30028544F /* AWSPollyBehavior.swift */,
				95DAAA3D237B8ED30028544F /* AWSTextractBehavior.swift */,
				95DAAA3E237B8ED30028544F /* AWSComprehendAdapter.swift */,
				95DAAA3F237B8ED30028544F /* AWSTranslateAdapter.swift */,
				95DAAA40237B8ED30028544F /* AWSTextractAdapter.swift */,
				95DAAA41237B8ED30028544F /* AWSRekognitionBehavior.swift */,
				95DAAA42237B8ED30028544F /* AWSTranslateBehavior.swift */,
				95DAAA43237B8ED30028544F /* AWSComprehendBehavior.swift */,
				95DAAA44237B8ED30028544F /* AWSRekognitionAdapter.swift */,
			);
			path = Dependency;
			sourceTree = "<group>";
		};
		95DAAA45237B8ED30028544F /* Requests */ = {
			isa = PBXGroup;
			children = (
				95DAAAEE237DFDC70028544F /* PredictionsTextToSpeechRequest+Validate.swift */,
				95DAAA46237B8ED30028544F /* PredictionsIdentifyRequest+Validate.swift */,
				95DAAA47237B8ED30028544F /* PredictionsTranslateTextRequest+Validate.swift */,
			);
			path = Requests;
			sourceTree = "<group>";
		};
		95DAAA48237B8ED30028544F /* Support */ = {
			isa = PBXGroup;
			children = (
				B42094A32384A46B000F98A3 /* Constants */,
				95DAAA4D237B8ED30028544F /* Internal */,
				95DAAA54237B8ED30028544F /* Utils */,
			);
			path = Support;
			sourceTree = "<group>";
		};
		95DAAA4D237B8ED30028544F /* Internal */ = {
			isa = PBXGroup;
			children = (
				B42094B62384A5EF000F98A3 /* AWSComprehendEntityTypeExtension.swift */,
				95DAAA52237B8ED30028544F /* AWSComprehendPartOfSpeechTagTypeExtension.swift */,
				95DAAA4F237B8ED30028544F /* AWSComprehendSentimentTypeExtension.swift */,
				95DAAB93237F53C50028544F /* AWSPollyVoiceId+Extension.swift */,
				95DAAA53237B8ED30028544F /* FetchDominantLanguageEvent.swift */,
				95DAAACE237CBE040028544F /* FormatType+AWSExtension.swift */,
				95DAAA4E237B8ED30028544F /* LanguageTypeExtension.swift */,
				95DAAACC237C778A0028544F /* PredictionsAction.swift */,
				95DAAA50237B8ED30028544F /* PredictionsAWSServices.swift */,
				95DAAA51237B8ED30028544F /* PredictionsEvent.swift */,
				95DAAAF0237DFE5F0028544F /* VoiceType+AWSExtension.swift */,
			);
			path = Internal;
			sourceTree = "<group>";
		};
		95DAAA54237B8ED30028544F /* Utils */ = {
			isa = PBXGroup;
			children = (
				95DAAA57237B8ED30028544F /* PredictionsErrorHelper.swift */,
				95DAAA55237B8ED30028544F /* IdentifyResultTransformers.swift */,
				95DAAA56237B8ED30028544F /* IdentifyEntitiesResultTransformers.swift */,
				95DAAA58237B8ED30028544F /* IdentifyLabelsResultTransformers.swift */,
				95DAAA59237B8ED30028544F /* IdentifyCelebritiesResultTransformers.swift */,
				95DAAA5A237B8ED30028544F /* IdentifyTextResultTransformers.swift */,
			);
			path = Utils;
			sourceTree = "<group>";
		};
		95DAAA5C237B8ED30028544F /* Service */ = {
			isa = PBXGroup;
			children = (
				B45B0671237F13EA00DC9122 /* CoreML */,
				B45B0674237F13EB00DC9122 /* MultiService */,
				95DAAA5D237B8ED30028544F /* Predictions */,
			);
			path = Service;
			sourceTree = "<group>";
		};
		95DAAA5D237B8ED30028544F /* Predictions */ = {
			isa = PBXGroup;
			children = (
				95DAAA5F237B8ED30028544F /* AWSComprehendServiceBehavior.swift */,
				95DAAAEA237DFDAF0028544F /* AWSPollyServiceBehavior.swift */,
				95DAAA60237B8ED30028544F /* AWSPredictionsService.swift */,
				95DAAA62237B8ED30028544F /* AWSPredictionsService+Comprehend.swift */,
				95DAAAEB237DFDB00028544F /* AWSPredictionsService+Polly.swift */,
				95DAAA65237B8ED30028544F /* AWSPredictionsService+Rekognition.swift */,
				95DAAA64237B8ED30028544F /* AWSPredictionsService+Textract.swift */,
				95DAAA66237B8ED30028544F /* AWSPredictionsService+Translate.swift */,
				95DAAA63237B8ED30028544F /* AWSRekognitionServiceBehavior.swift */,
				95DAAA61237B8ED30028544F /* AWSTextractServiceBehavior.swift */,
				95DAAA5E237B8ED30028544F /* AWSTranslateServiceBehavior.swift */,
			);
			path = Predictions;
			sourceTree = "<group>";
		};
		95DAABBC2384B74B0028544F /* Configuration */ = {
			isa = PBXGroup;
			children = (
				95DAABBF2384B7770028544F /* awsconfiguration.json */,
				95DAABBD2384B76D0028544F /* amplifyconfiguration.json */,
			);
			path = Configuration;
			sourceTree = "<group>";
		};
		B42094A32384A46B000F98A3 /* Constants */ = {
			isa = PBXGroup;
			children = (
				B42094A52384A46B000F98A3 /* AWSComprehendErrorMessage.swift */,
				B42094AC2384A46B000F98A3 /* AWSPollyErrorMessage.swift */,
				B42094AB2384A46B000F98A3 /* AWSRekognitionErrorMessage.swift */,
				B42094A72384A46B000F98A3 /* AWSServiceErrorMessage.swift */,
				B42094AA2384A46B000F98A3 /* AWSTextractErrorMessage.swift */,
				B42094A42384A46B000F98A3 /* AWSTranslateErrorMessage.swift */,
				B42094A62384A46B000F98A3 /* IdentifyMultiServiceErrorMessage.swift */,
				B42094A82384A46B000F98A3 /* InterpretMultiServiceErrorMessage.swift */,
				B42094A92384A46B000F98A3 /* PluginErrorMessage.swift */,
			);
			path = Constants;
			sourceTree = "<group>";
		};
		B42094C12384B5D4000F98A3 /* ConfigurationTests */ = {
			isa = PBXGroup;
			children = (
				B42094C22384B5FB000F98A3 /* PredictionsPluginConfigurationTests.swift */,
			);
			path = ConfigurationTests;
			sourceTree = "<group>";
		};
		B45B0671237F13EA00DC9122 /* CoreML */ = {
			isa = PBXGroup;
			children = (
				B45B0672237F13EA00DC9122 /* CoreMLPredictionBehavior.swift */,
				B45B0673237F13EA00DC9122 /* CoreMLPredictionService.swift */,
			);
			path = CoreML;
			sourceTree = "<group>";
		};
		B45B0674237F13EB00DC9122 /* MultiService */ = {
			isa = PBXGroup;
			children = (
				B4E26A792383D9EA00739926 /* IdentifyMultiService.swift */,
				B45B0675237F13EB00DC9122 /* InterpretTextMultiService.swift */,
				B45B0676237F13EB00DC9122 /* MultiServiceBehavior.swift */,
			);
			path = MultiService;
			sourceTree = "<group>";
		};
		B461DF8A238C3B0B004DED35 /* Service */ = {
			isa = PBXGroup;
			children = (
				B461DF8B238C3B6A004DED35 /* PredictionsTest */,
			);
			path = Service;
			sourceTree = "<group>";
		};
		B461DF8B238C3B6A004DED35 /* PredictionsTest */ = {
			isa = PBXGroup;
			children = (
				B461DF93238C3D85004DED35 /* PredictionsServiceTranslateTests.swift */,
<<<<<<< HEAD
				950EB1FB238C584F0002FF54 /* PredictionsServiceRekognitionTests.swift */,
=======
				B442E038238C724000FA6F3E /* PredictionsServiceComprehendTests.swift */,
>>>>>>> 2d5eb130
			);
			path = PredictionsTest;
			sourceTree = "<group>";
		};
		B461DF8F238C3D64004DED35 /* Mocks */ = {
			isa = PBXGroup;
			children = (
				B461DF90238C3D64004DED35 /* Service */,
			);
			path = Mocks;
			sourceTree = "<group>";
		};
		B461DF90238C3D64004DED35 /* Service */ = {
			isa = PBXGroup;
			children = (
				B461DF91238C3D64004DED35 /* MockTranslateBehavior.swift */,
				B461DF95238C3DC3004DED35 /* MockComprehendBehavior.swift */,
				B461DF97238C3DD1004DED35 /* MockPollyBehavior.swift */,
				B461DF99238C3DE5004DED35 /* MockRekognitionBehavior.swift */,
				B461DF9B238C3DF0004DED35 /* MockTextractBehavior.swift */,
			);
			path = Service;
			sourceTree = "<group>";
		};
		B478F5F12374DBF400C4F92B = {
			isa = PBXGroup;
			children = (
				95DAAA2F237B8ED30028544F /* AWSPredictionsPlugin */,
				B4DFA66D237B577B0013E17B /* AWSPredictionsPluginIntegrationTests */,
				B49D1432237B665E00856777 /* AWSPredictionsPluginTests */,
				B4DFA673237B58900013E17B /* CoreMLPredictionsPlugin */,
				B4DFA6A2237B5A290013E17B /* CoreMLPredictionsPluginIntegrationTests */,
				B4DFA68F237B59450013E17B /* CoreMLPredictionsPluginTests */,
				6076F4B783A0DCB131D5A7CF /* Frameworks */,
				B478F68E2374DFC300C4F92B /* HostApp */,
				C013863CC3F11CBEE7B5C738 /* Pods */,
				B478F5FC2374DBF400C4F92B /* Products */,
			);
			sourceTree = "<group>";
		};
		B478F5FC2374DBF400C4F92B /* Products */ = {
			isa = PBXGroup;
			children = (
				B478F5FB2374DBF400C4F92B /* AWSPredictionsPlugin.framework */,
				B478F6492374DCE700C4F92B /* AWSPredictionsPluginTests.xctest */,
				B478F6582374DD0D00C4F92B /* AWSPredictionsPluginIntegrationTests.xctest */,
				B478F6702374DF4D00C4F92B /* CoreMLPredictionsPlugin.framework */,
				B478F67D2374DF5B00C4F92B /* CoreMLPredictionsPluginTests.xctest */,
				B478F6882374DF6500C4F92B /* CoreMLPredictionsPluginIntegrationTests.xctest */,
				B478F68D2374DFC300C4F92B /* HostApp.app */,
			);
			name = Products;
			sourceTree = "<group>";
		};
		B478F68E2374DFC300C4F92B /* HostApp */ = {
			isa = PBXGroup;
			children = (
				B478F6B32374E04E00C4F92B /* Configuration */,
				B478F6A82374E01100C4F92B /* Resources */,
				B478F6A12374DFE800C4F92B /* Source */,
			);
			path = HostApp;
			sourceTree = "<group>";
		};
		B478F6A12374DFE800C4F92B /* Source */ = {
			isa = PBXGroup;
			children = (
				B478F6A22374DFE800C4F92B /* ViewController.swift */,
				B478F6A32374DFE800C4F92B /* AppDelegate.swift */,
				B478F6A42374DFE800C4F92B /* SceneDelegate.swift */,
			);
			path = Source;
			sourceTree = "<group>";
		};
		B478F6A82374E01100C4F92B /* Resources */ = {
			isa = PBXGroup;
			children = (
				B478F6A92374E01100C4F92B /* Assets.xcassets */,
				B478F6AA2374E01100C4F92B /* LaunchScreen.storyboard */,
				B478F6AC2374E01100C4F92B /* Main.storyboard */,
				B478F6AE2374E01100C4F92B /* Info.plist */,
			);
			path = Resources;
			sourceTree = "<group>";
		};
		B478F6B32374E04E00C4F92B /* Configuration */ = {
			isa = PBXGroup;
			children = (
				95DAABB72384B6CF0028544F /* amplifyconfiguration.json */,
				95DAABB82384B6CF0028544F /* awsconfiguration.json */,
			);
			path = Configuration;
			sourceTree = "<group>";
		};
		B49D1432237B665E00856777 /* AWSPredictionsPluginTests */ = {
			isa = PBXGroup;
			children = (
				B461DF8F238C3D64004DED35 /* Mocks */,
				B461DF8A238C3B0B004DED35 /* Service */,
				B42094C12384B5D4000F98A3 /* ConfigurationTests */,
				B49D1433237B665E00856777 /* Resources */,
				B49D1435237B665E00856777 /* AWSPredictionsPluginTests.swift */,
			);
			path = AWSPredictionsPluginTests;
			sourceTree = "<group>";
		};
		B49D1433237B665E00856777 /* Resources */ = {
			isa = PBXGroup;
			children = (
				B49D1434237B665E00856777 /* Info.plist */,
			);
			path = Resources;
			sourceTree = "<group>";
		};
		B4DFA66D237B577B0013E17B /* AWSPredictionsPluginIntegrationTests */ = {
			isa = PBXGroup;
			children = (
				B42094B82384A749000F98A3 /* IdentifyBasicIntegrationTests.swift */,
				B42094B92384A74A000F98A3 /* AWSPredictionsPluginTestBase.swift */,
				B42094BA2384A74A000F98A3 /* InterpretBasicIntegrationTests.swift */,
				95DAABBC2384B74B0028544F /* Configuration */,
				B4DFA66F237B577B0013E17B /* Resources */,
			);
			path = AWSPredictionsPluginIntegrationTests;
			sourceTree = "<group>";
		};
		B4DFA66F237B577B0013E17B /* Resources */ = {
			isa = PBXGroup;
			children = (
				95CF44FF2385EEAB00479D24 /* TestImages */,
				B4DFA670237B577B0013E17B /* Info.plist */,
			);
			path = Resources;
			sourceTree = "<group>";
		};
		B4DFA673237B58900013E17B /* CoreMLPredictionsPlugin */ = {
			isa = PBXGroup;
			children = (
				B4DFA683237B58900013E17B /* CoreMLPredictionsPlugin.swift */,
				B4DFA679237B58900013E17B /* CoreMLPredictionsPlugin+ClientBehavior.swift */,
				B4DFA676237B58900013E17B /* CoreMLPredictionsPlugin+Configure.swift */,
				B4DFA682237B58900013E17B /* CoreMLPredictionsPlugin+Reset.swift */,
				B4DFA67A237B58900013E17B /* Dependency */,
				B4DFA674237B58900013E17B /* Operation */,
				B4DFA677237B58900013E17B /* Resources */,
				B4DFA67F237B58900013E17B /* Support */,
			);
			path = CoreMLPredictionsPlugin;
			sourceTree = "<group>";
		};
		B4DFA674237B58900013E17B /* Operation */ = {
			isa = PBXGroup;
			children = (
				B4DFA675237B58900013E17B /* CoreMLInterpretTextOperation.swift */,
				B4E26A7B2384536400739926 /* CoreMLIdentifyOperation.swift */,
				B4281B862387873B00440998 /* CoreMLTranslateTextOperation.swift */,
				B4281B88238789EE00440998 /* CoreMLTextToSpeechOperation.swift */,
			);
			path = Operation;
			sourceTree = "<group>";
		};
		B4DFA677237B58900013E17B /* Resources */ = {
			isa = PBXGroup;
			children = (
				B4DFA678237B58900013E17B /* Info.plist */,
			);
			path = Resources;
			sourceTree = "<group>";
		};
		B4DFA67A237B58900013E17B /* Dependency */ = {
			isa = PBXGroup;
			children = (
				B4DFA67D237B58900013E17B /* CoreMLNaturalLanguageAdapter.swift */,
				B4DFA67C237B58900013E17B /* CoreMLNaturalLanguageBehavior.swift */,
				B4DFA67E237B58900013E17B /* CoreMLVisionAdapter.swift */,
				B4DFA67B237B58900013E17B /* CoreMLVisionBehavior.swift */,
			);
			path = Dependency;
			sourceTree = "<group>";
		};
		B4DFA67F237B58900013E17B /* Support */ = {
			isa = PBXGroup;
			children = (
				B4DFA680237B58900013E17B /* Constants */,
			);
			path = Support;
			sourceTree = "<group>";
		};
		B4DFA680237B58900013E17B /* Constants */ = {
			isa = PBXGroup;
			children = (
				B4DFA681237B58900013E17B /* CoreMLPluginErrorString.swift */,
			);
			path = Constants;
			sourceTree = "<group>";
		};
		B4DFA68F237B59450013E17B /* CoreMLPredictionsPluginTests */ = {
			isa = PBXGroup;
			children = (
				B4DFA699237B59450013E17B /* CoreMLPredictionsPluginClientBehaviorTests.swift */,
				B4DFA69A237B59450013E17B /* CoreMLPredictionsPluginTestBase.swift */,
				B4DFA696237B59450013E17B /* DependencyTests */,
				B4DFA690237B59450013E17B /* Mocks */,
				B4DFA693237B59450013E17B /* Resources */,
			);
			path = CoreMLPredictionsPluginTests;
			sourceTree = "<group>";
		};
		B4DFA690237B59450013E17B /* Mocks */ = {
			isa = PBXGroup;
			children = (
				B4DFA691237B59450013E17B /* MockOperationQueue.swift */,
				B4DFA692237B59450013E17B /* MockCoreMLNaturalLanguageAdapter.swift */,
				B42094C62384BA0A000F98A3 /* MockCoreMLVisionAdapter.swift */,
			);
			path = Mocks;
			sourceTree = "<group>";
		};
		B4DFA693237B59450013E17B /* Resources */ = {
			isa = PBXGroup;
			children = (
				B4DFA694237B59450013E17B /* TestImages */,
				B4DFA695237B59450013E17B /* Info.plist */,
			);
			path = Resources;
			sourceTree = "<group>";
		};
		B4DFA694237B59450013E17B /* TestImages */ = {
			isa = PBXGroup;
			children = (
				B42094CC2384BBC9000F98A3 /* people.jpg */,
				B42094CA2384BBC8000F98A3 /* screenshotWithText.png */,
				B42094CB2384BBC9000F98A3 /* vehicles.jpg */,
			);
			path = TestImages;
			sourceTree = "<group>";
		};
		B4DFA696237B59450013E17B /* DependencyTests */ = {
			isa = PBXGroup;
			children = (
				B4DFA697237B59450013E17B /* CoreMLNaturalLanguageAdapterTests.swift */,
				B4DFA698237B59450013E17B /* CoreMLVisionAdapterTests.swift */,
			);
			path = DependencyTests;
			sourceTree = "<group>";
		};
		B4DFA6A2237B5A290013E17B /* CoreMLPredictionsPluginIntegrationTests */ = {
			isa = PBXGroup;
			children = (
				B42094C82384BB56000F98A3 /* CoreMLPredictionsPluginTestBase.swift */,
				B4DFA6A5237B5A290013E17B /* CoreMLPredictionsPluginIntegrationTest.swift */,
				B4DFA6A3237B5A290013E17B /* Resources */,
			);
			path = CoreMLPredictionsPluginIntegrationTests;
			sourceTree = "<group>";
		};
		B4DFA6A3237B5A290013E17B /* Resources */ = {
			isa = PBXGroup;
			children = (
				B4DFA6A4237B5A290013E17B /* Info.plist */,
			);
			path = Resources;
			sourceTree = "<group>";
		};
		C013863CC3F11CBEE7B5C738 /* Pods */ = {
			isa = PBXGroup;
			children = (
				9DF157BEADB426098FC5AA8C /* Pods-AWSPredictionsPlugin.debug.xcconfig */,
				33F7F03393844E9A16FCBF04 /* Pods-AWSPredictionsPlugin.release.xcconfig */,
				CF132CBD61DB1BCD0B4F8E8D /* Pods-AWSPredictionsPluginTests.debug.xcconfig */,
				FE51434D0E1DB2D8D9116A1B /* Pods-AWSPredictionsPluginTests.release.xcconfig */,
				B0BEDE24E2CEB6BB19DE3117 /* Pods-CoreMLPredictionsPlugin.debug.xcconfig */,
				555979DDE9F87CAC32F08556 /* Pods-CoreMLPredictionsPlugin.release.xcconfig */,
				FA19C59AD570523D98521F67 /* Pods-CoreMLPredictionsPluginTests.debug.xcconfig */,
				DAC8D3637B23BFEF456533D6 /* Pods-CoreMLPredictionsPluginTests.release.xcconfig */,
				F3A4D316FA982CF18EC74334 /* Pods-HostApp.debug.xcconfig */,
				76518DDA6304D4872B2AC216 /* Pods-HostApp.release.xcconfig */,
				37784C935C98E42494CF6108 /* Pods-HostApp-AWSPredictionsPluginIntegrationTests.debug.xcconfig */,
				AE9BC9BF5E7E9728E854E8F8 /* Pods-HostApp-AWSPredictionsPluginIntegrationTests.release.xcconfig */,
				9D641B3534D2B17D4720921A /* Pods-HostApp-CoreMLPredictionsPluginIntegrationTests.debug.xcconfig */,
				69723D5D29DF549A50C9644B /* Pods-HostApp-CoreMLPredictionsPluginIntegrationTests.release.xcconfig */,
				C80CE3D2B1E7EE5749AB9B16 /* Pods-HostApp-AWSPredictionsPluginTests.debug.xcconfig */,
				E42BD21561C2DE866ED58303 /* Pods-HostApp-AWSPredictionsPluginTests.release.xcconfig */,
				4BDAB71A891442DBE60E4000 /* Pods-HostApp-CoreMLPredictionsPluginTests.debug.xcconfig */,
				0BF47728F4196554C2866132 /* Pods-HostApp-CoreMLPredictionsPluginTests.release.xcconfig */,
			);
			path = Pods;
			sourceTree = "<group>";
		};
/* End PBXGroup section */

/* Begin PBXHeadersBuildPhase section */
		B478F5F62374DBF400C4F92B /* Headers */ = {
			isa = PBXHeadersBuildPhase;
			buildActionMask = 2147483647;
			files = (
			);
			runOnlyForDeploymentPostprocessing = 0;
		};
		B478F6672374DF4D00C4F92B /* Headers */ = {
			isa = PBXHeadersBuildPhase;
			buildActionMask = 2147483647;
			files = (
			);
			runOnlyForDeploymentPostprocessing = 0;
		};
/* End PBXHeadersBuildPhase section */

/* Begin PBXNativeTarget section */
		B478F5FA2374DBF400C4F92B /* AWSPredictionsPlugin */ = {
			isa = PBXNativeTarget;
			buildConfigurationList = B478F6032374DBF400C4F92B /* Build configuration list for PBXNativeTarget "AWSPredictionsPlugin" */;
			buildPhases = (
				03373022B1D9BDBEAD41BEA0 /* [CP] Check Pods Manifest.lock */,
				B478F5F62374DBF400C4F92B /* Headers */,
				B478F6602374DDAE00C4F92B /* Swift Format */,
				B478F6612374DDE900C4F92B /* Swift Lint */,
				B478F5F72374DBF400C4F92B /* Sources */,
				B478F5F82374DBF400C4F92B /* Frameworks */,
				B478F5F92374DBF400C4F92B /* Resources */,
			);
			buildRules = (
			);
			dependencies = (
				B4C84E8F237D175D00910FD1 /* PBXTargetDependency */,
			);
			name = AWSPredictionsPlugin;
			productName = PredictionsPlugin;
			productReference = B478F5FB2374DBF400C4F92B /* AWSPredictionsPlugin.framework */;
			productType = "com.apple.product-type.framework";
		};
		B478F6482374DCE700C4F92B /* AWSPredictionsPluginTests */ = {
			isa = PBXNativeTarget;
			buildConfigurationList = B478F6532374DCE700C4F92B /* Build configuration list for PBXNativeTarget "AWSPredictionsPluginTests" */;
			buildPhases = (
				2D5FDC9165A7A10BC75249AE /* [CP] Check Pods Manifest.lock */,
				B478F6452374DCE700C4F92B /* Sources */,
				B478F6462374DCE700C4F92B /* Frameworks */,
				B478F6472374DCE700C4F92B /* Resources */,
				B478F6622374DE0100C4F92B /* Swift Lint */,
				B478F6642374DE2B00C4F92B /* Swift Format */,
				F05F6873CF4FFCED441F4539 /* [CP] Embed Pods Frameworks */,
			);
			buildRules = (
			);
			dependencies = (
				B478F6502374DCE700C4F92B /* PBXTargetDependency */,
			);
			name = AWSPredictionsPluginTests;
			productName = UnitTest;
			productReference = B478F6492374DCE700C4F92B /* AWSPredictionsPluginTests.xctest */;
			productType = "com.apple.product-type.bundle.unit-test";
		};
		B478F6572374DD0D00C4F92B /* AWSPredictionsPluginIntegrationTests */ = {
			isa = PBXNativeTarget;
			buildConfigurationList = B478F65F2374DD0D00C4F92B /* Build configuration list for PBXNativeTarget "AWSPredictionsPluginIntegrationTests" */;
			buildPhases = (
				1A2FD140C17335A2BD1DEB64 /* [CP] Check Pods Manifest.lock */,
				B478F6632374DE1200C4F92B /* Swift Lint */,
				B478F6652374DE3700C4F92B /* Swift Format */,
				B478F6552374DD0D00C4F92B /* Frameworks */,
				B478F6562374DD0D00C4F92B /* Resources */,
				B478F6542374DD0D00C4F92B /* Sources */,
				CBA8913E53AA081D4907DBEB /* [CP] Embed Pods Frameworks */,
			);
			buildRules = (
			);
			dependencies = (
				B44A9A732382494C003B0540 /* PBXTargetDependency */,
				B478F8EB2375112E00C4F92B /* PBXTargetDependency */,
			);
			name = AWSPredictionsPluginIntegrationTests;
			productName = IntegrationTest;
			productReference = B478F6582374DD0D00C4F92B /* AWSPredictionsPluginIntegrationTests.xctest */;
			productType = "com.apple.product-type.bundle.ui-testing";
		};
		B478F6662374DF4D00C4F92B /* CoreMLPredictionsPlugin */ = {
			isa = PBXNativeTarget;
			buildConfigurationList = B478F66D2374DF4D00C4F92B /* Build configuration list for PBXNativeTarget "CoreMLPredictionsPlugin" */;
			buildPhases = (
				78333AA6E9AE577EF5B9E006 /* [CP] Check Pods Manifest.lock */,
				B478F6672374DF4D00C4F92B /* Headers */,
				B478F66B2374DF4D00C4F92B /* Swift Format */,
				B478F66C2374DF4D00C4F92B /* Swift Lint */,
				B478F6682374DF4D00C4F92B /* Sources */,
				B478F66A2374DF4D00C4F92B /* Resources */,
				B478F6692374DF4D00C4F92B /* Frameworks */,
			);
			buildRules = (
			);
			dependencies = (
			);
			name = CoreMLPredictionsPlugin;
			productName = PredictionsPlugin;
			productReference = B478F6702374DF4D00C4F92B /* CoreMLPredictionsPlugin.framework */;
			productType = "com.apple.product-type.framework";
		};
		B478F6712374DF5B00C4F92B /* CoreMLPredictionsPluginTests */ = {
			isa = PBXNativeTarget;
			buildConfigurationList = B478F67A2374DF5B00C4F92B /* Build configuration list for PBXNativeTarget "CoreMLPredictionsPluginTests" */;
			buildPhases = (
				2F36394C2E98178950454A40 /* [CP] Check Pods Manifest.lock */,
				B478F6742374DF5B00C4F92B /* Sources */,
				B478F6752374DF5B00C4F92B /* Frameworks */,
				B478F6772374DF5B00C4F92B /* Resources */,
				B478F6782374DF5B00C4F92B /* Swift Lint */,
				B478F6792374DF5B00C4F92B /* Swift Format */,
				D584C744A1CDF4A970EAA212 /* [CP] Embed Pods Frameworks */,
			);
			buildRules = (
			);
			dependencies = (
				B478F6722374DF5B00C4F92B /* PBXTargetDependency */,
			);
			name = CoreMLPredictionsPluginTests;
			productName = UnitTest;
			productReference = B478F67D2374DF5B00C4F92B /* CoreMLPredictionsPluginTests.xctest */;
			productType = "com.apple.product-type.bundle.unit-test";
		};
		B478F67E2374DF6500C4F92B /* CoreMLPredictionsPluginIntegrationTests */ = {
			isa = PBXNativeTarget;
			buildConfigurationList = B478F6852374DF6500C4F92B /* Build configuration list for PBXNativeTarget "CoreMLPredictionsPluginIntegrationTests" */;
			buildPhases = (
				6F63D57A351FEE387FB62D40 /* [CP] Check Pods Manifest.lock */,
				B478F67F2374DF6500C4F92B /* Sources */,
				B478F6812374DF6500C4F92B /* Frameworks */,
				B478F6822374DF6500C4F92B /* Resources */,
				B478F6832374DF6500C4F92B /* Swift Lint */,
				B478F6842374DF6500C4F92B /* Swift Format */,
				37A825FB723522AB6A08867B /* [CP] Embed Pods Frameworks */,
			);
			buildRules = (
			);
			dependencies = (
				B478F8E92375112C00C4F92B /* PBXTargetDependency */,
			);
			name = CoreMLPredictionsPluginIntegrationTests;
			productName = IntegrationTest;
			productReference = B478F6882374DF6500C4F92B /* CoreMLPredictionsPluginIntegrationTests.xctest */;
			productType = "com.apple.product-type.bundle.ui-testing";
		};
		B478F68C2374DFC300C4F92B /* HostApp */ = {
			isa = PBXNativeTarget;
			buildConfigurationList = B478F69E2374DFC500C4F92B /* Build configuration list for PBXNativeTarget "HostApp" */;
			buildPhases = (
				406423384FE9AA9448EF6D50 /* [CP] Check Pods Manifest.lock */,
				B478F6892374DFC300C4F92B /* Sources */,
				B478F68A2374DFC300C4F92B /* Frameworks */,
				B478F68B2374DFC300C4F92B /* Resources */,
				CC47397FE786567B0F385065 /* [CP] Embed Pods Frameworks */,
			);
			buildRules = (
			);
			dependencies = (
			);
			name = HostApp;
			productName = HostApp;
			productReference = B478F68D2374DFC300C4F92B /* HostApp.app */;
			productType = "com.apple.product-type.application";
		};
/* End PBXNativeTarget section */

/* Begin PBXProject section */
		B478F5F22374DBF400C4F92B /* Project object */ = {
			isa = PBXProject;
			attributes = {
				LastSwiftUpdateCheck = 1110;
				LastUpgradeCheck = 1110;
				ORGANIZATIONNAME = "Amazon Web Services";
				TargetAttributes = {
					B478F5FA2374DBF400C4F92B = {
						CreatedOnToolsVersion = 11.1;
					};
					B478F6482374DCE700C4F92B = {
						CreatedOnToolsVersion = 11.1;
					};
					B478F6572374DD0D00C4F92B = {
						CreatedOnToolsVersion = 11.1;
						LastSwiftMigration = 1110;
						TestTargetID = B478F68C2374DFC300C4F92B;
					};
					B478F67E2374DF6500C4F92B = {
						TestTargetID = B478F68C2374DFC300C4F92B;
					};
					B478F68C2374DFC300C4F92B = {
						CreatedOnToolsVersion = 11.1;
					};
				};
			};
			buildConfigurationList = B478F5F52374DBF400C4F92B /* Build configuration list for PBXProject "PredictionsCategoryPlugin" */;
			compatibilityVersion = "Xcode 9.3";
			developmentRegion = en;
			hasScannedForEncodings = 0;
			knownRegions = (
				en,
				Base,
			);
			mainGroup = B478F5F12374DBF400C4F92B;
			productRefGroup = B478F5FC2374DBF400C4F92B /* Products */;
			projectDirPath = "";
			projectRoot = "";
			targets = (
				B478F5FA2374DBF400C4F92B /* AWSPredictionsPlugin */,
				B478F6482374DCE700C4F92B /* AWSPredictionsPluginTests */,
				B478F6572374DD0D00C4F92B /* AWSPredictionsPluginIntegrationTests */,
				B478F6662374DF4D00C4F92B /* CoreMLPredictionsPlugin */,
				B478F6712374DF5B00C4F92B /* CoreMLPredictionsPluginTests */,
				B478F67E2374DF6500C4F92B /* CoreMLPredictionsPluginIntegrationTests */,
				B478F68C2374DFC300C4F92B /* HostApp */,
			);
		};
/* End PBXProject section */

/* Begin PBXResourcesBuildPhase section */
		B478F5F92374DBF400C4F92B /* Resources */ = {
			isa = PBXResourcesBuildPhase;
			buildActionMask = 2147483647;
			files = (
			);
			runOnlyForDeploymentPostprocessing = 0;
		};
		B478F6472374DCE700C4F92B /* Resources */ = {
			isa = PBXResourcesBuildPhase;
			buildActionMask = 2147483647;
			files = (
			);
			runOnlyForDeploymentPostprocessing = 0;
		};
		B478F6562374DD0D00C4F92B /* Resources */ = {
			isa = PBXResourcesBuildPhase;
			buildActionMask = 2147483647;
			files = (
				95CF45052385EEAC00479D24 /* testImageLabels.jpg in Resources */,
				95DAABC02384B7770028544F /* awsconfiguration.json in Resources */,
				95CF45042385EEAC00479D24 /* testImageText.jpg in Resources */,
				95CF45062385EEAC00479D24 /* testImageEntities.jpg in Resources */,
				95DAABBE2384B76D0028544F /* amplifyconfiguration.json in Resources */,
				95CF45072385EEAC00479D24 /* testImageCeleb.jpg in Resources */,
			);
			runOnlyForDeploymentPostprocessing = 0;
		};
		B478F66A2374DF4D00C4F92B /* Resources */ = {
			isa = PBXResourcesBuildPhase;
			buildActionMask = 2147483647;
			files = (
			);
			runOnlyForDeploymentPostprocessing = 0;
		};
		B478F6772374DF5B00C4F92B /* Resources */ = {
			isa = PBXResourcesBuildPhase;
			buildActionMask = 2147483647;
			files = (
				B42094CE2384BBC9000F98A3 /* vehicles.jpg in Resources */,
				B42094CD2384BBC9000F98A3 /* screenshotWithText.png in Resources */,
				B42094CF2384BBC9000F98A3 /* people.jpg in Resources */,
			);
			runOnlyForDeploymentPostprocessing = 0;
		};
		B478F6822374DF6500C4F92B /* Resources */ = {
			isa = PBXResourcesBuildPhase;
			buildActionMask = 2147483647;
			files = (
			);
			runOnlyForDeploymentPostprocessing = 0;
		};
		B478F68B2374DFC300C4F92B /* Resources */ = {
			isa = PBXResourcesBuildPhase;
			buildActionMask = 2147483647;
			files = (
				B478F6B12374E01100C4F92B /* Main.storyboard in Resources */,
				B478F6AF2374E01100C4F92B /* Assets.xcassets in Resources */,
				95DAABBA2384B6CF0028544F /* awsconfiguration.json in Resources */,
				95DAABB92384B6CF0028544F /* amplifyconfiguration.json in Resources */,
				B478F6B02374E01100C4F92B /* LaunchScreen.storyboard in Resources */,
			);
			runOnlyForDeploymentPostprocessing = 0;
		};
/* End PBXResourcesBuildPhase section */

/* Begin PBXShellScriptBuildPhase section */
		03373022B1D9BDBEAD41BEA0 /* [CP] Check Pods Manifest.lock */ = {
			isa = PBXShellScriptBuildPhase;
			buildActionMask = 2147483647;
			files = (
			);
			inputFileListPaths = (
			);
			inputPaths = (
				"${PODS_PODFILE_DIR_PATH}/Podfile.lock",
				"${PODS_ROOT}/Manifest.lock",
			);
			name = "[CP] Check Pods Manifest.lock";
			outputFileListPaths = (
			);
			outputPaths = (
				"$(DERIVED_FILE_DIR)/Pods-AWSPredictionsPlugin-checkManifestLockResult.txt",
			);
			runOnlyForDeploymentPostprocessing = 0;
			shellPath = /bin/sh;
			shellScript = "diff \"${PODS_PODFILE_DIR_PATH}/Podfile.lock\" \"${PODS_ROOT}/Manifest.lock\" > /dev/null\nif [ $? != 0 ] ; then\n    # print error to STDERR\n    echo \"error: The sandbox is not in sync with the Podfile.lock. Run 'pod install' or update your CocoaPods installation.\" >&2\n    exit 1\nfi\n# This output is used by Xcode 'outputs' to avoid re-running this script phase.\necho \"SUCCESS\" > \"${SCRIPT_OUTPUT_FILE_0}\"\n";
			showEnvVarsInLog = 0;
		};
		1A2FD140C17335A2BD1DEB64 /* [CP] Check Pods Manifest.lock */ = {
			isa = PBXShellScriptBuildPhase;
			buildActionMask = 2147483647;
			files = (
			);
			inputFileListPaths = (
			);
			inputPaths = (
				"${PODS_PODFILE_DIR_PATH}/Podfile.lock",
				"${PODS_ROOT}/Manifest.lock",
			);
			name = "[CP] Check Pods Manifest.lock";
			outputFileListPaths = (
			);
			outputPaths = (
				"$(DERIVED_FILE_DIR)/Pods-HostApp-AWSPredictionsPluginIntegrationTests-checkManifestLockResult.txt",
			);
			runOnlyForDeploymentPostprocessing = 0;
			shellPath = /bin/sh;
			shellScript = "diff \"${PODS_PODFILE_DIR_PATH}/Podfile.lock\" \"${PODS_ROOT}/Manifest.lock\" > /dev/null\nif [ $? != 0 ] ; then\n    # print error to STDERR\n    echo \"error: The sandbox is not in sync with the Podfile.lock. Run 'pod install' or update your CocoaPods installation.\" >&2\n    exit 1\nfi\n# This output is used by Xcode 'outputs' to avoid re-running this script phase.\necho \"SUCCESS\" > \"${SCRIPT_OUTPUT_FILE_0}\"\n";
			showEnvVarsInLog = 0;
		};
		2D5FDC9165A7A10BC75249AE /* [CP] Check Pods Manifest.lock */ = {
			isa = PBXShellScriptBuildPhase;
			buildActionMask = 2147483647;
			files = (
			);
			inputFileListPaths = (
			);
			inputPaths = (
				"${PODS_PODFILE_DIR_PATH}/Podfile.lock",
				"${PODS_ROOT}/Manifest.lock",
			);
			name = "[CP] Check Pods Manifest.lock";
			outputFileListPaths = (
			);
			outputPaths = (
				"$(DERIVED_FILE_DIR)/Pods-HostApp-AWSPredictionsPluginTests-checkManifestLockResult.txt",
			);
			runOnlyForDeploymentPostprocessing = 0;
			shellPath = /bin/sh;
			shellScript = "diff \"${PODS_PODFILE_DIR_PATH}/Podfile.lock\" \"${PODS_ROOT}/Manifest.lock\" > /dev/null\nif [ $? != 0 ] ; then\n    # print error to STDERR\n    echo \"error: The sandbox is not in sync with the Podfile.lock. Run 'pod install' or update your CocoaPods installation.\" >&2\n    exit 1\nfi\n# This output is used by Xcode 'outputs' to avoid re-running this script phase.\necho \"SUCCESS\" > \"${SCRIPT_OUTPUT_FILE_0}\"\n";
			showEnvVarsInLog = 0;
		};
		2F36394C2E98178950454A40 /* [CP] Check Pods Manifest.lock */ = {
			isa = PBXShellScriptBuildPhase;
			buildActionMask = 2147483647;
			files = (
			);
			inputFileListPaths = (
			);
			inputPaths = (
				"${PODS_PODFILE_DIR_PATH}/Podfile.lock",
				"${PODS_ROOT}/Manifest.lock",
			);
			name = "[CP] Check Pods Manifest.lock";
			outputFileListPaths = (
			);
			outputPaths = (
				"$(DERIVED_FILE_DIR)/Pods-HostApp-CoreMLPredictionsPluginTests-checkManifestLockResult.txt",
			);
			runOnlyForDeploymentPostprocessing = 0;
			shellPath = /bin/sh;
			shellScript = "diff \"${PODS_PODFILE_DIR_PATH}/Podfile.lock\" \"${PODS_ROOT}/Manifest.lock\" > /dev/null\nif [ $? != 0 ] ; then\n    # print error to STDERR\n    echo \"error: The sandbox is not in sync with the Podfile.lock. Run 'pod install' or update your CocoaPods installation.\" >&2\n    exit 1\nfi\n# This output is used by Xcode 'outputs' to avoid re-running this script phase.\necho \"SUCCESS\" > \"${SCRIPT_OUTPUT_FILE_0}\"\n";
			showEnvVarsInLog = 0;
		};
		37A825FB723522AB6A08867B /* [CP] Embed Pods Frameworks */ = {
			isa = PBXShellScriptBuildPhase;
			buildActionMask = 2147483647;
			files = (
			);
			inputFileListPaths = (
				"${PODS_ROOT}/Target Support Files/Pods-HostApp-CoreMLPredictionsPluginIntegrationTests/Pods-HostApp-CoreMLPredictionsPluginIntegrationTests-frameworks-${CONFIGURATION}-input-files.xcfilelist",
			);
			name = "[CP] Embed Pods Frameworks";
			outputFileListPaths = (
				"${PODS_ROOT}/Target Support Files/Pods-HostApp-CoreMLPredictionsPluginIntegrationTests/Pods-HostApp-CoreMLPredictionsPluginIntegrationTests-frameworks-${CONFIGURATION}-output-files.xcfilelist",
			);
			runOnlyForDeploymentPostprocessing = 0;
			shellPath = /bin/sh;
			shellScript = "\"${PODS_ROOT}/Target Support Files/Pods-HostApp-CoreMLPredictionsPluginIntegrationTests/Pods-HostApp-CoreMLPredictionsPluginIntegrationTests-frameworks.sh\"\n";
			showEnvVarsInLog = 0;
		};
		406423384FE9AA9448EF6D50 /* [CP] Check Pods Manifest.lock */ = {
			isa = PBXShellScriptBuildPhase;
			buildActionMask = 2147483647;
			files = (
			);
			inputFileListPaths = (
			);
			inputPaths = (
				"${PODS_PODFILE_DIR_PATH}/Podfile.lock",
				"${PODS_ROOT}/Manifest.lock",
			);
			name = "[CP] Check Pods Manifest.lock";
			outputFileListPaths = (
			);
			outputPaths = (
				"$(DERIVED_FILE_DIR)/Pods-HostApp-checkManifestLockResult.txt",
			);
			runOnlyForDeploymentPostprocessing = 0;
			shellPath = /bin/sh;
			shellScript = "diff \"${PODS_PODFILE_DIR_PATH}/Podfile.lock\" \"${PODS_ROOT}/Manifest.lock\" > /dev/null\nif [ $? != 0 ] ; then\n    # print error to STDERR\n    echo \"error: The sandbox is not in sync with the Podfile.lock. Run 'pod install' or update your CocoaPods installation.\" >&2\n    exit 1\nfi\n# This output is used by Xcode 'outputs' to avoid re-running this script phase.\necho \"SUCCESS\" > \"${SCRIPT_OUTPUT_FILE_0}\"\n";
			showEnvVarsInLog = 0;
		};
		6F63D57A351FEE387FB62D40 /* [CP] Check Pods Manifest.lock */ = {
			isa = PBXShellScriptBuildPhase;
			buildActionMask = 2147483647;
			files = (
			);
			inputFileListPaths = (
			);
			inputPaths = (
				"${PODS_PODFILE_DIR_PATH}/Podfile.lock",
				"${PODS_ROOT}/Manifest.lock",
			);
			name = "[CP] Check Pods Manifest.lock";
			outputFileListPaths = (
			);
			outputPaths = (
				"$(DERIVED_FILE_DIR)/Pods-HostApp-CoreMLPredictionsPluginIntegrationTests-checkManifestLockResult.txt",
			);
			runOnlyForDeploymentPostprocessing = 0;
			shellPath = /bin/sh;
			shellScript = "diff \"${PODS_PODFILE_DIR_PATH}/Podfile.lock\" \"${PODS_ROOT}/Manifest.lock\" > /dev/null\nif [ $? != 0 ] ; then\n    # print error to STDERR\n    echo \"error: The sandbox is not in sync with the Podfile.lock. Run 'pod install' or update your CocoaPods installation.\" >&2\n    exit 1\nfi\n# This output is used by Xcode 'outputs' to avoid re-running this script phase.\necho \"SUCCESS\" > \"${SCRIPT_OUTPUT_FILE_0}\"\n";
			showEnvVarsInLog = 0;
		};
		78333AA6E9AE577EF5B9E006 /* [CP] Check Pods Manifest.lock */ = {
			isa = PBXShellScriptBuildPhase;
			buildActionMask = 2147483647;
			files = (
			);
			inputFileListPaths = (
			);
			inputPaths = (
				"${PODS_PODFILE_DIR_PATH}/Podfile.lock",
				"${PODS_ROOT}/Manifest.lock",
			);
			name = "[CP] Check Pods Manifest.lock";
			outputFileListPaths = (
			);
			outputPaths = (
				"$(DERIVED_FILE_DIR)/Pods-CoreMLPredictionsPlugin-checkManifestLockResult.txt",
			);
			runOnlyForDeploymentPostprocessing = 0;
			shellPath = /bin/sh;
			shellScript = "diff \"${PODS_PODFILE_DIR_PATH}/Podfile.lock\" \"${PODS_ROOT}/Manifest.lock\" > /dev/null\nif [ $? != 0 ] ; then\n    # print error to STDERR\n    echo \"error: The sandbox is not in sync with the Podfile.lock. Run 'pod install' or update your CocoaPods installation.\" >&2\n    exit 1\nfi\n# This output is used by Xcode 'outputs' to avoid re-running this script phase.\necho \"SUCCESS\" > \"${SCRIPT_OUTPUT_FILE_0}\"\n";
			showEnvVarsInLog = 0;
		};
		B478F6602374DDAE00C4F92B /* Swift Format */ = {
			isa = PBXShellScriptBuildPhase;
			buildActionMask = 2147483647;
			files = (
			);
			inputFileListPaths = (
			);
			inputPaths = (
			);
			name = "Swift Format";
			outputFileListPaths = (
			);
			outputPaths = (
			);
			runOnlyForDeploymentPostprocessing = 0;
			shellPath = /bin/sh;
			shellScript = "\"${PODS_ROOT}/SwiftFormat/CommandLineTool/swiftformat\" \"${SRCROOT}/$(PRODUCT_NAME)\"\n";
		};
		B478F6612374DDE900C4F92B /* Swift Lint */ = {
			isa = PBXShellScriptBuildPhase;
			buildActionMask = 2147483647;
			files = (
			);
			inputFileListPaths = (
			);
			inputPaths = (
			);
			name = "Swift Lint";
			outputFileListPaths = (
			);
			outputPaths = (
			);
			runOnlyForDeploymentPostprocessing = 0;
			shellPath = /bin/sh;
			shellScript = "\"${PODS_ROOT}/SwiftLint/swiftlint\" --path \"${SRCROOT}/$(PRODUCT_NAME)\"\n";
		};
		B478F6622374DE0100C4F92B /* Swift Lint */ = {
			isa = PBXShellScriptBuildPhase;
			buildActionMask = 2147483647;
			files = (
			);
			inputFileListPaths = (
			);
			inputPaths = (
			);
			name = "Swift Lint";
			outputFileListPaths = (
			);
			outputPaths = (
			);
			runOnlyForDeploymentPostprocessing = 0;
			shellPath = /bin/sh;
			shellScript = "\"${PODS_ROOT}/SwiftLint/swiftlint\" --path \"${SRCROOT}/$(PRODUCT_NAME)\"\n";
		};
		B478F6632374DE1200C4F92B /* Swift Lint */ = {
			isa = PBXShellScriptBuildPhase;
			buildActionMask = 2147483647;
			files = (
			);
			inputFileListPaths = (
			);
			inputPaths = (
			);
			name = "Swift Lint";
			outputFileListPaths = (
			);
			outputPaths = (
			);
			runOnlyForDeploymentPostprocessing = 0;
			shellPath = /bin/sh;
			shellScript = "\"${PODS_ROOT}/SwiftLint/swiftlint\" --path \"${SRCROOT}/$(PRODUCT_NAME)\"\n";
		};
		B478F6642374DE2B00C4F92B /* Swift Format */ = {
			isa = PBXShellScriptBuildPhase;
			buildActionMask = 2147483647;
			files = (
			);
			inputFileListPaths = (
			);
			inputPaths = (
			);
			name = "Swift Format";
			outputFileListPaths = (
			);
			outputPaths = (
			);
			runOnlyForDeploymentPostprocessing = 0;
			shellPath = /bin/sh;
			shellScript = "\"${PODS_ROOT}/SwiftFormat/CommandLineTool/swiftformat\" \"${SRCROOT}/$(PRODUCT_NAME)\"\n";
		};
		B478F6652374DE3700C4F92B /* Swift Format */ = {
			isa = PBXShellScriptBuildPhase;
			buildActionMask = 2147483647;
			files = (
			);
			inputFileListPaths = (
			);
			inputPaths = (
			);
			name = "Swift Format";
			outputFileListPaths = (
			);
			outputPaths = (
			);
			runOnlyForDeploymentPostprocessing = 0;
			shellPath = /bin/sh;
			shellScript = "\"${PODS_ROOT}/SwiftFormat/CommandLineTool/swiftformat\" \"${SRCROOT}/$(PRODUCT_NAME)\"\n";
		};
		B478F66B2374DF4D00C4F92B /* Swift Format */ = {
			isa = PBXShellScriptBuildPhase;
			buildActionMask = 2147483647;
			files = (
			);
			inputFileListPaths = (
			);
			inputPaths = (
			);
			name = "Swift Format";
			outputFileListPaths = (
			);
			outputPaths = (
			);
			runOnlyForDeploymentPostprocessing = 0;
			shellPath = /bin/sh;
			shellScript = "\"${PODS_ROOT}/SwiftFormat/CommandLineTool/swiftformat\" \"${SRCROOT}/$(PRODUCT_NAME)\"\n";
		};
		B478F66C2374DF4D00C4F92B /* Swift Lint */ = {
			isa = PBXShellScriptBuildPhase;
			buildActionMask = 2147483647;
			files = (
			);
			inputFileListPaths = (
			);
			inputPaths = (
			);
			name = "Swift Lint";
			outputFileListPaths = (
			);
			outputPaths = (
			);
			runOnlyForDeploymentPostprocessing = 0;
			shellPath = /bin/sh;
			shellScript = "\"${PODS_ROOT}/SwiftLint/swiftlint\" --path \"${SRCROOT}/$(PRODUCT_NAME)\"\n";
		};
		B478F6782374DF5B00C4F92B /* Swift Lint */ = {
			isa = PBXShellScriptBuildPhase;
			buildActionMask = 2147483647;
			files = (
			);
			inputFileListPaths = (
			);
			inputPaths = (
			);
			name = "Swift Lint";
			outputFileListPaths = (
			);
			outputPaths = (
			);
			runOnlyForDeploymentPostprocessing = 0;
			shellPath = /bin/sh;
			shellScript = "\"${PODS_ROOT}/SwiftLint/swiftlint\" --path \"${SRCROOT}/$(PRODUCT_NAME)\"\n";
		};
		B478F6792374DF5B00C4F92B /* Swift Format */ = {
			isa = PBXShellScriptBuildPhase;
			buildActionMask = 2147483647;
			files = (
			);
			inputFileListPaths = (
			);
			inputPaths = (
			);
			name = "Swift Format";
			outputFileListPaths = (
			);
			outputPaths = (
			);
			runOnlyForDeploymentPostprocessing = 0;
			shellPath = /bin/sh;
			shellScript = "\"${PODS_ROOT}/SwiftFormat/CommandLineTool/swiftformat\" \"${SRCROOT}/$(PRODUCT_NAME)\"\n";
		};
		B478F6832374DF6500C4F92B /* Swift Lint */ = {
			isa = PBXShellScriptBuildPhase;
			buildActionMask = 2147483647;
			files = (
			);
			inputFileListPaths = (
			);
			inputPaths = (
			);
			name = "Swift Lint";
			outputFileListPaths = (
			);
			outputPaths = (
			);
			runOnlyForDeploymentPostprocessing = 0;
			shellPath = /bin/sh;
			shellScript = "\"${PODS_ROOT}/SwiftLint/swiftlint\" --path \"${SRCROOT}/$(PRODUCT_NAME)\"\n";
		};
		B478F6842374DF6500C4F92B /* Swift Format */ = {
			isa = PBXShellScriptBuildPhase;
			buildActionMask = 2147483647;
			files = (
			);
			inputFileListPaths = (
			);
			inputPaths = (
			);
			name = "Swift Format";
			outputFileListPaths = (
			);
			outputPaths = (
			);
			runOnlyForDeploymentPostprocessing = 0;
			shellPath = /bin/sh;
			shellScript = "\"${PODS_ROOT}/SwiftFormat/CommandLineTool/swiftformat\" \"${SRCROOT}/$(PRODUCT_NAME)\"\n";
		};
		CBA8913E53AA081D4907DBEB /* [CP] Embed Pods Frameworks */ = {
			isa = PBXShellScriptBuildPhase;
			buildActionMask = 2147483647;
			files = (
			);
			inputFileListPaths = (
				"${PODS_ROOT}/Target Support Files/Pods-HostApp-AWSPredictionsPluginIntegrationTests/Pods-HostApp-AWSPredictionsPluginIntegrationTests-frameworks-${CONFIGURATION}-input-files.xcfilelist",
			);
			name = "[CP] Embed Pods Frameworks";
			outputFileListPaths = (
				"${PODS_ROOT}/Target Support Files/Pods-HostApp-AWSPredictionsPluginIntegrationTests/Pods-HostApp-AWSPredictionsPluginIntegrationTests-frameworks-${CONFIGURATION}-output-files.xcfilelist",
			);
			runOnlyForDeploymentPostprocessing = 0;
			shellPath = /bin/sh;
			shellScript = "\"${PODS_ROOT}/Target Support Files/Pods-HostApp-AWSPredictionsPluginIntegrationTests/Pods-HostApp-AWSPredictionsPluginIntegrationTests-frameworks.sh\"\n";
			showEnvVarsInLog = 0;
		};
		CC47397FE786567B0F385065 /* [CP] Embed Pods Frameworks */ = {
			isa = PBXShellScriptBuildPhase;
			buildActionMask = 2147483647;
			files = (
			);
			inputFileListPaths = (
				"${PODS_ROOT}/Target Support Files/Pods-HostApp/Pods-HostApp-frameworks-${CONFIGURATION}-input-files.xcfilelist",
			);
			name = "[CP] Embed Pods Frameworks";
			outputFileListPaths = (
				"${PODS_ROOT}/Target Support Files/Pods-HostApp/Pods-HostApp-frameworks-${CONFIGURATION}-output-files.xcfilelist",
			);
			runOnlyForDeploymentPostprocessing = 0;
			shellPath = /bin/sh;
			shellScript = "\"${PODS_ROOT}/Target Support Files/Pods-HostApp/Pods-HostApp-frameworks.sh\"\n";
			showEnvVarsInLog = 0;
		};
		D584C744A1CDF4A970EAA212 /* [CP] Embed Pods Frameworks */ = {
			isa = PBXShellScriptBuildPhase;
			buildActionMask = 2147483647;
			files = (
			);
			inputFileListPaths = (
				"${PODS_ROOT}/Target Support Files/Pods-HostApp-CoreMLPredictionsPluginTests/Pods-HostApp-CoreMLPredictionsPluginTests-frameworks-${CONFIGURATION}-input-files.xcfilelist",
			);
			name = "[CP] Embed Pods Frameworks";
			outputFileListPaths = (
				"${PODS_ROOT}/Target Support Files/Pods-HostApp-CoreMLPredictionsPluginTests/Pods-HostApp-CoreMLPredictionsPluginTests-frameworks-${CONFIGURATION}-output-files.xcfilelist",
			);
			runOnlyForDeploymentPostprocessing = 0;
			shellPath = /bin/sh;
			shellScript = "\"${PODS_ROOT}/Target Support Files/Pods-HostApp-CoreMLPredictionsPluginTests/Pods-HostApp-CoreMLPredictionsPluginTests-frameworks.sh\"\n";
			showEnvVarsInLog = 0;
		};
		F05F6873CF4FFCED441F4539 /* [CP] Embed Pods Frameworks */ = {
			isa = PBXShellScriptBuildPhase;
			buildActionMask = 2147483647;
			files = (
			);
			inputFileListPaths = (
				"${PODS_ROOT}/Target Support Files/Pods-HostApp-AWSPredictionsPluginTests/Pods-HostApp-AWSPredictionsPluginTests-frameworks-${CONFIGURATION}-input-files.xcfilelist",
			);
			name = "[CP] Embed Pods Frameworks";
			outputFileListPaths = (
				"${PODS_ROOT}/Target Support Files/Pods-HostApp-AWSPredictionsPluginTests/Pods-HostApp-AWSPredictionsPluginTests-frameworks-${CONFIGURATION}-output-files.xcfilelist",
			);
			runOnlyForDeploymentPostprocessing = 0;
			shellPath = /bin/sh;
			shellScript = "\"${PODS_ROOT}/Target Support Files/Pods-HostApp-AWSPredictionsPluginTests/Pods-HostApp-AWSPredictionsPluginTests-frameworks.sh\"\n";
			showEnvVarsInLog = 0;
		};
/* End PBXShellScriptBuildPhase section */

/* Begin PBXSourcesBuildPhase section */
		B478F5F72374DBF400C4F92B /* Sources */ = {
			isa = PBXSourcesBuildPhase;
			buildActionMask = 2147483647;
			files = (
				95DAAA93237B8ED40028544F /* AWSPredictionsService+Translate.swift in Sources */,
				95DAAA75237B8ED40028544F /* AWSRekognitionBehavior.swift in Sources */,
				95DAAAED237DFDB00028544F /* AWSPredictionsService+Polly.swift in Sources */,
				B45B0678237F13EB00DC9122 /* CoreMLPredictionService.swift in Sources */,
				95DAAA91237B8ED40028544F /* AWSPredictionsService+Textract.swift in Sources */,
				95DAAA89237B8ED40028544F /* IdentifyTextResultTransformers.swift in Sources */,
				95DAAA6F237B8ED40028544F /* AWSTranscribeBehavior.swift in Sources */,
				95DAAA6B237B8ED40028544F /* PredictionsPluginConfiguration.swift in Sources */,
				B4215C1D2385A3480057CF0E /* InterpretConfiguration.swift in Sources */,
				95DAAA83237B8ED40028544F /* FetchDominantLanguageEvent.swift in Sources */,
				95DAAA6C237B8ED40028544F /* AWSPredictionsPlugin.swift in Sources */,
				B42094B12384A46B000F98A3 /* InterpretMultiServiceErrorMessage.swift in Sources */,
				95DAAA8E237B8ED40028544F /* AWSTextractServiceBehavior.swift in Sources */,
				B42094AE2384A46B000F98A3 /* AWSComprehendErrorMessage.swift in Sources */,
				95DAAA8F237B8ED40028544F /* AWSPredictionsService+Comprehend.swift in Sources */,
				95DAAA6E237B8ED40028544F /* AWSPredictionsPlugin+Reset.swift in Sources */,
				95DAAAEC237DFDB00028544F /* AWSPollyServiceBehavior.swift in Sources */,
				95DAAA72237B8ED40028544F /* AWSComprehendAdapter.swift in Sources */,
				95DAAA8D237B8ED40028544F /* AWSPredictionsService.swift in Sources */,
				95DAAB94237F53C50028544F /* AWSPollyVoiceId+Extension.swift in Sources */,
				95DAAA86237B8ED40028544F /* PredictionsErrorHelper.swift in Sources */,
				95DAAA76237B8ED40028544F /* AWSTranslateBehavior.swift in Sources */,
				B4215C1B2385A31E0057CF0E /* IdentifyConfiguration.swift in Sources */,
				95DAAAE7237DFC440028544F /* AWSPollyAdapter.swift in Sources */,
				95DAAA70237B8ED40028544F /* AWSPollyBehavior.swift in Sources */,
				95DAAA84237B8ED40028544F /* IdentifyResultTransformers.swift in Sources */,
				B42094B72384A5EF000F98A3 /* AWSComprehendEntityTypeExtension.swift in Sources */,
				95DAAAEF237DFDC70028544F /* PredictionsTextToSpeechRequest+Validate.swift in Sources */,
				B42094B42384A46B000F98A3 /* AWSRekognitionErrorMessage.swift in Sources */,
				95DAAAE9237DFD180028544F /* AWSPollyOperation.swift in Sources */,
				95DAAACF237CBE040028544F /* FormatType+AWSExtension.swift in Sources */,
				B42094AF2384A46B000F98A3 /* IdentifyMultiServiceErrorMessage.swift in Sources */,
				B42094B22384A46B000F98A3 /* PluginErrorMessage.swift in Sources */,
				95DAAA71237B8ED40028544F /* AWSTextractBehavior.swift in Sources */,
				95DAAA90237B8ED40028544F /* AWSRekognitionServiceBehavior.swift in Sources */,
				B45B0677237F13EB00DC9122 /* CoreMLPredictionBehavior.swift in Sources */,
				B45B067A237F13EB00DC9122 /* MultiServiceBehavior.swift in Sources */,
				B42094B32384A46B000F98A3 /* AWSTextractErrorMessage.swift in Sources */,
				B45B0679237F13EB00DC9122 /* InterpretTextMultiService.swift in Sources */,
				B4E26A7A2383D9EA00739926 /* IdentifyMultiService.swift in Sources */,
				95DAAA79237B8ED40028544F /* PredictionsIdentifyRequest+Validate.swift in Sources */,
				95DAAA69237B8ED40028544F /* IdentifyOperation.swift in Sources */,
				B42094AD2384A46B000F98A3 /* AWSTranslateErrorMessage.swift in Sources */,
				95DAAA7F237B8ED40028544F /* AWSComprehendSentimentTypeExtension.swift in Sources */,
				95DAAA78237B8ED40028544F /* AWSRekognitionAdapter.swift in Sources */,
				95DAAA88237B8ED40028544F /* IdentifyCelebritiesResultTransformers.swift in Sources */,
				95DAAA6A237B8ED40028544F /* AWSTranslateOperation.swift in Sources */,
				95DAAA85237B8ED40028544F /* IdentifyEntitiesResultTransformers.swift in Sources */,
				95DAAA94237B8ED40028544F /* AWSPredictionsPlugin+Configure.swift in Sources */,
				95DAAAF1237DFE5F0028544F /* VoiceType+AWSExtension.swift in Sources */,
				95DAAA80237B8ED40028544F /* PredictionsAWSServices.swift in Sources */,
				95DAAA7A237B8ED40028544F /* PredictionsTranslateTextRequest+Validate.swift in Sources */,
				95DAAA77237B8ED40028544F /* AWSComprehendBehavior.swift in Sources */,
				95DAAA87237B8ED40028544F /* IdentifyLabelsResultTransformers.swift in Sources */,
				95DAAA74237B8ED40028544F /* AWSTextractAdapter.swift in Sources */,
				95DAAA73237B8ED40028544F /* AWSTranslateAdapter.swift in Sources */,
				95DAAA8C237B8ED40028544F /* AWSComprehendServiceBehavior.swift in Sources */,
				95DAAACD237C778A0028544F /* PredictionsAction.swift in Sources */,
				95DAAA92237B8ED40028544F /* AWSPredictionsService+Rekognition.swift in Sources */,
				95DAAA8A237B8ED40028544F /* AWSPredictionsPlugin+ClientBehavior.swift in Sources */,
				B42094B02384A46B000F98A3 /* AWSServiceErrorMessage.swift in Sources */,
				95DAAA82237B8ED40028544F /* AWSComprehendPartOfSpeechTagTypeExtension.swift in Sources */,
				B45B067C237F143D00DC9122 /* InterpretTextOperation.swift in Sources */,
				95DAAA81237B8ED40028544F /* PredictionsEvent.swift in Sources */,
				95DAAA7E237B8ED40028544F /* LanguageTypeExtension.swift in Sources */,
				95DAAA8B237B8ED40028544F /* AWSTranslateServiceBehavior.swift in Sources */,
				B4215C1F2385A3660057CF0E /* ConvertConfiguration.swift in Sources */,
				B42094B52384A46B000F98A3 /* AWSPollyErrorMessage.swift in Sources */,
			);
			runOnlyForDeploymentPostprocessing = 0;
		};
		B478F6452374DCE700C4F92B /* Sources */ = {
			isa = PBXSourcesBuildPhase;
			buildActionMask = 2147483647;
			files = (
				B461DF92238C3D64004DED35 /* MockTranslateBehavior.swift in Sources */,
				B42094C32384B5FB000F98A3 /* PredictionsPluginConfigurationTests.swift in Sources */,
				B461DF98238C3DD1004DED35 /* MockPollyBehavior.swift in Sources */,
				B442E039238C724000FA6F3E /* PredictionsServiceComprehendTests.swift in Sources */,
				B49D1437237B665E00856777 /* AWSPredictionsPluginTests.swift in Sources */,
				B461DF94238C3D85004DED35 /* PredictionsServiceTranslateTests.swift in Sources */,
				B461DF96238C3DC3004DED35 /* MockComprehendBehavior.swift in Sources */,
				B461DF9C238C3DF0004DED35 /* MockTextractBehavior.swift in Sources */,
				950EB1FC238C584F0002FF54 /* PredictionsServiceRekognitionTests.swift in Sources */,
				B461DF9A238C3DE5004DED35 /* MockRekognitionBehavior.swift in Sources */,
			);
			runOnlyForDeploymentPostprocessing = 0;
		};
		B478F6542374DD0D00C4F92B /* Sources */ = {
			isa = PBXSourcesBuildPhase;
			buildActionMask = 2147483647;
			files = (
				B42094BE2384A74B000F98A3 /* AWSPredictionsPluginTestBase.swift in Sources */,
				B42094BF2384A74B000F98A3 /* InterpretBasicIntegrationTests.swift in Sources */,
				B42094BD2384A74B000F98A3 /* IdentifyBasicIntegrationTests.swift in Sources */,
			);
			runOnlyForDeploymentPostprocessing = 0;
		};
		B478F6682374DF4D00C4F92B /* Sources */ = {
			isa = PBXSourcesBuildPhase;
			buildActionMask = 2147483647;
			files = (
				B4DFA685237B58900013E17B /* CoreMLPredictionsPlugin+Configure.swift in Sources */,
				B4DFA68D237B58900013E17B /* CoreMLPredictionsPlugin+Reset.swift in Sources */,
				B4DFA689237B58900013E17B /* CoreMLNaturalLanguageBehavior.swift in Sources */,
				B4DFA68C237B58900013E17B /* CoreMLPluginErrorString.swift in Sources */,
				B4E26A7C2384536400739926 /* CoreMLIdentifyOperation.swift in Sources */,
				B4DFA68B237B58900013E17B /* CoreMLVisionAdapter.swift in Sources */,
				B4DFA68E237B58900013E17B /* CoreMLPredictionsPlugin.swift in Sources */,
				B4281B872387873B00440998 /* CoreMLTranslateTextOperation.swift in Sources */,
				B4281B89238789EE00440998 /* CoreMLTextToSpeechOperation.swift in Sources */,
				B4DFA684237B58900013E17B /* CoreMLInterpretTextOperation.swift in Sources */,
				B4DFA68A237B58900013E17B /* CoreMLNaturalLanguageAdapter.swift in Sources */,
				B4DFA687237B58900013E17B /* CoreMLPredictionsPlugin+ClientBehavior.swift in Sources */,
				B4DFA688237B58900013E17B /* CoreMLVisionBehavior.swift in Sources */,
			);
			runOnlyForDeploymentPostprocessing = 0;
		};
		B478F6742374DF5B00C4F92B /* Sources */ = {
			isa = PBXSourcesBuildPhase;
			buildActionMask = 2147483647;
			files = (
				B4DFA69E237B59450013E17B /* CoreMLNaturalLanguageAdapterTests.swift in Sources */,
				B4DFA69F237B59450013E17B /* CoreMLVisionAdapterTests.swift in Sources */,
				B4DFA6A1237B59450013E17B /* CoreMLPredictionsPluginTestBase.swift in Sources */,
				B42094C72384BA0A000F98A3 /* MockCoreMLVisionAdapter.swift in Sources */,
				B4DFA6A0237B59450013E17B /* CoreMLPredictionsPluginClientBehaviorTests.swift in Sources */,
				B4DFA69B237B59450013E17B /* MockOperationQueue.swift in Sources */,
				B4DFA69C237B59450013E17B /* MockCoreMLNaturalLanguageAdapter.swift in Sources */,
			);
			runOnlyForDeploymentPostprocessing = 0;
		};
		B478F67F2374DF6500C4F92B /* Sources */ = {
			isa = PBXSourcesBuildPhase;
			buildActionMask = 2147483647;
			files = (
				B42094C92384BB56000F98A3 /* CoreMLPredictionsPluginTestBase.swift in Sources */,
				B4DFA6A7237B5A290013E17B /* CoreMLPredictionsPluginIntegrationTest.swift in Sources */,
			);
			runOnlyForDeploymentPostprocessing = 0;
		};
		B478F6892374DFC300C4F92B /* Sources */ = {
			isa = PBXSourcesBuildPhase;
			buildActionMask = 2147483647;
			files = (
				B478F6A62374DFE800C4F92B /* AppDelegate.swift in Sources */,
				B478F6A52374DFE800C4F92B /* ViewController.swift in Sources */,
				B478F6A72374DFE800C4F92B /* SceneDelegate.swift in Sources */,
			);
			runOnlyForDeploymentPostprocessing = 0;
		};
/* End PBXSourcesBuildPhase section */

/* Begin PBXTargetDependency section */
		B44A9A732382494C003B0540 /* PBXTargetDependency */ = {
			isa = PBXTargetDependency;
			target = B478F5FA2374DBF400C4F92B /* AWSPredictionsPlugin */;
			targetProxy = B44A9A722382494C003B0540 /* PBXContainerItemProxy */;
		};
		B478F6502374DCE700C4F92B /* PBXTargetDependency */ = {
			isa = PBXTargetDependency;
			target = B478F5FA2374DBF400C4F92B /* AWSPredictionsPlugin */;
			targetProxy = B478F64F2374DCE700C4F92B /* PBXContainerItemProxy */;
		};
		B478F6722374DF5B00C4F92B /* PBXTargetDependency */ = {
			isa = PBXTargetDependency;
			target = B478F5FA2374DBF400C4F92B /* AWSPredictionsPlugin */;
			targetProxy = B478F6732374DF5B00C4F92B /* PBXContainerItemProxy */;
		};
		B478F8E92375112C00C4F92B /* PBXTargetDependency */ = {
			isa = PBXTargetDependency;
			target = B478F68C2374DFC300C4F92B /* HostApp */;
			targetProxy = B478F8E82375112C00C4F92B /* PBXContainerItemProxy */;
		};
		B478F8EB2375112E00C4F92B /* PBXTargetDependency */ = {
			isa = PBXTargetDependency;
			target = B478F68C2374DFC300C4F92B /* HostApp */;
			targetProxy = B478F8EA2375112E00C4F92B /* PBXContainerItemProxy */;
		};
		B4C84E8F237D175D00910FD1 /* PBXTargetDependency */ = {
			isa = PBXTargetDependency;
			target = B478F6662374DF4D00C4F92B /* CoreMLPredictionsPlugin */;
			targetProxy = B4C84E8E237D175D00910FD1 /* PBXContainerItemProxy */;
		};
/* End PBXTargetDependency section */

/* Begin PBXVariantGroup section */
		B478F6AA2374E01100C4F92B /* LaunchScreen.storyboard */ = {
			isa = PBXVariantGroup;
			children = (
				B478F6AB2374E01100C4F92B /* Base */,
			);
			name = LaunchScreen.storyboard;
			sourceTree = "<group>";
		};
		B478F6AC2374E01100C4F92B /* Main.storyboard */ = {
			isa = PBXVariantGroup;
			children = (
				B478F6AD2374E01100C4F92B /* Base */,
			);
			name = Main.storyboard;
			sourceTree = "<group>";
		};
/* End PBXVariantGroup section */

/* Begin XCBuildConfiguration section */
		B478F6012374DBF400C4F92B /* Debug */ = {
			isa = XCBuildConfiguration;
			buildSettings = {
				ALWAYS_SEARCH_USER_PATHS = NO;
				CLANG_ANALYZER_NONNULL = YES;
				CLANG_ANALYZER_NUMBER_OBJECT_CONVERSION = YES_AGGRESSIVE;
				CLANG_CXX_LANGUAGE_STANDARD = "gnu++14";
				CLANG_CXX_LIBRARY = "libc++";
				CLANG_ENABLE_MODULES = YES;
				CLANG_ENABLE_OBJC_ARC = YES;
				CLANG_ENABLE_OBJC_WEAK = YES;
				CLANG_WARN_BLOCK_CAPTURE_AUTORELEASING = YES;
				CLANG_WARN_BOOL_CONVERSION = YES;
				CLANG_WARN_COMMA = YES;
				CLANG_WARN_CONSTANT_CONVERSION = YES;
				CLANG_WARN_DEPRECATED_OBJC_IMPLEMENTATIONS = YES;
				CLANG_WARN_DIRECT_OBJC_ISA_USAGE = YES_ERROR;
				CLANG_WARN_DOCUMENTATION_COMMENTS = YES;
				CLANG_WARN_EMPTY_BODY = YES;
				CLANG_WARN_ENUM_CONVERSION = YES;
				CLANG_WARN_INFINITE_RECURSION = YES;
				CLANG_WARN_INT_CONVERSION = YES;
				CLANG_WARN_NON_LITERAL_NULL_CONVERSION = YES;
				CLANG_WARN_OBJC_IMPLICIT_RETAIN_SELF = YES;
				CLANG_WARN_OBJC_LITERAL_CONVERSION = YES;
				CLANG_WARN_OBJC_ROOT_CLASS = YES_ERROR;
				CLANG_WARN_RANGE_LOOP_ANALYSIS = YES;
				CLANG_WARN_STRICT_PROTOTYPES = YES;
				CLANG_WARN_SUSPICIOUS_MOVE = YES;
				CLANG_WARN_UNGUARDED_AVAILABILITY = YES_AGGRESSIVE;
				CLANG_WARN_UNREACHABLE_CODE = YES;
				CLANG_WARN__DUPLICATE_METHOD_MATCH = YES;
				COPY_PHASE_STRIP = NO;
				CURRENT_PROJECT_VERSION = 1;
				DEBUG_INFORMATION_FORMAT = dwarf;
				ENABLE_STRICT_OBJC_MSGSEND = YES;
				ENABLE_TESTABILITY = YES;
				GCC_C_LANGUAGE_STANDARD = gnu11;
				GCC_DYNAMIC_NO_PIC = NO;
				GCC_NO_COMMON_BLOCKS = YES;
				GCC_OPTIMIZATION_LEVEL = 0;
				GCC_PREPROCESSOR_DEFINITIONS = (
					"DEBUG=1",
					"$(inherited)",
				);
				GCC_WARN_64_TO_32_BIT_CONVERSION = YES;
				GCC_WARN_ABOUT_RETURN_TYPE = YES_ERROR;
				GCC_WARN_UNDECLARED_SELECTOR = YES;
				GCC_WARN_UNINITIALIZED_AUTOS = YES_AGGRESSIVE;
				GCC_WARN_UNUSED_FUNCTION = YES;
				GCC_WARN_UNUSED_VARIABLE = YES;
				IPHONEOS_DEPLOYMENT_TARGET = 13.1;
				MTL_ENABLE_DEBUG_INFO = INCLUDE_SOURCE;
				MTL_FAST_MATH = YES;
				ONLY_ACTIVE_ARCH = YES;
				SDKROOT = iphoneos;
				SWIFT_ACTIVE_COMPILATION_CONDITIONS = DEBUG;
				SWIFT_OPTIMIZATION_LEVEL = "-Onone";
				VERSIONING_SYSTEM = "apple-generic";
				VERSION_INFO_PREFIX = "";
			};
			name = Debug;
		};
		B478F6022374DBF400C4F92B /* Release */ = {
			isa = XCBuildConfiguration;
			buildSettings = {
				ALWAYS_SEARCH_USER_PATHS = NO;
				CLANG_ANALYZER_NONNULL = YES;
				CLANG_ANALYZER_NUMBER_OBJECT_CONVERSION = YES_AGGRESSIVE;
				CLANG_CXX_LANGUAGE_STANDARD = "gnu++14";
				CLANG_CXX_LIBRARY = "libc++";
				CLANG_ENABLE_MODULES = YES;
				CLANG_ENABLE_OBJC_ARC = YES;
				CLANG_ENABLE_OBJC_WEAK = YES;
				CLANG_WARN_BLOCK_CAPTURE_AUTORELEASING = YES;
				CLANG_WARN_BOOL_CONVERSION = YES;
				CLANG_WARN_COMMA = YES;
				CLANG_WARN_CONSTANT_CONVERSION = YES;
				CLANG_WARN_DEPRECATED_OBJC_IMPLEMENTATIONS = YES;
				CLANG_WARN_DIRECT_OBJC_ISA_USAGE = YES_ERROR;
				CLANG_WARN_DOCUMENTATION_COMMENTS = YES;
				CLANG_WARN_EMPTY_BODY = YES;
				CLANG_WARN_ENUM_CONVERSION = YES;
				CLANG_WARN_INFINITE_RECURSION = YES;
				CLANG_WARN_INT_CONVERSION = YES;
				CLANG_WARN_NON_LITERAL_NULL_CONVERSION = YES;
				CLANG_WARN_OBJC_IMPLICIT_RETAIN_SELF = YES;
				CLANG_WARN_OBJC_LITERAL_CONVERSION = YES;
				CLANG_WARN_OBJC_ROOT_CLASS = YES_ERROR;
				CLANG_WARN_RANGE_LOOP_ANALYSIS = YES;
				CLANG_WARN_STRICT_PROTOTYPES = YES;
				CLANG_WARN_SUSPICIOUS_MOVE = YES;
				CLANG_WARN_UNGUARDED_AVAILABILITY = YES_AGGRESSIVE;
				CLANG_WARN_UNREACHABLE_CODE = YES;
				CLANG_WARN__DUPLICATE_METHOD_MATCH = YES;
				COPY_PHASE_STRIP = NO;
				CURRENT_PROJECT_VERSION = 1;
				DEBUG_INFORMATION_FORMAT = "dwarf-with-dsym";
				ENABLE_NS_ASSERTIONS = NO;
				ENABLE_STRICT_OBJC_MSGSEND = YES;
				GCC_C_LANGUAGE_STANDARD = gnu11;
				GCC_NO_COMMON_BLOCKS = YES;
				GCC_WARN_64_TO_32_BIT_CONVERSION = YES;
				GCC_WARN_ABOUT_RETURN_TYPE = YES_ERROR;
				GCC_WARN_UNDECLARED_SELECTOR = YES;
				GCC_WARN_UNINITIALIZED_AUTOS = YES_AGGRESSIVE;
				GCC_WARN_UNUSED_FUNCTION = YES;
				GCC_WARN_UNUSED_VARIABLE = YES;
				IPHONEOS_DEPLOYMENT_TARGET = 13.1;
				MTL_ENABLE_DEBUG_INFO = NO;
				MTL_FAST_MATH = YES;
				SDKROOT = iphoneos;
				SWIFT_COMPILATION_MODE = wholemodule;
				SWIFT_OPTIMIZATION_LEVEL = "-O";
				VALIDATE_PRODUCT = YES;
				VERSIONING_SYSTEM = "apple-generic";
				VERSION_INFO_PREFIX = "";
			};
			name = Release;
		};
		B478F6042374DBF400C4F92B /* Debug */ = {
			isa = XCBuildConfiguration;
			baseConfigurationReference = 9DF157BEADB426098FC5AA8C /* Pods-AWSPredictionsPlugin.debug.xcconfig */;
			buildSettings = {
				CODE_SIGN_STYLE = Automatic;
				DEFINES_MODULE = YES;
				DYLIB_COMPATIBILITY_VERSION = 1;
				DYLIB_CURRENT_VERSION = 1;
				DYLIB_INSTALL_NAME_BASE = "@rpath";
				INFOPLIST_FILE = "$(PRODUCT_NAME)/Resources/Info.plist";
				INSTALL_PATH = "$(LOCAL_LIBRARY_DIR)/Frameworks";
				IPHONEOS_DEPLOYMENT_TARGET = 13.0;
				LD_RUNPATH_SEARCH_PATHS = (
					"$(inherited)",
					"@executable_path/Frameworks",
					"@loader_path/Frameworks",
				);
				PRODUCT_BUNDLE_IDENTIFIER = "com.amazonaws.$(PRODUCT_NAME)";
				PRODUCT_NAME = "$(TARGET_NAME:c99extidentifier)";
				SKIP_INSTALL = YES;
				SWIFT_VERSION = 5.0;
				TARGETED_DEVICE_FAMILY = "1,2";
			};
			name = Debug;
		};
		B478F6052374DBF400C4F92B /* Release */ = {
			isa = XCBuildConfiguration;
			baseConfigurationReference = 33F7F03393844E9A16FCBF04 /* Pods-AWSPredictionsPlugin.release.xcconfig */;
			buildSettings = {
				CODE_SIGN_STYLE = Automatic;
				DEFINES_MODULE = YES;
				DYLIB_COMPATIBILITY_VERSION = 1;
				DYLIB_CURRENT_VERSION = 1;
				DYLIB_INSTALL_NAME_BASE = "@rpath";
				INFOPLIST_FILE = "$(PRODUCT_NAME)/Resources/Info.plist";
				INSTALL_PATH = "$(LOCAL_LIBRARY_DIR)/Frameworks";
				IPHONEOS_DEPLOYMENT_TARGET = 13.0;
				LD_RUNPATH_SEARCH_PATHS = (
					"$(inherited)",
					"@executable_path/Frameworks",
					"@loader_path/Frameworks",
				);
				PRODUCT_BUNDLE_IDENTIFIER = "com.amazonaws.$(PRODUCT_NAME)";
				PRODUCT_NAME = "$(TARGET_NAME:c99extidentifier)";
				SKIP_INSTALL = YES;
				SWIFT_VERSION = 5.0;
				TARGETED_DEVICE_FAMILY = "1,2";
			};
			name = Release;
		};
		B478F6512374DCE700C4F92B /* Debug */ = {
			isa = XCBuildConfiguration;
			baseConfigurationReference = C80CE3D2B1E7EE5749AB9B16 /* Pods-HostApp-AWSPredictionsPluginTests.debug.xcconfig */;
			buildSettings = {
				ALWAYS_EMBED_SWIFT_STANDARD_LIBRARIES = YES;
				CODE_SIGN_STYLE = Automatic;
				INFOPLIST_FILE = "$(PRODUCT_NAME)/Resources/Info.plist";
				LD_RUNPATH_SEARCH_PATHS = (
					"$(inherited)",
					"@executable_path/Frameworks",
					"@loader_path/Frameworks",
				);
				PRODUCT_BUNDLE_IDENTIFIER = "com.amazonaws.$(PRODUCT_NAME)";
				PRODUCT_NAME = "$(TARGET_NAME)";
				SWIFT_VERSION = 5.0;
				TARGETED_DEVICE_FAMILY = "1,2";
			};
			name = Debug;
		};
		B478F6522374DCE700C4F92B /* Release */ = {
			isa = XCBuildConfiguration;
			baseConfigurationReference = E42BD21561C2DE866ED58303 /* Pods-HostApp-AWSPredictionsPluginTests.release.xcconfig */;
			buildSettings = {
				ALWAYS_EMBED_SWIFT_STANDARD_LIBRARIES = YES;
				CODE_SIGN_STYLE = Automatic;
				INFOPLIST_FILE = "$(PRODUCT_NAME)/Resources/Info.plist";
				LD_RUNPATH_SEARCH_PATHS = (
					"$(inherited)",
					"@executable_path/Frameworks",
					"@loader_path/Frameworks",
				);
				PRODUCT_BUNDLE_IDENTIFIER = "com.amazonaws.$(PRODUCT_NAME)";
				PRODUCT_NAME = "$(TARGET_NAME)";
				SWIFT_VERSION = 5.0;
				TARGETED_DEVICE_FAMILY = "1,2";
			};
			name = Release;
		};
		B478F65D2374DD0D00C4F92B /* Debug */ = {
			isa = XCBuildConfiguration;
			baseConfigurationReference = 37784C935C98E42494CF6108 /* Pods-HostApp-AWSPredictionsPluginIntegrationTests.debug.xcconfig */;
			buildSettings = {
				CLANG_ENABLE_MODULES = YES;
				CODE_SIGN_STYLE = Automatic;
				INFOPLIST_FILE = "$(PRODUCT_NAME)/Resources/Info.plist";
				LD_RUNPATH_SEARCH_PATHS = (
					"$(inherited)",
					"@executable_path/Frameworks",
					"@loader_path/Frameworks",
				);
				PRODUCT_BUNDLE_IDENTIFIER = "com.amazonaws.$(PRODUCT_NAME)";
				PRODUCT_NAME = "$(TARGET_NAME)";
				PROVISIONING_PROFILE = "";
				SWIFT_OPTIMIZATION_LEVEL = "-Onone";
				SWIFT_VERSION = 5.0;
				TARGETED_DEVICE_FAMILY = "1,2";
				TEST_TARGET_NAME = HostApp;
			};
			name = Debug;
		};
		B478F65E2374DD0D00C4F92B /* Release */ = {
			isa = XCBuildConfiguration;
			baseConfigurationReference = AE9BC9BF5E7E9728E854E8F8 /* Pods-HostApp-AWSPredictionsPluginIntegrationTests.release.xcconfig */;
			buildSettings = {
				CLANG_ENABLE_MODULES = YES;
				CODE_SIGN_STYLE = Automatic;
				INFOPLIST_FILE = "$(PRODUCT_NAME)/Resources/Info.plist";
				LD_RUNPATH_SEARCH_PATHS = (
					"$(inherited)",
					"@executable_path/Frameworks",
					"@loader_path/Frameworks",
				);
				PRODUCT_BUNDLE_IDENTIFIER = "com.amazonaws.$(PRODUCT_NAME)";
				PRODUCT_NAME = "$(TARGET_NAME)";
				PROVISIONING_PROFILE = "";
				SWIFT_VERSION = 5.0;
				TARGETED_DEVICE_FAMILY = "1,2";
				TEST_TARGET_NAME = HostApp;
			};
			name = Release;
		};
		B478F66E2374DF4D00C4F92B /* Debug */ = {
			isa = XCBuildConfiguration;
			baseConfigurationReference = B0BEDE24E2CEB6BB19DE3117 /* Pods-CoreMLPredictionsPlugin.debug.xcconfig */;
			buildSettings = {
				CODE_SIGN_STYLE = Automatic;
				DEFINES_MODULE = YES;
				DYLIB_COMPATIBILITY_VERSION = 1;
				DYLIB_CURRENT_VERSION = 1;
				DYLIB_INSTALL_NAME_BASE = "@rpath";
				INFOPLIST_FILE = "$(PRODUCT_NAME)/Resources/Info.plist";
				INSTALL_PATH = "$(LOCAL_LIBRARY_DIR)/Frameworks";
				IPHONEOS_DEPLOYMENT_TARGET = 13.0;
				LD_RUNPATH_SEARCH_PATHS = (
					"$(inherited)",
					"@executable_path/Frameworks",
					"@loader_path/Frameworks",
				);
				PRODUCT_BUNDLE_IDENTIFIER = "com.amazonaws.$(PRODUCT_NAME)";
				PRODUCT_NAME = "$(TARGET_NAME)";
				SKIP_INSTALL = YES;
				SWIFT_VERSION = 5.0;
				TARGETED_DEVICE_FAMILY = "1,2";
			};
			name = Debug;
		};
		B478F66F2374DF4D00C4F92B /* Release */ = {
			isa = XCBuildConfiguration;
			baseConfigurationReference = 555979DDE9F87CAC32F08556 /* Pods-CoreMLPredictionsPlugin.release.xcconfig */;
			buildSettings = {
				CODE_SIGN_STYLE = Automatic;
				DEFINES_MODULE = YES;
				DYLIB_COMPATIBILITY_VERSION = 1;
				DYLIB_CURRENT_VERSION = 1;
				DYLIB_INSTALL_NAME_BASE = "@rpath";
				INFOPLIST_FILE = "$(PRODUCT_NAME)/Resources/Info.plist";
				INSTALL_PATH = "$(LOCAL_LIBRARY_DIR)/Frameworks";
				IPHONEOS_DEPLOYMENT_TARGET = 13.0;
				LD_RUNPATH_SEARCH_PATHS = (
					"$(inherited)",
					"@executable_path/Frameworks",
					"@loader_path/Frameworks",
				);
				PRODUCT_BUNDLE_IDENTIFIER = "com.amazonaws.$(PRODUCT_NAME)";
				PRODUCT_NAME = "$(TARGET_NAME)";
				SKIP_INSTALL = YES;
				SWIFT_VERSION = 5.0;
				TARGETED_DEVICE_FAMILY = "1,2";
			};
			name = Release;
		};
		B478F67B2374DF5B00C4F92B /* Debug */ = {
			isa = XCBuildConfiguration;
			baseConfigurationReference = 4BDAB71A891442DBE60E4000 /* Pods-HostApp-CoreMLPredictionsPluginTests.debug.xcconfig */;
			buildSettings = {
				ALWAYS_EMBED_SWIFT_STANDARD_LIBRARIES = YES;
				CODE_SIGN_STYLE = Automatic;
				INFOPLIST_FILE = "$(PRODUCT_NAME)/Resources/Info.plist";
				LD_RUNPATH_SEARCH_PATHS = (
					"$(inherited)",
					"@executable_path/Frameworks",
					"@loader_path/Frameworks",
				);
				PRODUCT_BUNDLE_IDENTIFIER = "com.amazonaws.$(PRODUCT_NAME)";
				PRODUCT_NAME = "$(TARGET_NAME)";
				SWIFT_VERSION = 5.0;
				TARGETED_DEVICE_FAMILY = "1,2";
			};
			name = Debug;
		};
		B478F67C2374DF5B00C4F92B /* Release */ = {
			isa = XCBuildConfiguration;
			baseConfigurationReference = 0BF47728F4196554C2866132 /* Pods-HostApp-CoreMLPredictionsPluginTests.release.xcconfig */;
			buildSettings = {
				ALWAYS_EMBED_SWIFT_STANDARD_LIBRARIES = YES;
				CODE_SIGN_STYLE = Automatic;
				INFOPLIST_FILE = "$(PRODUCT_NAME)/Resources/Info.plist";
				LD_RUNPATH_SEARCH_PATHS = (
					"$(inherited)",
					"@executable_path/Frameworks",
					"@loader_path/Frameworks",
				);
				PRODUCT_BUNDLE_IDENTIFIER = "com.amazonaws.$(PRODUCT_NAME)";
				PRODUCT_NAME = "$(TARGET_NAME)";
				SWIFT_VERSION = 5.0;
				TARGETED_DEVICE_FAMILY = "1,2";
			};
			name = Release;
		};
		B478F6862374DF6500C4F92B /* Debug */ = {
			isa = XCBuildConfiguration;
			baseConfigurationReference = 9D641B3534D2B17D4720921A /* Pods-HostApp-CoreMLPredictionsPluginIntegrationTests.debug.xcconfig */;
			buildSettings = {
				CODE_SIGN_STYLE = Automatic;
				INFOPLIST_FILE = "$(PRODUCT_NAME)/Resources/Info.plist";
				LD_RUNPATH_SEARCH_PATHS = (
					"$(inherited)",
					"@executable_path/Frameworks",
					"@loader_path/Frameworks",
				);
				PRODUCT_BUNDLE_IDENTIFIER = "com.amazonaws.$(PRODUCT_NAME)";
				PRODUCT_NAME = "$(TARGET_NAME)";
				SWIFT_VERSION = 5.0;
				TARGETED_DEVICE_FAMILY = "1,2";
				TEST_TARGET_NAME = HostApp;
			};
			name = Debug;
		};
		B478F6872374DF6500C4F92B /* Release */ = {
			isa = XCBuildConfiguration;
			baseConfigurationReference = 69723D5D29DF549A50C9644B /* Pods-HostApp-CoreMLPredictionsPluginIntegrationTests.release.xcconfig */;
			buildSettings = {
				CODE_SIGN_STYLE = Automatic;
				INFOPLIST_FILE = "$(PRODUCT_NAME)/Resources/Info.plist";
				LD_RUNPATH_SEARCH_PATHS = (
					"$(inherited)",
					"@executable_path/Frameworks",
					"@loader_path/Frameworks",
				);
				PRODUCT_BUNDLE_IDENTIFIER = "com.amazonaws.$(PRODUCT_NAME)";
				PRODUCT_NAME = "$(TARGET_NAME)";
				SWIFT_VERSION = 5.0;
				TARGETED_DEVICE_FAMILY = "1,2";
				TEST_TARGET_NAME = HostApp;
			};
			name = Release;
		};
		B478F69F2374DFC500C4F92B /* Debug */ = {
			isa = XCBuildConfiguration;
			baseConfigurationReference = F3A4D316FA982CF18EC74334 /* Pods-HostApp.debug.xcconfig */;
			buildSettings = {
				ASSETCATALOG_COMPILER_APPICON_NAME = AppIcon;
				CODE_SIGN_STYLE = Automatic;
				INFOPLIST_FILE = HostApp/Resources/Info.plist;
				IPHONEOS_DEPLOYMENT_TARGET = 13.0;
				LD_RUNPATH_SEARCH_PATHS = (
					"$(inherited)",
					"@executable_path/Frameworks",
				);
				PRODUCT_BUNDLE_IDENTIFIER = com.amazonaws.HostApp;
				PRODUCT_NAME = "$(TARGET_NAME)";
				SWIFT_VERSION = 5.0;
				TARGETED_DEVICE_FAMILY = "1,2";
			};
			name = Debug;
		};
		B478F6A02374DFC500C4F92B /* Release */ = {
			isa = XCBuildConfiguration;
			baseConfigurationReference = 76518DDA6304D4872B2AC216 /* Pods-HostApp.release.xcconfig */;
			buildSettings = {
				ASSETCATALOG_COMPILER_APPICON_NAME = AppIcon;
				CODE_SIGN_STYLE = Automatic;
				INFOPLIST_FILE = HostApp/Resources/Info.plist;
				IPHONEOS_DEPLOYMENT_TARGET = 13.0;
				LD_RUNPATH_SEARCH_PATHS = (
					"$(inherited)",
					"@executable_path/Frameworks",
				);
				PRODUCT_BUNDLE_IDENTIFIER = com.amazonaws.HostApp;
				PRODUCT_NAME = "$(TARGET_NAME)";
				SWIFT_VERSION = 5.0;
				TARGETED_DEVICE_FAMILY = "1,2";
			};
			name = Release;
		};
/* End XCBuildConfiguration section */

/* Begin XCConfigurationList section */
		B478F5F52374DBF400C4F92B /* Build configuration list for PBXProject "PredictionsCategoryPlugin" */ = {
			isa = XCConfigurationList;
			buildConfigurations = (
				B478F6012374DBF400C4F92B /* Debug */,
				B478F6022374DBF400C4F92B /* Release */,
			);
			defaultConfigurationIsVisible = 0;
			defaultConfigurationName = Release;
		};
		B478F6032374DBF400C4F92B /* Build configuration list for PBXNativeTarget "AWSPredictionsPlugin" */ = {
			isa = XCConfigurationList;
			buildConfigurations = (
				B478F6042374DBF400C4F92B /* Debug */,
				B478F6052374DBF400C4F92B /* Release */,
			);
			defaultConfigurationIsVisible = 0;
			defaultConfigurationName = Release;
		};
		B478F6532374DCE700C4F92B /* Build configuration list for PBXNativeTarget "AWSPredictionsPluginTests" */ = {
			isa = XCConfigurationList;
			buildConfigurations = (
				B478F6512374DCE700C4F92B /* Debug */,
				B478F6522374DCE700C4F92B /* Release */,
			);
			defaultConfigurationIsVisible = 0;
			defaultConfigurationName = Release;
		};
		B478F65F2374DD0D00C4F92B /* Build configuration list for PBXNativeTarget "AWSPredictionsPluginIntegrationTests" */ = {
			isa = XCConfigurationList;
			buildConfigurations = (
				B478F65D2374DD0D00C4F92B /* Debug */,
				B478F65E2374DD0D00C4F92B /* Release */,
			);
			defaultConfigurationIsVisible = 0;
			defaultConfigurationName = Release;
		};
		B478F66D2374DF4D00C4F92B /* Build configuration list for PBXNativeTarget "CoreMLPredictionsPlugin" */ = {
			isa = XCConfigurationList;
			buildConfigurations = (
				B478F66E2374DF4D00C4F92B /* Debug */,
				B478F66F2374DF4D00C4F92B /* Release */,
			);
			defaultConfigurationIsVisible = 0;
			defaultConfigurationName = Release;
		};
		B478F67A2374DF5B00C4F92B /* Build configuration list for PBXNativeTarget "CoreMLPredictionsPluginTests" */ = {
			isa = XCConfigurationList;
			buildConfigurations = (
				B478F67B2374DF5B00C4F92B /* Debug */,
				B478F67C2374DF5B00C4F92B /* Release */,
			);
			defaultConfigurationIsVisible = 0;
			defaultConfigurationName = Release;
		};
		B478F6852374DF6500C4F92B /* Build configuration list for PBXNativeTarget "CoreMLPredictionsPluginIntegrationTests" */ = {
			isa = XCConfigurationList;
			buildConfigurations = (
				B478F6862374DF6500C4F92B /* Debug */,
				B478F6872374DF6500C4F92B /* Release */,
			);
			defaultConfigurationIsVisible = 0;
			defaultConfigurationName = Release;
		};
		B478F69E2374DFC500C4F92B /* Build configuration list for PBXNativeTarget "HostApp" */ = {
			isa = XCConfigurationList;
			buildConfigurations = (
				B478F69F2374DFC500C4F92B /* Debug */,
				B478F6A02374DFC500C4F92B /* Release */,
			);
			defaultConfigurationIsVisible = 0;
			defaultConfigurationName = Release;
		};
/* End XCConfigurationList section */
	};
	rootObject = B478F5F22374DBF400C4F92B /* Project object */;
}<|MERGE_RESOLUTION|>--- conflicted
+++ resolved
@@ -641,11 +641,8 @@
 			isa = PBXGroup;
 			children = (
 				B461DF93238C3D85004DED35 /* PredictionsServiceTranslateTests.swift */,
-<<<<<<< HEAD
 				950EB1FB238C584F0002FF54 /* PredictionsServiceRekognitionTests.swift */,
-=======
 				B442E038238C724000FA6F3E /* PredictionsServiceComprehendTests.swift */,
->>>>>>> 2d5eb130
 			);
 			path = PredictionsTest;
 			sourceTree = "<group>";
