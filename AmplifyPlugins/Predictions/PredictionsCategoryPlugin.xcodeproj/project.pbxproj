--- conflicted
+++ resolved
@@ -424,15 +424,12 @@
 				95DAAA4F237B8ED30028544F /* AWSComprehendSentimentTypeExtension.swift */,
 				95DAAA53237B8ED30028544F /* FetchDominantLanguageEvent.swift */,
 				95DAAACE237CBE040028544F /* FormatType+AWSExtension.swift */,
-<<<<<<< HEAD
 				95DAAAF0237DFE5F0028544F /* VoiceType+AWSExtension.swift */,
 				95DAAB93237F53C50028544F /* AWSPollyVoiceId+Extension.swift */,
-=======
 				95DAAA4E237B8ED30028544F /* LanguageTypeExtension.swift */,
 				95DAAACC237C778A0028544F /* PredictionsAction.swift */,
 				95DAAA50237B8ED30028544F /* PredictionsAWSServices.swift */,
 				95DAAA51237B8ED30028544F /* PredictionsEvent.swift */,
->>>>>>> 54dc2804
 			);
 			path = Internal;
 			sourceTree = "<group>";
