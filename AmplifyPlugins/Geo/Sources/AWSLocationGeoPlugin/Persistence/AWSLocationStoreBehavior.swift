--- conflicted
+++ resolved
@@ -9,27 +9,15 @@
 
 protocol AWSLocationStoreBehavior {
     
-<<<<<<< HEAD
-    func save(position: PositionInternal) throws
+    func save(position: PositionInternal) async throws
     
-    func save(positions: [PositionInternal]) throws
+    func save(positions: [PositionInternal]) async throws
     
-    func delete(position: PositionInternal) throws
+    func delete(position: PositionInternal) async throws
     
-    func delete(positions: [PositionInternal]) throws
+    func delete(positions: [PositionInternal]) async throws
     
-    func queryAll() throws -> [PositionInternal]
-=======
-    func save(position: Position) async throws
-    
-    func save(positions: [Position]) async throws
-    
-    func delete(position: Position) async throws
-    
-    func delete(positions: [Position]) async throws
-    
-    func queryAll() async throws -> [Position]
->>>>>>> bdd6ccce
+    func queryAll() async throws -> [PositionInternal]
     
     func deleteAll() async throws
     
