//
// Copyright Amazon.com Inc. or its affiliates.
// All Rights Reserved.
//
// SPDX-License-Identifier: Apache-2.0
//

import Amplify
import Foundation
import CoreLocation
import AWSLocation

class AWSDeviceTracker: NSObject, CLLocationManagerDelegate, AWSDeviceTrackingBehavior {
    
    static let lastLocationUpdateTimeKey = "com.amazonaws.Amplify.AWSLocationGeoPlugin.lastLocationUpdateTime"
    static let lastUpdatedLocationKey = "com.amazonaws.Amplify.AWSLocationGeoPlugin.lastUpdatedLocation"
    static let deviceIDKey = "com.amazonaws.Amplify.AWSLocationGeoPlugin.deviceID"
    static let batchSizeForLocationInput = 10
    
    let locationManager: CLLocationManager
    let locationStore: LocationPersistenceBehavior
    let locationService: AWSLocationBehavior
    let networkMonitor: GeoNetworkMonitor
    var options: Geo.LocationManager.TrackingSessionOptions
    
    init(options: Geo.LocationManager.TrackingSessionOptions,
         locationManager: CLLocationManager,
         locationService: AWSLocationBehavior) throws {
        self.options = options
        self.locationManager = locationManager
        self.locationService = locationService
        do {
            self.locationStore = try SQLiteLocationPersistenceAdapter(fileSystemBehavior: LocationFileSystem())
        } catch {
            throw Geo.Error.internalPluginError(GeoPluginErrorConstants.errorInitializingLocalStore.errorDescription,
                                    GeoPluginErrorConstants.errorInitializingLocalStore.recoverySuggestion,
                                    error)
        }
        self.networkMonitor = GeoNetworkMonitor()
    }
    
    func configure(with options: Geo.LocationManager.TrackingSessionOptions) {
        self.options = options
        locationManager.delegate = self
        configureLocationManager(with: options)
    }
    
    // setting `CLLocationManager` properties requires a UITest or running test in App mode
    // with appropriate location permissions. Moved out to separate method to facilitate
    // unit testing
    func configureLocationManager(with options: Geo.LocationManager.TrackingSessionOptions) {
        locationManager.desiredAccuracy = options.desiredAccuracy.clLocationAccuracy
        locationManager.allowsBackgroundLocationUpdates = options.allowsBackgroundLocationUpdates
        locationManager.pausesLocationUpdatesAutomatically = options.pausesLocationUpdatesAutomatically
        locationManager.activityType = options.activityType
        #if !os(macOS)
        locationManager.showsBackgroundLocationIndicator = options.showsBackgroundLocationIndicator
        #endif
        locationManager.distanceFilter = options.distanceFilter
    }
    
    func startTracking(for device: Geo.Device) throws {
        networkMonitor.start()
        UserDefaults.standard.removeObject(forKey: AWSDeviceTracker.deviceIDKey)
        UserDefaults.standard.set(device.id, forKey: AWSDeviceTracker.deviceIDKey)
        locationManager.delegate = self
        try checkPermissionsAndStartTracking()
    }
    
    func stopTracking() {
        // flush out stored events
        batchSendStoredLocationsToService(with: [])
        networkMonitor.cancel()
        locationManager.stopUpdatingLocation()
        locationManager.stopMonitoringSignificantLocationChanges()
        locationManager.delegate = nil
        UserDefaults.standard.removeObject(forKey: AWSDeviceTracker.deviceIDKey)
        UserDefaults.standard.removeObject(forKey: AWSDeviceTracker.lastLocationUpdateTimeKey)
        UserDefaults.standard.removeObject(forKey: AWSDeviceTracker.lastUpdatedLocationKey)
    }
    
    public func locationManager(_ manager: CLLocationManager, didFailWithError error: Error) {
        if let clError = error as? CLError {
                switch clError {
                case CLError.denied:
                    // user denied location services, stop tracking
                    stopTracking()
                default:
                    Amplify.log.error(error: error)
                }
            } else {
                Amplify.log.error(error: error)
            }
    }
    
    public func locationManagerDidChangeAuthorization(_ manager: CLLocationManager) {
        do {
            try checkPermissionsAndStartTracking()
        } catch {
            Amplify.log.error(error: error)
        }
    }
    
    public func locationManager(_ manager: CLLocationManager, didUpdateLocations locations: [CLLocation]) {
        // if network is unreachable and `disregardLocationUpdatesWhenOffline` is set,
        // don't store locations in local database
        if options.disregardLocationUpdatesWhenOffline && !networkMonitor.networkConnected() {
            return
        }
        
        let currentTime = Date()
        // check if trackUntil time has elapsed
        if(options.trackUntil < currentTime) {
            batchSendStoredLocationsToService(with: mapReceivedLocationsToPositions(receivedLocations: locations,
                                                                                    currentTime: currentTime))
            stopTracking()
            return
        }
        
        // fetch last saved location and update time
        var lastUpdatedLocation : CLLocation?
        if let loadedLocation = UserDefaults.standard.data(forKey: AWSDeviceTracker.lastUpdatedLocationKey),
           let decodedLocation = try? NSKeyedUnarchiver.unarchiveTopLevelObjectWithData(loadedLocation) as? CLLocation {
            lastUpdatedLocation = decodedLocation
        }
        let lastLocationUpdateTime = UserDefaults.standard.object(forKey: AWSDeviceTracker.lastLocationUpdateTimeKey) as? Date
        
        let thresholdReached = options.batchingOption._thresholdReached(
            Geo.LocationManager.BatchingOption.LocationUpdate(timeStamp: lastLocationUpdateTime,
                                                              position: lastUpdatedLocation),
            Geo.LocationManager.BatchingOption.LocationUpdate(timeStamp: currentTime,
                                                              position: locations.last)
        )
        
<<<<<<< HEAD
        if thresholdReached && networkMonitor.networkConnected() {
            var allPositions = mapReceivedLocationsToPositions(receivedLocations: locations, currentTime: currentTime)
            allPositions.append(contentsOf: mapStoredLocationsToPositions())
            
=======
        if thresholdReached {
            let receivedPositions = mapReceivedLocationsToPositions(receivedLocations: locations, currentTime: currentTime)
>>>>>>> cc1feb27
            if let didUpdateLocations = options.locationProxyDelegate.didUpdateLocations {
                batchSendStoredLocationsToProxyDelegate(with: receivedPositions, didUpdateLocations: didUpdateLocations)
            } else {
                batchSendStoredLocationsToService(with: receivedPositions)
            }
            
            // save last update time
            UserDefaults.standard.set(currentTime, forKey: AWSDeviceTracker.lastLocationUpdateTimeKey)
            
            // save the last element from `locations` received
            if let lastReceivedLocation = locations.last,
                let encodedLocation = try? NSKeyedArchiver.archivedData(withRootObject: lastReceivedLocation, requiringSecureCoding: false) {
                UserDefaults.standard.set(encodedLocation, forKey: AWSDeviceTracker.lastUpdatedLocationKey)
            } else {
                Amplify.log.error("Error storing last received location in UserDefaults")
            }
        } else {
            batchSaveLocationsToLocalStore(receivedLocations: locations, currentTime: currentTime)
        }
        
        // first time a location update is received, set it as the first locationUpdateTime for
        // future comparisons to API/delegate update time
        if lastLocationUpdateTime == nil {
            UserDefaults.standard.set(currentTime, forKey: AWSDeviceTracker.lastLocationUpdateTimeKey)
        }
        
        // first time a location update is received, save the first element from `locations` received
        if lastUpdatedLocation == nil {
            if let lastReceivedLocation = locations.first,
                let encodedLocation = try? NSKeyedArchiver.archivedData(withRootObject: lastReceivedLocation, requiringSecureCoding: false) {
                UserDefaults.standard.set(encodedLocation, forKey: AWSDeviceTracker.lastUpdatedLocationKey)
            } else {
                Amplify.log.error("Error storing last received location in UserDefaults")
            }
        }
    }
    
    func getLocationsFromLocalStore() async throws -> [PositionInternal] {
        let storedLocations = try await locationStore.getAll()
        try await locationStore.removeAll()
        return storedLocations
    }
    
    func batchSaveLocationsToLocalStore(receivedLocations: [CLLocation], currentTime: Date) {
<<<<<<< HEAD
        do {
            guard let deviceID = UserDefaults.standard.object(forKey: AWSDeviceTracker.deviceIDKey) as? String else {
                Amplify.log.error("Not able to fetch deviceId from UserDefaults")
                let locations = receivedLocations.map({
                    Geo.Location(latitude: $0.coordinate.latitude, longitude: $0.coordinate.longitude) })
                sendHubErrorEvent(locations: receivedLocations)
                return
            }
            
            let positionsToStore = receivedLocations.map({ PositionInternal(timeStamp: currentTime,
                                                                            latitude: $0.coordinate.latitude,
                                                                            longitude: $0.coordinate.longitude,
                                                                            tracker: options.tracker!,
                                                                            deviceID: deviceID) })
            try self.locationStore.insert(positions: positionsToStore)
        } catch {
            let geoError = Geo.Error.internalPluginError(
                GeoPluginErrorConstants.errorSavingLocationsToLocalStore.errorDescription, GeoPluginErrorConstants.errorSavingLocationsToLocalStore.recoverySuggestion,
                error)
            sendHubErrorEvent(error: geoError, locations: receivedLocations)
=======
        Task {
            do {
                guard let deviceID = UserDefaults.standard.object(forKey: AWSDeviceTracker.deviceIDKey) as? String else {
                    Amplify.log.error("Not able to fetch deviceId from UserDefaults")
                    // TODO: send error on hub
                    return
                }
                
                let positionsToStore = receivedLocations.map({ PositionInternal(timeStamp: currentTime,
                                                                                latitude: $0.coordinate.latitude,
                                                                                longitude: $0.coordinate.longitude,
                                                                                tracker: options.tracker!,
                                                                                deviceID: deviceID) })
                try await self.locationStore.insert(positions: positionsToStore)
            } catch {
                // TODO: send error on Hub
            }
>>>>>>> cc1feb27
        }
    }

    func mapReceivedLocationsToPositions(receivedLocations: [CLLocation], currentTime: Date) -> [Position] {
        guard let deviceId = UserDefaults.standard.object(forKey: AWSDeviceTracker.deviceIDKey) as? String else {
            Amplify.log.error("Not able to fetch deviceId from UserDefaults")
            let error = Geo.Error.internalPluginError(
                GeoPluginErrorConstants.errorSaveLocationsFailed.errorDescription, GeoPluginErrorConstants.errorSaveLocationsFailed.recoverySuggestion)
            sendHubErrorEvent(error: error, locations: receivedLocations)
            return []
        }
        
        return receivedLocations.map( {
            Position(timeStamp: currentTime,
                     latitude: $0.coordinate.latitude,
                     longitude: $0.coordinate.longitude,
                     tracker: options.tracker!,
                     deviceID: deviceId)
        })
    }
    
    private func mapStoredLocationsToPositions() async -> [Position] {
        do {
            let storedLocations = try await getLocationsFromLocalStore()
            return storedLocations.map( {
                Position(timeStamp: $0.timeStamp,
                         latitude: $0.latitude,
                         longitude: $0.longitude,
                         tracker: $0.tracker,
                         deviceID: $0.deviceID)
            } )
        } catch {
            Amplify.log.error("Unable to convert stored locations to positions.")
            let geoError = Geo.Error.internalPluginError(
                GeoPluginErrorConstants.errorSaveLocationsFailed.errorDescription, GeoPluginErrorConstants.errorSaveLocationsFailed.recoverySuggestion,
                error)
            sendHubErrorEvent(error: geoError, locations: [Position]())
        }
        return []
    }
    
<<<<<<< HEAD
    func batchSendLocationsToService(positions: [Position]) {
        // send stored locations to service
        let positionChunks = positions.chunked(into: AWSDeviceTracker.batchSizeForLocationInput)
        for chunk in positionChunks {
            // start a new task for each chunk
            Task {
                do {
                    let locationUpdates = chunk.map ( {
                        LocationClientTypes.DevicePositionUpdate(
                            accuracy: nil,
                            deviceId: $0.deviceID,
                            position: [$0.longitude, $0.latitude],
                            positionProperties: nil,
                            sampleTime: Date())
                    } )
                    let input = BatchUpdateDevicePositionInput(trackerName: options.tracker!, updates: locationUpdates)
                    let response = try await locationService.updateLocation(forUpdateDevicePosition: input)
                     if let error = response.errors?.first as? Error {
                         Amplify.log.error("Unable to send locations to service.")
                         let geoError = Geo.Error.serviceError(
                             GeoPluginErrorConstants.errorSaveLocationsFailed.errorDescription, GeoPluginErrorConstants.errorSaveLocationsFailed.recoverySuggestion,
                             error)
                         sendHubErrorEvent(error: geoError, locations: positions)
                        throw GeoErrorHelper.mapAWSLocationError(error)
                     }
                } catch {
                    Amplify.log.error("Unable to send locations to service.")
                    let geoError = Geo.Error.serviceError(
                        GeoPluginErrorConstants.errorSaveLocationsFailed.errorDescription, GeoPluginErrorConstants.errorSaveLocationsFailed.recoverySuggestion,
                        error)
                    sendHubErrorEvent(error: geoError, locations: positions)
=======
    func batchSendStoredLocationsToProxyDelegate(with receivedPositions: [Position],
                                                 didUpdateLocations: @escaping (([Position]) -> Void)) {
        Task {
            var allPositions = await mapStoredLocationsToPositions()
            allPositions.append(contentsOf: receivedPositions)
            didUpdateLocations(allPositions)
        }
    }
    
    func batchSendStoredLocationsToService(with receivedPositions: [Position]) {
        Task {
            var storedPositions = await mapStoredLocationsToPositions()
            storedPositions.append(contentsOf: receivedPositions)
            // send all locations to service
            let positionChunks = storedPositions.chunked(into: AWSDeviceTracker.batchSizeForLocationInput)
            for chunk in positionChunks {
                // start a new task for each chunk
                Task {
                    do {
                        let locationUpdates = chunk.map ( {
                            LocationClientTypes.DevicePositionUpdate(
                                accuracy: nil,
                                deviceId: $0.deviceID,
                                position: [$0.longitude, $0.latitude],
                                positionProperties: nil,
                                sampleTime: Date())
                        } )
                        let input = BatchUpdateDevicePositionInput(trackerName: options.tracker!, updates: locationUpdates)
                        let _ = try await locationService.updateLocation(forUpdateDevicePosition: input)
                        // TODO: send error on hub
                        // if let error = response.errors?.first as? Error {
                        //    throw GeoErrorHelper.mapAWSLocationError(error)
                        // }
                    } catch {
                        // TODO: send error on hub
                    }
>>>>>>> cc1feb27
                }
            }
        }
    }
    
    func checkPermissionsAndStartTracking() throws {
        let authorizationStatus: CLAuthorizationStatus

        if #available(iOS 14, macOS 11.0, *) {
            authorizationStatus = locationManager.authorizationStatus
        } else {
            authorizationStatus = CLLocationManager.authorizationStatus()
        }
        switch authorizationStatus {
        case .authorized, .authorizedAlways, .authorizedWhenInUse:
            locationManager.startUpdatingLocation()
            if options.wakeAppForSignificantLocationChanges {
                locationManager.startMonitoringSignificantLocationChanges()
            }
        case .notDetermined:
            if options.requestAlwaysAuthorization {
                locationManager.requestAlwaysAuthorization()
            } else {
                locationManager.requestWhenInUseAuthorization()
            }
        case .restricted, .denied:
            stopTracking()
            throw Geo.Error.internalPluginError(GeoPluginErrorConstants.missingPermissions.errorDescription,
                                    GeoPluginErrorConstants.missingPermissions.recoverySuggestion)
        @unknown default:
            throw Geo.Error.internalPluginError(GeoPluginErrorConstants.missingPermissions.errorDescription,
                                    GeoPluginErrorConstants.missingPermissions.recoverySuggestion)
        }
    }
    
    func sendHubErrorEvent(error: Geo.Error? = nil, locations: [CLLocation]) {
        let geoLocations = locations.map({
            Geo.Location(latitude: $0.coordinate.latitude, longitude: $0.coordinate.longitude) })
        let data = AWSGeoHubPayloadData(error: error, locations: geoLocations)
        let payload = HubPayload(eventName: HubPayload.EventName.Geo.saveLocationsFailed, data: data)
        Amplify.Hub.dispatch(to: .geo, payload: payload)
    }
    
    func sendHubErrorEvent(error: Geo.Error? = nil, locations: [Position]) {
        let geoLocations = locations.map({
            Geo.Location(latitude: $0.latitude, longitude: $0.longitude) })
        let data = AWSGeoHubPayloadData(error: error, locations: geoLocations)
        let payload = HubPayload(eventName: HubPayload.EventName.Geo.saveLocationsFailed, data: data)
        Amplify.Hub.dispatch(to: .geo, payload: payload)
    }
}

extension Array {
    func chunked(into size: Int) -> [[Element]] {
        return stride(from: 0, to: count, by: size).map {
            Array(self[$0 ..< Swift.min($0 + size, count)])
        }
    }
}<|MERGE_RESOLUTION|>--- conflicted
+++ resolved
@@ -132,15 +132,8 @@
                                                               position: locations.last)
         )
         
-<<<<<<< HEAD
         if thresholdReached && networkMonitor.networkConnected() {
-            var allPositions = mapReceivedLocationsToPositions(receivedLocations: locations, currentTime: currentTime)
-            allPositions.append(contentsOf: mapStoredLocationsToPositions())
-            
-=======
-        if thresholdReached {
             let receivedPositions = mapReceivedLocationsToPositions(receivedLocations: locations, currentTime: currentTime)
->>>>>>> cc1feb27
             if let didUpdateLocations = options.locationProxyDelegate.didUpdateLocations {
                 batchSendStoredLocationsToProxyDelegate(with: receivedPositions, didUpdateLocations: didUpdateLocations)
             } else {
@@ -185,33 +178,13 @@
     }
     
     func batchSaveLocationsToLocalStore(receivedLocations: [CLLocation], currentTime: Date) {
-<<<<<<< HEAD
-        do {
-            guard let deviceID = UserDefaults.standard.object(forKey: AWSDeviceTracker.deviceIDKey) as? String else {
-                Amplify.log.error("Not able to fetch deviceId from UserDefaults")
-                let locations = receivedLocations.map({
-                    Geo.Location(latitude: $0.coordinate.latitude, longitude: $0.coordinate.longitude) })
-                sendHubErrorEvent(locations: receivedLocations)
-                return
-            }
-            
-            let positionsToStore = receivedLocations.map({ PositionInternal(timeStamp: currentTime,
-                                                                            latitude: $0.coordinate.latitude,
-                                                                            longitude: $0.coordinate.longitude,
-                                                                            tracker: options.tracker!,
-                                                                            deviceID: deviceID) })
-            try self.locationStore.insert(positions: positionsToStore)
-        } catch {
-            let geoError = Geo.Error.internalPluginError(
-                GeoPluginErrorConstants.errorSavingLocationsToLocalStore.errorDescription, GeoPluginErrorConstants.errorSavingLocationsToLocalStore.recoverySuggestion,
-                error)
-            sendHubErrorEvent(error: geoError, locations: receivedLocations)
-=======
         Task {
             do {
                 guard let deviceID = UserDefaults.standard.object(forKey: AWSDeviceTracker.deviceIDKey) as? String else {
                     Amplify.log.error("Not able to fetch deviceId from UserDefaults")
-                    // TODO: send error on hub
+                    let locations = receivedLocations.map({
+                        Geo.Location(latitude: $0.coordinate.latitude, longitude: $0.coordinate.longitude) })
+                    sendHubErrorEvent(locations: receivedLocations)
                     return
                 }
                 
@@ -222,9 +195,10 @@
                                                                                 deviceID: deviceID) })
                 try await self.locationStore.insert(positions: positionsToStore)
             } catch {
-                // TODO: send error on Hub
-            }
->>>>>>> cc1feb27
+              let geoError = Geo.Error.internalPluginError(
+                  GeoPluginErrorConstants.errorSavingLocationsToLocalStore.errorDescription, GeoPluginErrorConstants.errorSavingLocationsToLocalStore.recoverySuggestion, error)
+              sendHubErrorEvent(error: geoError, locations: receivedLocations)
+            }
         }
     }
 
@@ -266,39 +240,6 @@
         return []
     }
     
-<<<<<<< HEAD
-    func batchSendLocationsToService(positions: [Position]) {
-        // send stored locations to service
-        let positionChunks = positions.chunked(into: AWSDeviceTracker.batchSizeForLocationInput)
-        for chunk in positionChunks {
-            // start a new task for each chunk
-            Task {
-                do {
-                    let locationUpdates = chunk.map ( {
-                        LocationClientTypes.DevicePositionUpdate(
-                            accuracy: nil,
-                            deviceId: $0.deviceID,
-                            position: [$0.longitude, $0.latitude],
-                            positionProperties: nil,
-                            sampleTime: Date())
-                    } )
-                    let input = BatchUpdateDevicePositionInput(trackerName: options.tracker!, updates: locationUpdates)
-                    let response = try await locationService.updateLocation(forUpdateDevicePosition: input)
-                     if let error = response.errors?.first as? Error {
-                         Amplify.log.error("Unable to send locations to service.")
-                         let geoError = Geo.Error.serviceError(
-                             GeoPluginErrorConstants.errorSaveLocationsFailed.errorDescription, GeoPluginErrorConstants.errorSaveLocationsFailed.recoverySuggestion,
-                             error)
-                         sendHubErrorEvent(error: geoError, locations: positions)
-                        throw GeoErrorHelper.mapAWSLocationError(error)
-                     }
-                } catch {
-                    Amplify.log.error("Unable to send locations to service.")
-                    let geoError = Geo.Error.serviceError(
-                        GeoPluginErrorConstants.errorSaveLocationsFailed.errorDescription, GeoPluginErrorConstants.errorSaveLocationsFailed.recoverySuggestion,
-                        error)
-                    sendHubErrorEvent(error: geoError, locations: positions)
-=======
     func batchSendStoredLocationsToProxyDelegate(with receivedPositions: [Position],
                                                  didUpdateLocations: @escaping (([Position]) -> Void)) {
         Task {
@@ -328,14 +269,18 @@
                         } )
                         let input = BatchUpdateDevicePositionInput(trackerName: options.tracker!, updates: locationUpdates)
                         let _ = try await locationService.updateLocation(forUpdateDevicePosition: input)
-                        // TODO: send error on hub
-                        // if let error = response.errors?.first as? Error {
-                        //    throw GeoErrorHelper.mapAWSLocationError(error)
-                        // }
+                        Amplify.log.error("Unable to send locations to service.")
+                        let geoError = Geo.Error.serviceError(
+                             GeoPluginErrorConstants.errorSaveLocationsFailed.errorDescription, GeoPluginErrorConstants.errorSaveLocationsFailed.recoverySuggestion, error)
+                        sendHubErrorEvent(error: geoError, locations: positions)
+                        throw GeoErrorHelper.mapAWSLocationError(error)
                     } catch {
-                        // TODO: send error on hub
+                      Amplify.log.error("Unable to send locations to service.")
+                      let geoError = Geo.Error.serviceError(
+                          GeoPluginErrorConstants.errorSaveLocationsFailed.errorDescription, GeoPluginErrorConstants.errorSaveLocationsFailed.recoverySuggestion,
+                          error)
+                      sendHubErrorEvent(error: geoError, locations: positions)
                     }
->>>>>>> cc1feb27
                 }
             }
         }
