//
// Copyright Amazon.com Inc. or its affiliates.
// All Rights Reserved.
//
// SPDX-License-Identifier: Apache-2.0
//

import Foundation
import Amplify

struct GeoPluginErrorConstants {
    static let missingDefaultSearchIndex: GeoPluginErrorString = (
        "No default search index was found.",
        "Please ensure you have added search to your project before calling search functions.")

    static let missingDefaultMap: GeoPluginErrorString = (
        "No default map was found.",
        "Please ensure you have added maps to your project before calling map-related functions.")

    static let missingMaps: GeoPluginErrorString = (
        "No maps are available.",
        "Please ensure you have added maps to your project before calling map-related functions.")
    
    static let missingTracker: GeoPluginErrorString = (
        "No tracker available.",
        "Please ensure you have added tracker to your project before calling device position functions.")
    
    static let missingPermissions: GeoPluginErrorString = (
        "Location permissions not granted.",
        "Please ensure you have given approriate location permissions before starting device tracking.")
    
    static let errorInitializingLocalStore: GeoPluginErrorString = (
        "Unable to create local database for storing locations.",
        "This seems like a bug. Please report an issue on Amplify Swift repo.")
    
    static let errorSavingLocationsToLocalStore: GeoPluginErrorString = (
        "Unable to save locations to local database.",
        "This seems like a bug. Please report an issue on Amplify Swift repo.")
    
<<<<<<< HEAD
=======
    static let errorFetchingLocationsFromLocalStore: GeoPluginErrorString = (
        "Unable to fetch locations to local database.",
        "This seems like a bug. Please report an issue on Amplify Swift repo.")
    
>>>>>>> 9c0d03c1
    static let errorSaveLocationsFailed: GeoPluginErrorString = (
        "Unable to send locations to service.",
        "Please ensure that AWS Geo Device Tracking is configured.")
}

// Recovery Messages
extension GeoPluginErrorConstants {
    static let accessDenied: RecoverySuggestion = "Make sure the resource exists and the user has access."
    static let conflict: RecoverySuggestion = "Make sure the resource is unique."
    static let internalServer: RecoverySuggestion = "See underlying error for more details."
    static let resourceNotFound: RecoverySuggestion = "Make sure the resource exists."
    static let serviceQuotaExceeded: RecoverySuggestion = "Request a service quota increase."
    static let throttling: RecoverySuggestion = """
    Reduce the rate of service calls, retry throttled calls, or request a service quota increase.
    """
    static let validation: RecoverySuggestion = "Ensure the input satisfies the constraints of the requested resource."
}<|MERGE_RESOLUTION|>--- conflicted
+++ resolved
@@ -37,13 +37,10 @@
         "Unable to save locations to local database.",
         "This seems like a bug. Please report an issue on Amplify Swift repo.")
     
-<<<<<<< HEAD
-=======
     static let errorFetchingLocationsFromLocalStore: GeoPluginErrorString = (
         "Unable to fetch locations to local database.",
         "This seems like a bug. Please report an issue on Amplify Swift repo.")
     
->>>>>>> 9c0d03c1
     static let errorSaveLocationsFailed: GeoPluginErrorString = (
         "Unable to send locations to service.",
         "Please ensure that AWS Geo Device Tracking is configured.")
