//
// Copyright Amazon.com Inc. or its affiliates.
// All Rights Reserved.
//
// SPDX-License-Identifier: Apache-2.0
//

import Amplify
import AWSPluginsCore
import Foundation

import AWSLocation

extension AWSLocationGeoPlugin {

    // MARK: - Search

    /// Search for places or points of interest.
    /// - Parameters:
    ///   - text: The place name or address to be used in the search. (case insensitive)
    ///   - area: The area (.near or .boundingBox) for the search. (optional)
    ///   - countries: Limits the search to the given a list of countries/regions. (optional)
    ///   - maxResults: The maximum number of results returned per request. (optional)
    ///   - placeIndexName: The name of the Place Index to query. (optional)
    /// - Returns :
    ///     It returns a Geo.Place array.
    /// - Throws:
    ///     `Geo.Error.accessDenied` if request authorization issue
    ///     `Geo.Error.serviceError` if service is down/resource not found/throttling/validation error
    ///     `Geo.Error.invalidConfiguration` if invalid configuration
    ///     `Geo.Error.networkError` if request failed or network unavailable
    ///     `Geo.Error.pluginError` if encapsulated error received by a dependent plugin
    ///     `Geo.Error.unknown` if error is unknown
    public func search(for text: String,
                       options: Geo.SearchForTextOptions? = nil) async throws -> [Geo.Place] {

        var request = SearchPlaceIndexForTextInput()

        request.indexName = (options?.pluginOptions as? AWSLocationGeoPluginSearchOptions)?
            .searchIndex ?? pluginConfig.defaultSearchIndex

        guard request.indexName != nil else {
            throw Geo.Error.invalidConfiguration(
                GeoPluginErrorConstants.missingDefaultSearchIndex.errorDescription,
                GeoPluginErrorConstants.missingDefaultSearchIndex.recoverySuggestion)
        }

        request.text = text

        if let area = options?.area {
            switch area {
            case .near(let coordinates):
                request.biasPosition = [coordinates.longitude,
                                        coordinates.latitude]
            case .within(let boundingBox):
                request.filterBBox = [boundingBox.southwest.longitude,
                                      boundingBox.southwest.latitude,
                                      boundingBox.northeast.longitude,
                                      boundingBox.northeast.latitude]
            }
        }

        if let countries = options?.countries {
            request.filterCountries = countries.map { country in
                country.code
            }
        }

        if let maxResults = options?.maxResults {
            request.maxResults = maxResults as Int
        }

        do {
            let response = try await locationService.searchPlaceIndex(forText: request)
            var results = [LocationClientTypes.Place]()
            if let responseResults = response.results {
                results = responseResults.compactMap {
                    $0.place
                }
            }

            let places: [Geo.Place] = results.compactMap {
                guard let long = $0.geometry?.point?.first,
                      let lat = $0.geometry?.point?.last
                else {
                    return nil
                }

                return Geo.Place(coordinates: Geo.Coordinates(latitude: lat, longitude: long),
                                 label: $0.label,
                                 addressNumber: $0.addressNumber,
                                 street: $0.street,
                                 municipality: $0.municipality,
                                 neighborhood: $0.neighborhood,
                                 region: $0.region,
                                 subRegion: $0.subRegion,
                                 postalCode: $0.postalCode,
                                 country: $0.country)
            }
            return places
        } catch {
            let geoError = GeoErrorHelper.mapAWSLocationError(error)
            throw geoError
        }
    }

    /// Reverse geocodes a given pair of coordinates and returns a list of Places
    /// closest to the specified position.
    /// - Parameters:
    ///   - coordinates: Specifies a coordinate for the query.
    ///   - maxResults: The maximum number of results returned per request. (optional)
    ///   - placeIndexName: The name of the Place Index to query. (optional)
    /// - Return value :
    ///     It returns a Geo.Place array.
    /// - Throws:
    ///     `Geo.Error.accessDenied` if request authorization issue
    ///     `Geo.Error.serviceError` if service is down/resource not found/throttling/validation error
    ///     `Geo.Error.invalidConfiguration` if invalid configuration
    ///     `Geo.Error.networkError` if request failed or network unavailable
    ///     `Geo.Error.pluginError` if encapsulated error received by a dependent plugin
    ///     `Geo.Error.unknown` if error is unknown
    public func search(for coordinates: Geo.Coordinates,
                       options: Geo.SearchForCoordinatesOptions? = nil) async throws -> [Geo.Place] {

        var request = SearchPlaceIndexForPositionInput()

        request.indexName = (options?.pluginOptions as? AWSLocationGeoPluginSearchOptions)?
            .searchIndex ?? pluginConfig.defaultSearchIndex

        guard request.indexName != nil else {
            throw Geo.Error.invalidConfiguration(
                GeoPluginErrorConstants.missingDefaultSearchIndex.errorDescription,
                GeoPluginErrorConstants.missingDefaultSearchIndex.recoverySuggestion)
        }

        request.position = [coordinates.longitude,
                            coordinates.latitude]

        if let maxResults = options?.maxResults {
            request.maxResults = maxResults as Int
        }

        do {
            let response = try await locationService.searchPlaceIndex(forPosition: request)
            var results = [LocationClientTypes.Place]()
            if let responseResults = response.results {
                results = responseResults.compactMap {
                    $0.place
                }
            }

            let places: [Geo.Place] = results.compactMap {
                guard let long = $0.geometry?.point?.first,
                      let lat = $0.geometry?.point?.last
                else {
                    return nil
                }

                return Geo.Place(coordinates: Geo.Coordinates(latitude: lat, longitude: long),
                                 label: $0.label,
                                 addressNumber: $0.addressNumber,
                                 street: $0.street,
                                 municipality: $0.municipality,
                                 neighborhood: $0.neighborhood,
                                 region: $0.region,
                                 subRegion: $0.subRegion,
                                 postalCode: $0.postalCode,
                                 country: $0.country)
            }
            return places
        } catch {
            let geoError = GeoErrorHelper.mapAWSLocationError(error)
            throw geoError
        }
    }

    // MARK: - Maps

    /// Retrieves metadata for available map resources.
    /// - Returns: Metadata for all available map resources.
    /// - Throws:
    ///     `Geo.Error.accessDenied` if request authorization issue
    ///     `Geo.Error.serviceError` if service is down/resource not found/throttling/validation error
    ///     `Geo.Error.invalidConfiguration` if invalid configuration
    ///     `Geo.Error.networkError` if request failed or network unavailable
    ///     `Geo.Error.pluginError` if encapsulated error received by a dependent plugin
    ///     `Geo.Error.unknown` if error is unknown
    public func availableMaps() async throws -> [Geo.MapStyle] {
        let mapStyles = Array(pluginConfig.maps.values)
        guard !mapStyles.isEmpty else {
            throw Geo.Error.invalidConfiguration(
                GeoPluginErrorConstants.missingMaps.errorDescription,
                GeoPluginErrorConstants.missingMaps.recoverySuggestion)
        }
        return mapStyles
    }

    /// Retrieves the default map resource.
    /// - Returns: Metadata for the default map resource.
    /// - Throws:
    ///     `Geo.Error.accessDenied` if request authorization issue
    ///     `Geo.Error.serviceError` if service is down/resource not found/throttling/validation error
    ///     `Geo.Error.invalidConfiguration` if invalid configuration
    ///     `Geo.Error.networkError` if request failed or network unavailable
    ///     `Geo.Error.pluginError` if encapsulated error received by a dependent plugin
    ///     `Geo.Error.unknown` if error is unknown
    public func defaultMap() async throws -> Geo.MapStyle {
        guard let mapName = pluginConfig.defaultMap, let mapStyle = pluginConfig.maps[mapName] else {
            throw Geo.Error.invalidConfiguration(
                GeoPluginErrorConstants.missingDefaultMap.errorDescription,
                GeoPluginErrorConstants.missingDefaultMap.recoverySuggestion)
        }
        return mapStyle
    }
    
    /// Update the location for this device
    /// - Parameters:
    ///   - device: The device that this location update will be applied to.
    ///   - location: The location being updated for this device.
    ///   - options: Additional tracker and metadata associated with the operation.
    /// - Throws:
    ///     `Geo.Error.accessDenied` if request authorization issue
    ///     `Geo.Error.serviceError` if service is down/resource not found/throttling/validation error
    ///     `Geo.Error.invalidConfiguration` if invalid configuration
    ///     `Geo.Error.networkError` if request failed or network unavailable
    ///     `Geo.Error.pluginError` if encapsulated error received by a dependent plugin
    ///     `Geo.Error.unknown` if error is unknown
    public func updateLocation(_ location: Geo.Location, for device: @autoclosure () async throws -> Geo.Device, with options: Geo.UpdateLocationOptions) async throws {
        guard pluginConfig.defaultTracker != nil else {
            throw Geo.Error.invalidConfiguration(
                GeoPluginErrorConstants.missingTracker.errorDescription,
                GeoPluginErrorConstants.missingTracker.recoverySuggestion)
        }
        
        do {
            let geoDevice = try await device()
            var tracker = pluginConfig.defaultTracker
            if let optionalTracker = options.tracker {
                tracker = optionalTracker
            }
            // WGS 84 - [X or longitude, Y or latitude]
            let position = [location.longitude, location.latitude]
            let locationUpdates = [LocationClientTypes.DevicePositionUpdate(
                accuracy: nil,
                deviceId: geoDevice.id,
                position: position,
                positionProperties: options.metadata,
                sampleTime: Date())]
            let input = BatchUpdateDevicePositionInput(trackerName: tracker, updates: locationUpdates)
            let response = try await locationService.updateLocation(forUpdateDevicePosition: input)
            if let error = response.errors?.first as? Error {
                throw GeoErrorHelper.mapAWSLocationError(error)
            }
        } catch {
            throw GeoErrorHelper.mapAWSLocationError(error)
        }
    }
    
    /// Delete the device location history for this device.
    /// - Parameters:
    ///   - device: The device that this delete request will be applied to.
    ///   - options: Additional tracker associated with the operation.
    /// - Throws:
    ///     `Geo.Error.accessDenied` if request authorization issue
    ///     `Geo.Error.serviceError` if service is down/resource not found/throttling/validation error
    ///     `Geo.Error.invalidConfiguration` if invalid configuration
    ///     `Geo.Error.networkError` if request failed or network unavailable
    ///     `Geo.Error.pluginError` if encapsulated error received by a dependent plugin
    ///     `Geo.Error.unknown` if error is unknown
    public func deleteLocationHistory(for device: @autoclosure () async throws -> Geo.Device, with options: Geo.DeleteLocationOptions) async throws {
        guard pluginConfig.defaultTracker != nil else {
            throw Geo.Error.invalidConfiguration(
                GeoPluginErrorConstants.missingTracker.errorDescription,
                GeoPluginErrorConstants.missingTracker.recoverySuggestion)
        }
        
        do {
            let geoDevice = try await device()
            var tracker = pluginConfig.defaultTracker
            if let optionalTracker = options.tracker {
                tracker = optionalTracker
            }
            let input = BatchDeleteDevicePositionHistoryInput(deviceIds: [geoDevice.id], trackerName: tracker)
            let response = try await locationService.deleteLocationHistory(forPositionHistory: input)
            if let error = response.errors?.first as? Error {
                throw GeoErrorHelper.mapAWSLocationError(error)
            }
        } catch {
            throw GeoErrorHelper.mapAWSLocationError(error)
        }
    }
    
    /// Start a new tracking session.
    ///
    ///
    /// Location update failures can be listened to on the Hub with SAVE_LOCATIONS_FAILED
    ///
    /// - Parameters:
    ///   - device: The device that this location update will be applied to.
    ///             If you choose to create your own `Device` with your own `Device.ID`,
    ///             you are responsible for ensuring tracker scoped randomness and that the ID doesn't include PII
    ///   - options: The `Geo.LocationManager.TrackingSessionOptions` struct that determines the tracking behavior
    ///              of this tracking session.
<<<<<<< HEAD
    @MainActor
    public func startTracking(for device: Geo.Device,
=======
    public func startTracking(for device: @autoclosure () async throws -> Geo.Device,
>>>>>>> 45ea24e7
                              with options: Geo.LocationManager.TrackingSessionOptions) async throws {
        if options.tracker == nil, pluginConfig.defaultTracker == nil {
            throw Geo.Error.invalidConfiguration(
                GeoPluginErrorConstants.missingTracker.errorDescription,
                GeoPluginErrorConstants.missingTracker.recoverySuggestion)
        }
        
        let optionsWithTracker: Geo.LocationManager.TrackingSessionOptions = Geo.LocationManager.TrackingSessionOptions(options: options)
        if optionsWithTracker.tracker == nil {
            optionsWithTracker.tracker = pluginConfig.defaultTracker
        }
        
        if Self.deviceTracker == nil {
            Self.deviceTracker = try AWSDeviceTracker(options: optionsWithTracker,
                                                      locationManager: Geo.LocationManager(options: optionsWithTracker),
                                                      locationService: locationService)
        }
        Self.deviceTracker?.configure(with: optionsWithTracker)
        try Self.deviceTracker?.startTracking(for: device)
    }
    
    /// Stop tracking an existing tracking session.
    /// Calling this without an existing tracking session does nothing.
    ///
    /// Important: This will save all batched location updates. Any failures
    /// will be published to the Hub.
    public func stopTracking() {
        Self.deviceTracker?.stopTracking()
    }
}<|MERGE_RESOLUTION|>--- conflicted
+++ resolved
@@ -301,12 +301,8 @@
     ///             you are responsible for ensuring tracker scoped randomness and that the ID doesn't include PII
     ///   - options: The `Geo.LocationManager.TrackingSessionOptions` struct that determines the tracking behavior
     ///              of this tracking session.
-<<<<<<< HEAD
     @MainActor
-    public func startTracking(for device: Geo.Device,
-=======
     public func startTracking(for device: @autoclosure () async throws -> Geo.Device,
->>>>>>> 45ea24e7
                               with options: Geo.LocationManager.TrackingSessionOptions) async throws {
         if options.tracker == nil, pluginConfig.defaultTracker == nil {
             throw Geo.Error.invalidConfiguration(
