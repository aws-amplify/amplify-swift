--- conflicted
+++ resolved
@@ -9,11 +9,9 @@
 /* Begin PBXBuildFile section */
 		0311113528EBED6500D58441 /* Tests.xcconfig in Resources */ = {isa = PBXBuildFile; fileRef = 0311113428EBED6500D58441 /* Tests.xcconfig */; };
 		031BC3F328EC9B2C0047B2E8 /* AppIcon.xcassets in Resources */ = {isa = PBXBuildFile; fileRef = 031BC3F228EC9B2C0047B2E8 /* AppIcon.xcassets */; };
-<<<<<<< HEAD
 		488C2A732BAE04DC009AD2BA /* AWSS3StoragePluginRemoveIntegrationTests.swift in Sources */ = {isa = PBXBuildFile; fileRef = 488C2A722BAE04DC009AD2BA /* AWSS3StoragePluginRemoveIntegrationTests.swift */; };
 		488C2A752BAFCA7C009AD2BA /* AWSS3StoragePluginListObjectsIntegrationTests.swift in Sources */ = {isa = PBXBuildFile; fileRef = 488C2A742BAFCA7C009AD2BA /* AWSS3StoragePluginListObjectsIntegrationTests.swift */; };
 		488C2A772BAFD4B3009AD2BA /* AWSS3StoragePluginGetURLIntegrationTests.swift in Sources */ = {isa = PBXBuildFile; fileRef = 488C2A762BAFD4B3009AD2BA /* AWSS3StoragePluginGetURLIntegrationTests.swift */; };
-=======
 		21D165C32BBEF329001E3D4B /* amplify_outputs.json in Resources */ = {isa = PBXBuildFile; fileRef = 21D165C22BBEF329001E3D4B /* amplify_outputs.json */; };
 		21D165C42BBEF329001E3D4B /* amplify_outputs.json in Resources */ = {isa = PBXBuildFile; fileRef = 21D165C22BBEF329001E3D4B /* amplify_outputs.json */; };
 		21F7630D2BD6B8640048845A /* AWSS3StoragePluginAccelerateIntegrationTests.swift in Sources */ = {isa = PBXBuildFile; fileRef = 565DF16F2953BAEA000DCCF7 /* AWSS3StoragePluginAccelerateIntegrationTests.swift */; };
@@ -36,7 +34,6 @@
 		21F7631E2BD6B8640048845A /* XCTestCase+AsyncTesting.swift in Sources */ = {isa = PBXBuildFile; fileRef = 681DFEB128E748270000C36A /* XCTestCase+AsyncTesting.swift */; };
 		21F7631F2BD6B8640048845A /* AWSS3StoragePluginOptionsUsabilityTests.swift in Sources */ = {isa = PBXBuildFile; fileRef = 684FB08128BEAF8E00C8A6EB /* AWSS3StoragePluginOptionsUsabilityTests.swift */; };
 		21F763202BD6B8640048845A /* TestConfigHelper.swift in Sources */ = {isa = PBXBuildFile; fileRef = 684FB09D28BEAFE700C8A6EB /* TestConfigHelper.swift */; };
->>>>>>> f8b98857
 		56043E9329FC4D33003E3424 /* amplifyconfiguration.json in Resources */ = {isa = PBXBuildFile; fileRef = D5C0382101A0E23943FDF4CB /* amplifyconfiguration.json */; };
 		562B9AA42A0D703700A96FC6 /* AWSS3StoragePluginRequestRecorder.swift in Sources */ = {isa = PBXBuildFile; fileRef = 562B9AA32A0D703700A96FC6 /* AWSS3StoragePluginRequestRecorder.swift */; };
 		562B9AA52A0D734E00A96FC6 /* AWSS3StoragePluginRequestRecorder.swift in Sources */ = {isa = PBXBuildFile; fileRef = 562B9AA32A0D703700A96FC6 /* AWSS3StoragePluginRequestRecorder.swift */; };
@@ -138,16 +135,13 @@
 		0311113428EBED6500D58441 /* Tests.xcconfig */ = {isa = PBXFileReference; fileEncoding = 4; lastKnownFileType = text.xcconfig; path = Tests.xcconfig; sourceTree = "<group>"; };
 		0311113828EBEEA700D58441 /* Base.xcconfig */ = {isa = PBXFileReference; lastKnownFileType = text.xcconfig; path = Base.xcconfig; sourceTree = "<group>"; };
 		031BC3F228EC9B2C0047B2E8 /* AppIcon.xcassets */ = {isa = PBXFileReference; lastKnownFileType = folder.assetcatalog; path = AppIcon.xcassets; sourceTree = "<group>"; };
-<<<<<<< HEAD
 		488C2A722BAE04DC009AD2BA /* AWSS3StoragePluginRemoveIntegrationTests.swift */ = {isa = PBXFileReference; lastKnownFileType = sourcecode.swift; path = AWSS3StoragePluginRemoveIntegrationTests.swift; sourceTree = "<group>"; };
 		488C2A742BAFCA7C009AD2BA /* AWSS3StoragePluginListObjectsIntegrationTests.swift */ = {isa = PBXFileReference; lastKnownFileType = sourcecode.swift; path = AWSS3StoragePluginListObjectsIntegrationTests.swift; sourceTree = "<group>"; };
 		488C2A762BAFD4B3009AD2BA /* AWSS3StoragePluginGetURLIntegrationTests.swift */ = {isa = PBXFileReference; lastKnownFileType = sourcecode.swift; path = AWSS3StoragePluginGetURLIntegrationTests.swift; sourceTree = "<group>"; };
-=======
 		21D165C02BBEDF0A001E3D4B /* README.md */ = {isa = PBXFileReference; lastKnownFileType = net.daringfireball.markdown; path = README.md; sourceTree = "<group>"; };
 		21D165C22BBEF329001E3D4B /* amplify_outputs.json */ = {isa = PBXFileReference; fileEncoding = 4; lastKnownFileType = text.json; path = amplify_outputs.json; sourceTree = "<group>"; };
 		21F763262BD6B8640048845A /* AWSS3StoragePluginGen2IntegrationTests.xctest */ = {isa = PBXFileReference; explicitFileType = wrapper.cfbundle; includeInIndex = 0; path = AWSS3StoragePluginGen2IntegrationTests.xctest; sourceTree = BUILT_PRODUCTS_DIR; };
 		21F763272BD6B8950048845A /* AWSS3StoragePluginGen2IntegrationTests.xctestplan */ = {isa = PBXFileReference; lastKnownFileType = text; path = AWSS3StoragePluginGen2IntegrationTests.xctestplan; sourceTree = "<group>"; };
->>>>>>> f8b98857
 		562B9AA32A0D703700A96FC6 /* AWSS3StoragePluginRequestRecorder.swift */ = {isa = PBXFileReference; fileEncoding = 4; lastKnownFileType = sourcecode.swift; path = AWSS3StoragePluginRequestRecorder.swift; sourceTree = "<group>"; };
 		565DF16F2953BAEA000DCCF7 /* AWSS3StoragePluginAccelerateIntegrationTests.swift */ = {isa = PBXFileReference; lastKnownFileType = sourcecode.swift; path = AWSS3StoragePluginAccelerateIntegrationTests.swift; sourceTree = "<group>"; };
 		681D7D392A42637700F7C310 /* StorageWatchApp.app */ = {isa = PBXFileReference; explicitFileType = wrapper.application; includeInIndex = 0; path = StorageWatchApp.app; sourceTree = BUILT_PRODUCTS_DIR; };
