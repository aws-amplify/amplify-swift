--- conflicted
+++ resolved
@@ -217,11 +217,7 @@
             }
             expectation.fulfill()
         }
-<<<<<<< HEAD
-        await fulfillment(of: [expectation], timeout: 1)
-=======
-        waitForExpectations(timeout: 5)
->>>>>>> 1c97ee5c
+        await fulfillment(of: [expectation], timeout: 5)
     }
 
     /// Given: A DefaultStorageTransferDatabase
@@ -232,11 +228,7 @@
         database.prepareForBackground() {
             expectation.fulfill()
         }
-<<<<<<< HEAD
-        await fulfillment(of: [expectation], timeout: 1)
-=======
-        waitForExpectations(timeout: 5)
->>>>>>> 1c97ee5c
+        await fulfillment(of: [expectation], timeout: 5)
     }
 
     /// Given: The StorageTransferDatabase Type
