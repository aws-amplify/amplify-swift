--- conflicted
+++ resolved
@@ -73,7 +73,7 @@
         XCTAssertTrue(pairs.contains(where: { $0.transferTask.key == "key1" }))
         XCTAssertTrue(pairs.contains(where: { $0.transferTask.key == "key2" }))
     }
-    
+
     /// Given: A DefaultStorageTransferDatabase
     /// When: linkTasksWithSessions is invoked with tasks containing multipart uploads but without a sessionTask, and a session
     /// Then: A StorageTransferTaskPairs linking the tasks with the session is returned
@@ -127,7 +127,7 @@
             uploadId: "uploadId",
             uploadFile: uploadFile
         )
-        
+
         let transferTask1 = StorageTransferTask(
             transferType: .multiPartUploadPart(
                 uploadId: "uploadId",
@@ -159,7 +159,7 @@
             bytes: Bytes.megabytes(6).bytes,
             eTag: "eTag"
         )
-        
+
         let transferTask2 = StorageTransferTask(
             transferType: .multiPartUploadPart(
                 uploadId: "uploadId",
@@ -184,7 +184,7 @@
             bytesTransferred: Bytes.megabytes(3).bytes,
             taskIdentifier: 1
         )
-        
+
         let pairs = database.linkTasksWithSessions(
             persistableTransferTasks: [
                 "taskId0": .init(task: transferTask0),
@@ -195,7 +195,7 @@
                 session
             ]
         )
-        
+
         XCTAssertEqual(pairs.count, 3)
         XCTAssertTrue(pairs.contains(where: { $0.transferTask.key == "key1" }))
         XCTAssertFalse(pairs.contains(where: { $0.transferTask.key == "key2" }))
@@ -217,11 +217,7 @@
             }
             expectation.fulfill()
         }
-<<<<<<< HEAD
-        await fulfillment(of: [expectation], timeout: 1)
-=======
-        waitForExpectations(timeout: 5)
->>>>>>> 57982045
+        await fulfillment(of: [expectation], timeout: 5)
     }
 
     /// Given: A DefaultStorageTransferDatabase
@@ -232,11 +228,7 @@
         database.prepareForBackground() {
             expectation.fulfill()
         }
-<<<<<<< HEAD
-        await fulfillment(of: [expectation], timeout: 1)
-=======
-        waitForExpectations(timeout: 5)
->>>>>>> 57982045
+        await fulfillment(of: [expectation], timeout: 5)
     }
 
     /// Given: The StorageTransferDatabase Type
