--- conflicted
+++ resolved
@@ -125,14 +125,10 @@
           command: xcodebuild build-for-testing -workspace Amplify.xcworkspace -scheme Amplify -sdk iphonesimulator -destination "${destination}" | tee "artifacts/build-Amplify.log" | xcpretty
       - run:
           name: Test amplify
-<<<<<<< HEAD
-          command: xcodebuild test -enableThreadSanitizer NO -workspace Amplify.xcworkspace -scheme Amplify -sdk iphonesimulator -destination "${destination}" | xcpretty --simple --color --report junit
+          command: xcodebuild test -workspace Amplify.xcworkspace -scheme Amplify -sdk iphonesimulator -destination "${destination}" | xcpretty --simple --color --report junit
       - run:
           name: Upload coverage report to Codecov
           command: bash ~/amplify-ios/build-support/codecov.sh -F $CIRCLE_JOB -d # From https://codecov.io/bash 
-=======
-          command: xcodebuild test -workspace Amplify.xcworkspace -scheme Amplify -sdk iphonesimulator -destination "${destination}" | tee "artifacts/test-Amplify.log" | xcpretty --simple --color --report junit
->>>>>>> 892e38d6
       - store_test_results:
           path: build/reports
       - upload_artifacts
@@ -164,14 +160,10 @@
           command: xcodebuild build-for-testing -workspace << parameters.workspace >>.xcworkspace -scheme << parameters.scheme >> -sdk iphonesimulator -destination "${destination}" | tee "artifacts/build-<< parameters.scheme >>.log" | xcpretty
       - run:
           name: Test << parameters.path >>
-<<<<<<< HEAD
-          command: xcodebuild test -workspace << parameters.workspace >>.xcworkspace -scheme << parameters.scheme >> -sdk iphonesimulator -destination "${destination}" | xcpretty --simple --color --report junit
+          command: xcodebuild test -workspace << parameters.workspace >>.xcworkspace -scheme << parameters.scheme >> -sdk iphonesimulator -destination "${destination}" | tee "artifacts/test-<< parameters.scheme >>.log" | xcpretty --simple --color --report junit
       - run:
           name: Upload << parameters.path >> coverage report to Codecov
           command: bash ~/amplify-ios/build-support/codecov.sh -F << parameters.path >>_plugin_unit_test -d # From https://codecov.io/bash 
-=======
-          command: xcodebuild test -workspace << parameters.workspace >>.xcworkspace -scheme << parameters.scheme >> -sdk iphonesimulator -destination "${destination}" | tee "artifacts/test-<< parameters.scheme >>.log" | xcpretty --simple --color --report junit
->>>>>>> 892e38d6
       - store_test_results:
           path: build/reports
       - upload_artifacts
