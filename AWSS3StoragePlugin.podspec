#
#  Be sure to run `pod spec lint AWSS3StoragePlugin.podspec' to ensure this is a
#  valid spec and to remove all comments including this before submitting the spec.
#
#  To learn more about Podspec attributes see https://guides.cocoapods.org/syntax/podspec.html
#  To see working Podspecs in the CocoaPods repo see https://github.com/CocoaPods/Specs/
#

Pod::Spec.new do |s|

  s.name         = 'AWSS3StoragePlugin'
  s.version      = '0.0.1'
  s.summary      = 'Amazon Web Services Amplify for iOS.'

  s.description  = 'AWS Amplify for iOS provides a declarative library for application development using cloud services'
  
  s.homepage     = 'http://aws.amazon.com/mobile/sdk'
  s.license      = 'Apache License, Version 2.0'
  s.author       = { 'Amazon Web Services' => 'amazonwebservices' }
<<<<<<< HEAD
  s.platform     = :ios, '11.0'
=======
  s.platform     = :ios, '9.0'
>>>>>>> 3dd462c8
  s.source       = { :git => 'https://github.com/aws-amplify/amplify-ios.git', :tag => s.version}
  
  s.requires_arc = true 
  s.dependency 'Amplify', '0.0.1'
<<<<<<< HEAD
  s.dependency 'AWSS3', '2.11.1'
=======
  s.dependency 'AWSMobileClient', '2.10.3'
  s.dependency 'AWSS3', '2.10.3'
>>>>>>> 3dd462c8
  s.source_files = 'AWSPlugins/AWSS3StoragePlugin/**/*.swift'

end<|MERGE_RESOLUTION|>--- conflicted
+++ resolved
@@ -17,21 +17,13 @@
   s.homepage     = 'http://aws.amazon.com/mobile/sdk'
   s.license      = 'Apache License, Version 2.0'
   s.author       = { 'Amazon Web Services' => 'amazonwebservices' }
-<<<<<<< HEAD
   s.platform     = :ios, '11.0'
-=======
-  s.platform     = :ios, '9.0'
->>>>>>> 3dd462c8
   s.source       = { :git => 'https://github.com/aws-amplify/amplify-ios.git', :tag => s.version}
   
   s.requires_arc = true 
   s.dependency 'Amplify', '0.0.1'
-<<<<<<< HEAD
   s.dependency 'AWSS3', '2.11.1'
-=======
-  s.dependency 'AWSMobileClient', '2.10.3'
-  s.dependency 'AWSS3', '2.10.3'
->>>>>>> 3dd462c8
+  s.dependency 'AWSMobileClient', '2.11.1'
   s.source_files = 'AWSPlugins/AWSS3StoragePlugin/**/*.swift'
 
 end