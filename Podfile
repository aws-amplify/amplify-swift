# Uncomment the next line to define a global platform for your project
platform :ios, "11.0"

AWS_SDK_VERSION = "2.12.0"

target "Amplify" do
  # Comment the next line if you"re not using Swift and don"t want to use dynamic frameworks
  use_frameworks!

  pod 'SwiftFormat/CLI'
  pod 'SwiftLint'

  abstract_target "AmplifyTestConfigs" do
    pod "CwlPreconditionTesting", :git => "https://github.com/mattgallagher/CwlPreconditionTesting.git", :tag => "1.2.0"
    pod "CwlCatchException", :git => "https://github.com/mattgallagher/CwlCatchException.git", :tag => "1.2.0"

    target "AmplifyTestCommon" do
    end

    target "AmplifyTests" do
    end

    target "AmplifyFunctionalTests" do
    end

  end

  target "AWSPluginsCore" do
    inherit! :complete
    use_frameworks!

    pod "AWSMobileClient", "~> #{AWS_SDK_VERSION}"


    target "AWSDataStoreCategoryPlugin" do
      inherit! :complete
      
      pod "SQLite.swift", "~> 0.12.0"
    end

    target "AWSPredictionsPlugin" do
      inherit! :complete

      pod "AWSTranslate", "~> #{AWS_SDK_VERSION}"
      pod "AWSRekognition", "~> #{AWS_SDK_VERSION}"
      pod "AWSPolly", "~> #{AWS_SDK_VERSION}"
      pod "AWSComprehend", "~> #{AWS_SDK_VERSION}"
      pod "AWSTranscribe", "~> #{AWS_SDK_VERSION}"
      pod "AWSTextract", "~> #{AWS_SDK_VERSION}"
    end

    target "CoreMLPredictionsPlugin" do
      inherit! :complete
    end

    abstract_target "AWSPluginsTestConfigs" do
      pod "CwlPreconditionTesting", :git => "https://github.com/mattgallagher/CwlPreconditionTesting.git", :tag => "1.2.0"
      pod "CwlCatchException", :git => "https://github.com/mattgallagher/CwlCatchException.git", :tag => "1.2.0"

      target "AWSPluginsTestCommon" do
      end

      target "AWSDataStoreCategoryPluginTests" do
      end

      target "AWSPredictionsPluginTests" do
      end

      target "CoreMLPredictionsPluginTests" do
      end

    end

  end

end

target "AmplifyTestApp" do
  use_frameworks!
<<<<<<< HEAD
  pod "AWSS3", "~> #{AWS_SDK_VERSION}"
  pod "AWSRekognition", "~> #{AWS_SDK_VERSION}"
=======
>>>>>>> 4fc9b89e
  pod "AWSMobileClient", "~> #{AWS_SDK_VERSION}"
  pod "CwlPreconditionTesting", :git => "https://github.com/mattgallagher/CwlPreconditionTesting.git", :tag => "1.2.0"
  pod "CwlCatchException", :git => "https://github.com/mattgallagher/CwlCatchException.git", :tag => "1.2.0"

  target "AWSDataStoreCategoryPluginIntegrationTests" do
    inherit! :complete
  end

  target "AWSPredictionsPluginIntegrationTests" do
    inherit! :complete
    pod "AWSTranslate", "~> #{AWS_SDK_VERSION}"
    pod "AWSRekognition", "~> #{AWS_SDK_VERSION}"
  end

  target "CoreMLPredictionsPluginIntegrationTests" do
    inherit! :complete
  end

end<|MERGE_RESOLUTION|>--- conflicted
+++ resolved
@@ -46,7 +46,6 @@
       pod "AWSPolly", "~> #{AWS_SDK_VERSION}"
       pod "AWSComprehend", "~> #{AWS_SDK_VERSION}"
       pod "AWSTranscribe", "~> #{AWS_SDK_VERSION}"
-      pod "AWSTextract", "~> #{AWS_SDK_VERSION}"
     end
 
     target "CoreMLPredictionsPlugin" do
@@ -77,11 +76,6 @@
 
 target "AmplifyTestApp" do
   use_frameworks!
-<<<<<<< HEAD
-  pod "AWSS3", "~> #{AWS_SDK_VERSION}"
-  pod "AWSRekognition", "~> #{AWS_SDK_VERSION}"
-=======
->>>>>>> 4fc9b89e
   pod "AWSMobileClient", "~> #{AWS_SDK_VERSION}"
   pod "CwlPreconditionTesting", :git => "https://github.com/mattgallagher/CwlPreconditionTesting.git", :tag => "1.2.0"
   pod "CwlCatchException", :git => "https://github.com/mattgallagher/CwlCatchException.git", :tag => "1.2.0"
@@ -93,7 +87,6 @@
   target "AWSPredictionsPluginIntegrationTests" do
     inherit! :complete
     pod "AWSTranslate", "~> #{AWS_SDK_VERSION}"
-    pod "AWSRekognition", "~> #{AWS_SDK_VERSION}"
   end
 
   target "CoreMLPredictionsPluginIntegrationTests" do
