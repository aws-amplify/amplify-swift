//
// Copyright 2018-2019 Amazon.com,
// Inc. or its affiliates. All Rights Reserved.
//
// SPDX-License-Identifier: Apache-2.0
//

import XCTest
@testable import Amplify
@testable import AmplifyTestCommon
@testable import AWSS3StoragePlugin
import AWSS3

class AWSS3StorageGetURLOperationTests: AWSS3StorageOperationTestBase {

    func testGetURLOperationValidationError() {
        let options = StorageGetURLRequest.Options(expires: 0)
        let request = StorageGetURLRequest(key: "", options: options)
        let failedInvoked = expectation(description: "failed was invoked on operation")
        let operation = AWSS3StorageGetURLOperation(request,
                                                    storageService: mockStorageService,
                                                    authService: mockAuthService) { (event) in
            switch event {
            case .failed(let error):
                guard case .validation = error else {
                    XCTFail("Should have failed with validation error")
                    return
                }
                failedInvoked.fulfill()
            default:
                XCTFail("Should have received failed event")
            }
        }

        operation.start()
        waitForExpectations(timeout: 1)
        XCTAssertTrue(operation.isFinished)
    }

    func testGetURLOperationGetIdentityIdError() {
<<<<<<< HEAD
        mockAuthService.getIdentityIdError = StorageError.identity("", "")
        let options = StorageGetURLRequest.Options(expires: testExpires)
        let request = StorageGetURLRequest(key: testKey, options: options)

=======
        mockAuthService.getIdentityIdError = AuthError.identity("", "", "")
        let request = AWSS3StorageGetURLRequest(accessLevel: .public,
                                                targetIdentityId: nil,
                                                key: testKey,
                                                expires: testExpires,
                                                pluginOptions: nil)
>>>>>>> cb975d36
        let failedInvoked = expectation(description: "failed was invoked on operation")
        let operation = AWSS3StorageGetURLOperation(request,
                                                 storageService: mockStorageService,
                                                 authService: mockAuthService) { (event) in
            switch event {
            case .failed(let error):
                guard case .authError = error else {
                    XCTFail("Should have failed with authError")
                    return
                }
                failedInvoked.fulfill()
            default:
                XCTFail("Should have received failed event")
            }
        }

        operation.start()

        XCTAssertTrue(operation.isFinished)
        waitForExpectations(timeout: 1)
    }

    func testGetOperationGetPresignedURL() {
        mockAuthService.identityId = testIdentityId
        mockStorageService.storageServiceGetPreSignedURLEvents = [
            StorageEvent.completed(URL(fileURLWithPath: "path"))]
        let expectedExpires = 100

        let options = StorageGetURLRequest.Options(accessLevel: .protected, expires: expectedExpires)
        let request = StorageGetURLRequest(key: testKey, options: options)

        let expectedServiceKey = StorageAccessLevel.protected.rawValue + "/" + testIdentityId + "/" + testKey
        let completeInvoked = expectation(description: "complete was invoked on operation")
        let operation = AWSS3StorageGetURLOperation(request,
                                                    storageService: mockStorageService,
                                                    authService: mockAuthService) { (event) in
            switch event {
            case .completed:
                completeInvoked.fulfill()
            default:
                XCTFail("Unexpected event invoked on operation")
            }
        }

        operation.start()

        XCTAssertTrue(operation.isFinished)
        XCTAssertEqual(mockStorageService.getPreSignedURLCalled, 1)
        waitForExpectations(timeout: 1)
        mockStorageService.verifyGetPreSignedURL(serviceKey: expectedServiceKey, expires: expectedExpires)
    }

    func testGetOperationGetPresignedURLFailed() {
        mockAuthService.identityId = testIdentityId
        mockStorageService.storageServiceGetPreSignedURLEvents = [
            StorageEvent.failed(StorageError.service("", ""))]
        let expectedExpires = 100

        let options = StorageGetURLRequest.Options(accessLevel: .protected, expires: expectedExpires)
        let request = StorageGetURLRequest(key: testKey, options: options)

        let expectedServiceKey = StorageAccessLevel.protected.rawValue + "/" + testIdentityId + "/" + testKey
        let failedInvoked = expectation(description: "failed was invoked on operation")
        let operation = AWSS3StorageGetURLOperation(request,
                                                    storageService: mockStorageService,
                                                    authService: mockAuthService) { (event) in
            switch event {
            case .failed:
                failedInvoked.fulfill()
            default:
                XCTFail("Unexpected event invoked on operation")
            }
        }

        operation.start()

        XCTAssertTrue(operation.isFinished)
        XCTAssertEqual(mockStorageService.getPreSignedURLCalled, 1)
        waitForExpectations(timeout: 1)
        mockStorageService.verifyGetPreSignedURL(serviceKey: expectedServiceKey, expires: expectedExpires)
    }

    func testGetOperationGetPresignedURLFromTargetIdentityId() {
        mockStorageService.storageServiceGetPreSignedURLEvents = [
            StorageEvent.completed(URL(fileURLWithPath: "path"))]

        let options = StorageGetURLRequest.Options(accessLevel: .protected, targetIdentityId: testTargetIdentityId)
        let request = StorageGetURLRequest(key: testKey, options: options)

        let expectedServiceKey = StorageAccessLevel.protected.rawValue + "/" + testTargetIdentityId + "/" + testKey
        let completeInvoked = expectation(description: "complete was invoked on operation")
        let operation = AWSS3StorageGetURLOperation(request,
                                                    storageService: mockStorageService,
                                                    authService: mockAuthService) { (event) in
            switch event {
            case .completed:
                completeInvoked.fulfill()
            default:
                XCTFail("Unexpected event invoked on operation")
            }
        }

        operation.start()

        XCTAssertTrue(operation.isFinished)
        XCTAssertEqual(mockStorageService.getPreSignedURLCalled, 1)
        waitForExpectations(timeout: 1)
        mockStorageService.verifyGetPreSignedURL(serviceKey: expectedServiceKey,
                                                 expires: StorageGetURLRequest.Options.defaultExpireInSeconds)
    }
}<|MERGE_RESOLUTION|>--- conflicted
+++ resolved
@@ -38,19 +38,11 @@
     }
 
     func testGetURLOperationGetIdentityIdError() {
-<<<<<<< HEAD
-        mockAuthService.getIdentityIdError = StorageError.identity("", "")
+        mockAuthService.getIdentityIdError = AuthError.identity("", "", "")
+        
         let options = StorageGetURLRequest.Options(expires: testExpires)
         let request = StorageGetURLRequest(key: testKey, options: options)
 
-=======
-        mockAuthService.getIdentityIdError = AuthError.identity("", "", "")
-        let request = AWSS3StorageGetURLRequest(accessLevel: .public,
-                                                targetIdentityId: nil,
-                                                key: testKey,
-                                                expires: testExpires,
-                                                pluginOptions: nil)
->>>>>>> cb975d36
         let failedInvoked = expectation(description: "failed was invoked on operation")
         let operation = AWSS3StorageGetURLOperation(request,
                                                  storageService: mockStorageService,
