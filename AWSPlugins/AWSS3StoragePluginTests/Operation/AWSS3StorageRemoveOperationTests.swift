//
// Copyright 2018-2019 Amazon.com,
// Inc. or its affiliates. All Rights Reserved.
//
// SPDX-License-Identifier: Apache-2.0
//

import XCTest
@testable import Amplify
@testable import AmplifyTestCommon

@testable import AWSS3StoragePlugin

class AWSS3StorageRemoveOperationTests: AWSS3StorageOperationTestBase {

    func testRemoveOperationValidationError() {
        let options = StorageRemoveRequest.Options()
        let request = StorageRemoveRequest(key: "", options: options)

        let failedInvoked = expectation(description: "failed was invoked on operation")
        let operation = AWSS3StorageRemoveOperation(request,
                                                    storageService: mockStorageService,
                                                    authService: mockAuthService) { (event) in
            switch event {
            case .failed(let error):
                guard case .validation = error else {
                    XCTFail("Should have failed with validation error")
                    return
                }
                failedInvoked.fulfill()
            default:
                XCTFail("Should have received failed event")
            }
        }

        operation.start()

        XCTAssertTrue(operation.isFinished)
        waitForExpectations(timeout: 1)
    }

    func testRemoveOperationGetIdentityIdError() {
<<<<<<< HEAD
        mockAuthService.getIdentityIdError = StorageError.identity("", "")
        let options = StorageRemoveRequest.Options()
        let request = StorageRemoveRequest(key: testKey, options: options)

=======
        mockAuthService.getIdentityIdError = AuthError.identity("", "", "")
        let request = AWSS3StorageRemoveRequest(accessLevel: .public,
                                                key: testKey,
                                                pluginOptions: nil)
>>>>>>> cb975d36
        let failedInvoked = expectation(description: "failed was invoked on operation")
        let operation = AWSS3StorageRemoveOperation(request,
                                                    storageService: mockStorageService,
                                                    authService: mockAuthService) { (event) in
            switch event {
            case .failed(let error):
                guard case .authError = error else {
                    XCTFail("Should have failed with authError")
                    return
                }
                failedInvoked.fulfill()
            default:
                XCTFail("Should have received failed event")
            }
        }

        operation.start()

        XCTAssertTrue(operation.isFinished)
        waitForExpectations(timeout: 1)
    }

    func testRemoveOperationDeleteSuccess() {
        mockStorageService.storageServiceDeleteEvents = [StorageEvent.completed(())]
        let options = StorageRemoveRequest.Options()
        let request = StorageRemoveRequest(key: testKey, options: options)

        let expectedServiceKey = StorageAccessLevel.public.rawValue + "/" + testKey
        let completeInvoked = expectation(description: "complete was invoked on operation")
        let operation = AWSS3StorageRemoveOperation(request,
                                                    storageService: mockStorageService,
                                                    authService: mockAuthService) { (event) in
            switch event {
            case .completed:
                completeInvoked.fulfill()
            default:
                XCTFail("Should have received completed event")
            }
        }

        operation.start()

        waitForExpectations(timeout: 1)
        XCTAssertTrue(operation.isFinished)
        mockStorageService.verifyDelete(serviceKey: expectedServiceKey)
    }

    func testRemoveOperationDeleteFail() {
        mockStorageService.storageServiceDeleteEvents = [StorageEvent.failed(StorageError.service("", ""))]
        let options = StorageRemoveRequest.Options()
        let request = StorageRemoveRequest(key: testKey, options: options)

        let expectedServiceKey = StorageAccessLevel.public.rawValue + "/" + testKey
        let failedInvoked = expectation(description: "failed was invoked on operation")
        let operation = AWSS3StorageRemoveOperation(request,
                                                    storageService: mockStorageService,
                                                    authService: mockAuthService) { (event) in
            switch event {
            case .failed:
                failedInvoked.fulfill()
            default:
                XCTFail("Should have received failed event")
            }
        }

        operation.start()

        waitForExpectations(timeout: 1)
        XCTAssertTrue(operation.isFinished)
        mockStorageService.verifyDelete(serviceKey: expectedServiceKey)
    }

    func testRemoveOperationDeleteForPrivateAccessLevel() {
        mockAuthService.identityId = testIdentityId
        mockStorageService.storageServiceDeleteEvents = [StorageEvent.completed(())]
        let options = StorageRemoveRequest.Options(accessLevel: .private)
        let request = StorageRemoveRequest(key: testKey, options: options)

        let expectedServiceKey = StorageAccessLevel.private.rawValue + "/" + testIdentityId + "/" + testKey
        let completeInvoked = expectation(description: "complete was invoked on operation")
        let operation = AWSS3StorageRemoveOperation(request,
                                                    storageService: mockStorageService,
                                                    authService: mockAuthService) { (event) in
            switch event {
            case .completed:
                completeInvoked.fulfill()
            default:
                XCTFail("Should have received completed event")
            }
        }

        operation.start()

        waitForExpectations(timeout: 1)
        XCTAssertTrue(operation.isFinished)
        mockStorageService.verifyDelete(serviceKey: expectedServiceKey)
    }
}<|MERGE_RESOLUTION|>--- conflicted
+++ resolved
@@ -40,17 +40,15 @@
     }
 
     func testRemoveOperationGetIdentityIdError() {
-<<<<<<< HEAD
-        mockAuthService.getIdentityIdError = StorageError.identity("", "")
+        mockAuthService.getIdentityIdError = AuthError.identity("", "", "")
+
         let options = StorageRemoveRequest.Options()
         let request = StorageRemoveRequest(key: testKey, options: options)
 
-=======
-        mockAuthService.getIdentityIdError = AuthError.identity("", "", "")
+        mockAuthService.getIdentityIdError = StorageError.identity("", "")
         let request = AWSS3StorageRemoveRequest(accessLevel: .public,
                                                 key: testKey,
                                                 pluginOptions: nil)
->>>>>>> cb975d36
         let failedInvoked = expectation(description: "failed was invoked on operation")
         let operation = AWSS3StorageRemoveOperation(request,
                                                     storageService: mockStorageService,
