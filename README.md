--- conflicted
+++ resolved
@@ -66,17 +66,10 @@
 
 | Platform      | Xcode Version |
 | -------------:| ------------: |
-<<<<<<< HEAD
-| iOS           | 15+         |
-| macOS         | 15+         |
-| tvOS          | 15+         |
-| watchOS       | 15+         |
-=======
 | iOS           | 15.0+         |
 | macOS         | 15.0+         |
 | tvOS          | 15.0+         |
 | watchOS       | 15.0+         |
->>>>>>> 3cec998e
 | visionOS      | 15 beta 2+    |
 
 | For more detailed instructions, follow the getting started guides in our [documentation site](https://docs.amplify.aws/lib/q/platform/ios)   |
